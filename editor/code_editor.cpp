/**************************************************************************/
/*  code_editor.cpp                                                       */
/**************************************************************************/
/*                         This file is part of:                          */
/*                             GODOT ENGINE                               */
/*                        https://godotengine.org                         */
/**************************************************************************/
/* Copyright (c) 2014-present Godot Engine contributors (see AUTHORS.md). */
/* Copyright (c) 2007-2014 Juan Linietsky, Ariel Manzur.                  */
/*                                                                        */
/* Permission is hereby granted, free of charge, to any person obtaining  */
/* a copy of this software and associated documentation files (the        */
/* "Software"), to deal in the Software without restriction, including    */
/* without limitation the rights to use, copy, modify, merge, publish,    */
/* distribute, sublicense, and/or sell copies of the Software, and to     */
/* permit persons to whom the Software is furnished to do so, subject to  */
/* the following conditions:                                              */
/*                                                                        */
/* The above copyright notice and this permission notice shall be         */
/* included in all copies or substantial portions of the Software.        */
/*                                                                        */
/* THE SOFTWARE IS PROVIDED "AS IS", WITHOUT WARRANTY OF ANY KIND,        */
/* EXPRESS OR IMPLIED, INCLUDING BUT NOT LIMITED TO THE WARRANTIES OF     */
/* MERCHANTABILITY, FITNESS FOR A PARTICULAR PURPOSE AND NONINFRINGEMENT. */
/* IN NO EVENT SHALL THE AUTHORS OR COPYRIGHT HOLDERS BE LIABLE FOR ANY   */
/* CLAIM, DAMAGES OR OTHER LIABILITY, WHETHER IN AN ACTION OF CONTRACT,   */
/* TORT OR OTHERWISE, ARISING FROM, OUT OF OR IN CONNECTION WITH THE      */
/* SOFTWARE OR THE USE OR OTHER DEALINGS IN THE SOFTWARE.                 */
/**************************************************************************/

#include "code_editor.h"

#include "core/input/input.h"
#include "core/os/keyboard.h"
#include "core/string/string_builder.h"
#include "editor/editor_node.h"
#include "editor/editor_settings.h"
#include "editor/editor_string_names.h"
#include "editor/plugins/script_editor_plugin.h"
#include "editor/themes/editor_scale.h"
#include "editor/themes/editor_theme_manager.h"
#include "scene/gui/menu_button.h"
#include "scene/gui/separator.h"
#include "scene/resources/font.h"

void GotoLineDialog::popup_find_line(CodeEdit *p_edit) {
	text_editor = p_edit;

	// Add 1 because text_editor->get_caret_line() starts from 0, but the editor user interface starts from 1.
	line->set_text(itos(text_editor->get_caret_line() + 1));
	line->select_all();
	popup_centered(Size2(180, 80) * EDSCALE);
	line->grab_focus();
}

int GotoLineDialog::get_line() const {
	return line->get_text().to_int();
}

void GotoLineDialog::ok_pressed() {
	// Subtract 1 because the editor user interface starts from 1, but text_editor->set_caret_line(n) starts from 0.
	const int line_number = get_line() - 1;
	if (line_number < 0 || line_number >= text_editor->get_line_count()) {
		return;
	}
	text_editor->remove_secondary_carets();
	text_editor->unfold_line(line_number);
	text_editor->set_caret_line(line_number);
	text_editor->set_code_hint("");
	text_editor->cancel_code_completion();
	hide();
}

GotoLineDialog::GotoLineDialog() {
	set_title(TTR("Go to Line"));

	VBoxContainer *vbc = memnew(VBoxContainer);
	vbc->set_anchor_and_offset(SIDE_LEFT, Control::ANCHOR_BEGIN, 8 * EDSCALE);
	vbc->set_anchor_and_offset(SIDE_TOP, Control::ANCHOR_BEGIN, 8 * EDSCALE);
	vbc->set_anchor_and_offset(SIDE_RIGHT, Control::ANCHOR_END, -8 * EDSCALE);
	vbc->set_anchor_and_offset(SIDE_BOTTOM, Control::ANCHOR_END, -8 * EDSCALE);
	add_child(vbc);

	Label *l = memnew(Label);
	l->set_text(TTR("Line Number:"));
	vbc->add_child(l);

	line = memnew(LineEdit);
	vbc->add_child(line);
	register_text_enter(line);
	text_editor = nullptr;

	line_label = nullptr;

	set_hide_on_ok(false);
}

void FindReplaceBar::_notification(int p_what) {
	switch (p_what) {
		case EditorSettings::NOTIFICATION_EDITOR_SETTINGS_CHANGED: {
			if (!EditorThemeManager::is_generated_theme_outdated()) {
				break;
			}
			[[fallthrough]];
		}
		case NOTIFICATION_READY: {
			find_prev->set_button_icon(get_editor_theme_icon(SNAME("MoveUp")));
			find_next->set_button_icon(get_editor_theme_icon(SNAME("MoveDown")));
			hide_button->set_texture_normal(get_editor_theme_icon(SNAME("Close")));
			hide_button->set_texture_hover(get_editor_theme_icon(SNAME("Close")));
			hide_button->set_texture_pressed(get_editor_theme_icon(SNAME("Close")));
			hide_button->set_custom_minimum_size(hide_button->get_texture_normal()->get_size());
			_update_toggle_replace_button(replace_text->is_visible_in_tree());
		} break;

		case NOTIFICATION_VISIBILITY_CHANGED: {
			set_process_unhandled_input(is_visible_in_tree());
		} break;

		case NOTIFICATION_THEME_CHANGED: {
			matches_label->add_theme_color_override(SceneStringName(font_color), results_count > 0 ? get_theme_color(SceneStringName(font_color), SNAME("Label")) : get_theme_color(SNAME("error_color"), EditorStringName(Editor)));
		} break;

		case NOTIFICATION_PREDELETE: {
			if (base_text_editor) {
				base_text_editor->remove_find_replace_bar();
				base_text_editor = nullptr;
			}
		} break;
	}
}

void FindReplaceBar::unhandled_input(const Ref<InputEvent> &p_event) {
	ERR_FAIL_COND(p_event.is_null());

	Ref<InputEventKey> k = p_event;

	if (k.is_valid() && k->is_action_pressed(SNAME("ui_cancel"), false, true)) {
		Control *focus_owner = get_viewport()->gui_get_focus_owner();

		if (text_editor->has_focus() || (focus_owner && is_ancestor_of(focus_owner))) {
			_hide_bar();
			accept_event();
		}
	}
}

void FindReplaceBar::_focus_lost() {
	if (Input::get_singleton()->is_action_pressed(SNAME("ui_cancel"))) {
		// Unfocused after pressing Escape, so hide the bar.
		_hide_bar(true);
	}
}

void FindReplaceBar::_update_flags(bool p_direction_backwards) {
	flags = 0;

	if (is_whole_words()) {
		flags |= TextEdit::SEARCH_WHOLE_WORDS;
	}
	if (is_case_sensitive()) {
		flags |= TextEdit::SEARCH_MATCH_CASE;
	}
	if (p_direction_backwards) {
		flags |= TextEdit::SEARCH_BACKWARDS;
	}
}

bool FindReplaceBar::_search(uint32_t p_flags, int p_from_line, int p_from_col) {
	if (!preserve_cursor) {
		text_editor->remove_secondary_carets();
	}
	String text = get_search_text();
	Point2i pos = text_editor->search(text, p_flags, p_from_line, p_from_col);

	if (pos.x != -1) {
		if (!preserve_cursor && !is_selection_only()) {
			text_editor->unfold_line(pos.y);
			text_editor->select(pos.y, pos.x, pos.y, pos.x + text.length());
			text_editor->center_viewport_to_caret(0);
			text_editor->set_code_hint("");
			text_editor->cancel_code_completion();

			line_col_changed_for_result = true;
		}

		text_editor->set_search_text(text);
		text_editor->set_search_flags(p_flags);

		result_line = pos.y;
		result_col = pos.x;

		_update_results_count();
	} else {
		results_count = 0;
		result_line = -1;
		result_col = -1;
		text_editor->set_search_text("");
		text_editor->set_search_flags(p_flags);
	}

	_update_matches_display();

	return pos.x != -1;
}

void FindReplaceBar::_replace() {
	text_editor->begin_complex_operation();
	text_editor->remove_secondary_carets();
	bool selection_enabled = text_editor->has_selection(0);
	Point2i selection_begin, selection_end;
	if (selection_enabled) {
		selection_begin = Point2i(text_editor->get_selection_from_line(0), text_editor->get_selection_from_column(0));
		selection_end = Point2i(text_editor->get_selection_to_line(0), text_editor->get_selection_to_column(0));
	}

	String repl_text = get_replace_text();
	int search_text_len = get_search_text().length();

	if (selection_enabled && is_selection_only()) {
		// Restrict search_current() to selected region.
		text_editor->set_caret_line(selection_begin.width, false, true, -1, 0);
		text_editor->set_caret_column(selection_begin.height, true, 0);
	}

	if (search_current()) {
		text_editor->unfold_line(result_line);
		text_editor->select(result_line, result_col, result_line, result_col + search_text_len, 0);

		if (selection_enabled && is_selection_only()) {
			Point2i match_from(result_line, result_col);
			Point2i match_to(result_line, result_col + search_text_len);
			if (!(match_from < selection_begin || match_to > selection_end)) {
				text_editor->insert_text_at_caret(repl_text, 0);
				if (match_to.x == selection_end.x) {
					// Adjust selection bounds if necessary.
					selection_end.y += repl_text.length() - search_text_len;
				}
			}
		} else {
			text_editor->insert_text_at_caret(repl_text, 0);
		}
	}
	text_editor->end_complex_operation();
	results_count = -1;
	results_count_to_current = -1;
	needs_to_count_results = true;

	if (selection_enabled && is_selection_only()) {
		// Reselect in order to keep 'Replace' restricted to selection.
		text_editor->select(selection_begin.x, selection_begin.y, selection_end.x, selection_end.y, 0);
	} else {
		text_editor->deselect(0);
	}
}

void FindReplaceBar::_replace_all() {
	text_editor->begin_complex_operation();
	text_editor->remove_secondary_carets();
	text_editor->disconnect(SceneStringName(text_changed), callable_mp(this, &FindReplaceBar::_editor_text_changed));
	// Line as x so it gets priority in comparison, column as y.
	Point2i orig_cursor(text_editor->get_caret_line(0), text_editor->get_caret_column(0));
	Point2i prev_match = Point2(-1, -1);

	bool selection_enabled = text_editor->has_selection(0);
	if (!is_selection_only()) {
		text_editor->deselect();
		selection_enabled = false;
	} else {
		result_line = -1;
		result_col = -1;
	}

	Point2i selection_begin, selection_end;
	if (selection_enabled) {
		selection_begin = Point2i(text_editor->get_selection_from_line(0), text_editor->get_selection_from_column(0));
		selection_end = Point2i(text_editor->get_selection_to_line(0), text_editor->get_selection_to_column(0));
	}

	int vsval = text_editor->get_v_scroll();

	String repl_text = get_replace_text();
	int search_text_len = get_search_text().length();

	int rc = 0;

	replace_all_mode = true;

	if (selection_enabled && is_selection_only()) {
		text_editor->set_caret_line(selection_begin.width, false, true, -1, 0);
		text_editor->set_caret_column(selection_begin.height, true, 0);
	} else {
		text_editor->set_caret_line(0, false, true, -1, 0);
		text_editor->set_caret_column(0, true, 0);
	}

	if (search_current()) {
		do {
			// Replace area.
			Point2i match_from(result_line, result_col);
			Point2i match_to(result_line, result_col + search_text_len);

			if (match_from < prev_match) {
				break; // Done.
			}

			prev_match = Point2i(result_line, result_col + repl_text.length());

			text_editor->unfold_line(result_line);
			text_editor->select(result_line, result_col, result_line, match_to.y, 0);

			if (selection_enabled) {
				if (match_from < selection_begin || match_to > selection_end) {
					break; // Done.
				}

				// Replace but adjust selection bounds.
				text_editor->insert_text_at_caret(repl_text, 0);
				if (match_to.x == selection_end.x) {
					selection_end.y += repl_text.length() - search_text_len;
				}

			} else {
				// Just replace.
				text_editor->insert_text_at_caret(repl_text, 0);
			}

			rc++;
		} while (search_next());
	}

	text_editor->end_complex_operation();

	replace_all_mode = false;

	// Restore editor state (selection, cursor, scroll).
	text_editor->set_caret_line(orig_cursor.x, false, true, 0, 0);
	text_editor->set_caret_column(orig_cursor.y, true, 0);

	if (selection_enabled) {
		// Reselect.
		text_editor->select(selection_begin.x, selection_begin.y, selection_end.x, selection_end.y, 0);
	}

	text_editor->set_v_scroll(vsval);
	matches_label->add_theme_color_override(SceneStringName(font_color), rc > 0 ? get_theme_color(SceneStringName(font_color), SNAME("Label")) : get_theme_color(SNAME("error_color"), EditorStringName(Editor)));
	matches_label->set_text(vformat(TTR("%d replaced."), rc));

	callable_mp((Object *)text_editor, &Object::connect).call_deferred(SceneStringName(text_changed), callable_mp(this, &FindReplaceBar::_editor_text_changed), 0U);
	results_count = -1;
	results_count_to_current = -1;
	needs_to_count_results = true;
}

void FindReplaceBar::_get_search_from(int &r_line, int &r_col, SearchMode p_search_mode) {
	if (!text_editor->has_selection(0) || is_selection_only()) {
		r_line = text_editor->get_caret_line(0);
		r_col = text_editor->get_caret_column(0);

		if (p_search_mode == SEARCH_PREV && r_line == result_line && r_col >= result_col && r_col <= result_col + get_search_text().length()) {
			r_col = result_col;
		}
		return;
	}

	if (p_search_mode == SEARCH_NEXT) {
		r_line = text_editor->get_selection_to_line();
		r_col = text_editor->get_selection_to_column();
	} else {
		r_line = text_editor->get_selection_from_line();
		r_col = text_editor->get_selection_from_column();
	}
}

void FindReplaceBar::_update_results_count() {
	int caret_line, caret_column;
	_get_search_from(caret_line, caret_column, SEARCH_CURRENT);
	bool match_selected = caret_line == result_line && caret_column == result_col && !is_selection_only() && text_editor->has_selection(0);

	if (match_selected && !needs_to_count_results && result_line != -1 && results_count_to_current > 0) {
		results_count_to_current += (flags & TextEdit::SEARCH_BACKWARDS) ? -1 : 1;

		if (results_count_to_current > results_count) {
			results_count_to_current = results_count_to_current - results_count;
		} else if (results_count_to_current <= 0) {
			results_count_to_current = results_count;
		}

		return;
	}

	String searched = get_search_text();
	if (searched.is_empty()) {
		return;
	}

	needs_to_count_results = !match_selected;

	results_count = 0;
	results_count_to_current = 0;

	for (int i = 0; i < text_editor->get_line_count(); i++) {
		String line_text = text_editor->get_line(i);

		int col_pos = 0;

		bool searched_start_is_symbol = is_symbol(searched[0]);
		bool searched_end_is_symbol = is_symbol(searched[searched.length() - 1]);

		while (true) {
			col_pos = is_case_sensitive() ? line_text.find(searched, col_pos) : line_text.findn(searched, col_pos);

			if (col_pos == -1) {
				break;
			}

			if (is_whole_words()) {
				if (!searched_start_is_symbol && col_pos > 0 && !is_symbol(line_text[col_pos - 1])) {
					col_pos += searched.length();
					continue;
				}
				if (!searched_end_is_symbol && col_pos + searched.length() < line_text.length() && !is_symbol(line_text[col_pos + searched.length()])) {
					col_pos += searched.length();
					continue;
				}
			}

			results_count++;

			if (i <= result_line && col_pos <= result_col) {
				results_count_to_current = results_count;
			}
			if (i == result_line && col_pos < result_col && col_pos + searched.length() > result_col) {
				// Searching forwards and backwards with repeating text can lead to different matches.
				col_pos = result_col;
			}
			col_pos += searched.length();
		}
	}
	if (!match_selected) {
		// Current result should refer to the match before the caret, if the caret is not on a match.
		if (caret_line != result_line || caret_column != result_col) {
			results_count_to_current -= 1;
		}
		if (results_count_to_current == 0 && (caret_line > result_line || (caret_line == result_line && caret_column > result_col))) {
			// Caret is after all matches.
			results_count_to_current = results_count;
		}
	}
}

void FindReplaceBar::_update_matches_display() {
	if (search_text->get_text().is_empty() || results_count == -1) {
		matches_label->hide();
	} else {
		matches_label->show();

		matches_label->add_theme_color_override(SceneStringName(font_color), results_count > 0 ? get_theme_color(SceneStringName(font_color), SNAME("Label")) : get_theme_color(SNAME("error_color"), EditorStringName(Editor)));

		if (results_count == 0) {
			matches_label->set_text(TTR("No match"));
		} else if (results_count_to_current == -1) {
			matches_label->set_text(vformat(TTRN("%d match", "%d matches", results_count), results_count));
		} else {
			matches_label->set_text(vformat(TTRN("%d of %d match", "%d of %d matches", results_count), results_count_to_current, results_count));
		}
	}
	find_prev->set_disabled(results_count < 1);
	find_next->set_disabled(results_count < 1);
	replace->set_disabled(search_text->get_text().is_empty());
	replace_all->set_disabled(search_text->get_text().is_empty());
}

bool FindReplaceBar::search_current() {
	_update_flags(false);

	int line, col;
	_get_search_from(line, col, SEARCH_CURRENT);

	return _search(flags, line, col);
}

bool FindReplaceBar::search_prev() {
	if (is_selection_only() && !replace_all_mode) {
		return false;
	}

	if (!is_visible()) {
		popup_search(true);
	}

	String text = get_search_text();

	if ((flags & TextEdit::SEARCH_BACKWARDS) == 0) {
		needs_to_count_results = true;
	}

	_update_flags(true);

	int line, col;
	_get_search_from(line, col, SEARCH_PREV);

	col -= text.length();
	if (col < 0) {
		line -= 1;
		if (line < 0) {
			line = text_editor->get_line_count() - 1;
		}
		col = text_editor->get_line(line).length();
	}

	return _search(flags, line, col);
}

bool FindReplaceBar::search_next() {
	if (is_selection_only() && !replace_all_mode) {
		return false;
	}

	if (!is_visible()) {
		popup_search(true);
	}

	if (flags & TextEdit::SEARCH_BACKWARDS) {
		needs_to_count_results = true;
	}

	_update_flags(false);

	int line, col;
	_get_search_from(line, col, SEARCH_NEXT);

	return _search(flags, line, col);
}

void FindReplaceBar::_hide_bar(bool p_force_focus) {
	if (replace_text->has_focus() || search_text->has_focus() || p_force_focus) {
		text_editor->grab_focus();
	}

	text_editor->set_search_text("");
	result_line = -1;
	result_col = -1;
	hide();
}

void FindReplaceBar::_update_toggle_replace_button(bool p_replace_visible) {
	String tooltip = p_replace_visible ? TTR("Hide Replace") : TTR("Show Replace");
	String shortcut = ED_GET_SHORTCUT(p_replace_visible ? "script_text_editor/find" : "script_text_editor/replace")->get_as_text();
	toggle_replace_button->set_tooltip_text(vformat("%s (%s)", tooltip, shortcut));
	StringName rtl_compliant_arrow = is_layout_rtl() ? SNAME("GuiTreeArrowLeft") : SNAME("GuiTreeArrowRight");
	toggle_replace_button->set_button_icon(get_editor_theme_icon(p_replace_visible ? SNAME("GuiTreeArrowDown") : rtl_compliant_arrow));
}

void FindReplaceBar::_show_search(bool p_with_replace, bool p_show_only) {
	show();
	if (p_show_only) {
		return;
	}

	const bool on_one_line = text_editor->has_selection(0) && text_editor->get_selection_from_line(0) == text_editor->get_selection_to_line(0);
	const bool focus_replace = p_with_replace && on_one_line;

	if (focus_replace) {
		search_text->deselect();
		callable_mp((Control *)replace_text, &Control::grab_focus).call_deferred();
	} else {
		replace_text->deselect();
		callable_mp((Control *)search_text, &Control::grab_focus).call_deferred();
	}

	if (on_one_line) {
		search_text->set_text(text_editor->get_selected_text(0));
		result_line = text_editor->get_selection_from_line();
		result_col = text_editor->get_selection_from_column();
	}

	if (!get_search_text().is_empty()) {
		if (focus_replace) {
			replace_text->select_all();
			replace_text->set_caret_column(replace_text->get_text().length());
		} else {
			search_text->select_all();
			search_text->set_caret_column(search_text->get_text().length());
		}

		preserve_cursor = true;
		_search_text_changed(get_search_text());
		preserve_cursor = false;
	}
}

void FindReplaceBar::popup_search(bool p_show_only) {
	replace_text->hide();
	hbc_button_replace->hide();
	hbc_option_replace->hide();
	selection_only->set_pressed(false);
	_update_toggle_replace_button(false);

	_show_search(false, p_show_only);
}

void FindReplaceBar::popup_replace() {
	if (!replace_text->is_visible_in_tree()) {
		replace_text->show();
		hbc_button_replace->show();
		hbc_option_replace->show();
		_update_toggle_replace_button(true);
	}

	selection_only->set_pressed(text_editor->has_selection(0) && text_editor->get_selection_from_line(0) < text_editor->get_selection_to_line(0));

	_show_search(true, false);
}

void FindReplaceBar::_search_options_changed(bool p_pressed) {
	results_count = -1;
	results_count_to_current = -1;
	needs_to_count_results = true;
	search_current();
}

void FindReplaceBar::_editor_text_changed() {
	results_count = -1;
	results_count_to_current = -1;
	needs_to_count_results = true;
	if (is_visible_in_tree()) {
		preserve_cursor = true;
		search_current();
		preserve_cursor = false;
	}
}

void FindReplaceBar::_search_text_changed(const String &p_text) {
	results_count = -1;
	results_count_to_current = -1;
	needs_to_count_results = true;
	search_current();
}

void FindReplaceBar::_search_text_submitted(const String &p_text) {
	if (Input::get_singleton()->is_key_pressed(Key::SHIFT)) {
		search_prev();
	} else {
		search_next();
	}

	callable_mp(search_text, &LineEdit::edit).call_deferred();
}

void FindReplaceBar::_replace_text_submitted(const String &p_text) {
	if (selection_only->is_pressed() && text_editor->has_selection(0)) {
		_replace_all();
		_hide_bar();
	} else if (Input::get_singleton()->is_key_pressed(Key::SHIFT)) {
		_replace();
		search_prev();
	} else {
		_replace();
		search_next();
	}
}

void FindReplaceBar::_toggle_replace_pressed() {
	bool replace_visible = replace_text->is_visible_in_tree();
	replace_visible ? popup_search(true) : popup_replace();
}

String FindReplaceBar::get_search_text() const {
	return search_text->get_text();
}

String FindReplaceBar::get_replace_text() const {
	return replace_text->get_text();
}

bool FindReplaceBar::is_case_sensitive() const {
	return case_sensitive->is_pressed();
}

bool FindReplaceBar::is_whole_words() const {
	return whole_words->is_pressed();
}

bool FindReplaceBar::is_selection_only() const {
	return selection_only->is_pressed();
}

void FindReplaceBar::set_error(const String &p_label) {
	emit_signal(SNAME("error"), p_label);
}

void FindReplaceBar::set_text_edit(CodeTextEditor *p_text_editor) {
	if (p_text_editor == base_text_editor) {
		return;
	}

	if (base_text_editor) {
		text_editor->set_search_text(String());
		base_text_editor->remove_find_replace_bar();
		base_text_editor = nullptr;
		text_editor->disconnect(SceneStringName(text_changed), callable_mp(this, &FindReplaceBar::_editor_text_changed));
		text_editor = nullptr;
	}

	if (!p_text_editor) {
		return;
	}

	results_count = -1;
	results_count_to_current = -1;
	needs_to_count_results = true;
	base_text_editor = p_text_editor;
	text_editor = base_text_editor->get_text_editor();
	text_editor->connect(SceneStringName(text_changed), callable_mp(this, &FindReplaceBar::_editor_text_changed));

	_editor_text_changed();
}

void FindReplaceBar::_bind_methods() {
	ClassDB::bind_method("_search_current", &FindReplaceBar::search_current);

	ADD_SIGNAL(MethodInfo("error"));
}

FindReplaceBar::FindReplaceBar() {
	toggle_replace_button = memnew(Button);
	add_child(toggle_replace_button);
	toggle_replace_button->set_flat(true);
	toggle_replace_button->set_focus_mode(FOCUS_NONE);
	toggle_replace_button->connect(SceneStringName(pressed), callable_mp(this, &FindReplaceBar::_toggle_replace_pressed));

	vbc_lineedit = memnew(VBoxContainer);
	add_child(vbc_lineedit);
	vbc_lineedit->set_alignment(BoxContainer::ALIGNMENT_CENTER);
	vbc_lineedit->set_h_size_flags(SIZE_EXPAND_FILL);
	VBoxContainer *vbc_button = memnew(VBoxContainer);
	add_child(vbc_button);
	VBoxContainer *vbc_option = memnew(VBoxContainer);
	add_child(vbc_option);

	HBoxContainer *hbc_button_search = memnew(HBoxContainer);
	vbc_button->add_child(hbc_button_search);
	hbc_button_search->set_alignment(BoxContainer::ALIGNMENT_END);
	hbc_button_replace = memnew(HBoxContainer);
	vbc_button->add_child(hbc_button_replace);
	hbc_button_replace->set_alignment(BoxContainer::ALIGNMENT_END);

	HBoxContainer *hbc_option_search = memnew(HBoxContainer);
	vbc_option->add_child(hbc_option_search);
	hbc_option_replace = memnew(HBoxContainer);
	vbc_option->add_child(hbc_option_replace);

	// Search toolbar
	search_text = memnew(LineEdit);
	vbc_lineedit->add_child(search_text);
	search_text->set_placeholder(TTR("Find"));
	search_text->set_tooltip_text(TTR("Find"));
	search_text->set_custom_minimum_size(Size2(100 * EDSCALE, 0));
	search_text->connect(SceneStringName(text_changed), callable_mp(this, &FindReplaceBar::_search_text_changed));
	search_text->connect(SceneStringName(text_submitted), callable_mp(this, &FindReplaceBar::_search_text_submitted));
	search_text->connect(SceneStringName(focus_exited), callable_mp(this, &FindReplaceBar::_focus_lost));

	matches_label = memnew(Label);
	hbc_button_search->add_child(matches_label);
	matches_label->hide();

	find_prev = memnew(Button);
	find_prev->set_flat(true);
	find_prev->set_tooltip_text(TTR("Previous Match"));
	hbc_button_search->add_child(find_prev);
	find_prev->set_focus_mode(FOCUS_NONE);
	find_prev->connect(SceneStringName(pressed), callable_mp(this, &FindReplaceBar::search_prev));

	find_next = memnew(Button);
	find_next->set_flat(true);
	find_next->set_tooltip_text(TTR("Next Match"));
	hbc_button_search->add_child(find_next);
	find_next->set_focus_mode(FOCUS_NONE);
	find_next->connect(SceneStringName(pressed), callable_mp(this, &FindReplaceBar::search_next));

	case_sensitive = memnew(CheckBox);
	hbc_option_search->add_child(case_sensitive);
	case_sensitive->set_text(TTR("Match Case"));
	case_sensitive->set_focus_mode(FOCUS_NONE);
	case_sensitive->connect(SceneStringName(toggled), callable_mp(this, &FindReplaceBar::_search_options_changed));

	whole_words = memnew(CheckBox);
	hbc_option_search->add_child(whole_words);
	whole_words->set_text(TTR("Whole Words"));
	whole_words->set_focus_mode(FOCUS_NONE);
	whole_words->connect(SceneStringName(toggled), callable_mp(this, &FindReplaceBar::_search_options_changed));

	// Replace toolbar
	replace_text = memnew(LineEdit);
	vbc_lineedit->add_child(replace_text);
	replace_text->set_placeholder(TTR("Replace"));
	replace_text->set_tooltip_text(TTR("Replace"));
	replace_text->set_custom_minimum_size(Size2(100 * EDSCALE, 0));
	replace_text->connect(SceneStringName(text_submitted), callable_mp(this, &FindReplaceBar::_replace_text_submitted));
	replace_text->connect(SceneStringName(focus_exited), callable_mp(this, &FindReplaceBar::_focus_lost));

	replace = memnew(Button);
	hbc_button_replace->add_child(replace);
	replace->set_text(TTR("Replace"));
	replace->connect(SceneStringName(pressed), callable_mp(this, &FindReplaceBar::_replace));

	replace_all = memnew(Button);
	hbc_button_replace->add_child(replace_all);
	replace_all->set_text(TTR("Replace All"));
	replace_all->connect(SceneStringName(pressed), callable_mp(this, &FindReplaceBar::_replace_all));

	selection_only = memnew(CheckBox);
	hbc_option_replace->add_child(selection_only);
	selection_only->set_text(TTR("Selection Only"));
	selection_only->set_focus_mode(FOCUS_NONE);
	selection_only->connect(SceneStringName(toggled), callable_mp(this, &FindReplaceBar::_search_options_changed));

	hide_button = memnew(TextureButton);
	add_child(hide_button);
	hide_button->set_tooltip_text(TTR("Hide"));
	hide_button->set_focus_mode(FOCUS_NONE);
	hide_button->connect(SceneStringName(pressed), callable_mp(this, &FindReplaceBar::_hide_bar).bind(false));
	hide_button->set_v_size_flags(SIZE_SHRINK_CENTER);
}

/*** CODE EDITOR ****/

static constexpr float ZOOM_FACTOR_PRESETS[8] = { 0.5f, 0.75f, 0.9f, 1.0f, 1.1f, 1.25f, 1.5f, 2.0f };

// This function should be used to handle shortcuts that could otherwise
// be handled too late if they weren't handled here.
void CodeTextEditor::input(const Ref<InputEvent> &event) {
	ERR_FAIL_COND(event.is_null());

	const Ref<InputEventKey> key_event = event;

	if (!key_event.is_valid()) {
		return;
	}
	if (!key_event->is_pressed()) {
		return;
	}

	if (!text_editor->has_focus()) {
		if ((find_replace_bar != nullptr && find_replace_bar->is_visible()) && (find_replace_bar->has_focus() || (get_viewport()->gui_get_focus_owner() && find_replace_bar->is_ancestor_of(get_viewport()->gui_get_focus_owner())))) {
			if (ED_IS_SHORTCUT("script_text_editor/find_next", key_event)) {
				find_replace_bar->search_next();
				accept_event();
				return;
			}
			if (ED_IS_SHORTCUT("script_text_editor/find_previous", key_event)) {
				find_replace_bar->search_prev();
				accept_event();
				return;
			}
		}
		return;
	}

	if (ED_IS_SHORTCUT("script_text_editor/move_up", key_event)) {
		text_editor->move_lines_up();
		accept_event();
		return;
	}
	if (ED_IS_SHORTCUT("script_text_editor/move_down", key_event)) {
		text_editor->move_lines_down();
		accept_event();
		return;
	}
	if (ED_IS_SHORTCUT("script_text_editor/delete_line", key_event)) {
		text_editor->delete_lines();
		accept_event();
		return;
	}
	if (ED_IS_SHORTCUT("script_text_editor/duplicate_selection", key_event)) {
		text_editor->duplicate_selection();
		accept_event();
		return;
	}
	if (ED_IS_SHORTCUT("script_text_editor/duplicate_lines", key_event)) {
		text_editor->duplicate_lines();
		accept_event();
		return;
	}
}

void CodeTextEditor::_text_editor_gui_input(const Ref<InputEvent> &p_event) {
	Ref<InputEventMouseButton> mb = p_event;

	if (mb.is_valid()) {
		if (mb->is_pressed() && mb->is_command_or_control_pressed()) {
			if (mb->get_button_index() == MouseButton::WHEEL_UP) {
				_zoom_in();
				accept_event();
				return;
			}
			if (mb->get_button_index() == MouseButton::WHEEL_DOWN) {
				_zoom_out();
				accept_event();
				return;
			}
		}
	}

	Ref<InputEventMagnifyGesture> magnify_gesture = p_event;
	if (magnify_gesture.is_valid()) {
		_zoom_to(zoom_factor * powf(magnify_gesture->get_factor(), 0.25f));
		accept_event();
		return;
	}

	Ref<InputEventKey> k = p_event;

	if (k.is_valid()) {
		if (k->is_pressed()) {
			if (ED_IS_SHORTCUT("script_editor/zoom_in", p_event)) {
				_zoom_in();
				accept_event();
				return;
			}
			if (ED_IS_SHORTCUT("script_editor/zoom_out", p_event)) {
				_zoom_out();
				accept_event();
				return;
			}
			if (ED_IS_SHORTCUT("script_editor/reset_zoom", p_event)) {
				_zoom_to(1);
				accept_event();
				return;
			}
		}
	}
}

void CodeTextEditor::_line_col_changed() {
	if (!code_complete_timer->is_stopped() && code_complete_timer_line != text_editor->get_caret_line()) {
		code_complete_timer->stop();
	}

	String line = text_editor->get_line(text_editor->get_caret_line());

	int positional_column = 0;
	for (int i = 0; i < text_editor->get_caret_column(); i++) {
		if (line[i] == '\t') {
			positional_column += text_editor->get_indent_size(); // Tab size
		} else {
			positional_column += 1;
		}
	}

	StringBuilder sb;
	sb.append(itos(text_editor->get_caret_line() + 1).lpad(4));
	sb.append(" : ");
	sb.append(itos(positional_column + 1).lpad(3));

	line_and_col_txt->set_text(sb.as_string());

	if (find_replace_bar) {
		if (!find_replace_bar->line_col_changed_for_result) {
			find_replace_bar->needs_to_count_results = true;
		}

		find_replace_bar->line_col_changed_for_result = false;
	}
}

void CodeTextEditor::_text_changed() {
	if (code_complete_enabled && text_editor->is_insert_text_operation()) {
		code_complete_timer_line = text_editor->get_caret_line();
		code_complete_timer->start();
	}

	idle->start();

	if (find_replace_bar) {
		find_replace_bar->needs_to_count_results = true;
	}
}

void CodeTextEditor::_code_complete_timer_timeout() {
	if (!is_visible_in_tree()) {
		return;
	}
	text_editor->request_code_completion();
}

void CodeTextEditor::_complete_request() {
	List<ScriptLanguage::CodeCompletionOption> entries;
	String ctext = text_editor->get_text_for_code_completion();
	_code_complete_script(ctext, &entries);
	bool forced = false;
	if (code_complete_func) {
		code_complete_func(code_complete_ud, ctext, &entries, forced);
	}

	for (const ScriptLanguage::CodeCompletionOption &e : entries) {
		Color font_color = completion_font_color;
		if (!e.theme_color_name.is_empty() && EDITOR_GET("text_editor/completion/colorize_suggestions")) {
			font_color = get_theme_color(e.theme_color_name, SNAME("Editor"));
		} else if (e.insert_text.begins_with("\"") || e.insert_text.begins_with("\'")) {
			font_color = completion_string_color;
		} else if (e.insert_text.begins_with("##") || e.insert_text.begins_with("///")) {
			font_color = completion_doc_comment_color;
		} else if (e.insert_text.begins_with("&")) {
			font_color = completion_string_name_color;
		} else if (e.insert_text.begins_with("^")) {
			font_color = completion_node_path_color;
		} else if (e.insert_text.begins_with("#") || e.insert_text.begins_with("//")) {
			font_color = completion_comment_color;
		}
		text_editor->add_code_completion_option((CodeEdit::CodeCompletionKind)e.kind, e.display, e.insert_text, font_color, _get_completion_icon(e), e.default_value, e.location);
	}
	text_editor->update_code_completion_options(forced);
}

Ref<Texture2D> CodeTextEditor::_get_completion_icon(const ScriptLanguage::CodeCompletionOption &p_option) {
	Ref<Texture2D> tex;
	switch (p_option.kind) {
		case ScriptLanguage::CODE_COMPLETION_KIND_CLASS: {
			if (has_theme_icon(p_option.display, EditorStringName(EditorIcons))) {
				tex = get_editor_theme_icon(p_option.display);
			} else {
				tex = EditorNode::get_singleton()->get_class_icon(p_option.display);
				if (!tex.is_valid()) {
					tex = get_editor_theme_icon(SNAME("Object"));
				}
			}
		} break;
		case ScriptLanguage::CODE_COMPLETION_KIND_ENUM:
			tex = get_editor_theme_icon(SNAME("Enum"));
			break;
		case ScriptLanguage::CODE_COMPLETION_KIND_FILE_PATH:
			tex = get_editor_theme_icon(SNAME("File"));
			break;
		case ScriptLanguage::CODE_COMPLETION_KIND_NODE_PATH:
			tex = get_editor_theme_icon(SNAME("NodePath"));
			break;
		case ScriptLanguage::CODE_COMPLETION_KIND_VARIABLE:
			tex = get_editor_theme_icon(SNAME("Variant"));
			break;
		case ScriptLanguage::CODE_COMPLETION_KIND_CONSTANT:
			tex = get_editor_theme_icon(SNAME("MemberConstant"));
			break;
		case ScriptLanguage::CODE_COMPLETION_KIND_MEMBER:
			tex = get_editor_theme_icon(SNAME("MemberProperty"));
			break;
		case ScriptLanguage::CODE_COMPLETION_KIND_SIGNAL:
			tex = get_editor_theme_icon(SNAME("MemberSignal"));
			break;
		case ScriptLanguage::CODE_COMPLETION_KIND_FUNCTION:
			tex = get_editor_theme_icon(SNAME("MemberMethod"));
			break;
		case ScriptLanguage::CODE_COMPLETION_KIND_PLAIN_TEXT:
			tex = get_editor_theme_icon(SNAME("BoxMesh"));
			break;
		default:
			tex = get_editor_theme_icon(SNAME("String"));
			break;
	}
	return tex;
}

void CodeTextEditor::update_editor_settings() {
	// Theme: Highlighting
	completion_font_color = EDITOR_GET("text_editor/theme/highlighting/completion_font_color");
	completion_string_color = EDITOR_GET("text_editor/theme/highlighting/string_color");
	completion_string_name_color = EDITOR_GET("text_editor/theme/highlighting/gdscript/string_name_color");
	completion_node_path_color = EDITOR_GET("text_editor/theme/highlighting/gdscript/node_path_color");
	completion_comment_color = EDITOR_GET("text_editor/theme/highlighting/comment_color");
	completion_doc_comment_color = EDITOR_GET("text_editor/theme/highlighting/doc_comment_color");

	// Appearance: Caret
	text_editor->set_caret_type((TextEdit::CaretType)EDITOR_GET("text_editor/appearance/caret/type").operator int());
	text_editor->set_caret_blink_enabled(EDITOR_GET("text_editor/appearance/caret/caret_blink"));
	text_editor->set_caret_blink_interval(EDITOR_GET("text_editor/appearance/caret/caret_blink_interval"));
	text_editor->set_highlight_current_line(EDITOR_GET("text_editor/appearance/caret/highlight_current_line"));
	text_editor->set_highlight_all_occurrences(EDITOR_GET("text_editor/appearance/caret/highlight_all_occurrences"));

	// Appearance: Gutters
	text_editor->set_draw_line_numbers(EDITOR_GET("text_editor/appearance/gutters/show_line_numbers"));
	text_editor->set_line_numbers_zero_padded(EDITOR_GET("text_editor/appearance/gutters/line_numbers_zero_padded"));

	// Appearance: Minimap
	text_editor->set_draw_minimap(EDITOR_GET("text_editor/appearance/minimap/show_minimap"));
	text_editor->set_minimap_width((int)EDITOR_GET("text_editor/appearance/minimap/minimap_width") * EDSCALE);

	// Appearance: Lines
	text_editor->set_line_folding_enabled(EDITOR_GET("text_editor/appearance/lines/code_folding"));
	text_editor->set_draw_fold_gutter(EDITOR_GET("text_editor/appearance/lines/code_folding"));
	text_editor->set_line_wrapping_mode((TextEdit::LineWrappingMode)EDITOR_GET("text_editor/appearance/lines/word_wrap").operator int());
	text_editor->set_autowrap_mode((TextServer::AutowrapMode)EDITOR_GET("text_editor/appearance/lines/autowrap_mode").operator int());

	// Appearance: Whitespace
	text_editor->set_draw_tabs(EDITOR_GET("text_editor/appearance/whitespace/draw_tabs"));
	text_editor->set_draw_spaces(EDITOR_GET("text_editor/appearance/whitespace/draw_spaces"));
	text_editor->add_theme_constant_override("line_spacing", EDITOR_GET("text_editor/appearance/whitespace/line_spacing"));

	// Behavior: General
	text_editor->set_empty_selection_clipboard_enabled(EDITOR_GET("text_editor/behavior/general/empty_selection_clipboard"));

	// Behavior: Navigation
	text_editor->set_scroll_past_end_of_file_enabled(EDITOR_GET("text_editor/behavior/navigation/scroll_past_end_of_file"));
	text_editor->set_smooth_scroll_enabled(EDITOR_GET("text_editor/behavior/navigation/smooth_scrolling"));
	text_editor->set_v_scroll_speed(EDITOR_GET("text_editor/behavior/navigation/v_scroll_speed"));
	text_editor->set_drag_and_drop_selection_enabled(EDITOR_GET("text_editor/behavior/navigation/drag_and_drop_selection"));
	text_editor->set_use_default_word_separators(EDITOR_GET("text_editor/behavior/navigation/use_default_word_separators"));
	text_editor->set_use_custom_word_separators(EDITOR_GET("text_editor/behavior/navigation/use_custom_word_separators"));
	text_editor->set_custom_word_separators(EDITOR_GET("text_editor/behavior/navigation/custom_word_separators"));

	// Behavior: Indent
	set_indent_using_spaces(EDITOR_GET("text_editor/behavior/indent/type"));
	text_editor->set_indent_size(EDITOR_GET("text_editor/behavior/indent/size"));
	text_editor->set_auto_indent_enabled(EDITOR_GET("text_editor/behavior/indent/auto_indent"));
	text_editor->set_indent_wrapped_lines(EDITOR_GET("text_editor/behavior/indent/indent_wrapped_lines"));

	// Completion
	text_editor->set_auto_brace_completion_enabled(EDITOR_GET("text_editor/completion/auto_brace_complete"));
	text_editor->set_code_hint_draw_below(EDITOR_GET("text_editor/completion/put_callhint_tooltip_below_current_line"));
	code_complete_enabled = EDITOR_GET("text_editor/completion/code_complete_enabled");
	code_complete_timer->set_wait_time(EDITOR_GET("text_editor/completion/code_complete_delay"));
	idle->set_wait_time(EDITOR_GET("text_editor/completion/idle_parse_delay"));

	// Appearance: Guidelines
	if (EDITOR_GET("text_editor/appearance/guidelines/show_line_length_guidelines")) {
		TypedArray<int> guideline_cols;
		guideline_cols.append(EDITOR_GET("text_editor/appearance/guidelines/line_length_guideline_hard_column"));
		if (EDITOR_GET("text_editor/appearance/guidelines/line_length_guideline_soft_column") != guideline_cols[0]) {
			guideline_cols.append(EDITOR_GET("text_editor/appearance/guidelines/line_length_guideline_soft_column"));
		}
		text_editor->set_line_length_guidelines(guideline_cols);
	} else {
		text_editor->set_line_length_guidelines(TypedArray<int>());
	}

	set_zoom_factor(zoom_factor);
}

void CodeTextEditor::set_find_replace_bar(FindReplaceBar *p_bar) {
	if (find_replace_bar) {
		return;
	}

	find_replace_bar = p_bar;
	find_replace_bar->set_text_edit(this);
	find_replace_bar->connect("error", callable_mp(error, &Label::set_text));
}

void CodeTextEditor::remove_find_replace_bar() {
	if (!find_replace_bar) {
		return;
	}

	find_replace_bar->disconnect("error", callable_mp(error, &Label::set_text));
	find_replace_bar = nullptr;
}

void CodeTextEditor::trim_trailing_whitespace() {
	bool trimmed_whitespace = false;
	for (int i = 0; i < text_editor->get_line_count(); i++) {
		String line = text_editor->get_line(i);
		if (line.ends_with(" ") || line.ends_with("\t")) {
			if (!trimmed_whitespace) {
				text_editor->begin_complex_operation();
				trimmed_whitespace = true;
			}

			int end = 0;
			for (int j = line.length() - 1; j > -1; j--) {
				if (line[j] != ' ' && line[j] != '\t') {
					end = j + 1;
					break;
				}
			}
			text_editor->remove_text(i, end, i, line.length());
		}
	}

	if (trimmed_whitespace) {
		text_editor->merge_overlapping_carets();
		text_editor->end_complex_operation();
	}
}

void CodeTextEditor::trim_final_newlines() {
	int final_line = text_editor->get_line_count() - 1;
	int check_line = final_line;

	String line = text_editor->get_line(check_line);

	while (line.is_empty() && check_line > -1) {
		--check_line;

		line = text_editor->get_line(check_line);
	}

	++check_line;

	if (check_line < final_line) {
		text_editor->begin_complex_operation();

		text_editor->remove_text(check_line, 0, final_line, 0);

		text_editor->merge_overlapping_carets();
		text_editor->end_complex_operation();
		text_editor->queue_redraw();
	}
}

void CodeTextEditor::insert_final_newline() {
	int final_line = text_editor->get_line_count() - 1;
	String line = text_editor->get_line(final_line);

	// Length 0 means it's already an empty line, no need to add a newline.
	if (line.length() > 0 && !line.ends_with("\n")) {
		text_editor->insert_text("\n", final_line, line.length(), false);
	}
}

void CodeTextEditor::convert_case(CaseStyle p_case) {
	if (!text_editor->has_selection()) {
		return;
	}
	text_editor->begin_complex_operation();
	text_editor->begin_multicaret_edit();

	for (int c = 0; c < text_editor->get_caret_count(); c++) {
		if (text_editor->multicaret_edit_ignore_caret(c)) {
			continue;
		}
		if (!text_editor->has_selection(c)) {
			continue;
		}

		int begin = text_editor->get_selection_from_line(c);
		int end = text_editor->get_selection_to_line(c);
		int begin_col = text_editor->get_selection_from_column(c);
		int end_col = text_editor->get_selection_to_column(c);

		for (int i = begin; i <= end; i++) {
			int len = text_editor->get_line(i).length();
			if (i == end) {
				len = end_col;
			}
			if (i == begin) {
				len -= begin_col;
			}
			String new_line = text_editor->get_line(i).substr(i == begin ? begin_col : 0, len);

			switch (p_case) {
				case UPPER: {
					new_line = new_line.to_upper();
				} break;
				case LOWER: {
					new_line = new_line.to_lower();
				} break;
				case CAPITALIZE: {
					new_line = new_line.capitalize();
				} break;
			}

			if (i == begin) {
				new_line = text_editor->get_line(i).left(begin_col) + new_line;
			}
			if (i == end) {
				new_line = new_line + text_editor->get_line(i).substr(end_col);
			}
			text_editor->set_line(i, new_line);
		}
	}
	text_editor->end_multicaret_edit();
	text_editor->end_complex_operation();
}

void CodeTextEditor::set_indent_using_spaces(bool p_use_spaces) {
	text_editor->set_indent_using_spaces(p_use_spaces);
	indentation_txt->set_text(p_use_spaces ? TTR("Spaces", "Indentation") : TTR("Tabs", "Indentation"));
}

void CodeTextEditor::toggle_inline_comment(const String &delimiter) {
	text_editor->begin_complex_operation();
	text_editor->begin_multicaret_edit();

	Vector<Point2i> line_ranges = text_editor->get_line_ranges_from_carets();
	int folded_to = 0;
	for (Point2i line_range : line_ranges) {
		int from_line = line_range.x;
		int to_line = line_range.y;
		// If last line is folded, extends to the end of the folded section
		if (text_editor->is_line_folded(to_line)) {
			folded_to = text_editor->get_next_visible_line_offset_from(to_line + 1, 1) - 1;
			to_line += folded_to;
		}
		// Check first if there's any uncommented lines in selection.
		bool is_commented = true;
		bool is_all_empty = true;
		for (int line = from_line; line <= to_line; line++) {
			// `+ delimiter.length()` here because comment delimiter is not actually `in comment` so we check first character after it
			int delimiter_idx = text_editor->is_in_comment(line, text_editor->get_first_non_whitespace_column(line) + delimiter.length());
			// Empty lines should not be counted.
			bool is_empty = text_editor->get_line(line).strip_edges().is_empty();
			is_all_empty = is_all_empty && is_empty;
			// get_delimiter_start_key will return `##` instead of `#` when there is multiple comment delimiter in a line.
			if (!is_empty && (delimiter_idx == -1 || !text_editor->get_delimiter_start_key(delimiter_idx).begins_with(delimiter))) {
				is_commented = false;
				break;
			}
		}

		// Special case for commenting empty lines, treat it/them as uncommented lines.
		is_commented = is_commented && !is_all_empty;

		// Comment/uncomment.
		for (int line = from_line; line <= to_line; line++) {
			if (is_all_empty) {
				text_editor->insert_text(delimiter, line, 0);
				continue;
			}

			if (is_commented) {
				int delimiter_column = text_editor->get_line(line).find(delimiter);
				text_editor->remove_text(line, delimiter_column, line, delimiter_column + delimiter.length());
			} else {
				text_editor->insert_text(delimiter, line, text_editor->get_first_non_whitespace_column(line));
			}
		}
	}

	text_editor->end_multicaret_edit();
	text_editor->end_complex_operation();
}

void CodeTextEditor::goto_line(int p_line, int p_column) {
	text_editor->remove_secondary_carets();
	text_editor->deselect();
	text_editor->unfold_line(CLAMP(p_line, 0, text_editor->get_line_count() - 1));
	text_editor->set_caret_line(p_line, false);
	text_editor->set_caret_column(p_column, false);
	text_editor->set_code_hint("");
	text_editor->cancel_code_completion();
	// Defer in case the CodeEdit was just created and needs to be resized.
	callable_mp((TextEdit *)text_editor, &TextEdit::adjust_viewport_to_caret).call_deferred(0);
}

void CodeTextEditor::goto_line_selection(int p_line, int p_begin, int p_end) {
	text_editor->remove_secondary_carets();
	text_editor->unfold_line(CLAMP(p_line, 0, text_editor->get_line_count() - 1));
	text_editor->select(p_line, p_begin, p_line, p_end);
	text_editor->set_code_hint("");
	text_editor->cancel_code_completion();
	callable_mp((TextEdit *)text_editor, &TextEdit::adjust_viewport_to_caret).call_deferred(0);
}

void CodeTextEditor::goto_line_centered(int p_line, int p_column) {
	text_editor->remove_secondary_carets();
	text_editor->deselect();
	text_editor->unfold_line(CLAMP(p_line, 0, text_editor->get_line_count() - 1));
	text_editor->set_caret_line(p_line, false);
	text_editor->set_caret_column(p_column, false);
	text_editor->set_code_hint("");
	text_editor->cancel_code_completion();
	callable_mp((TextEdit *)text_editor, &TextEdit::center_viewport_to_caret).call_deferred(0);
}

void CodeTextEditor::set_executing_line(int p_line) {
	text_editor->set_line_as_executing(p_line, true);
}

void CodeTextEditor::clear_executing_line() {
	text_editor->clear_executing_lines();
}

Variant CodeTextEditor::get_edit_state() {
	Dictionary state;
	state.merge(get_navigation_state());

	state["folded_lines"] = text_editor->get_folded_lines();
	state["breakpoints"] = text_editor->get_breakpointed_lines();
	state["bookmarks"] = text_editor->get_bookmarked_lines();

	Ref<EditorSyntaxHighlighter> syntax_highlighter = text_editor->get_syntax_highlighter();
	state["syntax_highlighter"] = syntax_highlighter->_get_name();

	return state;
}

Variant CodeTextEditor::get_previous_state() {
	return previous_state;
}

void CodeTextEditor::store_previous_state() {
	previous_state = get_navigation_state();
}

void CodeTextEditor::set_edit_state(const Variant &p_state) {
	Dictionary state = p_state;

	/* update the row first as it sets the column to 0 */
	text_editor->set_caret_line(state["row"]);
	text_editor->set_caret_column(state["column"]);
	if (int(state["scroll_position"]) == -1) {
		// Special case for previous state.
		text_editor->center_viewport_to_caret();
	} else {
		text_editor->set_v_scroll(state["scroll_position"]);
	}
	text_editor->set_h_scroll(state["h_scroll_position"]);

	if (state.get("selection", false)) {
		text_editor->select(state["selection_from_line"], state["selection_from_column"], state["selection_to_line"], state["selection_to_column"]);
	} else {
		text_editor->deselect();
	}

	if (state.has("folded_lines")) {
		Vector<int> folded_lines = state["folded_lines"];
		for (int i = 0; i < folded_lines.size(); i++) {
			text_editor->fold_line(folded_lines[i]);
		}
	}

	if (state.has("breakpoints")) {
		Array breakpoints = state["breakpoints"];
		for (int i = 0; i < breakpoints.size(); i++) {
			text_editor->set_line_as_breakpoint(breakpoints[i], true);
		}
	}

	if (state.has("bookmarks")) {
		Array bookmarks = state["bookmarks"];
		for (int i = 0; i < bookmarks.size(); i++) {
			text_editor->set_line_as_bookmarked(bookmarks[i], true);
		}
	}

	if (previous_state.is_empty()) {
		previous_state = p_state;
	}
}

Variant CodeTextEditor::get_navigation_state() {
	Dictionary state;

	state["scroll_position"] = text_editor->get_v_scroll();
	state["h_scroll_position"] = text_editor->get_h_scroll();
	state["column"] = text_editor->get_caret_column();
	state["row"] = text_editor->get_caret_line();

	state["selection"] = get_text_editor()->has_selection();
	if (get_text_editor()->has_selection()) {
		state["selection_from_line"] = text_editor->get_selection_from_line();
		state["selection_from_column"] = text_editor->get_selection_from_column();
		state["selection_to_line"] = text_editor->get_selection_to_line();
		state["selection_to_column"] = text_editor->get_selection_to_column();
	}

	return state;
}

void CodeTextEditor::set_error(const String &p_error) {
	error->set_text(p_error);
	if (!p_error.is_empty()) {
		error->set_default_cursor_shape(CURSOR_POINTING_HAND);
	} else {
		error->set_default_cursor_shape(CURSOR_ARROW);
	}
}

void CodeTextEditor::set_error_pos(int p_line, int p_column) {
	error_line = p_line;
	error_column = p_column;
}

Point2i CodeTextEditor::get_error_pos() const {
	return Point2i(error_line, error_column);
}

void CodeTextEditor::goto_error() {
	if (!error->get_text().is_empty()) {
		int corrected_column = error_column;

		const String line_text = text_editor->get_line(error_line);
		const int indent_size = text_editor->get_indent_size();
		if (indent_size > 1) {
			const int tab_count = line_text.length() - line_text.lstrip("\t").length();
			corrected_column -= tab_count * (indent_size - 1);
<<<<<<< HEAD
		}

		if (text_editor->get_line_count() != error_line) {
			text_editor->unfold_line(error_line);
		}
		text_editor->remove_secondary_carets();
		text_editor->set_caret_line(error_line);
		text_editor->set_caret_column(corrected_column);
		text_editor->center_viewport_to_caret();
=======
		}

		goto_line_centered(error_line, corrected_column);
>>>>>>> dc5f1b7a
	}
}

void CodeTextEditor::_update_text_editor_theme() {
	emit_signal(SNAME("load_theme_settings"));

	error_button->set_button_icon(get_editor_theme_icon(SNAME("StatusError")));
	warning_button->set_button_icon(get_editor_theme_icon(SNAME("NodeWarning")));

	Ref<Font> status_bar_font = get_theme_font(SNAME("status_source"), EditorStringName(EditorFonts));
	int status_bar_font_size = get_theme_font_size(SNAME("status_source_size"), EditorStringName(EditorFonts));

	int count = status_bar->get_child_count();
	for (int i = 0; i < count; i++) {
		Control *n = Object::cast_to<Control>(status_bar->get_child(i));
		if (n) {
			n->add_theme_font_override(SceneStringName(font), status_bar_font);
			n->add_theme_font_size_override(SceneStringName(font_size), status_bar_font_size);
		}
	}

	const Color &error_color = get_theme_color(SNAME("error_color"), EditorStringName(Editor));
	const Color &warning_color = get_theme_color(SNAME("warning_color"), EditorStringName(Editor));

	error->add_theme_color_override(SceneStringName(font_color), error_color);
	error_button->add_theme_color_override(SceneStringName(font_color), error_color);
	warning_button->add_theme_color_override(SceneStringName(font_color), warning_color);

	_update_font_ligatures();
}

void CodeTextEditor::_update_font_ligatures() {
	int ot_mode = EDITOR_GET("interface/editor/code_font_contextual_ligatures");

	Ref<FontVariation> fc = text_editor->get_theme_font(SceneStringName(font));
	if (fc.is_valid()) {
		switch (ot_mode) {
			case 1: { // Disable ligatures.
				Dictionary ftrs;
				ftrs[TS->name_to_tag("calt")] = 0;
				fc->set_opentype_features(ftrs);
			} break;
			case 2: { // Custom.
				Vector<String> subtag = String(EDITOR_GET("interface/editor/code_font_custom_opentype_features")).split(",");
				Dictionary ftrs;
				for (int i = 0; i < subtag.size(); i++) {
					Vector<String> subtag_a = subtag[i].split("=");
					if (subtag_a.size() == 2) {
						ftrs[TS->name_to_tag(subtag_a[0])] = subtag_a[1].to_int();
					} else if (subtag_a.size() == 1) {
						ftrs[TS->name_to_tag(subtag_a[0])] = 1;
					}
				}
				fc->set_opentype_features(ftrs);
			} break;
			default: { // Enabled.
				Dictionary ftrs;
				ftrs[TS->name_to_tag("calt")] = 1;
				fc->set_opentype_features(ftrs);
			} break;
		}
	}
}

void CodeTextEditor::_text_changed_idle_timeout() {
	_validate_script();
	emit_signal(SNAME("validate_script"));
}

void CodeTextEditor::validate_script() {
	idle->start();
}

void CodeTextEditor::_error_button_pressed() {
	_set_show_errors_panel(!is_errors_panel_opened);
	_set_show_warnings_panel(false);
}

void CodeTextEditor::_warning_button_pressed() {
	_set_show_warnings_panel(!is_warnings_panel_opened);
	_set_show_errors_panel(false);
}

void CodeTextEditor::_zoom_popup_id_pressed(int p_idx) {
	_zoom_to(zoom_button->get_popup()->get_item_metadata(p_idx));
}

void CodeTextEditor::_set_show_errors_panel(bool p_show) {
	is_errors_panel_opened = p_show;
	emit_signal(SNAME("show_errors_panel"), p_show);
}

void CodeTextEditor::_set_show_warnings_panel(bool p_show) {
	is_warnings_panel_opened = p_show;
	emit_signal(SNAME("show_warnings_panel"), p_show);
}

void CodeTextEditor::_toggle_scripts_pressed() {
	ERR_FAIL_NULL(toggle_scripts_list);
	toggle_scripts_list->set_visible(!toggle_scripts_list->is_visible());
	update_toggle_scripts_button();
}

void CodeTextEditor::_error_pressed(const Ref<InputEvent> &p_event) {
	Ref<InputEventMouseButton> mb = p_event;
	if (mb.is_valid() && mb->is_pressed() && mb->get_button_index() == MouseButton::LEFT) {
		goto_error();
	}
}

void CodeTextEditor::_notification(int p_what) {
	switch (p_what) {
		case NOTIFICATION_THEME_CHANGED: {
			if (toggle_scripts_button->is_visible()) {
				update_toggle_scripts_button();
			}
			_update_text_editor_theme();
		} break;

		case NOTIFICATION_VISIBILITY_CHANGED: {
			if (toggle_scripts_button->is_visible()) {
				update_toggle_scripts_button();
			}
			set_process_input(is_visible_in_tree());
		} break;

		case NOTIFICATION_PREDELETE: {
			if (find_replace_bar) {
				find_replace_bar->set_text_edit(nullptr);
			}
		} break;
	}
}

void CodeTextEditor::set_error_count(int p_error_count) {
	error_button->set_text(itos(p_error_count));
	error_button->set_visible(p_error_count > 0);
	if (!p_error_count) {
		_set_show_errors_panel(false);
	}
}

void CodeTextEditor::set_warning_count(int p_warning_count) {
	warning_button->set_text(itos(p_warning_count));
	warning_button->set_visible(p_warning_count > 0);
	if (!p_warning_count) {
		_set_show_warnings_panel(false);
	}
}

void CodeTextEditor::toggle_bookmark() {
	Vector<int> sorted_carets = text_editor->get_sorted_carets();
	int last_line = -1;
	for (const int &c : sorted_carets) {
		int from = text_editor->get_selection_from_line(c);
		from += from == last_line ? 1 : 0;
		int to = text_editor->get_selection_to_line(c);
		if (to < from) {
			continue;
		}
		// Check first if there's any bookmarked lines in the selection.
		bool selection_has_bookmarks = false;
		for (int line = from; line <= to; line++) {
			if (text_editor->is_line_bookmarked(line)) {
				selection_has_bookmarks = true;
				break;
			}
		}

		// Set bookmark on caret or remove all bookmarks from the selection.
		if (!selection_has_bookmarks) {
			if (text_editor->get_caret_line(c) != last_line) {
				text_editor->set_line_as_bookmarked(text_editor->get_caret_line(c), true);
			}
		} else {
			for (int line = from; line <= to; line++) {
				text_editor->set_line_as_bookmarked(line, false);
			}
		}
		last_line = to;
	}
}

void CodeTextEditor::goto_next_bookmark() {
	PackedInt32Array bmarks = text_editor->get_bookmarked_lines();
	if (bmarks.size() <= 0) {
		return;
	}

	int current_line = text_editor->get_caret_line();
	int bmark_idx = 0;
	if (current_line < (int)bmarks[bmarks.size() - 1]) {
		while (bmark_idx < bmarks.size() && bmarks[bmark_idx] <= current_line) {
			bmark_idx++;
		}
	}
	goto_line_centered(bmarks[bmark_idx]);
}

void CodeTextEditor::goto_prev_bookmark() {
	PackedInt32Array bmarks = text_editor->get_bookmarked_lines();
	if (bmarks.size() <= 0) {
		return;
	}

	int current_line = text_editor->get_caret_line();
	int bmark_idx = bmarks.size() - 1;
	if (current_line > (int)bmarks[0]) {
		while (bmark_idx >= 0 && bmarks[bmark_idx] >= current_line) {
			bmark_idx--;
		}
	}
	goto_line_centered(bmarks[bmark_idx]);
}

void CodeTextEditor::remove_all_bookmarks() {
	text_editor->clear_bookmarked_lines();
}

void CodeTextEditor::_zoom_in() {
	int s = text_editor->get_theme_font_size(SceneStringName(font_size));
	_zoom_to(zoom_factor * (s + MAX(1.0f, EDSCALE)) / s);
}

void CodeTextEditor::_zoom_out() {
	int s = text_editor->get_theme_font_size(SceneStringName(font_size));
	_zoom_to(zoom_factor * (s - MAX(1.0f, EDSCALE)) / s);
}

void CodeTextEditor::_zoom_to(float p_zoom_factor) {
	if (zoom_factor == p_zoom_factor) {
		return;
	}

	float old_zoom_factor = zoom_factor;

	set_zoom_factor(p_zoom_factor);

	if (old_zoom_factor != zoom_factor) {
		emit_signal(SNAME("zoomed"), zoom_factor);
	}
}

void CodeTextEditor::set_zoom_factor(float p_zoom_factor) {
	zoom_factor = CLAMP(p_zoom_factor, 0.25f, 3.0f);
	int neutral_font_size = int(EDITOR_GET("interface/editor/code_font_size")) * EDSCALE;
	int new_font_size = Math::round(zoom_factor * neutral_font_size);

	zoom_button->set_text(itos(Math::round(zoom_factor * 100)) + " %");

	if (text_editor->has_theme_font_size_override(SceneStringName(font_size))) {
		text_editor->remove_theme_font_size_override(SceneStringName(font_size));
	}
	text_editor->add_theme_font_size_override(SceneStringName(font_size), new_font_size);
}

float CodeTextEditor::get_zoom_factor() {
	return zoom_factor;
}

void CodeTextEditor::_bind_methods() {
	ADD_SIGNAL(MethodInfo("validate_script"));
	ADD_SIGNAL(MethodInfo("load_theme_settings"));
	ADD_SIGNAL(MethodInfo("show_errors_panel"));
	ADD_SIGNAL(MethodInfo("show_warnings_panel"));
	ADD_SIGNAL(MethodInfo("zoomed", PropertyInfo(Variant::FLOAT, "p_zoom_factor")));
}

void CodeTextEditor::set_code_complete_func(CodeTextEditorCodeCompleteFunc p_code_complete_func, void *p_ud) {
	code_complete_func = p_code_complete_func;
	code_complete_ud = p_ud;
}

void CodeTextEditor::set_toggle_list_control(Control *p_control) {
	toggle_scripts_list = p_control;
}

void CodeTextEditor::show_toggle_scripts_button() {
	toggle_scripts_button->show();
}

void CodeTextEditor::update_toggle_scripts_button() {
	ERR_FAIL_NULL(toggle_scripts_list);
	bool forward = toggle_scripts_list->is_visible() == is_layout_rtl();
	toggle_scripts_button->set_button_icon(get_editor_theme_icon(forward ? SNAME("Forward") : SNAME("Back")));
	toggle_scripts_button->set_tooltip_text(vformat("%s (%s)", TTR("Toggle Scripts Panel"), ED_GET_SHORTCUT("script_editor/toggle_scripts_panel")->get_as_text()));
}

CodeTextEditor::CodeTextEditor() {
	code_complete_func = nullptr;
	ED_SHORTCUT("script_editor/zoom_in", TTR("Zoom In"), KeyModifierMask::CMD_OR_CTRL | Key::EQUAL);
	ED_SHORTCUT("script_editor/zoom_out", TTR("Zoom Out"), KeyModifierMask::CMD_OR_CTRL | Key::MINUS);
	ED_SHORTCUT_ARRAY("script_editor/reset_zoom", TTR("Reset Zoom"),
			{ int32_t(KeyModifierMask::CMD_OR_CTRL | Key::KEY_0), int32_t(KeyModifierMask::CMD_OR_CTRL | Key::KP_0) });

	text_editor = memnew(CodeEdit);
	add_child(text_editor);
	text_editor->set_v_size_flags(SIZE_EXPAND_FILL);
	text_editor->set_structured_text_bidi_override(TextServer::STRUCTURED_TEXT_GDSCRIPT);
	text_editor->set_draw_bookmarks_gutter(true);

	text_editor->set_draw_line_numbers(true);
	text_editor->set_highlight_matching_braces_enabled(true);
	text_editor->set_auto_indent_enabled(true);
	text_editor->set_deselect_on_focus_loss_enabled(false);

	status_bar = memnew(HBoxContainer);
	add_child(status_bar);
	status_bar->set_h_size_flags(SIZE_EXPAND_FILL);
	status_bar->set_custom_minimum_size(Size2(0, 24 * EDSCALE)); // Adjust for the height of the warning icon.

	idle = memnew(Timer);
	add_child(idle);
	idle->set_one_shot(true);

	code_complete_enabled = EDITOR_GET("text_editor/completion/code_complete_enabled");
	code_complete_timer = memnew(Timer);
	add_child(code_complete_timer);
	code_complete_timer->set_one_shot(true);

	error_line = 0;
	error_column = 0;

	toggle_scripts_button = memnew(Button);
	toggle_scripts_button->set_flat(true);
	toggle_scripts_button->set_v_size_flags(SIZE_EXPAND | SIZE_SHRINK_CENTER);
	toggle_scripts_button->connect(SceneStringName(pressed), callable_mp(this, &CodeTextEditor::_toggle_scripts_pressed));
	status_bar->add_child(toggle_scripts_button);
	toggle_scripts_button->hide();

	// Error
	ScrollContainer *scroll = memnew(ScrollContainer);
	scroll->set_h_size_flags(SIZE_EXPAND_FILL);
	scroll->set_v_size_flags(SIZE_EXPAND_FILL);
	scroll->set_vertical_scroll_mode(ScrollContainer::SCROLL_MODE_DISABLED);
	status_bar->add_child(scroll);

	error = memnew(Label);
	scroll->add_child(error);
	error->set_v_size_flags(SIZE_EXPAND | SIZE_SHRINK_CENTER);
	error->set_mouse_filter(MOUSE_FILTER_STOP);
	error->connect(SceneStringName(gui_input), callable_mp(this, &CodeTextEditor::_error_pressed));

	// Errors
	error_button = memnew(Button);
	error_button->set_flat(true);
	status_bar->add_child(error_button);
	error_button->set_v_size_flags(SIZE_EXPAND | SIZE_SHRINK_CENTER);
	error_button->set_default_cursor_shape(CURSOR_POINTING_HAND);
	error_button->connect(SceneStringName(pressed), callable_mp(this, &CodeTextEditor::_error_button_pressed));
	error_button->set_tooltip_text(TTR("Errors"));
	set_error_count(0);

	// Warnings
	warning_button = memnew(Button);
	warning_button->set_flat(true);
	status_bar->add_child(warning_button);
	warning_button->set_v_size_flags(SIZE_EXPAND | SIZE_SHRINK_CENTER);
	warning_button->set_default_cursor_shape(CURSOR_POINTING_HAND);
	warning_button->connect(SceneStringName(pressed), callable_mp(this, &CodeTextEditor::_warning_button_pressed));
	warning_button->set_tooltip_text(TTR("Warnings"));
	set_warning_count(0);

	status_bar->add_child(memnew(VSeparator));

	// Zoom
	zoom_button = memnew(MenuButton);
	status_bar->add_child(zoom_button);
	zoom_button->set_flat(true);
	zoom_button->set_v_size_flags(SIZE_EXPAND | SIZE_SHRINK_CENTER);
	zoom_button->set_tooltip_text(
			TTR("Zoom factor") + "\n" + vformat(TTR("%sMouse wheel, %s/%s: Finetune\n%s: Reset"), keycode_get_string((Key)KeyModifierMask::CMD_OR_CTRL), ED_GET_SHORTCUT("script_editor/zoom_in")->get_as_text(), ED_GET_SHORTCUT("script_editor/zoom_out")->get_as_text(), ED_GET_SHORTCUT("script_editor/reset_zoom")->get_as_text()));
	zoom_button->set_text("100 %");

	PopupMenu *zoom_menu = zoom_button->get_popup();
	int preset_count = sizeof(ZOOM_FACTOR_PRESETS) / sizeof(float);

	for (int i = 0; i < preset_count; i++) {
		float z = ZOOM_FACTOR_PRESETS[i];
		zoom_menu->add_item(itos(Math::round(z * 100)) + " %");
		zoom_menu->set_item_metadata(i, z);
	}

	zoom_menu->connect(SceneStringName(id_pressed), callable_mp(this, &CodeTextEditor::_zoom_popup_id_pressed));

	status_bar->add_child(memnew(VSeparator));

	// Line and column
	line_and_col_txt = memnew(Label);
	status_bar->add_child(line_and_col_txt);
	line_and_col_txt->set_v_size_flags(SIZE_EXPAND | SIZE_SHRINK_CENTER);
	line_and_col_txt->set_tooltip_text(TTR("Line and column numbers."));
	line_and_col_txt->set_mouse_filter(MOUSE_FILTER_STOP);

	status_bar->add_child(memnew(VSeparator));

	// Indentation
	indentation_txt = memnew(Label);
	status_bar->add_child(indentation_txt);
	indentation_txt->set_v_size_flags(SIZE_EXPAND | SIZE_SHRINK_CENTER);
	indentation_txt->set_tooltip_text(TTR("Indentation"));
	indentation_txt->set_mouse_filter(MOUSE_FILTER_STOP);

	text_editor->connect(SceneStringName(gui_input), callable_mp(this, &CodeTextEditor::_text_editor_gui_input));
	text_editor->connect("caret_changed", callable_mp(this, &CodeTextEditor::_line_col_changed));
	text_editor->connect(SceneStringName(text_changed), callable_mp(this, &CodeTextEditor::_text_changed));
	text_editor->connect("code_completion_requested", callable_mp(this, &CodeTextEditor::_complete_request));
	TypedArray<String> cs;
	cs.push_back(".");
	cs.push_back(",");
	cs.push_back("(");
	cs.push_back("=");
	cs.push_back("$");
	cs.push_back("@");
	cs.push_back("\"");
	cs.push_back("\'");
	text_editor->set_code_completion_prefixes(cs);
	idle->connect("timeout", callable_mp(this, &CodeTextEditor::_text_changed_idle_timeout));

	code_complete_timer->connect("timeout", callable_mp(this, &CodeTextEditor::_code_complete_timer_timeout));

	add_theme_constant_override("separation", 4 * EDSCALE);
}<|MERGE_RESOLUTION|>--- conflicted
+++ resolved
@@ -1484,21 +1484,9 @@
 		if (indent_size > 1) {
 			const int tab_count = line_text.length() - line_text.lstrip("\t").length();
 			corrected_column -= tab_count * (indent_size - 1);
-<<<<<<< HEAD
-		}
-
-		if (text_editor->get_line_count() != error_line) {
-			text_editor->unfold_line(error_line);
-		}
-		text_editor->remove_secondary_carets();
-		text_editor->set_caret_line(error_line);
-		text_editor->set_caret_column(corrected_column);
-		text_editor->center_viewport_to_caret();
-=======
 		}
 
 		goto_line_centered(error_line, corrected_column);
->>>>>>> dc5f1b7a
 	}
 }
 
