--- conflicted
+++ resolved
@@ -105,11 +105,7 @@
 "Project-Id-Version: Chinese (Simplified) (Godot Engine)\n"
 "Report-Msgid-Bugs-To: https://github.com/godotengine/godot\n"
 "POT-Creation-Date: 2018-01-20 12:15+0200\n"
-<<<<<<< HEAD
-"PO-Revision-Date: 2024-07-23 03:39+0000\n"
-=======
 "PO-Revision-Date: 2024-08-23 10:34+0000\n"
->>>>>>> dc5f1b7a
 "Last-Translator: Haoyu Qiu <timothyqiu32@gmail.com>\n"
 "Language-Team: Chinese (Simplified) <https://hosted.weblate.org/projects/"
 "godot-engine/godot/zh_Hans/>\n"
@@ -118,11 +114,7 @@
 "Content-Type: text/plain; charset=UTF-8\n"
 "Content-Transfer-Encoding: 8bit\n"
 "Plural-Forms: nplurals=1; plural=0;\n"
-<<<<<<< HEAD
-"X-Generator: Weblate 5.7-dev\n"
-=======
 "X-Generator: Weblate 5.7.1-dev\n"
->>>>>>> dc5f1b7a
 
 msgid "Main Thread"
 msgstr "主线程"
@@ -965,12 +957,9 @@
 msgid "Track is not of type Node3D, can't insert key"
 msgstr "轨道不是 Node3D 类型，无法插入关键帧"
 
-<<<<<<< HEAD
-=======
 msgid "Track is not of type MeshInstance3D, can't insert key"
 msgstr "轨道不是 MeshInstance3D 类型，无法插入关键帧"
 
->>>>>>> dc5f1b7a
 msgid "Track path is invalid, so can't add a method key."
 msgstr "轨道路径无效，所以无法添加方法帧。"
 
@@ -3584,11 +3573,7 @@
 msgid ""
 "This option is deprecated. Situations where refresh must be forced are now "
 "considered a bug. Please report."
-<<<<<<< HEAD
-msgstr "该选项已废弃。必须强制刷新的情况现在属于 Bug。请提交报告。"
-=======
 msgstr "该选项已弃用。必须强制刷新的情况现在属于 Bug。请提交报告。"
->>>>>>> dc5f1b7a
 
 msgid "Pick a Main Scene"
 msgstr "选择主场景"
@@ -10359,15 +10344,12 @@
 "编辑模式\n"
 "在关节处显示按钮。"
 
-<<<<<<< HEAD
-=======
 msgid "Insert key (based on mask) for bones with an existing track."
 msgstr "为已存在轨道的骨骼插入关键帧（基于遮罩）。"
 
 msgid "Insert key (based on mask) for all bones."
 msgstr "为所有骨骼插入关键帧（基于遮罩）。"
 
->>>>>>> dc5f1b7a
 msgid "Insert Key (All Bones)"
 msgstr "插入关键帧（所有骨骼）"
 
@@ -14466,11 +14448,7 @@
 msgstr "不能将根节点粘贴进相同场景。"
 
 msgid "Paste Node(s) as Sibling of %s"
-<<<<<<< HEAD
-msgstr "粘贴为 %s 的兄弟节点"
-=======
 msgstr "粘贴为 %s 的同级节点"
->>>>>>> dc5f1b7a
 
 msgid "Paste Node(s) as Child of %s"
 msgstr "粘贴为 %s 的子节点"
@@ -14862,11 +14840,6 @@
 msgid "glTF 2.0 Scene..."
 msgstr "glTF 2.0 场景..."
 
-<<<<<<< HEAD
-msgid "Configure Blender Importer"
-msgstr "配置 Blender 导入器"
-
-=======
 msgid "Path does not point to a valid executable."
 msgstr "路径未指向有效的可执行文件。"
 
@@ -14907,7 +14880,6 @@
 "在 macOS 上，该路径应为 Blender `.app` 文件夹中的 `Contents/MacOS/blender` 文"
 "件。"
 
->>>>>>> dc5f1b7a
 msgid "Disable '.blend' Import"
 msgstr "禁用“.blend”导入"
 
@@ -17501,8 +17473,6 @@
 "这种用法（请在其中选择一种使用）。"
 
 msgid ""
-<<<<<<< HEAD
-=======
 "Sampler argument %d of function '%s' called more than once using textures "
 "that differ in either filter, repeat, or texture hint setting."
 msgstr ""
@@ -17510,7 +17480,6 @@
 "示设置不同。"
 
 msgid ""
->>>>>>> dc5f1b7a
 "Sampler argument %d of function '%s' called more than once using different "
 "built-ins. Only calling with the same built-in is supported."
 msgstr ""
