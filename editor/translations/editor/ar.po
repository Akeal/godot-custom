# Arabic translation of the Godot Engine editor interface.
# Copyright (c) 2014-present Godot Engine contributors.
# Copyright (c) 2007-2014 Juan Linietsky, Ariel Manzur.
# This file is distributed under the same license as the Godot source code.
# Adel <dragonhunter250@gmail.com>, 2018.
# athomield <athomield@hotmail.com>, 2017.
# Basil Al-Khateeb <basil.y.alkhateeb@gmail.com>, 2017.
# Jamal Alyafei <jamal.qassim@gmail.com>, 2017.
# john lennon <khoanantonio@outlook.com>, 2017.
# Mohammmad Khashashneh <mohammad.rasmi@gmail.com>, 2016, 2020.
# Mr ChaosXD <mrchaosxd3@gmail.com>, 2018.
# Mrwan Ashraf <mrwan.ashraf94@gmail.com>, 2017.
# noureldin sharaf <sharaf.noureldin@yahoo.com>, 2017.
# omar anwar aglan <omar.aglan91@yahoo.com>, 2017-2018.
# OWs Tetra <owstetra@gmail.com>, 2017.
# Rached Noureddine <rached.noureddine@gmail.com>, 2018.
# Rex_sa <asd1234567890m@gmail.com>, 2017, 2018, 2019.
# Wajdi Feki <wajdi.feki@gmail.com>, 2017.
# Omar Aglan <omar.aglan91@yahoo.com>, 2018, 2019, 2020, 2023.
# Codes Otaku <ilyas.gamerz@gmail.com>, 2018, 2019.
# Takai Eddine Kennouche <takai.kenn@gmail.com>, 2018.
# Mohamed El-Baz <albaz2000eg@gmail.com>, 2018.
# عاصم شكر - Aasem shokr <aasemshokr@gmail.com>, 2018.
# Mohammad Fares <mhdchehade@gmail.com>, 2018.
# NewFriskFan26 <newfriskfan26@gmail.com>, 2019.
# spiderx0x <legendofdarks@gmail.com>, 2019.
# Ibraheem Tawfik <tawfikibraheem@gmail.com>, 2019.
# DiscoverSquishy <noaimi@discoversquishy.me>, 2019.
# ButterflyOfFire <ButterflyOfFire@protonmail.com>, 2019.
# PhoenixHO <oussamahaddouche0@gmail.com>, 2019.
# orcstudio <orcstudio@orcstudio.org>, 2019.
# Rachid Graphicos <graphicos1d@gmail.com>, 2019.
# traveller010 <manar.bushnaq.001@gmail.com>, 2019.
# Ahmed Shahwan <dev.ahmed.shahwan@gmail.com>, 2019.
# hshw <shw@tutanota.com>, 2020.
# Youssef Harmal <the.coder.crab@gmail.com>, 2020.
# Nabeel20 <nabeelandnizam@gmail.com>, 2020, 2021, 2022, 2023.
# merouche djallal <kbordora@gmail.com>, 2020.
# Airbus5717 <Abdussamadf350@gmail.com>, 2020.
# tamsamani mohamed <tamsmoha@gmail.com>, 2020.
# Anas <anas.ghamdi61@gmail.com>, 2020.
# R-K <raouf9005@gmail.com>, 2020.
# HeroFight dev <abdkafi2002@gmail.com>, 2020.
# أحمد مصطفى الطبراني <eltabaraniahmed@gmail.com>, 2020.
# ChemicalInk <aladdinalkhafaji@gmail.com>, 2020.
# Musab Alasaifer <mousablasefer@gmail.com>, 2020.
# Yassine Oudjana <y.oudjana@protonmail.com>, 2020, 2022.
# bruvzg <bruvzg13@gmail.com>, 2020.
# StarlkYT <mrsstarlkps4@gmail.com>, 2020, 2021.
# Games Toon <xxtvgoodxx@gmail.com>, 2021, 2022.
# Kareem Abduljaleel <karemjaleel34@gmail.com>, 2021.
# ILG - Game <moegypt277@gmail.com>, 2021.
# Hatim Jamal <hatimjamal8@gmail.com>, 2021.
# HASSAN GAMER - حسن جيمر <gamerhassan55@gmail.com>, 2021, 2022.
# abubakrAlsaab <madeinsudan19@gmail.com>, 2021.
# Hafid Talbi <atalbiie@gmail.com>, 2021.
# Hareth Mohammed <harethpy@gmail.com>, 2021.
# Mohammed Mubarak <modymu9@gmail.com>, 2021, 2022.
# Spirit <i8bou3@gmail.com>, 2021, 2022.
# TURKYM7MD <turkytb7700@gmail.com>, 2022.
# zeyad majed <zmajd62@gmail.com>, 2022.
# Whales State <whalesstate@gmail.com>, 2022.
# Mr.k <mineshtine28546271@gmail.com>, 2022.
# ywmaa <ywmaa.personal@gmail.com>, 2022.
# Awab Najim <dev.djvan@gmail.com>, 2022.
# Abderrahim <abdoudido117@gmail.com>, 2022.
# Jhon Smith <jhonsmaith3@gmail.com>, 2022.
# Oo mohab oO <mohab9225@gmail.com>, 2022.
# عبد الرحمن أبو سعدة ||Abd Alrahman abo saada <abdalrahmanabs2005@gmail.com>, 2022.
# xX-Void-Xx <arandomdude75@gmail.com>, 2022.
# أحمد النور <ahmed2699@gmail.com>, 2022.
# Commander Gordon <gordoncommander@gmail.com>, 2022.
# Abdulrahman <abdelrahman.ramadan686@gmail.com>, 2022.
# "Ali F. Abbas" <alifuadabbas@gmail.com>, 2023.
# Youssef Mohamed <starmod300@gmail.com>, 2023.
# "Mr.k" <mineshtine28546271@gmail.com>, 2023, 2024.
# Mohammedi Mohammed Djawad <smallcloverstudio@gmail.com>, 2023.
# Hamed Mohammed Almuslhi <wbk7777@hotmail.com>, 2023.
# KhalilBenGaied <grozz1@yahoo.com>, 2023.
# بسام العوفي <co-able@hotmail.com>, 2023, 2024.
# Abdulkarim <abwkhaldalhwsawy@gmail.com>, 2023.
# Rémi Verschelde <remi@godotengine.org>, 2023.
# Omran Alsaedi <Omran2222@outlook.sa>, 2023.
# Android Prime <abodinagdat16@gmail.com>, 2023.
# Ibraheem Asad <ibo.asad.97@gmail.com>, 2023.
# Aya Ichrak <ayaichrack@gmail.com>, 2023.
# ZAID G <zaidm1122334455@gmail.com>, 2023.
# Jugy <hellowo038@gmail.com>, 2023.
# 7D <miuatoro.exe@gmail.com>, 2023.
# Emad Alhaddad <emad142240@gmail.com>, 2023.
# Varga <vancouver_cliparf@simplelogin.com>, 2024.
# Ahmed Nehad <nmkao333@gmail.com>, 2024.
# Rashid Al Haqbany <haqbany@gmail.com>, 2024.
# cat lover <mongo@users.noreply.hosted.weblate.org>, 2024.
<<<<<<< HEAD
=======
# Mohammed Almosawy <nairex1212m1@gmail.com>, 2024.
# Ali al khawaja <ali.al.khuwaja@gmail.com>, 2024.
# Spirit <spirit@programmer.net>, 2024.
>>>>>>> dc5f1b7a
msgid ""
msgstr ""
"Project-Id-Version: Godot Engine editor interface\n"
"Report-Msgid-Bugs-To: https://github.com/godotengine/godot\n"
"POT-Creation-Date: \n"
<<<<<<< HEAD
"PO-Revision-Date: 2024-07-15 21:54+0000\n"
"Last-Translator: Ahmed Nehad <nmkao333@gmail.com>\n"
=======
"PO-Revision-Date: 2024-09-02 12:09+0000\n"
"Last-Translator: Spirit <spirit@programmer.net>\n"
>>>>>>> dc5f1b7a
"Language-Team: Arabic <https://hosted.weblate.org/projects/godot-engine/godot/"
"ar/>\n"
"Language: ar\n"
"MIME-Version: 1.0\n"
"Content-Type: text/plain; charset=UTF-8\n"
"Content-Transfer-Encoding: 8bit\n"
"Plural-Forms: nplurals=6; plural=n==0 ? 0 : n==1 ? 1 : n==2 ? 2 : n%100>=3 && "
"n%100<=10 ? 3 : n%100>=11 ? 4 : 5;\n"
<<<<<<< HEAD
"X-Generator: Weblate 5.7-dev\n"
=======
"X-Generator: Weblate 5.8-dev\n"
>>>>>>> dc5f1b7a

msgid "Main Thread"
msgstr "النظيمة الرئيسة"

msgid "Unset"
msgstr "غير محدد"

msgid "Physical"
msgstr "فيزيائي"

msgid "Left Mouse Button"
msgstr "زر الفأرة الأيسر"

msgid "Right Mouse Button"
msgstr "زر الفأرة الأيمن"

msgid "Middle Mouse Button"
msgstr "عجلة الفأرة (الزر الأوسط)"

msgid "Mouse Wheel Up"
msgstr "تحريك عجلة الفأرة للأعلى"

msgid "Mouse Wheel Down"
msgstr "تحريك عجلة الفأرة للأسفل"

msgid "Mouse Wheel Left"
msgstr "زر العجلة يساراً"

msgid "Mouse Wheel Right"
msgstr "زر العجلة يميناً"

msgid "Mouse Thumb Button 1"
msgstr "زر الفأرة الأول الخاص بالإبهام"

msgid "Mouse Thumb Button 2"
msgstr "زر الفأرة الثاني الخاص بالإبهام"

msgid "Button"
msgstr "زر"

msgid "Double Click"
msgstr "نقرة مضاعفة"

msgid "Mouse motion at position (%s) with velocity (%s)"
msgstr "حركة الفأرة بالموضع (%s) بالسرعة (%s)"

msgid "Left Stick X-Axis, Joystick 0 X-Axis"
msgstr "المحور س لعصا التحكم اليسرى، محور س لعصا التجكم 0"

msgid "Left Stick Y-Axis, Joystick 0 Y-Axis"
msgstr "المحور ص لعصا التحكم اليسرى، محور ص لعصا التحكم 0"

msgid "Right Stick X-Axis, Joystick 1 X-Axis"
msgstr "المحور س لعصا التحكم اليمنى، محور س لعصا التحكم 1"

msgid "Right Stick Y-Axis, Joystick 1 Y-Axis"
msgstr "المحور ص لعصا التحكم اليمنى، محور ص لعصا التحكم 1"

msgid "Joystick 2 X-Axis, Left Trigger, Sony L2, Xbox LT"
msgstr "المحور س لعصا التحكم 2، الزر الأيسر، سوني L2، إكس بوكس LT"

msgid "Joystick 2 Y-Axis, Right Trigger, Sony R2, Xbox RT"
msgstr "المحور ص لعصا التحكم 2، الزر الأيمن، سوني R2 ، إكس بوكسRT"

msgid "Joystick 3 X-Axis"
msgstr "المحور س لعصا التحكم 3"

msgid "Joystick 3 Y-Axis"
msgstr "المحور ص لعصا التحكم 3"

msgid "Joystick 4 X-Axis"
msgstr "المحور س لعصا التحكم 4"

msgid "Joystick 4 Y-Axis"
msgstr "المحور ص لعصا التحكم 4"

msgid "Unknown Joypad Axis"
msgstr "محور عصا تحكم غير معروف"

msgid "Joypad Motion on Axis %d (%s) with Value %.2f"
msgstr "حركة عصا التحكم على المحور %d (%s) مع قيمة %.2f"

msgid "Bottom Action, Sony Cross, Xbox A, Nintendo B"
msgstr "مفتاح الحركة الأسفل, زر X على سوني, زر A على Xbox, زر B على Nintendo"

msgid "Right Action, Sony Circle, Xbox B, Nintendo A"
msgstr "مفتاح الحركة الأيمن, زر O على سوني, زر B على Xbox, زر A على Nintendo"

msgid "Left Action, Sony Square, Xbox X, Nintendo Y"
msgstr ""
"مفتاح الحركة الأيسر, زر المربع على سوني, زر X على Xbox, زر Y على Nintendo"

msgid "Top Action, Sony Triangle, Xbox Y, Nintendo X"
msgstr ""
"مفتاح الحركة الأعلى, زر المثلث على سوني, زر Y على Xbox, زر X على Nintendo"

msgid "Back, Sony Select, Xbox Back, Nintendo -"
msgstr ""
"مفتاح الرجوع, زر الإختيار على سوني, زر الرجوع على Xbox, زر - على Nintendo"

msgid "Guide, Sony PS, Xbox Home"
msgstr "الدليل, سوني بلاي ستيشن , الصفحة الرئيسية ل إكس بوكس"

msgid "Start, Xbox Menu, Nintendo +"
msgstr "البداية, زر الرئيسية على Xbox , زر + على Nintendo"

msgid "Left Stick, Sony L3, Xbox L/LS"
msgstr "الإتجاه الأيسر على عصا التحكم, زر L3 على Sony, زر L/LS على Xbox"

msgid "Right Stick, Sony R3, Xbox R/RS"
msgstr "الإتجاه الأيمن على عصا التحكم, زر R3 على Sony, زر R/RS على Xbox"

msgid "Left Shoulder, Sony L1, Xbox LB"
msgstr "زر الكتف الأيسر, زر L1 على Sony, زر LB على Xbox"

msgid "Right Shoulder, Sony R1, Xbox RB"
msgstr "زر الكتف الأيمن, زر R1 على Sony, زر RB على Xbox"

msgid "D-pad Up"
msgstr "زر ذراع التحكم الأعلى"

msgid "D-pad Down"
msgstr "زر ذراع التحكم الأسفل"

msgid "D-pad Left"
msgstr "زر ذراع التحكم الأيسر"

msgid "D-pad Right"
msgstr "زر ذراع التحكم الأيمن"

msgid "Xbox Share, PS5 Microphone, Nintendo Capture"
msgstr "Xbox مشاركة, PS5 ميكروفون, Nintendo إلتقاط"

msgid "Xbox Paddle 1"
msgstr "Xbox المجداف 1"

msgid "Xbox Paddle 2"
msgstr "Xbox المجداف 2"

msgid "Xbox Paddle 3"
msgstr "Xbox المجداف 3"

msgid "Xbox Paddle 4"
msgstr "Xbox المجداف 4"

msgid "PS4/5 Touchpad"
msgstr "PS4/5 لوحة اللمس"

msgid "Joypad Button %d"
msgstr "زرّ عصا التحكم %d"

msgid "Pressure:"
msgstr "الضغط:"

msgid "canceled"
msgstr "ملغي"

msgid "touched"
msgstr "تم لمسها"

msgid "released"
msgstr "تُركت"

msgid "Screen %s at (%s) with %s touch points"
msgstr "الشاشة %s في (%s) مع %s نقاط اللمس"

msgid ""
"Screen dragged with %s touch points at position (%s) with velocity of (%s)"
msgstr "الشاشة سُحبت مع %s نقاط لمس في الموقع (%s) مع سرعة (%s)"

msgid "Magnify Gesture at (%s) with factor %s"
msgstr "تكبير الإيماءة (Gesture) عند (%s) بمعامل %s"

msgid "Pan Gesture at (%s) with delta (%s)"
msgstr "النهاية"

msgid "MIDI Input on Channel=%s Message=%s"
msgstr "إدخال MIDI في قناة=%s رسالة=%s"

msgid "Input Event with Shortcut=%s"
msgstr "أدخل الحدث مع الإختصار =%s"

msgid "Accept"
msgstr "قبول"

msgid "Select"
msgstr "حدد"

msgid "Cancel"
msgstr "إلغاء"

msgid "Focus Next"
msgstr "حدد التالي"

msgid "Focus Prev"
msgstr "حدد السابق"

msgid "Left"
msgstr "يساراً"

msgid "Right"
msgstr "يميناً"

msgid "Up"
msgstr "أعلى"

msgid "Down"
msgstr "أسفل"

msgid "Page Up"
msgstr "الصفحة السابقة"

msgid "Page Down"
msgstr "الصفحة التالية"

msgid "Home"
msgstr "الرئيسية"

msgid "End"
msgstr "النهاية"

msgid "Cut"
msgstr "قص"

msgid "Copy"
msgstr "نسخ"

msgid "Paste"
msgstr "لصق"

msgid "Undo"
msgstr "تراجع"

msgid "Redo"
msgstr "إلغاء التراجع"

msgid "Completion Query"
msgstr "التكملة المقترحة"

msgid "New Line"
msgstr "سطر جديد"

msgid "New Blank Line"
msgstr "سطر فارغ جديد"

msgid "New Line Above"
msgstr "سطر جديد في الأعلى"

msgid "Indent"
msgstr "التصدُّر"

msgid "Dedent"
msgstr "بلا تصدًّر"

msgid "Backspace"
msgstr "مسافة للخلف"

msgid "Backspace Word"
msgstr "تراجع عن كلمة"

msgid "Backspace all to Left"
msgstr "أرجع الكل إلى اليسار"

msgid "Delete"
msgstr "حذف"

msgid "Delete Word"
msgstr "حذف كلمة"

msgid "Delete all to Right"
msgstr "حذف الكل إلى اليمين"

msgid "Caret Left"
msgstr "علامة إقحام على اليسار"

msgid "Caret Word Left"
msgstr "علامة إقحام الكلمة على اليسار"

msgid "Caret Right"
msgstr "علامة إقحام على اليمين"

msgid "Caret Word Right"
msgstr "علامة إقحام الكلمة على اليمين"

msgid "Caret Up"
msgstr "علامة الإقحام العليا"

msgid "Caret Down"
msgstr "علامة الإقحام السفلى"

msgid "Caret Line Start"
msgstr "علامة إقحام بداية السطر"

msgid "Caret Line End"
msgstr "علامة إقحام نهاية السطر"

msgid "Caret Page Up"
msgstr "علامة إقحام الصفحة السابقة"

msgid "Caret Page Down"
msgstr "علامة إقحام الصفحة التالية"

msgid "Caret Document Start"
msgstr "علامة إقحام بداية المستند"

msgid "Caret Document End"
msgstr "علامة إقحام نهاية المستند"

msgid "Caret Add Below"
msgstr "علامة إقحام إضافة للأسفل"

msgid "Caret Add Above"
msgstr "علامة إقحام إضافة للأعلى"

msgid "Scroll Up"
msgstr "مرر لأعلى"

msgid "Scroll Down"
msgstr "مرر لأسفل"

msgid "Select All"
msgstr "تحديد الكل"

msgid "Select Word Under Caret"
msgstr "حدد كلمة تحت علامة الإقحام"

msgid "Add Selection for Next Occurrence"
msgstr "أضف اختيار للتكرار التالي"

msgid "Skip Selection for Next Occurrence"
msgstr "تخطى الاختيار للتكرار التالي"

msgid "Clear Carets and Selection"
msgstr "مسح التحديد و علامات الإقحام"

msgid "Toggle Insert Mode"
msgstr "التبديل إلى وضع الإدخال"

msgid "Submit Text"
msgstr "ارسال النص"

msgid "Duplicate Nodes"
msgstr "مضاعفة العُقد"

msgid "Delete Nodes"
msgstr "حذف العُقد"

msgid "Go Up One Level"
msgstr "إذهب مرحلة للأعلى"

msgid "Refresh"
msgstr "إعادة التحديث"

msgid "Show Hidden"
msgstr "أظهر الملفات المخفية"

msgid "Swap Input Direction"
msgstr "تبديل جهة الإدخال"

msgid "Invalid input %d (not passed) in expression"
msgstr "مدخلات خاطئة %d (لم يتم تمريرها) في التعبير"

msgid "self can't be used because instance is null (not passed)"
msgstr "لا يمكن استخدام self لأن النموذج فارغ (لم يتم ادخاله)"

msgid "Invalid operands to operator %s, %s and %s."
msgstr "معامل غير صالحة للمشغل %s و %s و %s."

msgid "Invalid index of type %s for base type %s"
msgstr "فهرس غير صحيح للنوع %s التابع للنوع الأساسي %s"

msgid "Invalid named index '%s' for base type %s"
msgstr "أسم فهرس غير صالح '%s' للنوع الأساسي %s"

msgid "Invalid arguments to construct '%s'"
msgstr "معامل غير صالح لإنشاء '%s'"

msgid "On call to '%s':"
msgstr "عند استدعاء '%s':"

msgid "Built-in script"
msgstr "النص المُدمج"

msgid "Built-in"
msgstr "مُدمج"

msgid "B"
msgstr "بايت (Byte)"

msgid "KiB"
msgstr "كيبي بايت (KiB)"

msgid "MiB"
msgstr "ميبي بايت (MiB)"

msgid "GiB"
msgstr "جيبي بايت (GiB)"

msgid "TiB"
msgstr "تيبي بايت (TiB)"

msgid "PiB"
msgstr "بيبي بايت (PiB)"

msgid "EiB"
msgstr "إكسي بايت (EiB)"

msgid ""
"Invalid action name. It cannot be empty nor contain '/', ':', '=', '\\' or "
"'\"'"
msgstr ""
"اسم فعالية غير صحيح. لا يمكن أن يكون فارغاً أو يتضمن '/'، ':'، '='، '\\' أو "
"'\"'"

msgid "An action with the name '%s' already exists."
msgstr "فعالية action بهذا الاسم '%s' موجودة سلفاً."

msgid "Cannot Revert - Action is same as initial"
msgstr "لا يمكن الإرجاع - الفعل مثل الذي قبله"

msgid "Revert Action"
msgstr "التراجع عن الإجراء"

msgid "Add Event"
msgstr "إضافة حَدث"

msgid "Remove Action"
msgstr "إزالة الإجراء"

msgid "Cannot Remove Action"
msgstr "لا يمكن مسح الاجراء"

msgid "Edit Event"
msgstr "تعديل الحدث"

msgid "Remove Event"
msgstr "حذف الحدث"

msgid "Filter by Name"
msgstr "تصفية بواسطة الاسم"

msgid "Clear All"
msgstr "مسح الكل"

msgid "Clear all search filters."
msgstr "إزالة كل تصفيات البحث."

msgid "Add New Action"
msgstr "إضافة إجراء جديد"

msgid "Add"
msgstr "أضف"

msgid "Show Built-in Actions"
msgstr "أظهرْ الإجراءات المدمجة"

msgid "Action"
msgstr "إجراء"

msgid "Deadzone"
msgstr "الحيز الميّت"

msgid "Time:"
msgstr "الوقت:"

msgid "Value:"
msgstr "القيمة:"

msgid "Update Selected Key Handles"
msgstr "تحديث المفاتيح المحددة"

msgid "Insert Key Here"
msgstr "أدخل المفتاح هنا"

msgid "Duplicate Selected Key(s)"
msgstr "مضاعفة المفاتيح المحددة"

msgid "Cut Selected Key(s)"
msgstr "قص المفاتيح المحددة"

msgid "Copy Selected Key(s)"
msgstr "نسخ المفاتيح المحددة"

msgid "Paste Key(s)"
msgstr "لصق المفاتيح"

msgid "Delete Selected Key(s)"
msgstr "امسح المفاتيح المحددة"

msgid "Make Handles Free"
msgstr "اجعل المقابض حرة"

msgid "Make Handles Linear"
msgstr "اجعل المقابض خطية"

msgid "Make Handles Balanced"
msgstr "اجعل المقابض متوازنة"

msgid "Make Handles Mirrored"
msgstr "اجعل المقابض معكوسة"

msgid "Make Handles Balanced (Auto Tangent)"
msgstr "جعل المقابض متوازنة (ظل تلقائي)"

msgid "Make Handles Mirrored (Auto Tangent)"
msgstr "جعل المقابض معكوسة (الظل التلقائي)"

msgid "Add Bezier Point"
msgstr "إضافة نقطة بيزية"

msgid "Move Bezier Points"
msgstr "تحريك نقاط بيزية"

msgid "Animation Duplicate Keys"
msgstr "تكرار مفاتيح الرسوم المتحركة"

msgid "Animation Cut Keys"
msgstr "مفاتيح قطع الرسوم المتحركة"

msgid "Animation Paste Keys"
msgstr "مفاتيح لصق الرسوم المتحركة"

msgid "Animation Delete Keys"
msgstr "حذف مفاتيح الرسوم المتحركة"

msgid "Focus"
msgstr "التركيز"

msgid "Select All Keys"
msgstr "تحديد كل المفاتيح"

msgid "Deselect All Keys"
msgstr "إلغاء تحديد كل المفاتيح"

msgid "Animation Change Transition"
msgstr "تغير انتقالية الرسوم المتحركة"

msgid "Animation Change Position3D"
msgstr "تغير موقع الرسوم المتحركة ثلاثية الأبعاد"

msgid "Animation Change Rotation3D"
msgstr "تَدوِير الرسوم المتحركة ثلاثية الأبعاد"

msgid "Animation Change Scale3D"
msgstr "تغيير حجم الرسوم المتحركة ثلاثية الأبعاد"

msgid "Animation Change Keyframe Value"
msgstr "الرسوم المتحركة تغيير قيمة Keyframe"

msgid "Animation Change Call"
msgstr "تغيير الرسوم المتحركة (Call)"

msgid "Animation Multi Change Transition"
msgstr "الرسوم المتحركه تغييرات متعددة للمراحل الانتقالية"

msgid "Animation Multi Change Position3D"
msgstr "تغييرات متعددة لمواقع الرسوم المتحركه ثلاثية الأبعاد"

msgid "Animation Multi Change Rotation3D"
msgstr "تغييرات متعددة لدوران محوري للرسم المتحركه ثلاثي الأبعاد"

msgid "Animation Multi Change Scale3D"
msgstr "تغييرات متعددة للحجم للرسمه المتحركه ثلاثيه الأبعاد"

msgid "Animation Multi Change Keyframe Value"
msgstr "تغيير متعدد لقيمة الإطار(ات)"

msgid "Animation Multi Change Call"
msgstr "تغيير متعدد لنداء(ات) التحريك"

msgid "Change Animation Length"
msgstr "تعديل مدة الرسم المتحرك"

msgid "Change Animation Loop"
msgstr "تعديل رباط (Loop) الرسم المتحرك"

msgid "Can't change loop mode on animation instanced from imported scene."
msgstr "لا يمكن تغيير وضع الحلقة التكرارية في الرسم المتحرك من مشهد مستورد."

msgid "Can't change loop mode on animation embedded in another scene."
msgstr "لا يمكن تغيير وضع التكرار على الرسوم المتحركة المضمنة في مشهد آخر."

msgid "Property Track..."
msgstr "مسار الملكية..."

msgid "3D Position Track..."
msgstr "مسار الموقع ثلاثي الأبعاد..."

msgid "3D Rotation Track..."
msgstr "مسار الدوران ثلاثي الأبعاد..."

<<<<<<< HEAD
=======
msgid "3D Scale Track..."
msgstr "مسار التحجيم ثلاثي الأبعاد..."

msgid "Blend Shape Track..."
msgstr "مسار مزج الأشكال..."

msgid "Bezier Curve Track..."
msgstr "مسار منحنى بيزييه..."

msgid "Animation Playback Track..."
msgstr "مسار تشغيل الرسوم المتحركة..."

>>>>>>> dc5f1b7a
msgid "Animation length (frames)"
msgstr "مدة الرسم المتحرك (بالإطارات)"

msgid "Animation length (seconds)"
msgstr "مدة الرسم المتحرك (بالثواني)"

msgid "Add Track"
msgstr "إضافة مسار"

msgid "Animation Looping"
msgstr "تكرار التحريك"

msgid "Functions:"
msgstr "الدوال:"

msgid "Audio Clips:"
msgstr "مقاطع صوتية:"

msgid "Animation Clips:"
msgstr "مقاطع التحريك:"

msgid "Change Track Path"
msgstr "تغيير مسار مقطع الحركة/الانيميشن"

msgid "Toggle this track on/off."
msgstr "تمكين/إيقاف هذا المسار."

msgid "Use Blend"
msgstr "استعمال الدمج"

msgid "Update Mode (How this property is set)"
msgstr "وضع التحديث (كيفية تعيين هذه الخاصية)"

msgid "Interpolation Mode"
msgstr "وضعية الأستيفاء"

msgid "Loop Wrap Mode (Interpolate end with beginning on loop)"
msgstr "وضع التفاف الحلقة (مزج النهاية مع البداية في الحلقة)"

msgid "Remove this track."
msgstr "إزالة هذا المسار."

msgid "Time (s):"
msgstr "الوقت(ثواني):"

msgid "Position:"
msgstr "الموقع:"

msgid "Rotation:"
msgstr "الدوران:"

msgid "Scale:"
msgstr "التحاكي:"

msgid "Blend Shape:"
msgstr "دمج الشكل:"

msgid "Type:"
msgstr "النوع:"

msgid "(Invalid, expected type: %s)"
msgstr "(غير صحيح، النوع المُتوقع: %s)"

msgid "Easing:"
msgstr "التسهيل:"

msgid "In-Handle:"
msgstr "حدد المعامل:"

msgid "Out-Handle:"
msgstr "بعد المعالجة:"

msgid "Handle mode: Free\n"
msgstr "وضع المقبض: حر\n"

msgid "Handle mode: Linear\n"
msgstr "وضع المقبض: خطي\n"

msgid "Handle mode: Balanced\n"
msgstr "وضع المقبض: متوازن\n"

msgid "Handle mode: Mirrored\n"
msgstr "وضع المقبض: معكوس\n"

msgid "Stream:"
msgstr "تدفق:"

msgid "Start (s):"
msgstr "البداية (ثواني):"

msgid "End (s):"
msgstr "النهاية (ثواني):"

msgid "Animation Clip:"
msgstr "مقطع التحريك:"

msgid "Toggle Track Enabled"
msgstr "ترجيح المسار المُفعل"

msgid "Don't Use Blend"
msgstr "لا تستخدم المزيج"

msgid "Continuous"
msgstr "متواصل"

msgid "Discrete"
msgstr "متقطع"

msgid "Capture"
msgstr "الْتقطْ"

msgid "Nearest"
msgstr "الأقرب"

msgid "Linear"
msgstr "خطي"

msgid "Cubic"
msgstr "مكعبي"

msgid "Linear Angle"
msgstr "الزاوية الخطية"

msgid "Cubic Angle"
msgstr "زاوية مكعبة"

msgid "Clamp Loop Interp"
msgstr "تفسير الحلقة المثبتة"

msgid "Wrap Loop Interp"
msgstr "التفاف الحلقة المثبتة"

msgid "Insert Key..."
msgstr "أدخل مفتاح..."

msgid "Duplicate Key(s)"
msgstr "تكرار المفتاح (المفاتيح)"

msgid "Cut Key(s)"
msgstr "قطع المفتاح (المفاتيح)"

msgid "Copy Key(s)"
msgstr "نسخ المفتاح (المفاتيح)"

msgid "Add RESET Value(s)"
msgstr "أضفْ قيمة(قيم) إعادة تعيين (RESET)"

msgid "Delete Key(s)"
msgstr "حذف المفتاح (المفاتيح)"

msgid "Change Animation Update Mode"
msgstr "تغيير وضع التحديث للرسم المتحرك"

msgid "Change Animation Interpolation Mode"
msgstr "تغيير وضع التفسير (Interpolation) للرسم المتحرك"

msgid "Change Animation Loop Mode"
msgstr "تغيير طريقة تكرار عرض التحريك"

msgid "Change Animation Use Blend"
msgstr "تغيير التحريك باستعمال الدمج"

msgid ""
"Compressed tracks can't be edited or removed. Re-import the animation with "
"compression disabled in order to edit."
msgstr ""
"لا يمكن تحرير المسارات المضغوطة أو إزالتها. أعد استيراد الرسوم المتحركة مع "
"تعطيل الضغط من أجل التحرير."

msgid "Remove Anim Track"
msgstr "إزالة مقطع التحريك"

msgid "Create new track for %s and insert key?"
msgstr "إنشاء مقطع جديد لـ %s وإدخال مفتاح ؟"

msgid "Create %d new tracks and insert keys?"
msgstr "أنشئ %d مقاطع جديدة و مفاتيح الإدخال؟"

msgid "Hold Shift when clicking the key icon to skip this dialog."
msgstr "أستمر بالضغط على Shift لحظة ضغط أيقونة المفتاح لتخطي مربع الحوار هذا."

msgid "Create"
msgstr "أنشئ"

msgid "Animation Insert Key"
msgstr "أضف مفتاح تحريك"

msgid "node '%s'"
msgstr "العقدة '%s'"

msgid "animation"
msgstr "رسم متحرك"

msgid "AnimationPlayer can't animate itself, only other players."
msgstr ""
"لاعب-التحريك (AnimationPlayer) لا يستطيع تحريك نفسه ,فقط اللاعبين الآخرين."

msgid "property '%s'"
msgstr "الخاصية '%s'"

msgid "Change Animation Step"
msgstr "تغيير خطوة الحركة"

msgid "Rearrange Tracks"
msgstr "إعادة ترتيب المقاطع"

msgid "Blend Shape tracks only apply to MeshInstance3D nodes."
msgstr ""
"مقاطع \"خلط الأشكال\" تنطبق فقط على عُقد مثيل-مجسم-ثلاثي (MeshInstance3D)."

msgid "Position/Rotation/Scale 3D tracks only apply to 3D-based nodes."
msgstr ""
"مقاطع التموضع/الاستدارة/التكبير الثلاثية تنطبق فقط على العقد ذات الأصل "
"الثلاثي."

msgid ""
"Audio tracks can only point to nodes of type:\n"
"-AudioStreamPlayer\n"
"-AudioStreamPlayer2D\n"
"-AudioStreamPlayer3D"
msgstr ""
"يمكن للمسارات الصوتية فقط أن تشير إلى وحدات بنوع:\n"
"-لاعب الصوت الجاري\n"
"-لاعب الصوت الجاري للحيز ثنائي الأبعاد\n"
"-لاعب الصوت الجاري للحيز ثلاثي الأبعاد"

msgid "Animation tracks can only point to AnimationPlayer nodes."
msgstr "مقاطع التحريك يمكنها فقط أن تشير إلى عُقد تحريك-اللاعب."

msgid "Not possible to add a new track without a root"
msgstr "لا يمكن إضافة مقطع جديد بدون جذر"

msgid "Invalid track for Bezier (no suitable sub-properties)"
msgstr "مقطع غير متوافق مع منحنى بيزر (Bezier) (خصائص فرعية غير متوافقة)"

msgid "Add Bezier Track"
msgstr "إضافة مسار لمنحنى بيزر"

msgid "Track path is invalid, so can't add a key."
msgstr "مسار المقطع غير صالح, إذن لا يمكن إضافة مفتاح."

msgid "Track is not of type Node3D, can't insert key"
msgstr "المقطع ليس عقدة ثلاثية الأبعاد، لا يمكن إضافة مفتاح"

msgid "Track path is invalid, so can't add a method key."
msgstr "مسار المقطع غير صالح, إذن لا يمكن إضافة دالة المفتاح (Method key)."

msgid "Add Method Track Key"
msgstr "أضْف مفتاح لمقطع الدالة (Method Track)"

msgid "Method not found in object:"
msgstr "دالة لم توجد في الكائن:"

msgid "Animation Move Keys"
msgstr "مفاتيح التحريك"

msgid "Position"
msgstr "موقع"

msgid "Rotation"
msgstr "التدوير"

msgid "Scale"
msgstr "المقياس"

msgid "BlendShape"
msgstr "‏‮شكل ممزوج"

msgid "Methods"
msgstr "دوال"

msgid "Bezier"
msgstr "منحنى بيزر (Bezier)"

msgid "Audio"
msgstr "الصوت"

msgid "Clipboard is empty!"
msgstr "الحافظة فارغة!"

msgid "Paste Tracks"
msgstr "لصق المقاطع"

msgid "Animation Scale Keys"
msgstr "مفاتيح حجم التحريك"

msgid "Animation Set Start Offset"
msgstr "تحديد انحياز بداية التحريك"

msgid "Animation Set End Offset"
msgstr "تحديد انحياز نهاية التحريك"

msgid "Make Easing Keys"
msgstr "جعل مفاتيح التيسير"

msgid "Animation Add RESET Keys"
msgstr "إضافة مفاتيح العود للوضع الأصلي لهذه الحركة"

msgid "Bake Animation as Linear Keys"
msgstr "حساب اولي للحركة بمفاتيح خطية"

msgid ""
"This animation belongs to an imported scene, so changes to imported tracks "
"will not be saved.\n"
"\n"
"To modify this animation, navigate to the scene's Advanced Import settings "
"and select the animation.\n"
"Some options, including looping, are available here. To add custom tracks, "
"enable \"Save To File\" and\n"
"\"Keep Custom Tracks\"."
msgstr ""
"هذه الرسوم المتحركة تنتمي الى مشهد مستورد، لذا فإن أي تغييرات في المسارات "
"المستوردة لن يتم حفظها.\n"
"\n"
"لتشغيل الامكانية لإضافة مسارات خاصة، انتقل إلى إعدادات استيراد المشهد واضبط "
"\"رسوم متحركة > تخزين\" إلى \"ملفات\"،\n"
"بعض الخيارات، بما في ذلك التكرار، متاحة هنا. لإضافة مسارات مخصصة، قم بتمكين "
"\"حفظ إلى ملف\" و\n"
"يمكنك ايضاً استخدام إعدادات استيراد مسبقة تقوم باستيراد الرسوم المتحركة الى "
"ملفات متفرقة."

msgid ""
"Some AnimationPlayerEditor's options are disabled since this is the dummy "
"AnimationPlayer for preview.\n"
"\n"
"The dummy player is forced active, non-deterministic and doesn't have the "
"root motion track. Furthermore, the original node is inactive temporary."
msgstr ""
"تم تعطيل بعض خيارات محرر الرسوم المتحركة نظرًا لأن هذا هو مشغل الرسوم المتحركة "
"الوهمي للمعاينة\n"
"\n"
"اللاعب الوهمي نشط بشكل إجباري وغير حتمي وليس لديه مسار حركة الجذري. علاوة على "
"ذلك، فإن العقدة الأصلية تكون مؤقتا غير نشطة."

msgid "AnimationPlayer is inactive. The playback will not be processed."
msgstr "مشغل الرسوم المتحركة غير نشط. لن تتم معالجة التشغيل."

msgid "Select an AnimationPlayer node to create and edit animations."
msgstr "اختر مشغل الرسم المتحرك من شجرة المشهد لكي تنشئ أو تعدل الحركة."

msgid "Imported Scene"
msgstr "المشهد المستورد"

msgid "Warning: Editing imported animation"
msgstr "تحذير: تعديل رسوم متحركة مستوردة"

msgid "Dummy Player"
msgstr "لاعب وهمي"

msgid "Warning: Editing dummy AnimationPlayer"
msgstr "تحذير: تعديل رسوم متحركة مستوردة للاعب وهمي"

msgid "Inactive Player"
msgstr "لاعب غير نشط"

msgid "Warning: AnimationPlayer is inactive"
msgstr "تحذير: مشغل الرسوم المتحركة غير نشط"

msgid "Toggle between the bezier curve editor and track editor."
msgstr "‌قم بالتبديل بين محرر منحنى بيزير ومحرر المسار."

msgid "Only show tracks from nodes selected in tree."
msgstr "أظهرْ المقاطع من العُقد المحددة داخل الشجرة، فقط."

msgid "Group tracks by node or display them as plain list."
msgstr "جمع المقاطع حسب العُقد أو إظهارها في قائمة واضحة."

msgid "Snap:"
msgstr "إنطباق أو محاذاة:"

msgid "Animation step value."
msgstr "قيمة خطوة الحركة."

msgid "Seconds"
msgstr "ثواني"

msgid "FPS"
msgstr "ط/ث"

msgid "Fit to panel"
msgstr "المناسبة للإطار"

msgid "Edit"
msgstr "تعديل"

msgid "Animation properties."
msgstr "خاصيات الحركة."

<<<<<<< HEAD
=======
msgid "Scale Selection..."
msgstr "تكبير/تصغير المحدد..."

>>>>>>> dc5f1b7a
msgid "Scale From Cursor..."
msgstr "تكبير/تصغير من المؤشر..."

msgid "Set Start Offset (Audio)"
msgstr "تعيين إزاحة البداية (الصوتيات)"

msgid "Set End Offset (Audio)"
msgstr "تعيين إزاحة النهاية (الصوتيات)"

<<<<<<< HEAD
=======
msgid "Make Easing Selection..."
msgstr "تحديد التنعيم..."

msgid "Duplicate Selected Keys"
msgstr "استنساخ المفاتيح المحددة"

>>>>>>> dc5f1b7a
msgid "Cut Selected Keys"
msgstr "قص المفاتيح المختارة"

msgid "Copy Selected Keys"
msgstr "انسخ المفاتيح المختارة"

msgid "Paste Keys"
msgstr "لصق المفاتيح"

msgid "Move First Selected Key to Cursor"
msgstr "حرك المفتاح الأول الى المؤشر"

msgid "Move Last Selected Key to Cursor"
msgstr "حرك المفتاح الأخير الى المؤشر"

msgid "Delete Selection"
msgstr "احذف المحدد"

msgid "Go to Next Step"
msgstr "اذهب إلى الخطوة التالية"

msgid "Go to Previous Step"
msgstr "عُد إلى الخطوة السابقة"

msgid "Apply Reset"
msgstr "إعادة تعيين"

msgid "Bake Animation..."
msgstr "الحساب المسبق للتحريك..."

msgid "Optimize Animation (no undo)..."
msgstr "تحسين التحريك (لا يوجد تراجع)..."

<<<<<<< HEAD
=======
msgid "Clean-Up Animation (no undo)..."
msgstr "إعادة ضبط التحريك (لا تراجع)..."

>>>>>>> dc5f1b7a
msgid "Pick a node to animate:"
msgstr "اخترْ غُقدة لتحريكها:"

msgid "Use Bezier Curves"
msgstr "إستعمل منحنيات بيزر"

msgid "Create RESET Track(s)"
msgstr "إنشاء \"استئناف للمقطع\""

msgid "Animation Optimizer"
msgstr "مُحسن التحريك"

msgid "Max Velocity Error:"
msgstr "أقصى خطأ للسرعة:"

msgid "Max Angular Error:"
msgstr "أقصى خطأ للزاوي:"

msgid "Max Precision Error:"
msgstr "أقصى خطأ للدقة:"

msgid "Optimize"
msgstr "تحسين"

msgid "Trim keys placed in negative time"
msgstr "مفاتيح التشذيب الموضوعة في الوقت السلبي"

msgid "Trim keys placed exceed the animation length"
msgstr "مفاتيح القطع الموضوعة تتجاوز طول الرسوم المتحركة"

msgid "Remove invalid keys"
msgstr "امسح المفاتيح الفاسدة"

msgid "Remove unresolved and empty tracks"
msgstr "امسح المقاطع الفارغة أو الغير محلولة"

msgid "Clean-up all animations"
msgstr "تنظيف جميع الحركات"

msgid "Clean-Up Animation(s) (NO UNDO!)"
msgstr "تنظيف الحركة(ات) (بلا عودة)"

msgid "Clean-Up"
msgstr "تنظيف"

msgid "Scale Ratio:"
msgstr "نسبة التكبير:"

msgid "Select Transition and Easing"
msgstr "حدد الانتقال والتيسير"

msgctxt "Transition Type"
msgid "Linear"
msgstr "الخطي"

msgctxt "Transition Type"
msgid "Sine"
msgstr "جيبية"

msgctxt "Transition Type"
msgid "Quint"
msgstr "خماسي"

msgctxt "Transition Type"
msgid "Quart"
msgstr "ربع"

msgctxt "Transition Type"
msgid "Quad"
msgstr "الرباعي"

msgctxt "Transition Type"
msgid "Expo"
msgstr "المعرض"

msgctxt "Transition Type"
msgid "Elastic"
msgstr "المرن"

msgctxt "Transition Type"
msgid "Cubic"
msgstr "المكعبي"

msgctxt "Transition Type"
msgid "Circ"
msgstr "الدائري"

msgctxt "Transition Type"
msgid "Bounce"
msgstr "الوثب"

msgctxt "Transition Type"
msgid "Back"
msgstr "المتعاود"

msgctxt "Transition Type"
msgid "Spring"
msgstr "النابض"

msgctxt "Ease Type"
msgid "In"
msgstr "دخول بطيء"

msgctxt "Ease Type"
msgid "Out"
msgstr "خروج بطيء"

msgctxt "Ease Type"
msgid "InOut"
msgstr "دخول وخروج بطيء"

msgctxt "Ease Type"
msgid "OutIn"
msgstr "خروج ودخول بطيء"

msgid "Transition Type:"
msgstr "نوع الانتقال:"

msgid "Ease Type:"
msgstr "نوع التسهيل:"

msgid "FPS:"
msgstr "ط ث :"

msgid "Animation Baker"
msgstr "حامس التحريك"

msgid "3D Pos/Rot/Scl Track:"
msgstr "المسار الموقع/الاستدارة/التكبير الثلاثية الأبعاد:"

msgid "Blendshape Track:"
msgstr "مقطع شكل-ممزوج:"

msgid "Value Track:"
msgstr "قيمة المقطع:"

msgid "Select Tracks to Copy"
msgstr "اختر المقاطع؛ لنسخها"

msgid "Select All/None"
msgstr "اختر الكل/لا شيء"

msgid "Animation Change Keyframe Time"
msgstr "تغيير مدة حركة الإطارات"

msgid "Add Audio Track Clip"
msgstr "أضف مقطع صوت"

msgid "Change Audio Track Clip Start Offset"
msgstr "تغيير موضع بداية مقطع صوت"

msgid "Change Audio Track Clip End Offset"
msgstr "تغيير موضع نهاية مقطع الصوت"

msgid "Go to Line"
msgstr "اذهب إلى السطر"

msgid "Line Number:"
msgstr "رقم السطر:"

msgid "%d replaced."
msgstr "تم الإستبدال %d."

msgid "No match"
msgstr "لا مطابق"

msgid "%d match"
msgid_plural "%d matches"
msgstr[0] "%d تطابق"
msgstr[1] "%d تطابق"
msgstr[2] "%d تطابقان"
msgstr[3] "%d تطابقات"
msgstr[4] "%d تطابقات"
msgstr[5] "%d تطابقات"

msgid "%d of %d match"
msgid_plural "%d of %d matches"
msgstr[0] "%d من %d تطابق"
msgstr[1] "%d من %d تطابق"
msgstr[2] "%d من %d تطابقان"
msgstr[3] "%d من %d تطابقات"
msgstr[4] "%d من %d تطابقات"
msgstr[5] "%d من %d تطابقات"

msgid "Find"
msgstr "بحث"

msgid "Previous Match"
msgstr "تطابق السابق"

msgid "Next Match"
msgstr "تطابق التالي"

msgid "Match Case"
msgstr "حالة مطابقة"

msgid "Whole Words"
msgstr "كل الكلمات"

msgid "Replace"
msgstr "استبدال"

msgid "Replace All"
msgstr "استبدال الكل"

msgid "Selection Only"
msgstr "المحدد فقط"

msgid "Hide"
msgstr "اخفاء"

msgctxt "Indentation"
msgid "Spaces"
msgstr "المسافات"

msgctxt "Indentation"
msgid "Tabs"
msgstr "علامة تبويب القائمة"

msgid "Toggle Scripts Panel"
msgstr "تحديد التبويب البرمجي"

msgid "Zoom In"
msgstr "تكبير"

msgid "Zoom Out"
msgstr "تصغير"

msgid "Reset Zoom"
msgstr "إرجاع التكبير"

msgid "Errors"
msgstr "أخطاء"

msgid "Warnings"
msgstr "تحذيرات"

msgid "Zoom factor"
msgstr "معدل التكبير"

msgid "Line and column numbers."
msgstr "أرقام الخط و العمود."

msgid "Indentation"
msgstr "التصدُّر عن بداية السطر"

msgid "Method in target node must be specified."
msgstr "يجب تحديد الدالة في العقدة المستهدفة."

msgid "Method name must be a valid identifier."
msgstr "اسم الدالة يجب أن تكون مميزاً و صالحاً."

msgid ""
"Target method not found. Specify a valid method or attach a script to the "
"target node."
msgstr ""
"الدالة المستهدفة غير موجودة. حدّد دالة سليمة أو ألحق نصا برمجيا للعقدة "
"المستهدفة."

msgid "Attached Script"
msgstr "النص البرمجي الملحق"

msgid "%s: Callback code won't be generated, please add it manually."
msgstr "%s: لن يتم إنشاء رمز الاسترجاع، يرجى إضافته يدويًا."

msgid "Connect to Node:"
msgstr "صلها بالعقدة:"

msgid "Connect to Script:"
msgstr "التوصيل بالنص البرمجي:"

msgid "From Signal:"
msgstr "من إشارة:"

msgid "Filter Nodes"
msgstr "تصفية العُقد"

msgid "Go to Source"
msgstr "الذهاب للمصدر"

msgid "Scene does not contain any script."
msgstr "لا يحتوي المشهد علي اي برنامج نصي."

msgid "Select Method"
msgstr "اختر دالة"

msgid "Filter Methods"
msgstr "تصفية الدوال"

msgid "No method found matching given filters."
msgstr "ما وجدنا الدالة المطلوبة في المصافي."

msgid "Script Methods Only"
msgstr "دوال النص البرمجي فقط"

msgid "Compatible Methods Only"
msgstr "الدوال المتوافقة فقط"

msgid "Remove"
msgstr "امسح"

msgid "Add Extra Call Argument:"
msgstr "إضافة وسيطة إستدعاء إضافية:"

msgid "Extra Call Arguments:"
msgstr "وسائط إستدعاء إضافية :"

msgid "Allows to drop arguments sent by signal emitter."
msgstr "يسمح بإسقاط الحجج المرسلة بواسطة باعث الإشارة."

msgid "Unbind Signal Arguments:"
msgstr "فك إشارة الوسائط:"

msgid "Receiver Method:"
msgstr "الدالة المُتلقية:"

msgid "Advanced"
msgstr "إعدادات متقدمة"

msgid "Deferred"
msgstr "مؤجل"

msgid ""
"Defers the signal, storing it in a queue and only firing it at idle time."
msgstr "تأخير الإشارة وتخزينها في قائمة الانتظار و تشغيلها فقط في وقت الفراغ."

msgid "One Shot"
msgstr "محاولة واحدة"

msgid "Disconnects the signal after its first emission."
msgstr "فصل الإشارة بعد انبعاثها الأول."

msgid "Cannot connect signal"
msgstr "إشارة غير قادر على الاتصال"

msgid "Close"
msgstr "إغلاق"

msgid "Connect"
msgstr "وصل"

msgid "Connect '%s' to '%s'"
msgstr "وصل '%s' إلي '%s'"

msgid "Disconnect '%s' from '%s'"
msgstr "قطع إتصال'%s' من '%s'"

msgid "Disconnect all from signal: '%s'"
msgstr "قطع جميع الاتصالات للإشارة: '%s'"

msgid "Connect..."
msgstr "توصيل..."

msgid "Disconnect"
msgstr "قطع الاتصال"

msgid "Connect a Signal to a Method"
msgstr "توصيل إشارة إلى الدالة"

msgid "Edit Connection: '%s'"
msgstr "تعديل الاتصال: '%s'"

msgid "Are you sure you want to remove all connections from the \"%s\" signal?"
msgstr "هل أنت متأكد أنك تريد إزالة كل الاتصالات من الإشارة \"%s\"؟"

msgid "Signals"
msgstr "الإشارات"

msgid "Filter Signals"
msgstr "تصفية الإشارات"

msgid "Are you sure you want to remove all connections from this signal?"
msgstr "هل أنت متأكد أنك تريد إزالة كل الاتصالات من هذه الإشارة؟"

msgid "Open Documentation"
msgstr "فتح الوثائق"

msgid "Disconnect All"
msgstr "قطع الاتصال على الكل"

msgid "Copy Name"
msgstr "اسم النسخة"

msgid "Edit..."
msgstr "تعديل..."

msgid "Go to Method"
msgstr "اذهب إلى الدالة"

msgid "Change Type of \"%s\""
msgstr "تغيير نوع الـ\"%s\""

msgid "Change"
msgstr "تغير"

msgid "Create New %s"
msgstr "إنشاء %s"

msgid "No results for \"%s\"."
msgstr "لا نتائج من أجل \"%s\"."

msgid "This class is marked as deprecated."
msgstr "تم وضع علامة على هذه الفئة على أنها مهملة."

msgid "This class is marked as experimental."
msgstr "تم وضع علامة على هذه الفئة على أنها تجريبية."

msgid "The selected class can't be instantiated."
msgstr "لايمكن تشكيل نسخة من القالب المحدد."

msgid "Favorites:"
msgstr "المفضلة:"

msgid "Recent:"
msgstr "الحالي:"

msgid "(Un)favorite selected item."
msgstr "إخراج العنصر المختار من المفضلة."

msgid "Search:"
msgstr "بحث:"

msgid "Matches:"
msgstr "يطابق:"

msgid "Description:"
msgstr "الوصف:"

msgid "Remote %s:"
msgstr "من بعد %s:"

msgid "Debugger"
msgstr "مُنقح الأخطاء"

msgid "Debug"
msgstr "تصحيح الأخطاء"

msgid "Save Branch as Scene"
msgstr "حفظ الفرع مشهدًا"

msgid "Copy Node Path"
msgstr "نسخ مسار العُقدة"

msgid "Instance:"
msgstr "نمذجة:"

msgid ""
"This node has been instantiated from a PackedScene file:\n"
"%s\n"
"Click to open the original file in the Editor."
msgstr ""
"تم إنشاء هذه العقدة من ملف مشهد مكتظ:\n"
"%s\n"
"انقر لفتح الملف الأصلي في المحرر."

msgid "Toggle Visibility"
msgstr "تبديل الوضوحية"

msgid "Updating assets on target device:"
msgstr "تحديث الأصول والملحقات في الجهاز المستهدف:"

msgid "Syncing headers"
msgstr "مزامنة الترويسات"

msgid "Getting remote file system"
msgstr "تحصيل نظام الملفات البعيد"

msgid "Decompressing remote file system"
msgstr "توسيع(ضغط) نظام الملفات البعيد"

msgid "Scanning for local changes"
msgstr "البحث عن التغييرات القريبة"

msgid "Sending list of changed files:"
msgstr "إرسال قائمة بالملفات المتغيرة:"

msgid "Sending file:"
msgstr "إرسال ملف:"

msgid "ms"
msgstr "ms"

msgid "Monitors"
msgstr "المراقبة"

msgid "Monitor"
msgstr "المراقب"

msgid "Value"
msgstr "قيمة"

msgid "Pick one or more items from the list to display the graph."
msgstr "اختر واحدة أو كثر من العناصر في القائمة لعرض الرسم البياني graph."

msgid "Stop"
msgstr "إيقاف"

msgid "Start"
msgstr "بدء"

msgid "Clear"
msgstr "مسح"

msgid "Measure:"
msgstr "قياس:"

msgid "Frame Time (ms)"
msgstr "وقت الإطار (جزء ثانية)"

msgid "Average Time (ms)"
msgstr "متوسط الوقت (جزء ثانية)"

msgid "Frame %"
msgstr "نسبة الإطار %"

msgid "Physics Frame %"
msgstr "نسبة الإطار الفيزيائي %"

msgid "Inclusive"
msgstr "شامل"

msgid "Self"
msgstr "ذاتي"

msgid ""
"Inclusive: Includes time from other functions called by this function.\n"
"Use this to spot bottlenecks.\n"
"\n"
"Self: Only count the time spent in the function itself, not in other "
"functions called by that function.\n"
"Use this to find individual functions to optimize."
msgstr ""
"شامل: يشمل الوقت من الدوال الأخرى التي تستدعيها هذه الدالة.\n"
"استخدم هذا لتحديد الاختناقات (bottlenecks).\n"
"\n"
"ذاتي: احسب فقط الوقت المستغرق في الدالة نفسها ، وليس في الدوال الأخرى التي "
"تستدعيها تلك الدالة.\n"
"استخدم هذا للعثور على دوال محددة لتحسينها."

msgid "Display internal functions"
msgstr "إظهار الدوال الداخلية"

msgid "Frame #:"
msgstr "إطار #:"

msgid "Name"
msgstr "الاسم"

msgid "Time"
msgstr "الوقت"

msgid "Calls"
msgstr "إستدعاءات"

msgid "Fit to Frame"
msgstr "المناسبة للإطار"

msgid "Linked"
msgstr "المربوط"

msgid "CPU"
msgstr "المعالج"

msgid "GPU"
msgstr "بطاقة الشاشة"

msgid "Execution resumed."
msgstr "استئناف التنفيذ."

msgid "Bytes:"
msgstr "Bytes:"

msgid "Warning:"
msgstr "تحذير:"

msgid "Error:"
msgstr "خطأ:"

msgid "%s Error"
msgstr "%s خطأ"

msgid "%s Error:"
msgstr "%s خطأ:"

msgid "%s Source"
msgstr "الأصل %s"

msgid "%s Source:"
msgstr "%s المَصْدَرَ:"

msgid "Stack Trace"
msgstr "المُتراكمات"

msgid "Stack Trace:"
msgstr "متابعة التراكمات:"

msgid "Debug session started."
msgstr "قد بدأتْ جلسة التنقيح."

msgid "Debug session closed."
msgstr "تم إغلاق جلسة التصحيح."

msgid "Line %d"
msgstr "السطر %d"

msgid "Delete Breakpoint"
msgstr "حذف المِفحَصَة"

msgid "Delete All Breakpoints in:"
msgstr "حذف كل المِفحَصات في:"

msgid "Delete All Breakpoints"
msgstr "حذف كل المِفحَصات"

msgid "Copy Error"
msgstr "خطأ في نسخ"

msgid "Open C++ Source on GitHub"
msgstr "افتح مصدر ++C على GitHub"

msgid "C++ Source"
msgstr "مصدر C++"

msgid "Video RAM"
msgstr "الذاكرة العشوائية للفيديو"

msgid "Skip Breakpoints"
msgstr "تخطي نقاط التكسّر"

msgid "Step Into"
msgstr "اخط خطوة ضمن"

msgid "Step Over"
msgstr "اخط خطوة متجاوزة"

msgid "Break"
msgstr "توقف"

msgid "Continue"
msgstr "إكمال"

msgid "Thread:"
msgstr "مسار:"

msgid "Stack Frames"
msgstr "الإطارات المتراكمة"

msgid "Filter Stack Variables"
msgstr "تصفية مخزن المتغيّرات"

msgid "Breakpoints"
msgstr "نقاط التكسّر"

msgid "Expand All"
msgstr "توسيع الكل"

msgid "Collapse All"
msgstr "طوي الكل"

msgid "Profiler"
msgstr "المحلل"

msgid "Visual Profiler"
msgstr "المُحلل البصري"

msgid "List of Video Memory Usage by Resource:"
msgstr "قائمة باستخدام ذاكرة الفيديو لكل من الموارد:"

msgid "Total:"
msgstr "المجموع الكلي:"

msgid "Export list to a CSV file"
msgstr "تصدير القائمة إلى ملف CSV"

msgid "Resource Path"
msgstr "مسار المورد"

msgid "Type"
msgstr "النوع"

msgid "Format"
msgstr "البنية (اللاحقة)"

msgid "Usage"
msgstr "الاستخدام"

msgid "Misc"
msgstr "المتنوعات"

msgid "Clicked Control:"
msgstr "التحكم بالنقر Clicked Control:"

msgid "Clicked Control Type:"
msgstr "نوع التحكم بالنقر Clicked Control:"

msgid "Live Edit Root:"
msgstr "جذر التعديل المباشر:"

msgid "Set From Tree"
msgstr "التحديد من الشجرة"

msgid "Export measures as CSV"
msgstr "تصدير القياسات ك CSV"

msgid "Search Replacement For:"
msgstr "البحث عن بديل ل:"

msgid "Dependencies For:"
msgstr "تبعيات ل:"

msgid ""
"Scene '%s' is currently being edited.\n"
"Changes will only take effect when reloaded."
msgstr ""
"يتم حالياً تحرير المشهد '%s'.\n"
"لن تسري التغييرات إلا بعد إعادة تحميلها."

msgid ""
"Resource '%s' is in use.\n"
"Changes will only take effect when reloaded."
msgstr ""
"المورد '%s' هو قيد الإستخدام.\n"
"لن تسري التغييرات إلا بعد إعادة التحميل."

msgid "Dependencies"
msgstr "التبعيات"

msgid "Resource"
msgstr "المصدر"

msgid "Path"
msgstr "المسار"

msgid "Dependencies:"
msgstr "التبعيات:"

msgid "Fix Broken"
msgstr "أصلح المعطوب"

msgid "Dependency Editor"
msgstr "محرر التبعيات"

msgid "Search Replacement Resource:"
msgstr "البحث عن مورد بديل:"

msgid "Open Scene"
msgid_plural "Open Scenes"
msgstr[0] "فتح مشهد"
msgstr[1] "فتح المشهد"
msgstr[2] "فتح المشهدينِ"
msgstr[3] "فتح المشاهد"
msgstr[4] "فتح المشاهد"
msgstr[5] "فتح المشاهد"

msgid "Open"
msgstr "افتح"

msgid "Owners of: %s (Total: %d)"
msgstr "مالكو: %s (المجموع: %d)"

msgid "Localization remap"
msgstr "إعادة التوطين"

msgid "Localization remap for path '%s' and locale '%s'."
msgstr "إعادة تعيين الترجمة للمسار '%s' وإعدادات اللغة '%s'."

msgid ""
"Remove the selected files from the project? (Cannot be undone.)\n"
"Depending on your filesystem configuration, the files will either be moved to "
"the system trash or deleted permanently."
msgstr ""
"هل تريد حذف الملفات المحددة من المشروع؟ (لا يمكن استعادتها.)\n"
"حسب إِعدادات نظامك, سوف تُنقل إلى سلة المهملات أو ستُحذف نهائيًا."

msgid ""
"The files being removed are required by other resources in order for them to "
"work.\n"
"Remove them anyway? (Cannot be undone.)\n"
"Depending on your filesystem configuration, the files will either be moved to "
"the system trash or deleted permanently."
msgstr ""
"الملفات التي يتم إزالتها هي مطلوبة من قبل موارد أخرى لكي تعمل.\n"
"هل تريد إزالتها على أي حال؟ (لا يمكن التراجع).\n"
"اعتماداً على إِعدادات نظامك, سيتم نقلها إِلى سلة المُهملات أَو ستُحذف نهائياً."

msgid "Cannot remove:"
msgstr "لا يمكن المسح:"

msgid "Error loading:"
msgstr "خطأ في التحميل:"

msgid "Load failed due to missing dependencies:"
msgstr "فشل في تحميل المشهد بسبب وجود تبعيات مفقودة يعتمد المشهد عليها:"

msgid "Open Anyway"
msgstr "افتح على أية حال"

msgid "Which action should be taken?"
msgstr "ماذا الأجراء الذي يجب أن يُتخذ؟"

msgid "Fix Dependencies"
msgstr "أصلح التبعيات"

msgid "Errors loading!"
msgstr "اخطاء في التحميل!"

msgid "Permanently delete %d item(s)? (No undo!)"
msgstr "هل تريد حذف العناصر %d نهائيًا؟ (لا يمكن التراجع!)"

msgid "Show Dependencies"
msgstr "إظهار التبعيات"

msgid "Orphan Resource Explorer"
msgstr "متصفح الموارد أورفان"

msgid "Owns"
msgstr "يملك"

msgid "Resources Without Explicit Ownership:"
msgstr "موارد من غير مالك صريح:"

msgid "Folder name cannot be empty."
msgstr "اسم المجلد لا يمكن أن يكون فارغا."

msgid "Folder name contains invalid characters."
msgstr "اسم المجلد يحوي حروفا لا تصلح."

msgid "Folder name cannot begin or end with a space."
msgstr "لا يمكن أن يبدأ اسم المجلد أو ينتهي بمسافة."

msgid "Folder name cannot begin with a dot."
msgstr "لا يمكن أن يبدأ اسم المجلد بنقطة."

msgid "File with that name already exists."
msgstr "وُجدَ ملف بهذا الاسم سابقا."

msgid "Folder with that name already exists."
msgstr "وُجدَ مجلد بهذا الاسم سابقا."

msgid "Using slashes in folder names will create subfolders recursively."
msgstr "استعمال العلامة \"المائلة\" في أسماء المجلد يُنشئ مجلدات فرعية متكررة."

msgid "Could not create folder."
msgstr "لا يمكن إنشاء المجلد."

msgid "Create new folder in %s:"
msgstr "إنشاء مجلد جديد في %s:"

msgid "Create Folder"
msgstr "أنشئ مجلد"

msgid "Folder name is valid."
msgstr "اسم المجلد صالح."

msgid "Double-click to open in browser."
msgstr "ضغطة مضاعفة لفتح متصفح الانترنت."

msgid "Thanks from the Godot community!"
msgstr "شكراً من مجتمع جوْدَتْ!"

msgid ""
"Git commit date: %s\n"
"Click to copy the version number."
msgstr ""
"تاريخ المصادقة في Git ل : %s\n"
"اضغط لنسخ رقم الاصدار."

msgid "Godot Engine contributors"
msgstr "المساهمون في محرك جوْدَتْ"

msgid "Project Founders"
msgstr "مؤسسون المشروع"

msgid "Lead Developer"
msgstr "قائد المطوريين"

msgctxt "Job Title"
msgid "Project Manager"
msgstr "مدير المشروع"

msgid "Developers"
msgstr "المطورون"

msgid "Authors"
msgstr "المالكون"

msgid "Patrons"
msgstr "رعاة"

msgid "Platinum Sponsors"
msgstr "الرعاة البلاتينيين"

msgid "Gold Sponsors"
msgstr "الرعاة الذهبيين"

msgid "Silver Sponsors"
msgstr "المانحين الفضيين"

msgid "Diamond Members"
msgstr "الرعاة الماسيين"

msgid "Titanium Members"
msgstr "الرعاة التيتانيوم"

msgid "Platinum Members"
msgstr "الرعاة البلاتينيين"

msgid "Gold Members"
msgstr "الرعاة الذهبيين"

msgid "Donors"
msgstr "مانحين"

msgid "License"
msgstr "الرخصة"

msgid "Third-party Licenses"
msgstr "تراخيص الجهات الخارجية"

msgid ""
"Godot Engine relies on a number of third-party free and open source "
"libraries, all compatible with the terms of its MIT license. The following is "
"an exhaustive list of all such third-party components with their respective "
"copyright statements and license terms."
msgstr ""
"محرك جوْدَتْ يعتمد على عدد من المكتبات و المكونات البرمجية لملاك آخرين و لكنها "
"مجانية و مفتوحة المصدر، و كلها متفقة مع رخصة \"MIT\". وهذه قائمة تحوي جميع "
"هذه المكونات إضافةً إلى حقوق النشر و شروط استخدامها."

msgid "All Components"
msgstr "كل المكونات"

msgid "Components"
msgstr "مكونات"

msgid "Licenses"
msgstr "تراخيص"

msgid "Error opening asset file for \"%s\" (not in ZIP format)."
msgstr "حدث خطأ عند فتح ملف الحزمة لـ \"%s\" (لأنه ليس بصيغة ZIP) ."

msgid "%s (already exists)"
msgstr "%s (موجود بالفعل)"

msgid "%d file conflicts with your project and won't be installed"
msgid_plural "%d files conflict with your project and won't be installed"
msgstr[0] "%d يتعارض مع مشروعك ولن يتم تثبيته"
msgstr[1] "%d يتعارض مع مشروعك ولن يتم تثبيته"
msgstr[2] "%d يتعرضان مع مشروعك ولن يتم تثبيته"
msgstr[3] "%d تتعارض الملفات مع مشروعك ولن يتم تثبيتها"
msgstr[4] "%d تتعارض الملفات مع مشروعك ولن يتم تثبيتها"
msgstr[5] "%d تتعارض الملفات مع مشروعك ولن يتم تثبيتها"

msgid "This asset doesn't have a root directory, so it can't be ignored."
msgstr "لا يحتوي هذا الأصل على دليل جذر، لذا لا يمكن تجاهلها."

msgid "Ignore the root directory when extracting files."
msgstr "تجاهل المجلد الأصل عند استخراج الملفات."

msgid "Select Install Folder"
msgstr "حدد مجلد التثبيت"

msgid "Uncompressing Assets"
msgstr "يفكك الضغط عن الأصول"

msgid "The following files failed extraction from asset \"%s\":"
msgstr "فشل استخراج الملفات التالية من الحزمة \"%s\":"

msgid "(and %s more files)"
msgstr "(و %s ملفات اخرى)"

msgid "Asset \"%s\" installed successfully!"
msgstr "تم تحميل الملحق \"s%\" بنجاح!"

msgid "Success!"
msgstr "تم بشكل ناجح!"

msgid "Asset:"
msgstr "الأصول:"

msgid "Open the list of the asset contents and select which files to install."
msgstr "افتح قائمة محتويات الأصول وحدد الملفات التي تريد تثبيتها."

msgid "Change Install Folder"
msgstr "غيير مجلد التثبيت"

msgid ""
"Change the folder where the contents of the asset are going to be installed."
msgstr "قم بتغيير المجلد الذي سيتم تثبيت محتويات الأصل فيه."

msgid "Ignore asset root"
msgstr "تجاهل جذر الأصول"

msgid "No files conflict with your project"
msgstr "لايوجد ملفات تتعارض مع مشروعك"

msgid "Show contents of the asset and conflicting files."
msgstr "إظهار محتويات الأصل والملفات المتعارضة."

msgid "Contents of the asset:"
msgstr "محتويات الأصول:"

msgid "Installation preview:"
msgstr "معاينة التثبيت:"

msgid "Configure Asset Before Installing"
msgstr "تحديد إعدادات الأصول قبل التثبيتها"

msgid "Install"
msgstr "تثبيت"

msgid "Speakers"
msgstr "مكبرات الصوت"

msgid "Add Effect"
msgstr "أضف تأثير"

msgid "Rename Audio Bus"
msgstr "إعادة تسمية مقطع الصوت"

msgid "Change Audio Bus Volume"
msgstr "تغيير حجم مقطع الصوت"

msgid "Toggle Audio Bus Solo"
msgstr "تبديل مقطع الصوت إلى فردي"

msgid "Toggle Audio Bus Mute"
msgstr "تبديل مقطع الصوت إلى صامت"

msgid "Toggle Audio Bus Bypass Effects"
msgstr "تبديل مقطع الصوت إلى موثرات التجاوز"

msgid "Select Audio Bus Send"
msgstr "اخترْ مقطع الصوت للإرسال"

msgid "Add Audio Bus Effect"
msgstr "إضافة تأثير إلى المقطع"

msgid "Move Bus Effect"
msgstr "نقل تأثير المقطع"

msgid "Delete Bus Effect"
msgstr "حذف تأثير المقطع"

msgid "Drag & drop to rearrange."
msgstr "اسحبْ وأسقط لإعادة الترتيب."

msgid "Solo"
msgstr "فردي"

msgid "Mute"
msgstr "صامت"

msgid "Bypass"
msgstr "تخطي"

msgid "Bus Options"
msgstr "‎خيارات المقطع"

msgid "Duplicate Bus"
msgstr "مضاعفة المقطع"

msgid "Delete Bus"
msgstr "حذف المقطع"

msgid "Reset Volume"
msgstr "إرجاع الصوت"

msgid "Delete Effect"
msgstr "إمسح التأثير"

msgid "Add Audio Bus"
msgstr "إضافة مقطع صوتي"

msgid "Master bus can't be deleted!"
msgstr "لا يمكن حذف الصوت الرئيسي!"

msgid "Delete Audio Bus"
msgstr "حذف مقطع الصوت"

msgid "Duplicate Audio Bus"
msgstr "مضاعفة مقطع الصوت"

msgid "Reset Bus Volume"
msgstr "تسوية مقطع الصوت"

msgid "Move Audio Bus"
msgstr "تحريك مقطع الصوت"

msgid "Save Audio Bus Layout As..."
msgstr "حفظ تخطيط مقطع الصوت بنوع…"

msgid "Location for New Layout..."
msgstr "المكان للنسق الجديد..."

msgid "Open Audio Bus Layout"
msgstr "فتح تخطيط مقطع الصوت"

msgid "There is no '%s' file."
msgstr "لا يوجد ملف '%s'."

msgid "Layout:"
msgstr "التخطيط:"

msgid "Invalid file, not an audio bus layout."
msgstr "ملف خاطئ، ليس تخطيطا لمقطع الصوت."

msgid "Error saving file: %s"
msgstr "خطأ في تحميل الملف: %s"

msgid "Add Bus"
msgstr "إضافة مقطع"

msgid "Add a new Audio Bus to this layout."
msgstr "أضف مقطعا جديدا لهذا التخطيط."

msgid "Load"
msgstr "تحميل"

msgid "Load an existing Bus Layout."
msgstr "حمّلْ تخطيط صوت سابق."

msgid "Save As"
msgstr "حفظ باسم"

msgid "Save this Bus Layout to a file."
msgstr "احفظْ تخطيط هذا المقطع إلى ملف."

msgid "Load Default"
msgstr "تحميل الإفتراضي"

msgid "Load the default Bus Layout."
msgstr "حمّلْ تخطيط المقطع الافتراضي."

msgid "Create a new Bus Layout."
msgstr "أنشِئْ تخطيط صوت."

msgid "Audio Bus Layout"
msgstr "تخطيط مقطع الصوت"

msgid "Valid characters:"
msgstr "الرموز المقبولة:"

msgid "Must not collide with an existing engine class name."
msgstr "لا يجب ان"

<<<<<<< HEAD
=======
msgid "Must not collide with an existing global script class name."
msgstr "يجب ألا يتعارض مع اسم صف الخاص بالترميز العام المتواجد."

msgid "Must not collide with an existing built-in type name."
msgstr "يجب ألا يتعارض مع اسم النوع المدمج الموجود مسبقاً."

msgid "Must not collide with an existing global constant name."
msgstr "يجب ألا يتعارض مع اسم ثابت عام موجود مسبقاً."

>>>>>>> dc5f1b7a
msgid "Autoload '%s' already exists!"
msgstr "التحميل التلقائي '%s' موجود أصلا!"

msgid "Rename Autoload"
msgstr "إعادة تسمية التحميل التلقائي"

msgid "Toggle Autoload Globals"
msgstr "التبديل إلى العمومات تلقائية التحميل"

msgid "Move Autoload"
msgstr "نقل التحميل التلقائي"

msgid "Remove Autoload"
msgstr "إزالة التحميل التلقائي"

msgid "Enable"
msgstr "تفعيل"

msgid "Rearrange Autoloads"
msgstr "إعادة ترتيب التحميلات التلقائية"

msgid "Can't add Autoload:"
msgstr "لا يمكن إضافة التحميل التلقائي:"

msgid "%s is an invalid path. File does not exist."
msgstr "%s مسار غير صالح. الملف غير موجود."

msgid "%s is an invalid path. Not in resource path (res://)."
msgstr "المسار %s غير صالح. غير موجود في مسار الموارد (//:res)."

msgid "Add Autoload"
msgstr "إضافة \"تلقائي التحميل\""

msgid "Path:"
msgstr "المسار:"

msgid "Set path or press \"%s\" to create a script."
msgstr "قم بتعيين المسار أو اضغط على %s لإنشاء نص برمجي ."

msgid "Node Name:"
msgstr "اسم العقدة:"

msgid "Global Variable"
msgstr "مُتغيّر عام (Global Variable)"

msgid "3D Engine"
msgstr "محرك الثلاثيات"

msgid "2D Physics"
msgstr "فيزياء 2D"

msgid "3D Physics"
msgstr "فيزياء 3D"

msgid "Navigation"
msgstr "تنقل"

msgid "XR"
msgstr "XR"

msgid "RenderingDevice"
msgstr "جهاز-التكوين"

msgid "OpenGL"
msgstr "أُبِن-جي-إل"

msgid "Vulkan"
msgstr "فُلقَان"

msgid "Text Server: Fallback"
msgstr "خادوم النصوص: الاحتياطي"

msgid "Text Server: Advanced"
msgstr "خادم النص: متقدم"

msgid "TTF, OTF, Type 1, WOFF1 Fonts"
msgstr "TTF, OTF, Type 1, WOFF1 خطوط"

msgid "WOFF2 Fonts"
msgstr "خطوط WOFF2"

msgid "SIL Graphite Fonts"
msgstr "خطوط الجرافيت SIL"

msgid "Multi-channel Signed Distance Field Font Rendering"
msgstr "عرض خط حقل مسافة متعدد القنوات"

msgid "3D Nodes as well as RenderingServer access to 3D features."
msgstr ""
"العقد ثلاثية الأبعاد بالإضافة إلى وصول RenderingServer إلى الميزات ثلاثية "
"الأبعاد."

msgid "2D Physics nodes and PhysicsServer2D."
msgstr "عُقد الفيزياء ثنائية الأبعاد و PhysicsServer2D."

msgid "3D Physics nodes and PhysicsServer3D."
msgstr "عقد 3D Physics و PhysicsServer3D."

msgid "Navigation, both 2D and 3D."
msgstr "التنقل، كلاهما الثنائي والثلاثي."

msgid "XR (AR and VR)."
msgstr "الواقع الممتد XR (الواقع المعزز AR و الواقع الافتراضي VR)."

msgid ""
"RenderingDevice based rendering (if disabled, the OpenGL back-end is "
"required)."
msgstr ""
"العرض المستند إلى RenderingDevice (إذا تم تعطيله ، يلزم وجود نهاية OpenGL "
"الخلفية)."

msgid "OpenGL back-end (if disabled, the RenderingDevice back-end is required)."
msgstr ""
"OpenGL الخلفي (إذا تم تعطيله ، فإن النهاية الخلفية RenderingDevice مطلوبة)."

msgid "Vulkan back-end of RenderingDevice."
msgstr "Vulkan الخلفية من RenderingDevice."

msgid ""
"Fallback implementation of Text Server\n"
"Supports basic text layouts."
msgstr ""
"التنفيذ الاحتياطي لخادم النصوص\n"
"يدعم تصاميم النص الأساسية."

msgid ""
"Text Server implementation powered by ICU and HarfBuzz libraries.\n"
"Supports complex text layouts, BiDi, and contextual OpenType font features."
msgstr ""
"تُدعم خاصية خادم النص باستعمال مكتبات ICU وHarfBuzz.\n"
"يدعم المخططات النصية المعقدة، الكتابة بالاتاجهين، والمزايا السياقية لخطوط "
"OpenType."

msgid ""
"TrueType, OpenType, Type 1, and WOFF1 font format support using FreeType "
"library (if disabled, WOFF2 support is also disabled)."
msgstr ""
"دعم صيغة الخط TrueType وOpenType وType 1 وWOFF1 باستعمال مكتبة FreeType (إن "
"تم إيقافها، سيتوقف دعم WOFF2 كذلك)."

msgid "WOFF2 font format support using FreeType and Brotli libraries."
msgstr "دعم صيغة الخط WOFF2 باستعمال مكاتب FreeType وBrotli."

msgid ""
"SIL Graphite smart font technology support (supported by Advanced Text Server "
"only)."
msgstr "دعم تقنية الخط الذكي SIL Graphite (يدعمها خادر النص المتقدم فقط)."

msgid ""
"Multi-channel signed distance field font rendering support using msdfgen "
"library (pre-rendered MSDF fonts can be used even if this option disabled)."
msgstr ""
"دعم عرض خط حقل المسافة الموقعة متعدد القنوات باستخدام مكتبة msdfgen (يمكن "
"استخدام خطوط MSDF المعروضة مسبقًا حتى إذا تم تعطيل هذا الخيار)."

msgid "General Features:"
msgstr "المزايا الرئيسية:"

msgid "Text Rendering and Font Options:"
msgstr "إخراج النص وإعدادات الخط:"

msgid "Reset the edited profile?"
msgstr "إعادة تعيين الإعداد المعدل؟"

msgid "File saving failed."
msgstr "فشل حفظ الملف."

msgid "Create a new profile?"
msgstr "إنشاء حساب جديد؟"

<<<<<<< HEAD
=======
msgid "This will scan all files in the current project to detect used classes."
msgstr "هذا سيفحص جميع ملفات المشروع الحالي للكشف عن الصفوف المستخدمة."

>>>>>>> dc5f1b7a
msgid "Nodes and Classes:"
msgstr "العُقد (Nodes) والفئات (Classes):"

msgid "File '%s' format is invalid, import aborted."
msgstr "لاحقة الملف '%s' غير صالحة، أُحبِطَ الاستيراد."

msgid "Error saving profile to path: '%s'."
msgstr "خطأ في حفظ التعريفة إلى المسار: '%s'."

msgid "New"
msgstr "جديد"

msgid "Save"
msgstr "حفظ"

msgid "Profile:"
msgstr "التعريفة:"

msgid "Reset to Defaults"
msgstr "إعادة للإعدادات الافتراضية"

msgid "Detect from Project"
msgstr "الاكتشاف من المشروع"

msgid "Actions:"
msgstr "الإجراءات:"

msgid "Please Confirm:"
msgstr "أكّد من فضلك:"

msgid "Engine Compilation Profile"
msgstr "تهيئة إعداد بناء المحرك"

msgid "Load Profile"
msgstr "حمّل التعريفة"

msgid "Export Profile"
msgstr "تصدير التعريفة"

msgid "Forced Classes on Detect:"
msgstr "القوالب المُجبرة عند الكشف:"

msgid "Edit Compilation Configuration Profile"
msgstr "تعديل تهيئة إعداد البناء"

msgid ""
"Failed to execute command \"%s\":\n"
"%s."
msgstr ""
"فشل في تنفيذ الأمر \"%s\":\n"
"%s."

msgid "Filter Commands"
msgstr "تصفية الأوامر"

msgid "Paste Params"
msgstr "لصق المُعاملات"

msgid "Updating Scene"
msgstr "يُحدث المشهد"

msgid "Storing local changes..."
msgstr "جاري تخزين التعديلات المحلية..."

msgid "Updating scene..."
msgstr "يُحدث المشهد..."

msgid "[empty]"
msgstr "[فارغ]"

msgid "[unsaved]"
msgstr "[غير محفوظ]"

msgid "%s - Godot Engine"
msgstr "%s - محرك جَوْدَتْ"

msgid "Move this dock right one tab."
msgstr "انقل مساحة العمل هذه تبويباً واحداً إلى اليمين."

msgid "Move this dock left one tab."
msgstr "انقل مساحة العمل هذه تبويباً واحداً إلى اليسار."

msgid "Dock Position"
msgstr "مكان الرصيف"

msgid "Make Floating"
msgstr "اجعلها عائمة"

msgid "Make this dock floating."
msgstr "عوّم مساحة العمل هذه."

msgid "Move to Bottom"
msgstr "انقل إلى الأسفل"

msgid "Move this dock to the bottom panel."
msgstr "انقل هذا المرسى إلى اللوحة السفلية."

msgid "Close this dock."
msgstr "اغلق مساحة العمل هذه."

msgid "3D Editor"
msgstr "المحرر الثلاثي"

msgid "Script Editor"
msgstr "محرر النص البرمجي"

msgid "Asset Library"
msgstr "مكتبة المُلحقات"

msgid "Scene Tree Editing"
msgstr "تعديل شجرة المشهد"

msgid "Node Dock"
msgstr "رصيف العُقد"

msgid "FileSystem Dock"
msgstr "رصيف نظام الملفات"

msgid "Import Dock"
msgstr "رصيف الاستيراد"

msgid "History Dock"
msgstr "رصيف السجلات"

msgid "Allows to view and edit 3D scenes."
msgstr "يسمح لعرض وتحرير المشاهد ثلاثية الأبعاد."

msgid "Allows to edit scripts using the integrated script editor."
msgstr "يسمح بتحرير النصوص البرمجية عن طريق المحرر المدمج."

msgid "Provides built-in access to the Asset Library."
msgstr "يؤمن وصول لمكتبة الملحقات من داخل المحرر."

msgid "Allows editing the node hierarchy in the Scene dock."
msgstr "يسمح بتحرير رُتَب العقد في رصيف المشهد."

msgid ""
"Allows to work with signals and groups of the node selected in the Scene dock."
msgstr "يسمح بالعمل مع إشارات ومجموعات العقد المحددة في رصيف المشهد."

msgid "Allows to browse the local file system via a dedicated dock."
msgstr "يسمح بتصفح ملفات النظام المحلية عن طريق رصيف خاص بذلك."

msgid ""
"Allows to configure import settings for individual assets. Requires the "
"FileSystem dock to function."
msgstr ""
"يسمح بتحديد خصائص الاستيراد المتعلقة بالوسائط على حدى. يتطلب عمله رصيف "
"الملفات."

msgid "Provides an overview of the editor's and each scene's undo history."
msgstr "يؤمن موجزاً لتاريخ التراجع الخاص بالمحرر وكل من العُقد على حدة."

msgid "(current)"
msgstr "(الحالي)"

msgid "(none)"
msgstr "(لاشيء)"

msgid "Remove currently selected profile, '%s'? Cannot be undone."
msgstr "أترغب بإزالة الملف المحدد '%s'؟ لا يمكنك التراجع عن ذلك."

msgid "Profile must be a valid filename and must not contain '.'"
msgstr "اسم التعريفة يجب أن يكون صالحا ولا يحوي '.'"

msgid "Profile with this name already exists."
msgstr "التعريفة بهذا الاسم موجودة سابقا."

msgid "(Editor Disabled, Properties Disabled)"
msgstr "(المحرر مُعطّل، الخاصيات مُعطّلة)"

msgid "(Properties Disabled)"
msgstr "(الخاصيات مُعطّلة)"

msgid "(Editor Disabled)"
msgstr "(المُحرر مُعطّل)"

msgid "Class Options:"
msgstr "خيارات الصنف:"

msgid "Enable Contextual Editor"
msgstr "مكّن المحرر السياقي"

msgid "Class Properties:"
msgstr "خصائص الفئة (Class):"

msgid "Main Features:"
msgstr "المزايا الرئيسية:"

msgid ""
"Profile '%s' already exists. Remove it first before importing, import aborted."
msgstr "التعريفة '%s' موجودة سلفاً، أزِلْها أولا قبل الاستيراد، أًحبِط الاستيراد."

msgid "Reset to Default"
msgstr "إعادة التعيين إلى الافتراضي"

msgid "Current Profile:"
msgstr "التعريفة الحالية:"

msgid "Create Profile"
msgstr "إنشاء تعريفة"

msgid "Remove Profile"
msgstr "إزالة التعريفة"

msgid "Available Profiles:"
msgstr "التعريفات المتوافرة:"

msgid "Make Current"
msgstr "إجعل الحالي"

msgid "Import"
msgstr "استيراد"

msgid "Export"
msgstr "تصدير"

msgid "Configure Selected Profile:"
msgstr "تهيئة التعريفة المحددة:"

msgid "Extra Options:"
msgstr "خيارات إضافية:"

msgid "Create or import a profile to edit available classes and properties."
msgstr "أنشئ أو استورد تعريفة لتعديل الأصناف والخصائص المتوفرة."

msgid "New profile name:"
msgstr "اسم التعريفة الجديد:"

msgid "Godot Feature Profile"
msgstr "تعريفة مزايا جَوْدَتْ"

msgid "Import Profile(s)"
msgstr "استيراد التعريفات"

msgid "Manage Editor Feature Profiles"
msgstr "إدارة تعريفة مزايا المحرر"

msgid "Some extensions need the editor to restart to take effect."
msgstr "بعض الإضافات تحتاج إلى إعادة تشغيل المُحرر لتحدث تغييراً."

msgid "Restart"
msgstr "إعادة التشغيل"

msgid "Save & Restart"
msgstr "حفظ و إعادة تشغيل"

msgid "ScanSources"
msgstr "البحث في المصادر"

msgid "Update Scene Groups"
msgstr "تحديث مجموعات المشهد"

msgid "Updating Scene Groups..."
msgstr "مجموعات المشهد تُحَدّث..."

msgid ""
"There are multiple importers for different types pointing to file %s, import "
"aborted"
msgstr "هناك عدة مستوردات مخصوصة لعدة أنواع حددت الملف %s، أجهض الإستيراد"

msgid "(Re)Importing Assets"
msgstr "إعادة استيراد المُلحقات"

msgid "Import resources of type: %s"
msgstr "استيراد الموارد من نوع: %s"

msgid "No return value."
msgstr "لا قيمة عائدة."

msgid "This value is an integer composed as a bitmask of the following flags."
msgstr ""
"هذه القيمة هي عدد صحيح متكون من قناع-البِت (bitmask) للأعلام (flags) التالية."

msgid "Deprecated"
msgstr "مُهمل"

msgid "Experimental"
msgstr "تجريبي"

msgid "This method supports a variable number of arguments."
msgstr "تدعم هذا الدالة عددا متفاوتاً من المتغيرات."

msgid ""
"This method is called by the engine.\n"
"It can be overridden to customize built-in behavior."
msgstr ""
"يتم استدعاء هذه الدالة من قبل المحرك.\n"
"يمكن تجاوزها لتطبيق تغييرات على السلوك الافتراضي للمحرك."

msgid ""
"This method has no side effects.\n"
"It does not modify the object in any way."
msgstr ""
"ليس لهذه الدالة تأثيرات جانية.\n"
"فهي لا تعدل الشيء object بأي طريقة كانت."

msgid ""
"This method does not need an instance to be called.\n"
"It can be called directly using the class name."
msgstr ""
"لا تتطلب هذه الدالة نسخها ليتم استدعاءها.\n"
"يمكن أن تستدعيها باستعمال اسم الصف class name."

msgid "Constructors"
msgstr "بنّائون"

msgid "Operators"
msgstr "العمليات"

msgid "Method Descriptions"
msgstr "أوصاف الدوال"

msgid "Constructor Descriptions"
msgstr "أوصاف المنشئ"

msgid "Operator Descriptions"
msgstr "أوصاف العمليات"

msgid "This method may be changed or removed in future versions."
msgstr "قد تُحذف هذه الدالة أو تغير في الإصدارات المُقبلة."

msgid "This constructor may be changed or removed in future versions."
msgstr "قد يُحذف هذا البنّاء أو يغير في الإصدارات المُقبلة."

msgid "This operator may be changed or removed in future versions."
msgstr "قد يُحذف هذا المُعامِل أو يغير في الإصدارات المُقبلة."

msgid "Error codes returned:"
msgstr "رموز الخطأ التي تم إرجاعها:"

msgid "There is currently no description for this method."
msgstr "لا يوجد حالياً وصف لهذة دالة."

msgid "There is currently no description for this constructor."
msgstr "لا يوجد حالياً وصف لهذا المعامل."

msgid "There is currently no description for this operator."
msgstr "لا يوجد حالياً وصف لهذه العامل."

msgid ""
"There is currently no description for this method. Please help us by "
"[color=$color][url=$url]contributing one[/url][/color]!"
msgstr ""
"لا يوجد حاليا وصف لهذة دالة. الرجاء مساعدتنا عن طريق [color=$color] "
"[url=$url]المساهمة بواحدة[/url][/color]!"

msgid ""
"There is currently no description for this constructor. Please help us by "
"[color=$color][url=$url]contributing one[/url][/color]!"
msgstr ""
"لا يوجد حاليا وصف لهذا المُشَيِّد. الرجاء مساعدتنا عن طريق [color=$color] "
"[url=$url]المساهمة بواحدة[/url][/color]!"

msgid ""
"There is currently no description for this operator. Please help us by "
"[color=$color][url=$url]contributing one[/url][/color]!"
msgstr ""
"لا يوجد حاليا وصف لهذه الخاصية. الرجاء مساعدتنا عن طريق [color=$color]"
"[url=$url]المساهمة فيها [/url][/color]!"

msgid "Top"
msgstr "فوق"

msgid "Class:"
msgstr "صنف:"

msgid "This class may be changed or removed in future versions."
msgstr "قد يُحذف هذا القالب أو يغير في الإصدارات المُقبلة."

msgid "Inherits:"
msgstr "يرث:"

msgid "Inherited by:"
msgstr "مورث بواسطة:"

msgid "Description"
msgstr "الوصف"

msgid "There is currently no description for this class."
msgstr "لا يوجد حالياً وصف لهذا الصف."

msgid ""
"There is currently no description for this class. Please help us by "
"[color=$color][url=$url]contributing one[/url][/color]!"
msgstr ""
"لا يوجد حاليا وصف لهذه الطريقة. الرجاء المساعدة من خلال [color=$color]"
"[url=$url]المساهمة واحد[/url][/color] !"

msgid "Note:"
msgstr "ملاحظة:"

msgid ""
"There are notable differences when using this API with C#. See [url=%s]C# API "
"differences to GDScript[/url] for more information."
msgstr ""
"توجد اختلافات ملحوظة عند استخدام واجهة برمجة التطبيقات(API) هذه مع لغة C#. "
"راجع [url=%s]اختلافات عن GDScript[/url] لمزيد من المعلومات."

msgid "Online Tutorials"
msgstr "التعليمات على الإنترنت"

msgid "Properties"
msgstr "الخصائص"

msgid "overrides %s:"
msgstr "يتجاوز %s:"

msgid "default:"
msgstr "الافتراضي:"

msgid "property:"
msgstr "خاصية:"

msgid "Theme Properties"
msgstr "خصائص الثِمة"

msgid "Colors"
msgstr "الألوان"

msgid "Constants"
msgstr "ثوابت"

msgid "Fonts"
msgstr "الخطوط"

msgid "Font Sizes"
msgstr "أحجام الخط"

msgid "Icons"
msgstr "الأيقونات"

msgid "Styles"
msgstr "مظاهر"

msgid "There is currently no description for this theme property."
msgstr "خاصية الثِمة هذه لم تُصف بعد."

msgid ""
"There is currently no description for this theme property. Please help us by "
"[color=$color][url=$url]contributing one[/url][/color]!"
msgstr ""
"خاصية الثِمة هذه لم تُصف بعد. ساهم في [color=$color][url=$url]إضافة وصف[/url][/"
"color]!"

msgid "This signal may be changed or removed in future versions."
msgstr "قد تُحذف هذه الإشارة أو تغير في الإصدارات المُقبلة."

msgid "There is currently no description for this signal."
msgstr "هذه الإشارة لم تُصف بعد."

msgid ""
"There is currently no description for this signal. Please help us by "
"[color=$color][url=$url]contributing one[/url][/color]!"
msgstr ""
"هذه الإشارة لم تُصف بعد. ساهم في [color=$color][url=$url]إضافة وصف[/url][/"
"color]!"

msgid "Enumerations"
msgstr "حسابات"

msgid "Annotations"
msgstr "التأشيرات"

msgid "There is currently no description for this annotation."
msgstr "لا يوجد حالياً وصف لهذه التأشيرة."

msgid ""
"There is currently no description for this annotation. Please help us by "
"[color=$color][url=$url]contributing one[/url][/color]!"
msgstr ""
"لا يوجد حاليا وصف لهذه التأشيرة. الرجاء المساعدة من خلال [color=$color]"
"[url=$url]المساهمة واحد[/url][/color] !"

msgid "Property Descriptions"
msgstr "أوصاف المُلكية"

msgid "(value)"
msgstr "(القيمة)"

msgid ""
"[b]Note:[/b] The returned array is [i]copied[/i] and any changes to it will "
"not update the original property value. See [%s] for more details."
msgstr ""
"[b]ملاحظة:[/b] المصفوفة المرتجعة [i]منسوخة[/i] وأي تغييرات عليها لن تؤدي إلى "
"تحديث قيمة المصفوفة الأصلية. راجع [%s] لمزيد من التفاصيل."

msgid "There is currently no description for this property."
msgstr "لا يوجد حالياً وصف لهذه الخاصية."

msgid ""
"There is currently no description for this property. Please help us by "
"[color=$color][url=$url]contributing one[/url][/color]!"
msgstr ""
"لا يوجد حاليا وصف لهذه الخاصية. الرجاء مساعدتنا عن طريق [color=$color]"
"[url=$url]المساهمة فيها [/url][/color]!"

msgid "Editor"
msgstr "المحرّر"

msgid "Click to copy."
msgstr "انقر للنسخ ."

msgid "No description available."
msgstr "لا يوجد وصف متاح."

msgid "Metadata:"
msgstr "أضف البيانات الوصفية:"

msgid "Property:"
msgstr "خاصية:"

msgid "Method:"
msgstr "دالة:"

msgid "Signal:"
msgstr "إشارة:"

msgid "%d matches."
msgstr "%d تطابقات."

msgid "Method"
msgstr "دالة"

msgid "Signal"
msgstr "الإشارة"

msgid "Constant"
msgstr "ثابت"

msgid "Property"
msgstr "خاصية"

msgid "Theme Property"
msgstr "خاصية النسق"

msgid "Annotation"
msgstr "التوضيح"

msgid "Search Help"
msgstr "البحث المساعد"

msgid "Case Sensitive"
msgstr "حساسة لحالة الأحرف"

msgid "Show Hierarchy"
msgstr "اظهر التراتبية"

msgid "Display All"
msgstr "إظهار الكل"

msgid "Classes Only"
msgstr "الأصناف فقط"

msgid "Constructors Only"
msgstr "المُستَهِلّات فقط"

msgid "Methods Only"
msgstr "الدوال فقط"

msgid "Operators Only"
msgstr "الوظائف فقط"

msgid "Signals Only"
msgstr "الإشارات فقط"

msgid "Annotations Only"
msgstr "التوضيحات فقط"

msgid "Constants Only"
msgstr "الثوابت فقط"

msgid "Properties Only"
msgstr "الخصائص فقط"

msgid "Theme Properties Only"
msgstr "خصائص النسق فقط"

msgid "Member Type"
msgstr "نوع العضو"

msgid "(constructors)"
msgstr "(المُستَهِلّات)"

msgid "Keywords"
msgstr "كلمات مفتاحية"

msgid "Class"
msgstr "قالب"

msgid "This member is marked as deprecated."
msgstr "تم وسم هذا العنصر بأنه مُهمل."

msgid "This member is marked as experimental."
msgstr "تم وسم هذا العنصر على أنه تجريبي."

msgid "Pin Value"
msgstr "القيمة المثبتة"

msgid "Pin Value [Disabled because '%s' is editor-only]"
msgstr "القيمة المثبتة [معطلة بسبب '%s' هو/هي في المحرر-فقط]"

msgid "Pinning a value forces it to be saved even if it's equal to the default."
msgstr "تثبيت القيمة يجْبِرَهُ على حفظها حتى لو كانت تساوي القيمة الإفتراضية."

msgid "(%d change)"
msgid_plural "(%d changes)"
msgstr[0] "(%d تغيير)"
msgstr[1] "(%d تغيير)"
msgstr[2] "(%d تغييران)"
msgstr[3] "(%d تغييرات)"
msgstr[4] "(%d تغييرات)"
msgstr[5] "(%d تغييرات)"

msgid "Add element to property array with prefix %s."
msgstr "أضف عنصراً إلى المصفوفة المخصوصة مع البادئة %s."

msgid "Remove element %d from property array with prefix %s."
msgstr "أزل العنصر %d من المصفوفة المخصوصة مع البادئة %s."

msgid "Move element %d to position %d in property array with prefix %s."
msgstr "انقل العنصر %d إلى الموضع %d في المصفوفة المخصوصة مع البادئة %s."

msgid "Clear Property Array with Prefix %s"
msgstr "إزاله خاصية المصفوفة ذات البادئة %s"

msgid "Resize Property Array with Prefix %s"
msgstr "غير حجم مصفوفة باستعمال البادئة %s"

msgid "Element %d: %s%d*"
msgstr "العنصر %d: %s%d*"

msgid "Move Up"
msgstr "تحريك لأعلى"

msgid "Move Down"
msgstr "تحريك لأسفل"

msgid "Insert New Before"
msgstr "مدخل جديد قبل"

msgid "Insert New After"
msgstr "مدخل جديد بعد"

msgid "Clear Array"
msgstr "مسح بيانات المصفوفة"

msgid "Resize Array..."
msgstr "تغيير حجم المصفوفة..."

msgid "Add Element"
msgstr "إضافة عنصر"

msgid "Resize Array"
msgstr "تغيير حجم المصفوفة"

msgid "New Size:"
msgstr "الحجم الجديد:"

msgid "Element %s"
msgstr "العنصر %s"

msgid "Add Metadata"
msgstr "أضف البيانات الوصفية"

msgid "Set %s"
msgstr "تحديد %s"

msgid "Set Multiple: %s"
msgstr "تحديد متعدد: %s"

msgid "Remove metadata %s"
msgstr "إزالة البيانات الوصفية %s"

msgid "Unpinned %s"
msgstr "تم إلغاء تثبيت %s"

msgid "Add metadata %s"
msgstr "أضف البيانات الوصفية %s"

msgid "Metadata name can't be empty."
msgstr "لا يمكن أن يكون اسم البيانات الوصفية فارغاً."

msgid "Metadata name must be a valid identifier."
msgstr "يجب أن يكون اسم البيانات الوصفية معرفًا صالحًا."

msgid "Metadata with name \"%s\" already exists."
msgstr "البيانات الوصفية بالاسم \"%s\" موجودة بالفعل."

msgid "Names starting with _ are reserved for editor-only metadata."
msgstr "الأسماء التي تبدأ بـ _ محجوزة للبيانات الوصفية الخاصة بالمحرر فقط."

msgid "Name:"
msgstr "الاسم:"

msgid "Metadata name is valid."
msgstr "اسم البيانات الوصفية صالح."

msgid "Add Metadata Property for \"%s\""
msgstr "إضافة خاصية البيانات الوصفية لـ \"%s\""

msgid "Copy Value"
msgstr "نسخ القيمة"

msgid "Paste Value"
msgstr "لصق القيمة"

msgid "Copy Property Path"
msgstr "نسخ مسار الخاصية"

msgid "Creating Mesh Previews"
msgstr "يُنشئ مستعرضات الميش"

msgid "Thumbnail..."
msgstr "الصورة المصغرة..."

msgid "Select existing layout:"
msgstr "حدد التخطيط الموجود:"

msgid "Or enter new layout name"
msgstr "أو أدخل اسم التخطيط الجديد"

msgid "Changed Locale Language Filter"
msgstr "تم تغيير عامل المُرشح اللغة المحلية"

msgid "Changed Locale Script Filter"
msgstr "تم تغيير عامل مُرشح البرنامج النصي المحلي"

msgid "Changed Locale Country Filter"
msgstr "تم تغيير عامل المُرشح البلد المحلي"

msgid "Changed Locale Filter Mode"
msgstr "وضع المُرشح (المُغربل) المحلي المُعدّل"

msgid "[Default]"
msgstr "[افتراضي]"

msgid "Select a Locale"
msgstr "حدد لغة"

msgid "Show All Locales"
msgstr "إظهار جميع المَحليّات Locales"

msgid "Show Selected Locales Only"
msgstr "إظهار المَحليّات المُختارة فحسب"

msgid "Edit Filters"
msgstr "تعديل المصافي"

msgid "Language:"
msgstr "اللغة:"

msgctxt "Locale"
msgid "Script:"
msgstr "النص البرمجي:"

msgid "Country:"
msgstr "الدولة:"

msgid "Language"
msgstr "اللغة"

msgctxt "Locale"
msgid "Script"
msgstr "النص البرمجي"

msgid "Country"
msgstr "الدولة"

msgid "Variant"
msgstr "متغير"

msgid "Filter Messages"
msgstr "تصفية الرسائل"

msgid "Clear Output"
msgstr "مسح المُخرجات"

msgid "Copy Selection"
msgstr "نسخ المُحدد"

msgid ""
"Collapse duplicate messages into one log entry. Shows number of occurrences."
msgstr "اجمع الرسائل المُكررة إلى سجل واحد. أظهر عدد مرات التكرار."

msgid "Focus Search/Filter Bar"
msgstr "ركّز على شريط البحث/ التصفية"

msgid "Toggle visibility of standard output messages."
msgstr "رؤية الرسائل المعيارية."

msgid "Toggle visibility of errors."
msgstr "رؤية الأخطاء."

msgid "Toggle visibility of warnings."
msgstr "رؤية التحذيرات."

msgid "Toggle visibility of editor messages."
msgstr "رؤية رسائل المُحرر."

msgid "Native Shader Source Inspector"
msgstr "فاحص موارد الـ shader الأصلي"

msgid "Unnamed Project"
msgstr "مشروع غير مسمى"

msgid ""
"Spins when the editor window redraws.\n"
"Update Continuously is enabled, which can increase power usage. Click to "
"disable it."
msgstr ""
"يدور عندما يعاد رسم نافذة المحرر.\n"
"التحديث المستمر ممكن، والذي يعني استهلاك أكبر للطاقة. اضغط لتعطيله."

msgid "Spins when the editor window redraws."
msgstr "يدور عند إعادة رسم نافذة المحرّر."

msgid "Imported resources can't be saved."
msgstr "الموارد المستوردة لا يمكن تخزينها"

msgid "OK"
msgstr "حسنا"

msgid "Error saving resource!"
msgstr "خطأ في حفظ المورد."

msgid ""
"This resource can't be saved because it does not belong to the edited scene. "
"Make it unique first."
msgstr ""
"لا يمكن حفظ هذا المورد كونه لا ينتمي إلى المشهد الذي تم تحريره. اجعله مميزاً "
"بداية."

msgid ""
"This resource can't be saved because it was imported from another file. Make "
"it unique first."
msgstr "لا يمكن حفظ هذا المورد لأنه تم استيراده من ملف آخر. اجعلها فريدة أولاً."

msgid "Save Resource As..."
msgstr "حفظ المورد باسم..."

msgid "Can't open file for writing:"
msgstr "تعذر فتح الملف للكتابة :"

msgid "Error while saving."
msgstr "خطأ خلال الحفظ."

msgid "Error while parsing file '%s'."
msgstr "خطأ خلال تحميل الملف '%s'."

<<<<<<< HEAD
=======
msgid "Scene file '%s' appears to be invalid/corrupt."
msgstr "يبدو أن ملف المشهد '%s' غير صالح/تالف."

msgid ""
"File '%s' is saved in a format that is newer than the formats supported by "
"this version of Godot, so it can't be opened."
msgstr ""
"الملف '%s' تم حفظه بصيغة أحدث من الصيغ المدعومة بواسطة هذا الإصدار من جودوت، "
"لذا لا يمكن فتحه."

>>>>>>> dc5f1b7a
msgid "Error while loading file '%s'."
msgstr "خطأ في تحميل الملف '%s'."

msgid "Saving Scene"
msgstr "حفظ المشهد"

msgid "Analyzing"
msgstr "جاري التحليل"

msgid "Creating Thumbnail"
msgstr "ينشئ الصورة المصغرة"

msgid ""
"This scene can't be saved because there is a cyclic instance inclusion.\n"
"Please resolve it and then attempt to save again."
msgstr ""
"لا يمكن حفظ هذا المشهد بسبب إدراج نسخة دورية.\n"
"يُرجى حل المشكلة ثم محاولة الحفظ مرة أخرى."

msgid "Save scene before running..."
msgstr "احفظ المشهد قبل التشغيل..."

msgid "Could not save one or more scenes!"
msgstr "لا يستطع حفظ مشهد أو أكثر !"

msgid "Save All Scenes"
msgstr "حفظ جميع المشاهد"

msgid "Can't overwrite scene that is still open!"
msgstr "لا يمكن الكتابة عنوة (استبدال overwrite ) المشهد كونه ما زال مفتوحاً!"

msgid "Merge With Existing"
msgstr "دمج مع الموجود"

msgid "Apply MeshInstance Transforms"
msgstr "تطبيق الهيئة ل MeshInstance"

msgid "Can't load MeshLibrary for merging!"
msgstr "لا يمكن تحميل MeshLibrary للدمج!"

msgid ""
"An error occurred while trying to save the editor layout.\n"
"Make sure the editor's user data path is writable."
msgstr ""
"حدث خطأ ما عند المحاوله لحفظ المحرر.\n"
"تأكد من عنوان بيانات المستخدم للمحرر قابله للكتابه."

msgid ""
"Default editor layout overridden.\n"
"To restore the Default layout to its base settings, use the Delete Layout "
"option and delete the Default layout."
msgstr ""
"تم تجاوز اعدادات المحرر الاساسيه.\n"
"لإستعادة اعدادات المحررالأساسية, اذهب إلى خيار 'Delete Layout' من ثم أزل "
"الاعدادات الاساسيه."

msgid "Layout name not found!"
msgstr "اسم النسق غير موجود!"

msgid "Restored the Default layout to its base settings."
msgstr "قد أُعيد التخطيط الافتراضي لإعدادتهِ الأساسية."

msgid "This object is marked as read-only, so it's not editable."
msgstr "تم وصف هذا الكائن على أنه للقراءة فقط، لذا لا يمكن تعديله."

msgid ""
"This resource belongs to a scene that was imported, so it's not editable.\n"
"Please read the documentation relevant to importing scenes to better "
"understand this workflow."
msgstr ""
"هذا المصدر ينتمي إلي مشهد قد تم إستيراده، إذا لا يمكن تعديله.\n"
"من فضلك إقرأ التوثيق المرتبط بإستيراد المشاهد لكي تفهم بشكل أفضل كيفية عمل "
"هذا النظام."

msgid ""
"This resource belongs to a scene that was instantiated or inherited.\n"
"Changes to it must be made inside the original scene."
msgstr ""
"هذا المصدر ينتمي إلي مشهد قد تم توضيحة أو إيراثه.\n"
"يجب إجراء التغييرات عليه داخل المشهد الأصلي."

msgid ""
"This resource was imported, so it's not editable. Change its settings in the "
"import panel and then re-import."
msgstr ""
"هذا المورد قد تم إستيراده، إذا لا يمكن تعديله. غير إعدادته في قائمة الإستيراد "
"ومن ثم أعد إستيراده."

msgid ""
"This scene was imported, so changes to it won't be kept.\n"
"Instantiating or inheriting it will allow you to make changes to it.\n"
"Please read the documentation relevant to importing scenes to better "
"understand this workflow."
msgstr ""
"المشهد تم إستيراده، لذا أي تغيير فيه لن يُحفظ.\n"
"إنشاء مثيل أو الإيراث سوف يسمح بحفظ أي تغيير فيه.\n"
"يرجى قراءة التوثيق ذا صلة باستيراد المشاهد لفهم سير العمل بشكل أفضل."

msgid "This object is read-only."
msgstr "هذا الكائن للقراءة فقط."

msgid "Open Base Scene"
msgstr "فتح مشهد أساسي"

msgid "Quick Open..."
msgstr "فتح سريع ..."

msgid "Quick Open Scene..."
msgstr "فتح سريع للمشهد..."

msgid "Quick Open Script..."
msgstr "فتح سريع للرمز..."

<<<<<<< HEAD
=======
msgid "%s no longer exists! Please specify a new save location."
msgstr "لم يعد %s موجودًا! يُرجى تحديد موقع حفظ جديد."

>>>>>>> dc5f1b7a
msgid ""
"A root node is required to save the scene. You can add a root node using the "
"Scene tree dock."
msgstr ""
"مطلوب عقدة الأصل لحفظ المشهد. يمكنك إضافة عقدة أصل باستعمال رصيف تسلسل المشهد."

msgid "Save Scene As..."
msgstr "حفظ المشهد ك…"

msgid "Current scene not saved. Open anyway?"
msgstr "المشهد الحالي لم يُحفظ. افتحه على أية حال؟"

msgid "Can't undo while mouse buttons are pressed."
msgstr "لا يمكن التراجع أثناء ضغط أزار الفأرة."

msgid "Nothing to undo."
msgstr "لا شيء للتراجع عنه."

msgid "Global Undo: %s"
msgstr "تراجع العموم: %s"

msgid "Remote Undo: %s"
msgstr "تراجع البعيد: %s"

msgid "Scene Undo: %s"
msgstr "تراجع المشهد: %s"

msgid "Can't redo while mouse buttons are pressed."
msgstr "لا يمكن إعادة العمل أثناء ضغط أزرار الفأرة."

msgid "Nothing to redo."
msgstr "لا شيء لإعادة عمله مجدداً."

msgid "Global Redo: %s"
msgstr "إلغاء تراجع العموم: %s"

msgid "Remote Redo: %s"
msgstr "إلغاء تراجع البعيد: %s"

msgid "Scene Redo: %s"
msgstr "إلغاء تراجع المشهد: %s"

msgid "Can't reload a scene that was never saved."
msgstr "لا يمكن إعادة تحميل مشهد لم يتم حفظه من قبل."

msgid "Reload Saved Scene"
msgstr "إعادة تحميل المشهد المحفوظ"

msgid ""
"The current scene has unsaved changes.\n"
"Reload the saved scene anyway? This action cannot be undone."
msgstr ""
"يحتوي المشهد الحالي على تغييرات غير محفوظة.\n"
"إعادة تحميل المشهد المحفوظ على أي حال؟ لا يمكن التراجع عن هذا الإجراء."

msgid "Save & Reload"
msgstr "حفظ وإعادة تشغيل"

msgid "Save modified resources before reloading?"
msgstr "هل تريد حفظ التغييرات قبل الإعادة؟"

msgid "Save & Quit"
msgstr "حفظ و خروج"

msgid "Save modified resources before closing?"
msgstr "هل تريد حفظ التغييرات قبل الإغلاق؟"

msgid "Save changes to the following scene(s) before reloading?"
msgstr "هل تريد حفظ التغييرات في المشاهد التالية قبل الإعادة؟"

msgid "Save changes to the following scene(s) before opening Project Manager?"
msgstr ""
"هل تود حفظ التغييرات التي اجريت على المشاهد الحالية قبل فتح نافذة ادارة "
"المشروع؟"

msgid ""
"This option is deprecated. Situations where refresh must be forced are now "
"considered a bug. Please report."
msgstr ""
"هذا الخيار مهمل ، تعتبر المواقف التي تتطلب التحديث القسري بمثابة ثغرة. يرجى "
"الإبلاغ عنها."

msgid "Pick a Main Scene"
msgstr "اخترْ المشهد الأساسي"

msgid "Export Mesh Library"
msgstr "تصدير مكتبة الميش"

msgid "Unable to enable addon plugin at: '%s' parsing of config failed."
msgstr "غير قادر علي تفعيل إضافة البرنامج المُساعد في: '%s' تحميل الظبط فشل."

msgid "Unable to find script field for addon plugin at: '%s'."
msgstr "غير قادر على إيجاد منطقة النص البرمجي من أجل إضافة البرنامج في: '%s'."

msgid "Unable to load addon script from path: '%s'."
msgstr "غير قادر علي تحميل النص البرمجي للإضافة من المسار: '%s'."

msgid ""
"Unable to load addon script from path: '%s'. This might be due to a code "
"error in that script.\n"
"Disabling the addon at '%s' to prevent further errors."
msgstr ""
"غير قادر علي تحميل النص البرمجي للإضافة من المسار: '%s'. يبدو أنه يوجد خطأ في "
"ذلك النص البرمجي.\n"
"تعطيل الإضافة في '%s' لتجنب الأخطاء لاحقاً."

msgid ""
"Unable to load addon script from path: '%s'. Base type is not 'EditorPlugin'."
msgstr ""
"غير قادر على تحميل البرنامج النصي الإضافي من المسار: '%s'. النوع الأساسي ليس "
"\"EditorPlugin\"."

msgid "Unable to load addon script from path: '%s'. Script is not in tool mode."
msgstr ""
"غير قادر على تحميل البرنامج النصي الإضافي من المسار: '%s'. البرنامج النصي ليس "
"في وضع الأداة."

msgid ""
"Scene '%s' was automatically imported, so it can't be modified.\n"
"To make changes to it, a new inherited scene can be created."
msgstr ""
"المشهد '%s' تم استيراده تلقائياً، لذا لا يمكن تعديله.\n"
"لكي تجري أي تغيير عليه، قد ينشأ مشهد مورث جديد."

msgid ""
"Error loading scene, it must be inside the project path. Use 'Import' to open "
"the scene, then save it inside the project path."
msgstr ""
"حدث خطأ أثناء تحميل المشهد، يجب أن يكون داخل مسار المشروع. استخدم \"استيراد\" "
"لفتح المشهد، ثم احفظه داخل مسار المشروع."

msgid "Scene '%s' has broken dependencies:"
msgstr "المشهد '%s' لدية تبعيات معطوبة:"

msgid ""
"Multi-window support is not available because the `--single-window` command "
"line argument was used to start the editor."
msgstr ""
"دعم النوافذ المتعددة غير متاح لأنه تم استخدام الأمر `--single-window` لبدء "
"تشغيل المحرر."

msgid ""
"Multi-window support is not available because the current platform doesn't "
"support multiple windows."
msgstr ""
"لا يتوفر دعم النوافذ المتعددة لأن المنصة الحالية لا تدعم النوافذ المتعددة."

msgid "Clear Recent Scenes"
msgstr "إخلاء المشاهد الحالية"

msgid "There is no defined scene to run."
msgstr "لا يوجد مشهد معدل للتشغيل."

msgid ""
"No main scene has ever been defined, select one?\n"
"You can change it later in \"Project Settings\" under the 'application' "
"category."
msgstr ""
"لا مشهد أساسي تم تحديده، حدد واحد؟\n"
"يمكنك تغييره لاحقاً في \"إعدادات المشروع\" تحت قسم 'التطبيق'."

msgid ""
"Selected scene '%s' does not exist, select a valid one?\n"
"You can change it later in \"Project Settings\" under the 'application' "
"category."
msgstr ""
"المشهد المُحدد '%s' غير موجود، حدد مشهد صالح؟\n"
"يمكنك تغييره لاحقاً في \"إعدادات المشروع\" تحت قسم 'التطبيق'."

msgid ""
"Selected scene '%s' is not a scene file, select a valid one?\n"
"You can change it later in \"Project Settings\" under the 'application' "
"category."
msgstr ""
"المشهد المُحدد '%s' ليس ملف مشهد. حدد مشهد صالح؟\n"
"يمكنك تغييره لاحقاً في \"إعدادات المشروع\" تحت قسم 'التطبيق'."

msgid "Default"
msgstr "افتراضي"

msgid "Save Layout"
msgstr "حفظ المخطط"

msgid "Delete Layout"
msgstr "مسح المخطط"

msgid "This scene was never saved."
msgstr "لم يتم حفظ هذا المشهد مطلقا."

msgid "%d second ago"
msgid_plural "%d seconds ago"
msgstr[0] "قبل %d ثانية"
msgstr[1] "قبل %d ثانية"
msgstr[2] "قبل %d ثانية"
msgstr[3] "منذ %d ثوانى"
msgstr[4] "منذ %d ثوانى"
msgstr[5] "منذ %d ثوانى"

msgid "%d minute ago"
msgid_plural "%d minutes ago"
msgstr[0] "منذ %d دقيقة"
msgstr[1] "منذ %d دقيقة"
msgstr[2] "منذ %d دقيقة"
msgstr[3] "%d دقائق مضت"
msgstr[4] "%d دقائق مضت"
msgstr[5] "%d دقائق مضت"

msgid "%d hour ago"
msgid_plural "%d hours ago"
msgstr[0] "منذ %d ساعة"
msgstr[1] "منذ %d ساعة"
msgstr[2] "منذ %d ساعتان"
msgstr[3] "منذ %d ساعات"
msgstr[4] "منذ %d ساعات"
msgstr[5] "منذ %d ساعات"

msgid ""
"Scene \"%s\" has unsaved changes.\n"
"Last saved: %s."
msgstr ""
"المشهد \"%s\" فيه تغيرات غير محفوظة.\n"
"اخر حفظ: %s."

msgid "Save & Close"
msgstr "حفظ و إغلاق"

msgid "Save before closing?"
msgstr "هل تريد الحفظ قبل الإغلاق؟"

msgid "%d more files or folders"
msgstr "%d مزيد من الملفات أوالمجلدات"

msgid "%d more folders"
msgstr "%d مزيد من المجلدات"

msgid "%d more files"
msgstr "%d مزيد من الملفات"

msgid ""
"Unable to write to file '%s', file in use, locked or lacking permissions."
msgstr ""
"غير قادر على الكتابة إلى الملف '%s', الملف يُستعمل الآن إما أنه مغلق أو أنه "
"ينقصه الأذونات."

msgid ""
"Changing the renderer requires restarting the editor.\n"
"\n"
"Choosing Save & Restart will change the rendering method to:\n"
"- Desktop platforms: %s\n"
"- Mobile platforms: %s\n"
"- Web platform: gl_compatibility"
msgstr ""
"يجب اعادة تشغيل المحرر لتغيير مقدم الرسوميات.\n"
"\n"
"اختيار حفظ و اعادة التشغيل سيغير عملية تشغيل الرسوميات ل:\n"
"- منصات الحاسوب%s\n"
"- منصات الجوال%s\n"
"- منصة الويب: gl_compatibility"

msgid "Forward+"
msgstr "المتقدم"

msgid "Mobile"
msgstr "المتنقل (كالجوال والأجهزة اللوحية والحواسب المحمولة الضعيفة)"

msgid "Compatibility"
msgstr "المتوافق"

msgid "(Overridden)"
msgstr "(متجاوزة (Overridden))"

msgid "Lock Selected Node(s)"
msgstr "قفل العُقد المختارة"

msgid "Unlock Selected Node(s)"
msgstr "تحرير العُقد المختارة"

msgid "Group Selected Node(s)"
msgstr "جمع العُقد المختارة"

msgid "Ungroup Selected Node(s)"
msgstr "تفكيك العُقد المختارة"

msgid "Restart Emission"
msgstr "إعادة التشغيل الانبعاثات"

msgid "Pan View"
msgstr "إظهار شامل"

msgid "Distraction Free Mode"
msgstr "وضع خالي من الإلهاء"

msgid "Toggle distraction-free mode."
msgstr "وضع التركيز."

msgid "Scene"
msgstr "المشهد"

msgid "Operations with scene files."
msgstr "عمليات مع ملفات المشهد."

msgid "Copy Text"
msgstr "نسخ النص"

msgid "Next Scene Tab"
msgstr "تبويب المشهد التالي"

msgid "Previous Scene Tab"
msgstr "تبويب المشهد السابق"

msgid "Focus FileSystem Filter"
msgstr "تصفية نظام الملفات المُركّزة"

msgid "Command Palette"
msgstr "منتَخِب الأوامر"

msgid "New Scene"
msgstr "مشهد جديد"

msgid "New Inherited Scene..."
msgstr "مشهد مورث جديد..."

msgid "Open Scene..."
msgstr "افتح مشهد..."

msgid "Reopen Closed Scene"
msgstr "إعادة فتح المشهد"

msgid "Open Recent"
msgstr "فُتح مؤخراً"

msgid "Save Scene"
msgstr "حفظ المشهد"

msgid "Export As..."
msgstr "تصدير بِنَوْع..."

msgid "MeshLibrary..."
msgstr "مكتبة مجسّمات..."

msgid "Close Scene"
msgstr "إغلاق المشهد"

msgid "Quit"
msgstr "إنهاء"

msgid "Editor Settings..."
msgstr "إعدادات المحرّر…"

msgid "Project"
msgstr "المشروع"

msgid "Project Settings..."
msgstr "إعدادات المشروع..."

msgid "Project Settings"
msgstr "إعدادات المشروع"

msgid "Version Control"
msgstr "إدارة الإصدارات (Version Control)"

msgid "Export..."
msgstr "تصدير بنوع..."

msgid "Install Android Build Template..."
msgstr "تحميل قالب البناء للأندرويد..."

msgid "Open User Data Folder"
msgstr "فتح مجلّد بيانات المستخدم"

msgid "Tools"
msgstr "أدوات"

msgid "Orphan Resource Explorer..."
msgstr "متصفح الموارد اليتيمة..."

msgid "Engine Compilation Configuration Editor..."
msgstr "محرر لتهيئة مجمع المحرك..."

msgid "Upgrade Mesh Surfaces..."
msgstr "ترقية أسطح المجسم..."

msgid "Reload Current Project"
msgstr "إعادة تحميل/تشغيل المشروع الحالي"

msgid "Quit to Project List"
msgstr "العودة إلى قائمة المشاريع"

msgid "Command Palette..."
msgstr "منتخِب الأوامر..."

msgid "Editor Docks"
msgstr "ارصفة المحرر"

msgid "Editor Layout"
msgstr "تنسيق المحرّر"

msgid "Take Screenshot"
msgstr "أخذ صورة للشاشة"

msgid "Toggle Fullscreen"
msgstr "تبديل وضع الشاشة الكاملة"

msgid "Open Editor Data/Settings Folder"
msgstr "فتح مجلّد بيانات/إعدادات المحرّر"

msgid "Open Editor Data Folder"
msgstr "فتح مجلّد بيانات المحرّر"

msgid "Open Editor Settings Folder"
msgstr "فتح مجلّد إعدادات المحرّر"

msgid "Manage Editor Features..."
msgstr "إدارة ميّزات المحرّر…"

msgid "Manage Export Templates..."
msgstr "إدارة قوالب التصدير..."

msgid "Configure FBX Importer..."
msgstr "تجهيز مستورِد FBX..."

msgid "Help"
msgstr "المساعدة"

msgid "Search Help..."
msgstr "البحث المساعد..."

msgid "Online Documentation"
msgstr "الوثائق الإلكترونية"

msgid "Forum"
msgstr "المنتدى (Forum)"

msgid "Community"
msgstr "المجتمع"

msgid "Copy System Info"
msgstr "نسخ معلومات الجهاز"

msgid "Copies the system info as a single-line text into the clipboard."
msgstr "ينسخ معلومات الجهاز في سطر واحد إلى الحافظة."

msgid "Report a Bug"
msgstr "بلِّغْ عن خلل برمجي"

msgid "Suggest a Feature"
msgstr "اقترح ميزة"

msgid "Send Docs Feedback"
msgstr "إرسال الاستدراكات على \"التوثيقات\""

msgid "About Godot..."
msgstr "حول Godot..."

msgid "Support Godot Development"
msgstr "ادعم تطوير جَوْدَتْ"

msgid "Update Continuously"
msgstr "تحديث متواصل"

msgid "Update When Changed"
msgstr "تحديث عند أي تغيير"

msgid "Hide Update Spinner"
msgstr "إخفاء دوران التحديث"

msgid "FileSystem"
msgstr "نظام الملفات"

msgid "Inspector"
msgstr "الفاحص"

msgid "Node"
msgstr "عقدة"

msgid "History"
msgstr "سجل التغييرات"

msgid "Don't Save"
msgstr "لا تحفظ"

msgid "Android build template is missing, please install relevant templates."
msgstr "قالب البناء الخاص بالأندرويد مفقود، فضلا نزلْ القوالب المتعلقة."

msgid "Manage Templates"
msgstr "إدارة القوالب"

msgid "Install from file"
msgstr "تثبيت من ملف"

msgid "Select Android sources file"
msgstr "اخترْ مصدر ملفات الأندرويد"

msgid "Show in File Manager"
msgstr "أظهر في مدير الملفات"

msgid "Import Templates From ZIP File"
msgstr "استيراد القوالب من ملف مضغوط بصيغة Zip"

msgid "Template Package"
msgstr "رزمة القوالب"

msgid "Export Library"
msgstr "تصدير المكتبة"

msgid "Open & Run a Script"
msgstr "فتح و تشغيل كود"

msgid "Files have been modified on disk"
msgstr "تم تعديل الملفات على مساحة التخزين"

msgid ""
"The following files are newer on disk.\n"
"What action should be taken?"
msgstr ""
"الملفات التالية هي الأحدث على القرص.\n"
"ما الإجراء الذي ينبغي اتخاذه؟"

msgid "Discard local changes and reload"
msgstr "إلغاء التعديلات المحلية و اعادة التحميل"

msgid "Version Control Settings..."
msgstr "إعدادات التحكم في الإصدارات..."

msgid "New Inherited"
msgstr "موروث جديد"

msgid "Load Errors"
msgstr "خطأ تحميل"

msgid "Select Current"
msgstr "حدد المشهد الحالي"

msgid "Open 2D Editor"
msgstr "فتح المُحرر 2D"

msgid "Open 3D Editor"
msgstr "فتح المُحرر 3D"

msgid "Open Script Editor"
msgstr "فتح محرر النص البرمجي"

msgid "Open Asset Library"
msgstr "فتح مكتبة المُلحقات"

msgid "Open the next Editor"
msgstr "افتح المُحرر التالي"

msgid "Open the previous Editor"
msgstr "افتح المُحرر السابق"

msgid "Ok"
msgstr "حسنا"

msgid "Warning!"
msgstr "تحذيرات!"

msgid "Edit Text:"
msgstr "تحرير النص:"

msgid "On"
msgstr "فعّال"

msgid "Renaming layer %d:"
msgstr "إعادة تسمية الطبقة %d:"

msgid "No name provided."
msgstr "لا أسم مُقدم."

msgid "Name contains invalid characters."
msgstr "الاسم يحوي أحرف غير صالحة."

msgid "Bit %d, value %d"
msgstr "Bit %d، القيمة %d"

msgid "Rename"
msgstr "إعادة التسمية"

msgid "Rename layer"
msgstr "إعادة تسمية الطبقة"

msgid "Layer %d"
msgstr "الطبقة %d"

msgid "No Named Layers"
msgstr "لا توجد طبقات مسماة"

msgid "Edit Layer Names"
msgstr "تحرير أسماء الطبقات"

msgid "<empty>"
msgstr "<فارغ>"

msgid "Temporary Euler may be changed implicitly!"
msgstr "قد يتم تغيير أويلر مؤقت ضمنيا!"

msgid ""
"Temporary Euler will not be stored in the object with the original value. "
"Instead, it will be stored as Quaternion with irreversible conversion.\n"
"This is due to the fact that the result of Euler->Quaternion can be "
"determined uniquely, but the result of Quaternion->Euler can be multi-"
"existent."
msgstr ""
"لن يتم تخزين أويلر المؤقت في الكائن بالقيمة الأصلية. بدلاً من ذلك، سيتم تخزينه "
"كـ كواتيرنيون مع تحويل لا رجعة فيه.\n"
"ويرجع ذلك إلى حقيقة أن نتيجة أويلر -> كواتيرنيون يمكن تحديدها بشكل فريد، ولكن "
"نتيجة كواترنيون -> أويلر يمكن أن تكون متعددة الوجود."

msgid "Temporary Euler"
msgstr "اولر المؤقتة"

msgid "Assign..."
msgstr "إلحاق..."

msgid "Copy as Text"
msgstr "نسخ كنص"

msgid "Show Node in Tree"
msgstr "إظهار العقدة في الشجرة"

msgid "Invalid RID"
msgstr "RID غير صالح"

msgid "Recursion detected, unable to assign resource to property."
msgstr "تم رصد حالة تكرار، فشل توكيل المورد إلى الخاصية."

msgid ""
"Can't create a ViewportTexture on resources saved as a file.\n"
"Resource needs to belong to a scene."
msgstr ""
"لا يمكن إنشاء نقشة إطار العرض ViewportTexture على مورد تم حفظه كملف.\n"
"ينبغي أن ينتمي المورد إلى مشهد ما."

msgid ""
"Can't create a ViewportTexture on this resource because it's not set as local "
"to scene.\n"
"Please switch on the 'local to scene' property on it (and all resources "
"containing it up to a node)."
msgstr ""
"لا يمكن إنشاء نقشة إطار العرض ViewportTexture اعتماداً على هذا المصدر كونه ليس "
"محلياً بالنسبة للمشهد.\n"
"قم بتشغيل خاصية 'محلي بالنسبة للمشهد local to scene' لذلك المورد (ولكل "
"الموارد التي تضمنتها وصولاً إلى العقدة)."

msgid "Pick a Viewport"
msgstr "اختر إطار عرض"

msgid "Selected node is not a Viewport!"
msgstr "العُقدة المختارة ليست إطار عرض Viewport!"

msgid "New Key:"
msgstr "مفتاح جديد:"

msgid "New Value:"
msgstr "قيمة جديدة:"

msgid "(Nil) %s"
msgstr "(لا شيء Nil) %s"

msgid "%s (size %s)"
msgstr "%s (الحجم %s)"

msgid "Size:"
msgstr "الحجم:"

msgid "Remove Item"
msgstr "إزالة عنصر"

msgid "Dictionary (Nil)"
msgstr "القاموس (فارغ)"

msgid "Dictionary (size %d)"
msgstr "القاموس (الحجم %d)"

msgid "Add Key/Value Pair"
msgstr "إضافة زوج مفتاح/قيمة"

msgid "Localizable String (Nil)"
msgstr "توطين سلسلة (فارغ)"

msgid "Localizable String (size %d)"
msgstr "سلسلة قابلة للترجمة (الحجم %d)"

msgid "Add Translation"
msgstr "إضافة ترجمة"

msgid "Lock/Unlock Component Ratio"
msgstr "قفل/فتح مُعَدَّل العُنصُر"

msgid ""
"The selected resource (%s) does not match any type expected for this property "
"(%s)."
msgstr "لا يتطابق نوع المورد المحدد (%s) مع أي نوع متوقع لأجل هذه الخاصية (%s)."

msgid "Load..."
msgstr "تحميل..."

msgid "Inspect"
msgstr "الفحص"

msgid "Make Unique"
msgstr "اجعلْه فريدًا"

msgid "Make Unique (Recursive)"
msgstr "اجعلْه فريدا (متكرر)"

msgid "Save As..."
msgstr "حفظ بنوع..."

msgid "Show in FileSystem"
msgstr "أظهر في نظام الملفات"

msgid "Convert to %s"
msgstr "حوّلْ إلى %s"

msgid "Select resources to make unique:"
msgstr "حدد الموارد لجعلها فريدة من نوعها:"

msgid "New %s"
msgstr "%s جديدة"

msgid "New Script..."
msgstr "فتح النص البرمجي..."

msgid "Extend Script..."
msgstr "توسيع البرنامج النصي..."

msgid "No Remote Debug export presets configured."
msgstr "لم يتم تكوين أي إعدادات مسبقة لتصدير التصحيح عن بعد."

msgid "Remote Debug"
msgstr "التنقيح البعيد"

msgid ""
"No runnable export preset found for this platform.\n"
"Please add a runnable preset in the Export menu or define an existing preset "
"as runnable."
msgstr ""
"لا يوجد إعداد تصدير مسبق لهذه المنصة.\n"
"من فضلك أضفْ إعداد تصدير في قائمة التصدير أو عرف إعداد تصدير موجود كقابل "
"للتشغيل(عامل)."

msgid "Project Run"
msgstr "تشغيل المشروع"

msgid "Write your logic in the _run() method."
msgstr "أكتب منطقك في الطريقة ()run_."

msgid "Edit Built-in Action: %s"
msgstr "تحرير الإجراء المضمن: %s"

msgid "Edit Shortcut: %s"
msgstr "تحرير الاختصار: %s"

msgid "Common"
msgstr "شائع"

msgid "Editor Settings"
msgstr "إعدادات المُحرر"

msgid "General"
msgstr "عام"

msgid "Filter Settings"
msgstr "تصفية الإعدادات"

msgid "The editor must be restarted for changes to take effect."
msgstr "لكي يظهر تأثير التغييرات ينبغي إعادة تشغيل المُحرر."

msgid "Shortcuts"
msgstr "الاختصارات"

msgid "Binding"
msgstr "الربط"

msgid "Update checks disabled."
msgstr "تم تعطيل عمليات التحقق من التحديثات."

msgid "Click to open download page."
msgstr "اضغط لفتح صفحة التحميلات."

msgid "Left Stick Left, Joystick 0 Left"
msgstr "العصا اليسرى لليسار، عصا التحكم 0 لليسار"

msgid "Left Stick Right, Joystick 0 Right"
msgstr "العصا اليسرى لليمين، عصا التحكم 0 لليمين"

msgid "Left Stick Up, Joystick 0 Up"
msgstr "العصا اليسرى لأعلى، عصا التحكم 0 لأعلى"

msgid "Left Stick Down, Joystick 0 Down"
msgstr "العصا اليسرى للأسفل، عصا التحكم 0 للأسفل"

msgid "Right Stick Left, Joystick 1 Left"
msgstr "العصا اليمنى لليسار، عصا التحكم 1 لليسار"

msgid "Right Stick Right, Joystick 1 Right"
msgstr "العصا اليمنى لليمين، عصا التحكم 1 لليمين"

msgid "Right Stick Up, Joystick 1 Up"
msgstr "العصا اليمنى للأعلى، عصا التحكم 1 للأعلى"

msgid "Right Stick Down, Joystick 1 Down"
msgstr "العصا اليمنى للأسفل، عصا التحكم 1 للأسفل"

msgid "Joystick 2 Left"
msgstr "عصا التحكم 2 يسار"

msgid "Left Trigger, Sony L2, Xbox LT, Joystick 2 Right"
msgstr "الزناد الأيسر، Sony L2، Xbox LT، عصا التحكم 2 اليمين"

msgid "Joystick 2 Up"
msgstr "عصا التحكم 2 لأعلى"

msgid "Right Trigger, Sony R2, Xbox RT, Joystick 2 Down"
msgstr "الزناد الأيمن، Sony R2، Xbox RT، عصا التحكم 2 للأسفل"

msgid "Joystick 3 Left"
msgstr "عصا التحكم 3 يسار"

msgid "Joystick 3 Right"
msgstr "عصا التحكم 3 يمين"

msgid "Joystick 3 Up"
msgstr "عصا التحكم 3 أعلى"

msgid "Joystick 3 Down"
msgstr "عصا التحكم 3 أسفل"

msgid "Joystick 4 Left"
msgstr "عصا التحكم 4 يسار"

msgid "Joystick 4 Right"
msgstr "عصا التحكم 4 يمين"

msgid "Joystick 4 Up"
msgstr "عصا التحكم 4 أعلى"

msgid "Joystick 4 Down"
msgstr "عصا التحكم 4 أسفل"

msgid "or"
msgstr "أو"

msgid "Unicode"
msgstr "الحروف القياسية يونيكود"

msgid "Joypad Axis %d %s (%s)"
msgstr "محور عصا التحكم %d %s (%s)"

msgid "All Devices"
msgstr "جميع الأجهزة"

msgid "Device"
msgstr "الجهاز"

msgid "Listening for Input"
msgstr "الاستماع للمدخلات"

msgid "Can't get filesystem access."
msgstr "لم يتكمن من الحصول على حَقّ الدّخُول لملف النظام."

msgid "Failed to get Info.plist hash."
msgstr "فشل بلوغ المعلومات هاش."

msgid "Invalid Info.plist, no exe name."
msgstr "اسم مشروع غير صالح."

msgid "Invalid Info.plist, no bundle id."
msgstr "معلومات غير صحيحه, الهوية غير موجودة."

msgid "Invalid Info.plist, can't load."
msgstr "معلومات غير صالحة، لا يمكن التحميل."

msgid "Failed to create \"%s\" subfolder."
msgstr "فشل إنشاء \"%s\" مجلد فرعي."

msgid "Failed to extract thin binary."
msgstr "فشل استخراج البناء الأولي."

msgid "Invalid binary format."
msgstr "صيغة ثنائية خاطئة."

msgid "Already signed!"
msgstr "تم توقيعها مسبقا!"

msgid "Failed to process nested resources."
msgstr "فشل معالجة المورد المتداخل."

msgid "Failed to create _CodeSignature subfolder."
msgstr "فشل إنشاء _بصمة الكود للمجلد فرعي."

msgid "Failed to get CodeResources hash."
msgstr "فشل تحميل المورد هاش."

msgid "Invalid entitlements file."
msgstr "صيغة غير صالحة للملف."

msgid "Invalid executable file."
msgstr "البرامج القابلة للتنفيذ غير صالحة."

msgid "Can't resize signature load command."
msgstr "لا يمكن تغيير حجم أمر تحميل التوقيع."

msgid "Failed to create fat binary."
msgstr "فشل إنشاء كود ثنائية سمين."

msgid "Unknown bundle type."
msgstr "نوع الحزمة غير معروف."

msgid "Unknown object type."
msgstr "نوع كائن غير معروف."

msgid "Project export for platform:"
msgstr "تصدير المشروع لمنصة:"

msgid "Completed with warnings."
msgstr "اكتمل مع التحذيرات."

msgid "Completed successfully."
msgstr "اكتمل بنجاح."

msgid "Failed."
msgstr "فشل."

msgid "Storing File: %s"
msgstr "تخزين الملف: %s"

msgid "Storing File:"
msgstr "تخزين الملف:"

msgid "Could not open file to read from path \"%s\"."
msgstr "تعذر فتح الملف للقراءة من المسار \"%s\"."

msgid "Packing"
msgstr "يَحزم\"ينتج الملف المضغوط\""

msgid "Cannot create file \"%s\"."
msgstr "لا يمكن إنشاء الملف \"%s\"."

msgid "Failed to export project files."
msgstr "فشل تصدير ملفات المشروع."

msgid "Can't open file for writing at path \"%s\"."
msgstr "تعذر فتح الملف للكتابة في المسار: \"%s\"."

msgid "Can't open file for reading-writing at path \"%s\"."
msgstr "تعذر فتح الملف للقراءة-الكتابة في المسار \"%s\"."

msgid "Can't create encrypted file."
msgstr "لا يمكن إنشاء ملف مُشفّر."

msgid "Can't open encrypted file to write."
msgstr "لا يمكن فتح ملف مُشفّر للكتابة."

msgid "Can't open file to read from path \"%s\"."
msgstr "لا يمكن فتح الملف للقراءة من المسار \"%s\"."

msgid "Custom debug template not found."
msgstr "نمودج تصحيح الأخطاء غير موجود."

msgid "Custom release template not found."
msgstr "قالب الإصدار المخصص ليس موجود."

msgid "The given export path doesn't exist."
msgstr "مسار التصدير المُدخَل غير موجود."

msgid "Template file not found: \"%s\"."
msgstr "ملف القالب غير موجود: \"%s\"."

msgid "Failed to copy export template."
msgstr "فشل نسخ قالب التصدير."

msgid "On 32-bit exports the embedded PCK cannot be bigger than 4 GiB."
msgstr "لا يمكن لمُصدرات 32-bit التي تتضمن PCK أن تكون أكبر من 4 GiB."

msgid "Plugin \"%s\" is not supported on \"%s\""
msgstr "الإضافة \"%s\" غير مدعومة على \"%s\""

msgid "Open the folder containing these templates."
msgstr "افتح المجلد الحاوي هذه القوالب."

msgid "Uninstall these templates."
msgstr "إزالة تثبيت هذه القوالب."

msgid "There are no mirrors available."
msgstr "لا يوجد مرايا متوفرة."

msgid "Retrieving the mirror list..."
msgstr "يتم استرداد قائمة المرايا، من فضلك إنتظر..."

msgid "Starting the download..."
msgstr "الشروع بالتنزيل..."

msgid "Error requesting URL:"
msgstr "خطأ في طلب الرابط:"

msgid "Connecting to the mirror..."
msgstr "يتم الاتصال بالمُضيف (المرآة)..."

msgid "Can't resolve the requested address."
msgstr "لا يمكن حل العنوان المطلوب."

msgid "Can't connect to the mirror."
msgstr "لا يمكن الإتصال بالمُضيف."

msgid "No response from the mirror."
msgstr "لا ردّ من المُضيف."

msgid "Request failed."
msgstr "فشل الطلب."

msgid "Request ended up in a redirect loop."
msgstr "فشل الطلب, السبب هو انتهاء الطلب في حلقة إعادة توجيه."

msgid "Request failed:"
msgstr "فَشَلَ الطلب:"

msgid "Download complete; extracting templates..."
msgstr "اكتمل التحميل؛ استخراج القوالب..."

msgid "Cannot remove temporary file:"
msgstr "لا يمكن حذف ملف مؤقت:"

msgid ""
"Templates installation failed.\n"
"The problematic templates archives can be found at '%s'."
msgstr ""
"أخفق تنصيب القوالب.\n"
"يمكن إيجاد أرشيف القوالب المعطوبة في '%s'."

msgid "Error getting the list of mirrors."
msgstr "هناك خطأ في جلب قائمة المرايا mirrors."

msgid "Error parsing JSON with the list of mirrors. Please report this issue!"
msgstr ""
"حدث خطأ في تفسير/تحليل ملف JSON الخاص بقائمة المرايا. من فضلك بلّغ عن هذه "
"المشكلة!"

msgid "Best available mirror"
msgstr "أفضل بديل متوافر"

msgid ""
"No download links found for this version. Direct download is only available "
"for official releases."
msgstr ""
"لا روابط تحميل تم إيجادها لهذه النسخة. التحميل المباشر متوفر فقط للنسخ "
"الرسمية."

msgid "Resolving"
msgstr "جاري الحل..."

msgid "Connecting..."
msgstr "الاتصال..."

msgid "Requesting..."
msgstr "جار الطلب..."

msgid "Downloading"
msgstr "‫جاري التنزيل"

msgid "Can't open the export templates file."
msgstr "لا نستطيع فتح ملف القوالب."

msgid "Invalid version.txt format inside the export templates file: %s."
msgstr "صيغة غير صالحة ل version.txt داخل ملف القالب: %s."

msgid "No version.txt found inside the export templates file."
msgstr "لم يتم إيجاد ملف version.txt في داخل ملف القالب."

msgid "Error creating path for extracting templates:"
msgstr "خطأ في إنشاء المسار لاستخراج القوالب:"

msgid "Extracting Export Templates"
msgstr "يستخرج قوالب التصدير"

msgid "Importing:"
msgstr "يستورد:"

msgid "Remove templates for the version '%s'?"
msgstr "إزالة القوالب للنسخة '%s'؟"

msgid "Uncompressing Android Build Sources"
msgstr "يتم تفكيك مصادر بناء أندرويد Android"

msgid "Export Template Manager"
msgstr "‌تصدير مدير القوالب"

msgid "Current Version:"
msgstr "النسخة الحالية:"

msgid "Export templates are missing. Download them or install from a file."
msgstr "قوالب التصدير مفقودة. حمّلها أو نصبّها من ملف."

msgid "Export templates are installed and ready to be used."
msgstr "تم تنصيب قوالب التصدير وهي جاهزة للاستعمال."

msgid "Open Folder"
msgstr "افتح المجلد"

msgid "Open the folder containing installed templates for the current version."
msgstr "افتح مجلد القوالب المنصبة للإصدار الحالي."

msgid "Uninstall"
msgstr "إلغاء التثبيت"

msgid "Uninstall templates for the current version."
msgstr "إزالة قوالب النسخة الحالية."

msgid "Download from:"
msgstr "التحميل من:"

msgid "(no templates for development builds)"
msgstr "(لا يوجد قوالب التصدير الرسمية لأجل البناء الخاص بالتطوير)."

msgid "Open in Web Browser"
msgstr "افتحه في المتصفح"

msgid "Copy Mirror URL"
msgstr "انسخ عنوان URL المرآة"

msgid "Download and Install"
msgstr "حمّل ونصّب"

msgid ""
"Download and install templates for the current version from the best possible "
"mirror."
msgstr "حمّل ونصّب قوالب الإصدار الحالي من أفضل مصدر متوفر."

msgid "Official export templates aren't available for development builds."
msgstr "قوالب التصدير الرسمية غير مدعومة لأجل البناء الخاص بالتطوير."

msgid "Install from File"
msgstr "تثبيت من ملف"

msgid "Install templates from a local file."
msgstr "تثبيت القوالب من ملف محلي."

msgid "Cancel the download of the templates."
msgstr "إلغاء تحميل القوالب."

msgid "Other Installed Versions:"
msgstr "نسخ مُثبتة اخرى:"

msgid "Uninstall Template"
msgstr "إلغاء تثبيت القالب"

msgid "Select Template File"
msgstr "حدد ملف القالب"

msgid "Godot Export Templates"
msgstr "إدارة قوالب التصدير لجَوْدتْ"

msgid ""
"The templates will continue to download.\n"
"You may experience a short editor freeze when they finish."
msgstr ""
"ستستمر القوالب بالتحميل.\n"
"ربما تلاحظ تعليقا خفيفا في المحرر عند انتهائها."

msgid ""
"Target platform requires '%s' texture compression. Enable 'Import %s' to fix."
msgstr ""
"يتطلب النظام الأساسي المستهدف ضغط المادة '%s'. قم بتمكين \"استيراد %s\" "
"لإصلاح المشكلة."

msgid "Fix Import"
msgstr "إصلاح الاستيراد"

msgid "Runnable"
msgstr "قابل للتشغيل"

msgid "Export the project for all the presets defined."
msgstr "تصدير المشروع لجميع الإعدادات المسبقة المحددة."

msgid "All presets must have an export path defined for Export All to work."
msgstr ""
"يجب أن تحتوي جميع الإعدادات المسبقة على مسار تصدير محدد لكي يعمل تصدير الكل."

msgid "Delete preset '%s'?"
msgstr "حذف المُعد مُسبقاً '%s'؟"

msgid "Resources to exclude:"
msgstr "الموارد المستثناة:"

msgid "Resources to override export behavior:"
msgstr "الموارد اللازمة لتجاوز سلوك التصدير:"

msgid "Resources to export:"
msgstr "الموارد المُعدّة للتصدير:"

msgid "(Inherited)"
msgstr "(موروثة)"

msgid "Export With Debug"
msgstr "التصدير مع مُنقح الأخطاء"

msgid "%s Export"
msgstr "تصدير %s"

msgid "Release"
msgstr "الإصدار"

msgid "Exporting All"
msgstr "تصدير الكُل"

msgid "Presets"
msgstr "مُعد سلفاً"

msgid "Add..."
msgstr "إضافة..."

msgid "Duplicate"
msgstr "مضاعفة"

msgid ""
"If checked, the preset will be available for use in one-click deploy.\n"
"Only one preset per platform may be marked as runnable."
msgstr ""
"إن تم تحدديها، ستتم إتاحة المُعدّة سلفاً لتكون جاهزة للنشر deploy بضغط واحدة.\n"
"فقط واحدة من المُعدّة سلفاً preset لكل منصة ستوسم على أنها قابلة للتشغيل."

msgid "Advanced Options"
msgstr "إعدادات مُتقدمة"

msgid "Export Path"
msgstr "مسار التصدير"

msgid "Options"
msgstr "الخيارات"

msgid "Resources"
msgstr "الموراد"

msgid "Export all resources in the project"
msgstr "تصدير جميع الموارد في المشروع"

msgid "Export selected scenes (and dependencies)"
msgstr "تصدير المشاهد المُختارة (وتبعاتها)"

msgid "Export selected resources (and dependencies)"
msgstr "تصدير الموارد المُختارة (وتبعياتها)"

msgid "Export all resources in the project except resources checked below"
msgstr "تصدير كافة الموارد في المشروع باستثناء الموارد المحددة أدناه"

msgid "Export as dedicated server"
msgstr "تصدير بنوع خادوم متخصص"

msgid "Export Mode:"
msgstr "وضع التصدير:"

msgid ""
"\"Strip Visuals\" will replace the following resources with placeholders:"
msgstr "سوف يستبدل \"Strip Visuals\" الموارد التالية بالعناصر النائبة:"

msgid "Strip Visuals"
msgstr "تتجرد المرئيات"

msgid "Keep"
msgstr "احتفظ"

msgid ""
"Filters to export non-resource files/folders\n"
"(comma-separated, e.g: *.json, *.txt, docs/*)"
msgstr ""
"المصافي لتصدير الملفات / المجلدات من غير المصدر\n"
"(مفصولةً بالفواصل، على سبيل المثال: *.json, *.txt, docs/*)"

msgid ""
"Filters to exclude files/folders from project\n"
"(comma-separated, e.g: *.json, *.txt, docs/*)"
msgstr ""
"المصافي لتصدير الملفات/المُجلدات من المشروع\n"
"(مفصولةً بفاصلة، مثلاً: *.json, *.txt, docs/*)"

msgid "Features"
msgstr "المزايا"

msgid "Custom (comma-separated):"
msgstr "مُخصص (مفصول بفاصلة):"

msgid "Feature List:"
msgstr "قائمة المزايا:"

msgid "Encryption"
msgstr "التشفير"

msgid "Encrypt Exported PCK"
msgstr "شفر PCK المصدر"

msgid "Encrypt Index (File Names and Info)"
msgstr "تشفير الفهرس (أسماء الملفات والمعلومات)"

msgid ""
"Filters to include files/folders\n"
"(comma-separated, e.g: *.tscn, *.tres, scenes/*)"
msgstr ""
"المصافي لتضمين الملفات/المُجلدات\n"
"(مفصولةً بفاصلة، مثلاً: *.json, *.txt, docs/*)"

msgid ""
"Filters to exclude files/folders\n"
"(comma-separated, e.g: *.ctex, *.import, music/*)"
msgstr ""
"المصافي لاستثناء الملفات/المُجلدات من المشروع\n"
"(مفصولةً بفاصلة، مثلاً: *.json, *.txt, docs/*)"

msgid "Invalid Encryption Key (must be 64 hexadecimal characters long)"
msgstr "مفتاح التشفير غير صالح (يجب أن يتكون من 64 حرفًا سداسيًا عشريًا)"

msgid "Encryption Key (256-bits as hexadecimal):"
msgstr "مفتاح التشفير (256 بت كنظام سداسي عشري):"

msgid ""
"Note: Encryption key needs to be stored in the binary,\n"
"you need to build the export templates from source."
msgstr ""
"ملاحظة: يجب تخزين مفتاح التشفير في الملف ذو نظام الثنائي،\n"
"تحتاج إلى إنشاء قوالب التصدير من المصدر."

msgid "More Info..."
msgstr "معلومات أكثر..."

msgid "Export PCK/ZIP..."
msgstr "تصدير PCK/ Zip..."

msgid "Export Project..."
msgstr "تصدير المشروع..."

msgid "Export All"
msgstr "تصدير الكُل"

msgid "Choose an export mode:"
msgstr "اختر طريقة التصدير:"

msgid "Export All..."
msgstr "تصدير الكُل..."

msgid "ZIP File"
msgstr "الملف المضغوط ZIP File"

msgid "Godot Project Pack"
msgstr "حزمة مشروع جوْدَتْ"

msgid "Export templates for this platform are missing:"
msgstr "قوالب التصدير لهذه المنصة مفقودة:"

msgid "Project Export"
msgstr "تصدير المشروع"

msgid "Manage Export Templates"
msgstr "إدارة قوالب التصدير"

msgid "Path to FBX2glTF executable is empty."
msgstr "المسار إلى FBX2glTF القابل للتنفيذ فارغ."

msgid "Path to FBX2glTF executable is invalid."
msgstr "المسار إلى الملف القابل للتنفيذ FBX2glTF غير صالح."

msgid "Error executing this file (wrong version or architecture)."
msgstr "خطأ عند تشغيل هذا الملف (اصدار او معيارية خاطئة)."

msgid "FBX2glTF executable is valid."
msgstr "الملف القابل للتنفيذ FBX2glTF صالح."

msgid "Configure FBX Importer"
msgstr "تهيئة مُستورِد FBX"

msgid "Click this link to download FBX2glTF"
msgstr "اضغط هذا الرابط لتنزيل FBX2glTF"

msgid "Browse"
msgstr "تصفح"

msgid "Confirm Path"
msgstr "تأكيد المسار"

msgid "Favorites"
msgstr "المفضلات"

msgid "View items as a grid of thumbnails."
msgstr "أظهر العناصر كشبكة من الصور المصغرة."

msgid "View items as a list."
msgstr "أظهر العناصر كقائمة."

msgid "Status: Import of file failed. Please fix file and reimport manually."
msgstr "الحالة: استيراد الملف فشل. من فضلك أصلحْ الملف و أعد استيراده يدوياً."

msgid ""
"Importing has been disabled for this file, so it can't be opened for editing."
msgstr "استيراد هذا الملف قد عُطّل ، لذا لا يمكن فتحه للتحرير."

msgid "Cannot move/rename resources root."
msgstr "لا يمكن نقل/إعادة تسمية جذر الموارد."

msgid "Cannot move a folder into itself."
msgstr "لا يمكن تحريك مجلد إلي نفسه."

msgid "Error moving:"
msgstr "خطأ في تحريك:"

msgid "Error duplicating:"
msgstr "خطآ في التكرار:"

msgid "Failed to save resource at %s: %s"
msgstr "فشل حفظ المورد في %s: %s"

msgid "Failed to load resource at %s: %s"
msgstr "فشل تحميل المورد في %s: %s"

msgid "Unable to update dependencies for:"
msgstr "غير قادر على تحديث التبعيات لـ:"

msgid ""
"This filename begins with a dot rendering the file invisible to the editor.\n"
"If you want to rename it anyway, use your operating system's file manager."
msgstr ""
"يبدأ اسم هذا الملف بنقطة تجعله غير مرئي للمحرر.\n"
"إذا ترغب بإعادة تسميته على أي حال, فاستخدم مدير ملفات نظام تشغيلك."

msgid ""
"This file extension is not recognized by the editor.\n"
"If you want to rename it anyway, use your operating system's file manager.\n"
"After renaming to an unknown extension, the file won't be shown in the editor "
"anymore."
msgstr ""
"لم يتعرف المحرر على امتداد الملف.\n"
"إذا تريد إعادة تسميتهُ على أي حال, فاستخدمْ مدير ملفات نظامك الخاص .\n"
"بعْدَ إعادة تسميتهُ إلى امتداد غير معرف, الملف لن يظهر في المحرر بعد الآن."

msgid "A file or folder with this name already exists."
msgstr "يوجد ملف أو مجلد بهذا الاسم سابقا."

msgid "Name begins with a dot."
msgstr "الاسم يبدأ بنقطة."

msgid ""
"The following files or folders conflict with items in the target location "
"'%s':"
msgstr ""
"تتعارض الملفات أو المجلدات التالية مع العناصر الموجودة في الموقع المستهدف "
"'%s':"

msgid "Do you wish to overwrite them or rename the copied files?"
msgstr "هل ترغب بالكتابة فوقهم او تغيير اسم الملفات المنسوخة؟"

msgid "Do you wish to overwrite them or rename the moved files?"
msgstr "هل ترغب بالكتابة فوقهم او تغيير اسم الملفات المنقولة؟"

msgid "Duplicating file:"
msgstr "مضاعفة الملف:"

msgid "Duplicating folder:"
msgstr "تكرار مجلد:"

msgid "New Inherited Scene"
msgstr "مشهد مُوّرَث جديد"

msgid "Set as Main Scene"
msgstr "تعيينه مشهدًا رئيسا"

msgid "Open Scenes"
msgstr "فتح المَشاهِد"

msgid "Instantiate"
msgstr "التنسيخ"

msgid "Edit Dependencies..."
msgstr "تعديل التبعيات..."

msgid "View Owners..."
msgstr "أظهر المُلاك..."

msgid "Create New"
msgstr "إنشاء جديد"

msgid "Folder..."
msgstr "المجلد..."

msgid "Scene..."
msgstr "المشهد..."

msgid "Script..."
msgstr "النص البرمجي..."

msgid "Resource..."
msgstr "المصدر..."

msgid "TextFile..."
msgstr "ملف نصي..."

msgid "Expand Folder"
msgstr "توسيع المجلد"

msgid "Expand Hierarchy"
msgstr "قم بتوسيع التسلسل الهرمي"

msgid "Collapse Hierarchy"
msgstr "طي التسلسل الهرمي"

msgid "Set Folder Color..."
msgstr "تعيين لون المجلد..."

msgid "Default (Reset)"
msgstr "الافتراضي (إعادة تعيين)"

msgid "Move/Duplicate To..."
msgstr "نقل/مضاعفة إلى..."

msgid "Add to Favorites"
msgstr "إضافة إلى المفضلات"

msgid "Remove from Favorites"
msgstr "حذف من المفضلات"

msgid "Reimport"
msgstr "إعادة الاستيراد"

msgid "Open Containing Folder in Terminal"
msgstr "افتح المجلد الحاوي في الطرفية"

msgid "Open in File Manager"
msgstr "افتح في مدير الملفات"

msgid "New Folder..."
msgstr "مجلد جديد..."

msgid "New Scene..."
msgstr "مشهد جديد..."

msgid "New Resource..."
msgstr "مصدر جديد..."

msgid "New TextFile..."
msgstr "ملف نصي جديد..."

msgid "Sort Files"
msgstr "ترتيب الملفات"

msgid "Sort by Name (Ascending)"
msgstr "ترتيب بالاسم (تصاعدياً)"

msgid "Sort by Name (Descending)"
msgstr "ترتيب بالاسم (تنازلياً)"

msgid "Sort by Type (Ascending)"
msgstr "ترتيب بالنوع (تصاعدياً)"

msgid "Sort by Type (Descending)"
msgstr "ترتيب بالنوع (تنازلياً)"

msgid "Sort by Last Modified"
msgstr "ترتيب من آخر ما تم تعديله"

msgid "Sort by First Modified"
msgstr "ترتيب من أول ما تم تعديله"

msgid "Copy Path"
msgstr "نسخ المسار"

msgid "Copy UID"
msgstr "نسخ الهوية الفريدة"

msgid "Duplicate..."
msgstr "مضاعفة..."

msgid "Rename..."
msgstr "إعادة تسمية..."

msgid "Open in External Program"
msgstr "افتح في برنامج خارجي"

msgid "Red"
msgstr "أحمر"

msgid "Orange"
msgstr "برتقالي"

msgid "Yellow"
msgstr "أصفر"

msgid "Green"
msgstr "أخضر"

msgid "Teal"
msgstr "تركواز"

msgid "Blue"
msgstr "أزرق"

msgid "Purple"
msgstr "أرجواني"

msgid "Pink"
msgstr "وردي"

msgid "Gray"
msgstr "رمادي"

msgid "Go to previous selected folder/file."
msgstr "ارجع إلى المجلد/الملف السابق."

msgid "Go to next selected folder/file."
msgstr "اذهب إلى المجلد/الملف التالي."

msgid "Re-Scan Filesystem"
msgstr "إعادة فحص نظام الملفات"

msgid "Change Split Mode"
msgstr "تغيير وضع الانقسام"

msgid "Filter Files"
msgstr "تصفية الملفات"

msgid ""
"Scanning Files,\n"
"Please Wait..."
msgstr ""
"البحث في الملفات،\n"
"من فضلك انتظر..."

msgid "Overwrite"
msgstr "الكتابة المُتراكبة Overwrite"

msgid "Keep Both"
msgstr "احتفظ بكليهما"

msgid "Create Script"
msgstr "إنشاء نص برمجي"

msgid "Find in Files"
msgstr "البحث في الملفات"

msgid "Find:"
msgstr "إيجاد:"

msgid "Replace:"
msgstr "استبدال:"

msgid "Folder:"
msgstr "مجلد:"

msgid "Filters:"
msgstr "المصافي:"

msgid ""
"Include the files with the following extensions. Add or remove them in "
"ProjectSettings."
msgstr ""
"يتضمن الملفات ذات الإضافات التالية. قم بإضافتهم أو إزالتهم في إعدادات المشروع."

msgid "Find..."
msgstr "ابحث..."

msgid "Replace..."
msgstr "استبدال..."

msgid "Replace in Files"
msgstr "استبدل في كل المفات"

msgid "Replace all (no undo)"
msgstr "استبدال الكل (لا رجوع)"

msgid "Searching..."
msgstr "جاري البحث..."

msgid "%d match in %d file"
msgstr "%d تطابق في %d ملف"

msgid "%d matches in %d file"
msgstr "%d تطابقات في %d ملف"

msgid "%d matches in %d files"
msgstr "%d تطابقات في %d ملفات"

msgid "Set Group Description"
msgstr "تعيين وصف المجموعة"

msgid "Invalid group name. It cannot be empty."
msgstr "اسم المجموعة غير صالح، لا يمكن أن يكون فارغا."

msgid "A group with the name '%s' already exists."
msgstr "مجموعة بهذا الاسم '%s' موجودة سلفاً."

msgid "Group can't be empty."
msgstr "المجموعة لا يمكن أن تكون فارغة."

msgid "Group already exists."
msgstr "توجد مجموعة بهذا الاسم."

msgid "Add Group"
msgstr "إضافة مجموعة"

msgid "Removing Group References"
msgstr "إزالة مرجعيات المجموعة"

msgid "Rename Group"
msgstr "إعادة تسمية المجموعة"

msgid "Remove Group"
msgstr "إزالة المجموعة"

msgid "Delete references from all scenes"
msgstr "مسح المراجع من جميع"

msgid "Delete group \"%s\"?"
msgstr "حذف المجموعة \"%s\"؟"

msgid "Group name is valid."
msgstr "اسم المجموعة صالح."

msgid "Rename references in all scenes"
msgstr "إعادة تسمية المرجعيات في كل المشاهد"

msgid "This group belongs to another scene and can't be edited."
msgstr "هذه المجموعة تنتمي إلى مشهد آخر ولا يمكن تعديله."

msgid "Copy group name to clipboard."
msgstr "نسخ اسم المجموعة إلى الحافظة."

msgid "Global Groups"
msgstr "المجموعات العامة"

msgid "Add to Group"
msgstr "إضافة إلى المجموعة"

msgid "Remove from Group"
msgstr "حذف من المجموعة"

msgid "Convert to Global Group"
msgstr "تحويل إلى مجموعة عامة"

msgid "Convert to Scene Group"
msgstr "تحويل إلى مجموعة المشهد"

msgid "Create New Group"
msgstr "إنشاء مجموعة جديدة"

msgid "Global"
msgstr "العام"

msgid "Delete group \"%s\" and all its references?"
msgstr "حذف المجموعة \"%s\" مع جميع مرجعياتها؟"

msgid "Add a new group."
msgstr "إضافة مجموعة جديدة."

msgid "Filter Groups"
msgstr "تصفية المجموعات"

msgid "Expand Bottom Panel"
msgstr "توسيع القائمة السفلية"

msgid "Move"
msgstr "تحريك"

msgid "Network"
msgstr "الشبكة"

msgid "Select Current Folder"
msgstr "تحديد المجلد الحالي"

msgid "Cannot save file with an empty filename."
msgstr "لا يمكن حفظ الملف بدون اسم."

msgid "Cannot save file with a name starting with a dot."
msgstr "لا يمكن حفظ الملف باسم يبدأ بنقطة."

msgid ""
"File \"%s\" already exists.\n"
"Do you want to overwrite it?"
msgstr ""
"الملف \"%s\" موجود سلفاً.\n"
"هل ترغب بأستبدالهِ بهذا الملف؟"

msgid "Select This Folder"
msgstr "حدد هذا المجلد"

msgid "All Recognized"
msgstr "جميع الأنواع المعتمدة\"المعروفة\""

msgid "All Files (*)"
msgstr "كل الملفات (*)"

msgid "Open a File"
msgstr "فتح ملف"

msgid "Open File(s)"
msgstr "فتح الملفات"

msgid "Open a Directory"
msgstr "افتح مجلدا"

msgid "Open a File or Directory"
msgstr "افتح ملفا أو مجلدا"

msgid "Save a File"
msgstr "حفظ ملف"

msgid "Could not create folder. File with that name already exists."
msgstr "لا يمكن إنشاء المجلد، لوجود مجلد بنفس الاسم."

msgid "Favorited folder does not exist anymore and will be removed."
msgstr "المُجلد المُفضل لم يعد موجوداً وستتم إزالته."

msgid "Go Back"
msgstr "الرجوع للخلف"

msgid "Go Forward"
msgstr "الذهاب للأمام"

msgid "Go Up"
msgstr "إذهب للأعلى"

msgid "Toggle Hidden Files"
msgstr "أظهر الملفات المخفية"

msgid "Toggle Favorite"
msgstr "أظهر المُفضلة"

msgid "Toggle Mode"
msgstr "أظهر الوضع"

msgid "Focus Path"
msgstr "مسار التركيز"

msgid "Move Favorite Up"
msgstr "حرك المُفضلة للأعلى"

msgid "Move Favorite Down"
msgstr "حرك المُفضلة للأسفل"

msgid "Go to previous folder."
msgstr "إرجع إلي المجلد السابق."

msgid "Go to next folder."
msgstr "إذهب إلي المجلد التالي."

msgid "Go to parent folder."
msgstr "إذهب إلي مجلد الأصل."

msgid "Refresh files."
msgstr "حَدِّث الملفات."

msgid "(Un)favorite current folder."
msgstr "إضافة المجلد إلى المفضلة / إخراجه من المفضلة."

msgid "Toggle the visibility of hidden files."
msgstr "إظهار/إخفاء الملفات المخفية."

msgid "Directories & Files:"
msgstr "المجلدات والملفات:"

msgid "Preview:"
msgstr "معاينة:"

msgid "File:"
msgstr "الملف:"

msgid ""
"Remove the selected files? For safety only files and empty directories can be "
"deleted from here. (Cannot be undone.)\n"
"Depending on your filesystem configuration, the files will either be moved to "
"the system trash or deleted permanently."
msgstr ""
"هل تريد إزالة الملفات المحددة؟ للسلامة فقط يمكن حذف الملفات الفارغة من هنا. "
"(لا يمكن التراجع عنه.)\n"
"حسب إِعدادات مُدير ملفات نظام تشغيلك, سيتم نقلها إلى سلة المهملات أو ستحذف "
"نهائيًا."

msgid "No sub-resources found."
msgstr "لم نجد المصادر الفرعية."

msgid "Open a list of sub-resources."
msgstr "فتح قائمة الموارد الفرعية."

msgid "Play the project."
msgstr "تشغيل المشروع."

msgid "Play the edited scene."
msgstr "تشغيل المشهد المُعدّل."

msgid "Play a custom scene."
msgstr "تشغيل مشهد مخصص."

msgid "Reload the played scene."
msgstr "أعد تشغيل المشهد الذي تم تشغيله."

msgid "Quick Run Scene..."
msgstr "تشغيل مشهد بسرعة..."

msgid "Could not start subprocess(es)!"
msgstr "تعذر بدء العملية/العمليات الفرعية!"

msgid "Run the project's default scene."
msgstr "شغّل المشهد الافتراضي للمشروع."

msgid "Run Project"
msgstr "شغِّلْ المشروع"

msgid "Pause the running project's execution for debugging."
msgstr "‌أوقِفْ قليلا \"تنفيذَ\" المشروع الحالي؛ للتنقيح."

msgid "Pause Running Project"
msgstr "أوقِفْ المشروع قليلا"

msgid "Stop the currently running project."
msgstr "إيقاف المشروع الجاري."

msgid "Stop Running Project"
msgstr "أوقِفْ المشروع"

msgid "Run the currently edited scene."
msgstr "شغّلْ المشهد الذي تم تحريره."

msgid "Run Current Scene"
msgstr "شغّل المشهد الحالي"

msgid "Run a specific scene."
msgstr "شغّل مشهد مُختاراً."

msgid "Run Specific Scene"
msgstr "شغّل المشهد المُختار"

msgid ""
"Enable Movie Maker mode.\n"
"The project will run at stable FPS and the visual and audio output will be "
"recorded to a video file."
msgstr ""
"مكّن وضع صنع الأفلام. \n"
"المشروع سيشتغل بعدد إطارات FPS ثابت والمُخرجات البصرية والصوتية سوف تُسجّل في "
"ملف مرئي (فِديو)."

msgid "Play This Scene"
msgstr "تشغيل المشهد"

msgid "Close Tab"
msgstr "اغلاق التبويب"

msgid "Undo Close Tab"
msgstr "تراجع عن ‭‬إغلاق التبويب"

msgid "Close Other Tabs"
msgstr "أغلق الألسنة الاخرى"

msgid "Close Tabs to the Right"
msgstr "أغلق التبويبات على اليمين"

msgid "Close All Tabs"
msgstr "اغلاق جميع نوافذ التبويب"

msgid "New Window"
msgstr "نافذة جديدة"

msgid "Add a new scene."
msgstr "إضافة مشهد جديد."

msgid ""
"Hold %s to round to integers.\n"
"Hold Shift for more precise changes."
msgstr ""
"اضغط %s باستمرار للتقريب إلى اعداد صحيحة.\n"
"اضغط Shift باستمرار لإجراء تغييرات أكثر دقة."

msgid "No notifications."
msgstr "لا توجد إشعارات."

msgid "Show notifications."
msgstr "إظهار الإشعارات."

msgid "Silence the notifications."
msgstr "كتم صوت الإشعارات."

msgid "Toggle Visible"
msgstr "تشغيل/إطفاء الوضوحية"

msgid "Unlock Node"
msgstr "إلغاء تأمين العقدة"

msgid "Ungroup Children"
msgstr "تفريق الفروع"

msgid "Disable Scene Unique Name"
msgstr "تعطيل اسم المشهد الفريد"

msgid "(Connecting From)"
msgstr "(الاتصال من)"

msgid "Node configuration warning:"
msgstr "تحذير تهيئة العُقدة:"

msgid ""
"This node can be accessed from within anywhere in the scene by preceding it "
"with the '%s' prefix in a node path.\n"
"Click to disable this."
msgstr ""
"من الممكن الوصول الى هذه العقدة من اي مكان في المشهد عن طريق سبقها بالبادئة "
"'%s' في مسار العقدة.\n"
"اضغط لألغاء هذا."

msgid "Node has one connection."
msgid_plural "Node has {num} connections."
msgstr[0] "العُقدة غير متصلة بأي اتصال."
msgstr[1] "العُقد متصلة باتصال واحد."
msgstr[2] "العُقد متصلة باتصالين اثنين."
msgstr[3] "العُقد متصلة باتصالات عدة."
msgstr[4] "العُقد متصلة باتصالات كثيرة."
msgstr[5] "العُقد متصلة باتصالات كثيرة جداً."

msgid "Node is in this group:"
msgid_plural "Node is in the following groups:"
msgstr[0] "العُقدة في هذه المجموعة:"
msgstr[1] "العُقدة في هذه المجموعة:"
msgstr[2] "العُقدتان في هذه المجموعة:"
msgstr[3] "العُقد في هذه المجموعة:"
msgstr[4] "العُقد في هذه المجموعة:"
msgstr[5] "العُقد في هذه المجموعة:"

msgid "Click to show signals dock."
msgstr "انقرْ لإظهار رصيف الإشارات."

msgid "This script is currently running in the editor."
msgstr "هذا النص البرمجي يعمل الآن في المُحرر."

msgid "This script is a custom type."
msgstr "هذا النص البرمجي نوعٌ مخصص."

msgid "Open Script:"
msgstr "فتح النص البرمجي:"

msgid ""
"Node is locked.\n"
"Click to unlock it."
msgstr ""
"إن العُقدة مقفولة. \n"
"اضغط لفكّها."

msgid ""
"Children are not selectable.\n"
"Click to make them selectable."
msgstr ""
"الفروع لا تقبل الاختيار.\n"
"اضغط لجعلها مختارة."

msgid ""
"AnimationPlayer is pinned.\n"
"Click to unpin."
msgstr ""
"تم تعليق مُشغل الرسومات المُتحركة.\n"
"اضغط لإزالة تعليقه."

msgid "Open in Editor"
msgstr "افتح في المُحرر"

msgid "\"%s\" is not a known filter."
msgstr "\"%s\" ليست تصفية معروفة."

msgid "Invalid node name, the following characters are not allowed:"
msgstr "اسم عُقدة غير صالح، إن الأحرف التالية غير مسموحة:"

msgid "Scene Tree (Nodes):"
msgstr "شجرة المشهد (العُقد):"

msgid "Node Configuration Warning!"
msgstr "تحذير تهيئة العُقدة!"

msgid "Allowed:"
msgstr "مسموح:"

msgid "Select a Node"
msgstr "اختر عُقدة"

msgid "Show All"
msgstr "عرض الكل"

msgid "The Beginning"
msgstr "البداية"

msgid "Pre-Import Scene"
msgstr "قبل-استيراد المشهد"

msgid "Importing Scene..."
msgstr "استيراد المشهد..."

msgid "Import Scene"
msgstr "استيراد مشهد"

msgid "Running Custom Script..."
msgstr "تشغيل النص البرمجي المُخصص..."

msgid "Couldn't load post-import script:"
msgstr "لا يمكن تحميل النص البرمجي المستورد أو المطبوع:"

msgid "Invalid/broken script for post-import (check console):"
msgstr "النص البرمجي مستورد-ملصق متضرر/خاطئ (تحقق من وحدة التحكم):"

msgid "Error running post-import script:"
msgstr "خطأ في تشغيل النص البرمجي الملصق- المستورد:"

msgid "Did you return a Node-derived object in the `_post_import()` method?"
msgstr "هل قمت بإرجاع كائن مشتق من العقدة في دالة`post_import ()`؟"

msgid "Saving..."
msgstr "جاري الحفظ..."

msgid "<Unnamed Material>"
msgstr "<مادة بلا اسم>"

msgid "Import ID: %s"
msgstr "استيراد المعِّرف: %s"

msgid ""
"Type: %s\n"
"Import ID: %s"
msgstr ""
"النوع: %s\n"
"استيراد بالمعرِّف: %s"

msgid "Error opening scene"
msgstr "خطأ في فتح المشهد"

msgid "Advanced Import Settings for AnimationLibrary '%s'"
msgstr "إعدادات الاستيراد المتقدمة لـ مكتبة-التحريك '%s'"

msgid "Advanced Import Settings for Scene '%s'"
msgstr "إعدادات الاستيراد المتقدمة للمشهد '%s'"

msgid "Select folder to extract material resources"
msgstr "اخترْ مجلدا لاستخراج المواد"

msgid "Select folder where mesh resources will save on import"
msgstr "اخترْ مجلدا تُحفظ فيه المجسمات عند استيرادها"

msgid "Select folder where animations will save on import"
msgstr "اخترْ مجلدا تُحفظ فيه التحريكات عند استيرادها"

msgid "Warning: File exists"
msgstr "تحذير: الملف موجود"

msgid "Existing file with the same name will be replaced."
msgstr "الملف الموجود بنفس الاسم سيُستبدل."

msgid "Will create new file"
msgstr "سيُنشئ ملفا جديدا"

msgid "Already External"
msgstr "خارجي أصلا"

msgid ""
"This material already references an external file, no action will be taken.\n"
"Disable the external property for it to be extracted again."
msgstr ""
"تشير هذه المادة بالفعل إلى ملف خارجي، ولن يتم اتخاذ أي إجراء.\n"
"قم بتعطيل الخاصية الخارجية ليتم استخراجها مرة أخرى."

msgid "No import ID"
msgstr "لاتوجد هوية"

msgid ""
"Material has no name nor any other way to identify on re-import.\n"
"Please name it or ensure it is exported with an unique ID."
msgstr ""
"ليس للمادة اسم ولا أي طريقة أخرى للتعرف عليها عند الاستيراد مرة اخرى.\n"
"يرجى تسميته أو التأكد من تصديره بهوية فريدة."

msgid "Extract Materials to Resource Files"
msgstr "استخراج المواد إلى ملفات المصادر"

msgid "Extract"
msgstr "استخراج"

msgid "Already Saving"
msgstr "حفظ جاري بالفعل"

msgid ""
"This mesh already saves to an external resource, no action will be taken."
msgstr "تم حفظ هذه المجسّم بالفعل في مورد خارجي، ولن يتم اتخاذ أي إجراء."

msgid "Existing file with the same name will be replaced on import."
msgstr "الملف الموجود بنفس الاسم سيُستبدل عند الاستيراد."

msgid "Will save to new file"
msgstr "سيُحفظ إلى ملف جديد"

msgid ""
"Mesh has no name nor any other way to identify on re-import.\n"
"Please name it or ensure it is exported with an unique ID."
msgstr ""
"ليس لدى المجسّم اسم ولا أي طريقة أخرى للتعرف عليها عند إعادة الاستيراد.\n"
"يرجى تسميته أو التأكد من تصديره بهوية فريدة."

msgid "Set paths to save meshes as resource files on Reimport"
msgstr ""
"عيّنْ المسارات لحفظ المجسّمات على أنها \"ملفات المصدر\" عند إعادة الاستيراد"

msgid "Set Paths"
msgstr "تعيين المسارات"

msgid ""
"This animation already saves to an external resource, no action will be taken."
msgstr ""
"تم حفظ هذه الرسوم المتحركة بالفعل في مورد خارجي، ولن يتم اتخاذ أي إجراء."

msgid "Set paths to save animations as resource files on Reimport"
msgstr ""
"عيّنْ المسارات لحفظ التحريكات على أنها \"ملفات المصدر\" عند إعادة الاستيراد"

msgid "Can't make material external to file, write error:"
msgstr "لا يمكن جعل المواد خارجية للملف، اكتب الخطأ:"

msgid "Actions..."
msgstr "أَفعال..."

msgid "Extract Materials"
msgstr "استخراج الملفات"

msgid "Set Animation Save Paths"
msgstr "تعيين مسارات حفظ التحريك"

msgid "Set Mesh Save Paths"
msgstr "تعيين مسارات حفظ المجسّم"

msgid "Meshes"
msgstr "المجسّمات"

msgid "Materials"
msgstr "المواد"

msgid "Selected Animation Play/Pause"
msgstr "تشغيل/إيقاف مؤقت للرسوم المتحركة المحددة"

msgid "Primary Light"
msgstr "الاضاءة الاساسية"

msgid "Secondary Light"
msgstr "اضاءة ثانوية"

msgid "Status"
msgstr "الحالة"

msgid "Save Extension:"
msgstr "حفظ الامتداد أو الإضافة:"

msgid "Text: *.tres"
msgstr "النص: *.tres"

msgid "Binary: *.res"
msgstr "المثنوي: *.res"

msgid "Text Resource"
msgstr "مصدر النص"

msgid "Binary Resource"
msgstr "مصدر المثنوي"

msgid "Audio Stream Importer: %s"
msgstr "مستورِد الصوت: %s"

msgid "Enable looping."
msgstr "تمكين التكرار."

msgid "Offset:"
msgstr "المُعادل:"

msgid ""
"Loop offset (from beginning). Note that if BPM is set, this setting will be "
"ignored."
msgstr ""
"إزاحة الحلقة (لووب) (من البداية). ملاحظه أنه إذا تم ضبط BPM، فسيتم تجاهل هذا "
"الإعداد."

msgid "Loop:"
msgstr "التكرار:"

msgid "BPM:"
msgstr "إيقاع لكل جزء:"

msgid ""
"Configure the Beats Per Measure (tempo) used for the interactive streams.\n"
"This is required in order to configure beat information."
msgstr ""
"قم بتحرير عدد الضربات لكل قياس (الإيقاع) المستخدم للتدفقات التفاعلية.\n"
"يعد هذا مطلوبًا لتحرير معلومات الإيقاع."

msgid "Beat Count:"
msgstr "عدد الإيقاع:"

msgid ""
"Configure the amount of Beats used for music-aware looping. If zero, it will "
"be autodetected from the length.\n"
"It is recommended to set this value (either manually or by clicking on a beat "
"number in the preview) to ensure looping works properly."
msgstr ""
"قم بتحرير مقدار الضربات المستخدمة للتكرار المدرك للموسيقى. إذا كان صفر، فسيتم "
"اكتشافه الطول تلقائيًا.\n"
"يوصى بتعيين هذه القيمة (إما يدويًا أو بالنقر فوق رقم الإيقاع في المعاينة) "
"لضمان عمل التكرار بشكل صحيح."

msgid "Bar Beats:"
msgstr "ضربات الشريط:"

msgid ""
"Configure the Beats Per Bar. This used for music-aware transitions between "
"AudioStreams."
msgstr ""
"تحرير إيقاع لكل شريط. يستخدم هذا للانتقالات المدركة للموسيقى بين التدفقات "
"الصوتية."

msgid "Music Playback:"
msgstr "تشغيل الموسيقى:"

msgid "New Configuration"
msgstr "تهيئة جديدة"

msgid "Remove Variation"
msgstr "إزالة الاختلاف"

msgid "Preloaded glyphs: %d"
msgstr "الرموز المُجهّزة: %d"

msgid ""
"Warning: There are no configurations specified, no glyphs will be pre-"
"rendered."
msgstr "تحذير: لم يتم تحديد أي تكوينات، ولن يتم عرض أي حروف رسومية مسبقًا."

msgid ""
"Warning: Multiple configurations have identical settings. Duplicates will be "
"ignored."
msgstr "تحذير: تهيئات عديدة لديها نفس الإعدادات. النسخ المتكررة ستُهمل."

msgid ""
"Note: LCD Subpixel antialiasing is selected, each of the glyphs will be pre-"
"rendered for all supported subpixel layouts (5x)."
msgstr ""
"ملاحظة: تم تحديد حواف LCD Subpixel، وسيتم عرض كل من الحروف الرسومية مسبقًا "
"لجميع تخطيطات البكسل الفرعي المدعومة (5x)."

msgid ""
"Note: Subpixel positioning is selected, each of the glyphs might be pre-"
"rendered for multiple subpixel offsets (up to 4x)."
msgstr ""
"ملاحظة: تم تحديد موضع البكسل الفرعي، وقد يتم عرض كل من الحروف الرسومية مسبقًا "
"لإزاحات البكسل الفرعي المتعددة (حتى 4x)."

msgid "Advanced Import Settings for '%s'"
msgstr "إعدادات الاستيراد المتقدمة لـ '%s'"

msgid "Rendering Options"
msgstr "إعدادت التكوين"

msgid "Select font rendering options, fallback font, and metadata override:"
msgstr "حدد خيارات عرض الخط، والخط الاحتياطي، وتجاوز البيانات الوصفية:"

msgid "Pre-render Configurations"
msgstr "تهيئات قبل-التكوين"

msgid ""
"Add font size, and variation coordinates, and select glyphs to pre-render:"
msgstr "أضف حجم الخط وإحداثيات التباين وحدد الحروف الرسومية لتحميلها بشكل مسبق:"

msgid "Configuration:"
msgstr "التهيئة:"

msgid "Add configuration"
msgstr "أضف تهيئة"

msgid "Clear Glyph List"
msgstr "إخلاء قائمة الرموز"

msgid "Glyphs from the Translations"
msgstr "الحروف الرسومية من الترجمات"

msgid "Select translations to add all required glyphs to pre-render list:"
msgstr ""
"حدد الترجمات لإضافة جميع الحروف الرسومية المطلوبة إلى قائمة التحميل المسبق:"

msgid "Shape all Strings in the Translations and Add Glyphs"
msgstr "قم بتشكيل كل السلاسل في الترجمات وأضف الحروف الرسومية"

msgid "Glyphs from the Text"
msgstr "الحروف الرسومية من النص"

msgid ""
"Enter a text and select OpenType features to shape and add all required "
"glyphs to pre-render list:"
msgstr ""
"أدخل نصًا وحدد ميزات OpenType لتشكيل جميع الحروف الرسومية المطلوبة وإضافتها "
"إلى قائمة التحميل المسبق:"

msgid "Shape Text and Add Glyphs"
msgstr "تشكيل النص وإضافة الحروف الرسومية"

msgid "Glyphs from the Character Map"
msgstr "الحروف الرسومية من خريطة الأحرف"

msgid ""
"Add or remove glyphs from the character map to pre-render list:\n"
"Note: Some stylistic alternatives and glyph variants do not have one-to-one "
"correspondence to character, and not shown in this map, use \"Glyphs from the "
"text\" tab to add these."
msgstr ""
"إضافة أو إزالة الحروف الرسومية من خريطة الأحرف إلى قائمة التحميل المسبق:\n"
"ملحوظة: بعض البدائل الأسلوبية ومتغيرات الحروف الرسومية لا تحتوي على تطابق "
"واحد لواحد مع الحرف، ولا تظهر في هذه الخريطة، استخدم علامة التبويب \"الحروف "
"الرسومية من النص\" لإضافتها."

msgid "Dynamically rendered TrueType/OpenType font"
msgstr "يتم تحميل خط TrueType/OpenType ديناميكيًا"

msgid "Prerendered multichannel(+true) signed distance field"
msgstr "مجال مسافة موقعة متعدد القنوات (+صحيح) تم تحميلها مسبقًا"

msgid ""
"Error importing GLSL shader file: '%s'. Open the file in the filesystem dock "
"in order to see the reason."
msgstr ""
"خطأ في استيراد ملف تظليل GLSL: '%s'. افتح الملف في نظام الملفات لمعرفة السبب."

msgid ""
"%s: Texture detected as used as a normal map in 3D. Enabling red-green "
"texture compression to reduce memory usage (blue channel is discarded)."
msgstr ""
"%s: تم الكشف عن نقش مستخدم كخريطة نورمال (NormalMap) في 3D. تمكين ضغط نقش "
"الأحمر والأخضر لتقليل استخدام الذاكرة (يتم تجاهل القناة الزرقاء)."

msgid ""
"%s: Texture detected as used as a roughness map in 3D. Enabling roughness "
"limiter based on the detected associated normal map at %s."
msgstr ""
"%s: تم اكتشاف النسيج على أنه مستخدم كخريطة خشونة ثلاثية الأبعاد. تمكين محدد "
"الخشونة على أساس خريطة النورمال (NormalMap) المكتشفة, و المرتبطة في %s."

msgid ""
"%s: Texture detected as used in 3D. Enabling mipmap generation and setting "
"the texture compression mode to %s."
msgstr ""
"%s: تم الكشف عن نقش مستخدم في ثلاثي الأبعاد. تمكين المرشح والتكرار وتوليد "
"خريطة-الرسمة-بدقات-متعددة (mipmap) وضغط نقش إلى %s."

msgid "2D/3D (Auto-Detect)"
msgstr "ثنائي /ثلاثي الأبعاد (تحقق تلقائي)"

msgid "2D"
msgstr "الثنائي"

msgid "3D"
msgstr "الثلاثي"

msgid "Importer:"
msgstr "المستورد:"

msgid "%d Files"
msgstr "%d ملفات"

msgid "Set as Default for '%s'"
msgstr "حدد كإفتراضي من أجل '%s'"

msgid "Clear Default for '%s'"
msgstr "إخلاء الإفتراضي ل '%s'"

msgid ""
"You have pending changes that haven't been applied yet. Click Reimport to "
"apply changes made to the import options.\n"
"Selecting another resource in the FileSystem dock without clicking Reimport "
"first will discard changes made in the Import dock."
msgstr ""
"لديك تغييرات معلقة لم تطبقها حتى الآن. اضغط على إعادة الاستيراد لتطبيق "
"التغييرات التي تم اجراؤها من خيارات الاستيراد.\n"
"اختيار مورد آخر في رصيف نظام-الملفات من دون الضغط على إعادة الاستيراد أولاً "
"سيؤدي إلى اهمال التغييرات التي تم اجراؤها في رصيف الاستيراد."

msgid "Import As:"
msgstr "استيراد بنوع:"

msgid "Preset"
msgstr "المعد مسبقا"

msgid "Advanced..."
msgstr "إعدادات متقدمة..."

msgid ""
"The imported resource is currently loaded. All instances will be replaced and "
"undo history will be cleared."
msgstr ""
"تم تحميل المورد المستورد حاليًا. سيتم استبدال جميع الحالات وسيتم مسح سجل "
"التراجع."

msgid ""
"WARNING: Assets exist that use this resource. They may stop loading properly "
"after changing type."
msgstr ""
"تحذير: هناك مُلحقات تستخدم هذا المورد، وقد يتوقفون عن التحميل بشكل صحيح بعد "
"تغيير النوع."

msgid ""
"Select a resource file in the filesystem or in the inspector to adjust import "
"settings."
msgstr "اختر ملفا من نظام الملفات أو من الفاحص لضبط إعدادت الاستيراد."

msgid "No Event Configured"
msgstr "لم يتم تحرير أي حدث"

msgid "Keyboard Keys"
msgstr "لوحة المفاتيح"

msgid "Mouse Buttons"
msgstr "أزرار الفأرة"

msgid "Joypad Buttons"
msgstr "زر عصا التحكم"

msgid "Joypad Axes"
msgstr "محاور عصا التحكم"

msgid "Event Configuration for \"%s\""
msgstr "تهيئة الحدث لـ\"%s\""

msgid "Event Configuration"
msgstr "إعدادات الحدث"

msgid "Manual Selection"
msgstr "اختيار يدوي"

msgid "Filter Inputs"
msgstr "تصفية المدخلات"

msgid "Additional Options"
msgstr "خيارات إضافية"

msgid "Device:"
msgstr "الجهاز:"

msgid "Command / Control (auto)"
msgstr "الأمر\\ الضبط (تلقائي)"

msgid ""
"Automatically remaps between 'Meta' ('Command') and 'Control' depending on "
"current platform."
msgstr ""
"يتم إعادة التعيين تلقائيًا بين \"Meta\" (\"الأمر\") و\"التحكم\" اعتمادًا على "
"النظام الأساسي الحالي."

msgid "Keycode (Latin Equivalent)"
msgstr "رمز المفتاح (المعادل اللاتيني)"

msgid "Physical Keycode (Position on US QWERTY Keyboard)"
msgstr "رمز المفتاح الفعلي (الموضع على لوحة مفاتيح QWERTY الأمريكية)"

msgid "Key Label (Unicode, Case-Insensitive)"
msgstr "تسمية المفتاح (يونيكود، حساس لحالة الأحرف)"

msgid "Any"
msgstr "أي شيء"

msgid ""
"The following resources will be duplicated and embedded within this resource/"
"object."
msgstr "سيتم تكرار الموارد التالية ودمجها في هذا المورد/الكائن."

msgid "This object has no resources."
msgstr "هذا الكائن لا مصدر له."

msgid "Failed to load resource."
msgstr "فشل تحميل المورد."

msgid "(Current)"
msgstr "(الحالي)"

msgid "Expand Non-Default"
msgstr "توسيع غير الافتراضي"

msgid "Property Name Style"
msgstr "شكل اسم الخاصية"

msgid "Localization not available for current language."
msgstr "الترجمة غير متوفرة للغة الحالية."

msgid "Copy Properties"
msgstr "انسخ الخصائص"

msgid "Paste Properties"
msgstr "ألصقْ الخصائص"

msgid "Make Sub-Resources Unique"
msgstr "جعل المصادر الفرعية فريدة"

msgid "Create a new resource in memory and edit it."
msgstr "انشاء مورد جديد فى الذاكرة و تعديله."

msgid "Load an existing resource from disk and edit it."
msgstr "تحميل مورد موجود مسبقا من الذاكرة وتعديله."

msgid "Save the currently edited resource."
msgstr "حفظ المورد الذي يتم تعديله حاليا."

msgid "Extra resource options."
msgstr "أختيارات اضافية للمورد."

msgid "Edit Resource from Clipboard"
msgstr "تحرير المورد من الحافظة (Clipboard)"

msgid "Copy Resource"
msgstr "نسخ الموارد"

msgid "Make Resource Built-In"
msgstr "إجعل المورد مُدمج"

msgid "Go to previous edited object in history."
msgstr "عُدْ إلى العنصر المعدل سابقاً في السجل."

msgid "Go to next edited object in history."
msgstr "اذهب إلى العنصر المُعدل تالياً في السجل."

msgid "History of recently edited objects."
msgstr "سجل العناصر المعدلة حالياً."

msgid "Open documentation for this object."
msgstr "افتح وثائق هذا الكائن."

msgid "Filter Properties"
msgstr "تصفية الخصائص"

msgid "Manage object properties."
msgstr "إدارة خصائص الكائن."

msgid "This cannot be undone. Are you sure?"
msgstr "لا يمكن التراجع عن هذا، هل أنت متأكد؟"

msgid "Add %d Translations"
msgstr "أضف %d ترجمة"

msgid "Remove Translation"
msgstr "إزالة الترجمة"

msgid "Translation Resource Remap: Add %d Path(s)"
msgstr "إعادة تخطيط موارد الترجمة: إضافة %d مسار (مسارات)"

msgid "Translation Resource Remap: Add %d Remap(s)"
msgstr "إعادة رسم خريطة موارد الترجمة: إضافة %d إعادة رسم خريطة (خرائط)"

msgid "Change Resource Remap Language"
msgstr "تغيير لغة مورد إعادة تعيين الخريطة"

msgid "Remove Resource Remap"
msgstr "إزالة مورد إعادة تعيين الخريطة"

msgid "Remove Resource Remap Option"
msgstr "إزالة إعداد مورد إعادة تعيين الخريطة"

msgid "Add %d file(s) for POT generation"
msgstr "قم بإضافة %d ملف (ملفات) لإنشاء POT"

msgid "Remove file from POT generation"
msgstr "إزالة الملف من جيل POT"

msgid "Removed"
msgstr "قد حُذف"

msgid "%s cannot be found."
msgstr "%s غير موجود."

msgid "Translations"
msgstr "الترجمات"

msgid "Translations:"
msgstr "الترجمات:"

msgid "Remaps"
msgstr "إعادة تعيين الخرائط"

msgid "Resources:"
msgstr "الموارد:"

msgid "Remaps by Locale:"
msgstr "إعادة تعيين الخرائط محلياً:"

msgid "Locale"
msgstr "محلي"

msgid "POT Generation"
msgstr "توليد ال POT"

msgid "Files with translation strings:"
msgstr "الملفات ذات سلاسل الترجمة:"

msgid "Generate POT"
msgstr "POT المولدة"

msgid "Add strings from built-in components such as certain Control nodes."
msgstr "أضف أسماء من العناصر المدمجة كبعض عُقد التحكم."

msgid "Set %s on %d nodes"
msgstr "اجعل %s في %d العقد"

msgid "%s (%d Selected)"
msgstr "%s (%d المحدد)"

msgid "Groups"
msgstr "المجموعات"

msgid "Select a single node to edit its signals and groups."
msgstr "حدد عقدة منفردة لكي تُعدل إشاراتها ومجموعاتها."

msgid "Create Polygon"
msgstr "إنشاء مضلع"

msgid "Create points."
msgstr "إنشاء نقاط."

msgid ""
"Edit points.\n"
"LMB: Move Point\n"
"RMB: Erase Point"
msgstr ""
"تعديل النقاط.\n"
"زر الفأرة الأيسر: لتحريك النقطة\n"
"زر الفأرة الأيمن: مسح النقطة"

msgid "Erase points."
msgstr "مسح النقاط."

msgid "Edit Polygon"
msgstr "تعديل مضلع"

msgid "Insert Point"
msgstr "إدخال نقطة"

msgid "Edit Polygon (Remove Point)"
msgstr "تعديل المضلع (مسح النقطة)"

msgid "Remove Polygon And Point"
msgstr "مسح المضلع والنقطة"

msgid "Add Animation"
msgstr "أضف حركة"

msgid "Add %s"
msgstr "أضفْ %s"

msgid "Move Node Point"
msgstr "تحريك نقطة العقدة"

msgid "Change BlendSpace1D Config"
msgstr "تغيير حدود BlendSpace1D"

msgid "Change BlendSpace1D Labels"
msgstr "تغيير ملصقات BlendSpace1D"

msgid "This type of node can't be used. Only animation nodes are allowed."
msgstr "هذا النوع من العُقد لا يمكن استعماله. فقط عُقد التحريك مسموحة."

msgid "This type of node can't be used. Only root nodes are allowed."
msgstr "هذا النوع من العُقد لا يمكن استخدامه . فقط عُقد الأصل مسموحة."

msgid "Add Node Point"
msgstr "إضافة نقطة العقدة"

msgid "Add Animation Point"
msgstr "أضفة نقطة الرسوم المتحركة"

msgid "Remove BlendSpace1D Point"
msgstr "إزالة نقطة BlendSpace1D"

msgid "Move BlendSpace1D Node Point"
msgstr "حرك نقطعة العُقدة BlendSpace1D"

msgid ""
"AnimationTree is inactive.\n"
"Activate to enable playback, check node warnings if activation fails."
msgstr ""
"سلسلة-التحريك خاملة.\n"
"فعلها لتتمكن من التشغيل، وتفقد تنبيهات العُقدة إذا فشل التفعيل."

msgid "Set the blending position within the space"
msgstr "حدد مكان الخلط blending position ضمن الفراغ"

msgid "Select and move points, create points with RMB."
msgstr "حدد وحرك النقاط، أنشئ النقاط باستخدام RMB."

msgid "Enable snap and show grid."
msgstr "تمكين المحاذاة وإظهار الشبكة."

msgid "Sync:"
msgstr "مزامنة:"

msgid "Blend:"
msgstr "الدمج:"

msgid "Point"
msgstr "نقطة"

msgid "Open Editor"
msgstr "فتح المُحرر"

msgid "Open Animation Node"
msgstr "فتح عُقدة التحريك"

msgid "Triangle already exists."
msgstr "المثلثات موجودة سلفاً."

msgid "Add Triangle"
msgstr "إضافة مثلث"

msgid "Change BlendSpace2D Config"
msgstr "تغيير حدود(إمكانيات) BlendSpace2D \"الدمج_الفضائي_ثنائي البُعد\""

msgid "Change BlendSpace2D Labels"
msgstr "تعديل لصاقات BlendSpace2D \"الدمج الفضائي ثنائي البُعد\""

msgid "Remove BlendSpace2D Point"
msgstr "إزالة نقاط الدمج الفضائي ثنائي البُعد BlendSpace2D"

msgid "Remove BlendSpace2D Triangle"
msgstr "إزالة مثلث الدمج الفضائي ثنائي البُعد BlendSpace2D"

msgid "No triangles exist, so no blending can take place."
msgstr "لا وجود لأي من المثلثات، لذا لا يمكن أن يتم الخلط."

msgid "Toggle Auto Triangles"
msgstr "تفعيل المثلثات التلقائية"

msgid "Create triangles by connecting points."
msgstr "إنشاء المثلثات عن طريق وصل النقاط."

msgid "Erase points and triangles."
msgstr "مسح النقط والمثلثات."

msgid "Generate blend triangles automatically (instead of manually)"
msgstr "توليد مثلثات دمج بصورة تلقائية (بدلاً من اليدوية)"

msgid "Parameter Changed: %s"
msgstr "المعامل تغير:%s"

msgid "Inspect Filters"
msgstr "فاحص المصافي"

msgid "Output node can't be added to the blend tree."
msgstr "عقدة النواتج لا يمكن إضافتها إلى سلسلة الدمج."

msgid "Add Node to BlendTree"
msgstr "أضفْ عُقدة إلى شجرة-الدمج"

msgid "Node Moved"
msgstr "لقد تحركت العُقدة"

msgid "Unable to connect, port may be in use or connection may be invalid."
msgstr ""
"غير قادر على الاتصال، ربما البوابة قيد الاستخدام أو أن الاتصال غير صالح."

msgid "Nodes Connected"
msgstr "العُقد متصلة"

msgid "Nodes Disconnected"
msgstr "العُقد غير متصلة"

msgid "Set Animation"
msgstr "عينْ التحريك"

msgid "Delete Node"
msgstr "حذف العُقدة"

msgid "Delete Node(s)"
msgstr "حذف عُقدة (عُقد)"

msgid "Toggle Filter On/Off"
msgstr "تشغيل أو إيقاف التصفية"

msgid "Change Filter"
msgstr "تغيير التصفية"

msgid ""
"Animation player has no valid root node path, so unable to retrieve track "
"names."
msgstr ""
"الرسومات المتحركة الخاصة باللاعب لا تملك مسار عُقدة صالح، غير قادر على استرجاع "
"أسماء المقاطع."

msgid "Anim Clips"
msgstr "مقاطع الرسوم المتحركة"

msgid "Audio Clips"
msgstr "مقاطع صوتية"

msgid "Functions"
msgstr "الوظائف البرمجية"

msgid "Inspect Filtered Tracks:"
msgstr "فاحص المقاطع المصفّاة:"

msgid "Edit Filtered Tracks:"
msgstr "تعديل المقاطع المُصفّاة:"

msgid "Node Renamed"
msgstr "العُقدة معادة التسمية"

msgid "Add Node..."
msgstr "إضافة عُقدة..."

msgid "Enable Filtering"
msgstr "تفعيل التصفية"

msgid "Invert"
msgstr "اقْلبْ"

msgid "Library Name:"
msgstr "اسم المكتبة:"

msgid "Animation name can't be empty."
msgstr "اسم التحريك لا يمكن أن يكون فارغا."

msgid "Animation name contains invalid characters: '/', ':', ',' or '['."
msgstr "اسم التحريك يحوي حروفا لا تصلح: '/', ':', ',', '['."

msgid "Animation with the same name already exists."
msgstr "التحريك بهذا الاسم موجود سابقا."

msgid "Enter a library name."
msgstr "أدخل اسم المكتبة."

msgid "Library name contains invalid characters: '/', ':', ',' or '['."
msgstr "اسم المكتبة يحوي حروفا لا تصلح: '/', ':', ',' or '['."

msgid "Library with the same name already exists."
msgstr "المكتبة بهذا الاسم موجودة سابقا."

msgid "Animation name is valid."
msgstr "اسم التحريك صالح."

msgid "Global library will be created."
msgstr "سوف تُنشأ مكتبة عامة."

msgid "Library name is valid."
msgstr "اسم المكتبة صالح."

msgid "Add Animation to Library: %s"
msgstr "إضافة التحريك إلى المكتبة: %s"

msgid "Add Animation Library: %s"
msgstr "إضافة مكتبة تحريك: %s"

msgid "Load Animation"
msgstr "تحميل الرسم المتحرك"

msgid ""
"This animation library can't be saved because it does not belong to the "
"edited scene. Make it unique first."
msgstr ""
"مكتبة التحريك هذه لا يُمكن حفظها؛ لأنها لا تنتمي إلى المشهد المُعدل. اجعلْها "
"فريدة أولا."

msgid ""
"This animation library can't be saved because it was imported from another "
"file. Make it unique first."
msgstr ""
"مكتبة التحريك هذه لا يمكن حفظها؛ لأنها قد جُلبتْ من ملف آخر. اجعلها فريدةً أولا."

msgid "Save Library"
msgstr "حفظ المكتبة"

msgid "Make Animation Library Unique: %s"
msgstr "اجعلْ مكتبة التحريك فريدة: %s"

msgid ""
"This animation can't be saved because it does not belong to the edited scene. "
"Make it unique first."
msgstr ""
"هذا التحريك لا يُمكن حفظه؛ لأنه لا يمنتمي إلى المشهد المعدل. اجعلْه فريدا أولا."

msgid ""
"This animation can't be saved because it was imported from another file. Make "
"it unique first."
msgstr ""
"مكتبة التحريك هذه لا يمكن حفظها؛ لأنها قد جُلبتْ من ملف آخر. اجعلها فريدةً أولا."

msgid "Save Animation"
msgstr "حفظ التحريك"

msgid "Make Animation Unique: %s"
msgstr "اجعل التحريك فريدا: %s"

msgid "Save Animation library to File: %s"
msgstr "حفظ مكتبة التحريك في الملف: %s"

msgid "Save Animation to File: %s"
msgstr "حفظ التحريك في الملف: %s"

msgid "Load Animations into Library"
msgstr "تنزيل التحريك إلى المكتبة"

msgid "Load Animation into Library: %s"
msgstr "تنزيل التحريك إلى المكتبة: %s"

msgid "Rename Animation Library: %s"
msgstr "تسمية مكتبة التحريك: %s"

msgid "[Global]"
msgstr "[عمومي]"

msgid "Rename Animation: %s"
msgstr "تسمية التحريك: %s"

msgid "Animation Name:"
msgstr "اسم التحريك:"

msgid "No animation resource in clipboard!"
msgstr "لا يوجد تحريك في الحافظة!"

msgid "Pasted Animation"
msgstr "تم لصق الرسوم المتحركة"

msgid "Open in Inspector"
msgstr "افتح في المُتصفح"

msgid "Remove Animation Library: %s"
msgstr "إزالة مكتبة التحريك: %s"

msgid "Remove Animation from Library: %s"
msgstr "إزالة التحريك من المكتبة: %s"

msgid "[built-in]"
msgstr "[مُدمج]"

msgid "[foreign]"
msgstr "[أجنبي]"

msgid "[imported]"
msgstr "[مُستورَد]"

msgid "Edit Animation Libraries"
msgstr "تعديل مكتبات التحريك"

msgid "Load Library"
msgstr "تحميل مكتبة"

msgid "Storage"
msgstr "التخزين"

msgid "Toggle Autoplay"
msgstr "إلغاء/تفعيل التشغيل التلقائي"

msgid "Create New Animation"
msgstr "إنشاء تحريك جديد"

msgid "New Animation Name:"
msgstr "اسم التحريك الجديد:"

msgid "Rename Animation"
msgstr "إعادة تسمية التحريك"

msgid "Change Animation Name:"
msgstr "تغيير اسم التحريك:"

msgid "Delete Animation '%s'?"
msgstr "حذف التحريك '%s' ؟"

msgid "Remove Animation"
msgstr "مسح الرسم المتحرك"

msgid "Invalid animation name!"
msgstr "اسم حركة خاطئ!"

msgid "Animation '%s' already exists!"
msgstr "التحريك '%s' موجود سابقا!"

msgid "Duplicate Animation"
msgstr "تكرار الرسم المتحرك"

msgid "Blend Next Changed"
msgstr "دمج التغيير التالي"

msgid "Change Blend Time"
msgstr "تغيير وقت الدمج"

msgid "[Global] (create)"
msgstr "(إنشاء) [عمومي]"

msgid "Duplicated Animation Name:"
msgstr "أسماء التحريك المتكرر:"

msgid "Onion skinning requires a RESET animation."
msgstr "يتطلب سلخ البصل لإعادة الضبط الرسوم المتحركة."

msgid "Play selected animation backwards from current pos. (A)"
msgstr "تشغيل الرسم المتحرك المختار بشكل عكسي من الموقع الحالي. (زر A)"

msgid "Play selected animation backwards from end. (Shift+A)"
msgstr "تشغيل الرسم المتحرك المختار بشكل عكسي من النهاية. (Shift+A)"

msgid "Pause/stop animation playback. (S)"
msgstr "أوقف التشغيل. (S)"

msgid "Play selected animation from start. (Shift+D)"
msgstr "تشغيل الرسم المتحرك المحدد من البداية. (Shift+D)"

msgid "Play selected animation from current pos. (D)"
msgstr "تشغيل الرسم المتحرك المختار من الموقع الحالي. (D)"

msgid "Animation position (in seconds)."
msgstr "موقع الرسم المتحرك (بالثواني)."

msgid "Scale animation playback globally for the node."
msgstr "تكبير تشغيل الرسم المتحرك عالمياً من العقدة."

msgid "Animation Tools"
msgstr "أدوات التحريك"

msgid "Animation"
msgstr "التحريك"

msgid "New..."
msgstr "جديد..."

msgid "Manage Animations..."
msgstr "إدارة التحريكات..."

msgid "Edit Transitions..."
msgstr "تحرير الانتقالات..."

msgid "Display list of animations in player."
msgstr "إظهار قائمة الحركات في المُشغل."

msgid "Autoplay on Load"
msgstr "تشغيل تلقائي عند التحميل"

msgid "Enable Onion Skinning"
msgstr "تفعيل تقشير البصل"

msgid "Onion Skinning Options"
msgstr "إعدادت شفافية طبقات البصل"

msgid "Directions"
msgstr "الاتجاهات"

msgid "Past"
msgstr "الماضي"

msgid "Future"
msgstr "المستقبل"

msgid "Depth"
msgstr "العمق"

msgid "1 step"
msgstr "خطوة واحدة"

msgid "2 steps"
msgstr "خطوتان"

msgid "3 steps"
msgstr "ثلاثة خطوات"

msgid "Differences Only"
msgstr "الإختلافات فقط"

msgid "Force White Modulate"
msgstr "الاجبار على التعديل الابيض"

msgid "Include Gizmos (3D)"
msgstr "تضمين الأدوات (3D)"

msgid "Pin AnimationPlayer"
msgstr "تثبيت مُشغّل الرسوميات المتحركة"

msgid "Error!"
msgstr "خطأ!"

msgid "Cross-Animation Blend Times"
msgstr "وقت الدمج عبر الحركة"

msgid "Blend Times:"
msgstr "أوقات الدمج:"

msgid "Next (Auto Queue):"
msgstr "التالي (مزامنة تلقائية):"

msgid "Move Node"
msgstr "تحريك العُقدة"

msgid "Transition exists!"
msgstr "الإنتقال موجود سلفاً!"

msgid "Play/Travel to %s"
msgstr "تشغيل/انتقل إلى %s"

msgid "Edit %s"
msgstr "تحرير %s"

msgid "Add Node and Transition"
msgstr "إضافة عُقدة وانتقال"

msgid "Add Transition"
msgstr "إضافة انتقال"

msgid "Immediate"
msgstr "فوري"

msgid "Sync"
msgstr "مزامنة"

msgid "At End"
msgstr "في النهاية"

msgid "Travel"
msgstr "السفر"

msgid "No playback resource set at path: %s."
msgstr "لم يتم تعيين موارد التشغيل في المسار: %s."

msgid "Node Removed"
msgstr "العُقدة قد حُذفتْ"

msgid "Transition Removed"
msgstr "تمت إزالة الانتقال"

msgid ""
"Select and move nodes.\n"
"RMB: Add node at position clicked.\n"
"Shift+LMB+Drag: Connects the selected node with another node or creates a new "
"node if you select an area without nodes."
msgstr ""
"اخترْ العقد وانقلْها.\n"
"الزر-الأيمن: يضيف عقدة عند الموضع المنقور عليه.\n"
"المناوِب(shift) + الزر-الأيسر + السحب: يصل العقدة المختارة بالأخرى أو يُنشئ "
"عقدة جديدة إذا كان المكان المختار ليس فيه عُقد."

msgid "Create new nodes."
msgstr "إنشاء عُقد جديدة."

msgid "Connect nodes."
msgstr "ربط الوحدات."

msgid "Remove selected node or transition."
msgstr "احذف العُقدة المحددة أو الانتقال."

msgid "Transition:"
msgstr "المراحل الانتقالية:"

msgid "New Transitions Should Auto Advance"
msgstr "الانتقالات الجديدة يجب أن تتقدم تلقائيا"

msgid "Play Mode:"
msgstr "وضع التشغيل:"

msgid "Delete Selected"
msgstr "حذف المُختار"

msgid "Delete All"
msgstr "حذف الكل"

msgid "Root"
msgstr "الجذر"

msgid "Author"
msgstr "المالك"

msgid "Version:"
msgstr "النسخة:"

msgid "Contents:"
msgstr "المحتويات:"

msgid "View Files"
msgstr "إظهار الملفات"

msgid "Download"
msgstr "تنزيل"

msgid "Connection error, please try again."
msgstr "خطأ في الاتصال، من فضلك حاول مرة أخرى."

msgid "Can't connect."
msgstr "لا يمكن الاتصال."

msgid "Can't connect to host:"
msgstr "لا يمكن الاتصال بالمُضيف:"

msgid "No response from host:"
msgstr "لا ردّ من المُضيف:"

msgid "No response."
msgstr "لا يوجد إستجابة."

msgid "Can't resolve hostname:"
msgstr "لا يمكن حل أسم المُضيف:"

msgid "Can't resolve."
msgstr "لا يمكن الحل."

msgid "Request failed, return code:"
msgstr "فشل إتمام الطلب٫ الرمز الذي تم إرجاعه:"

msgid "Cannot save response to:"
msgstr "لا يمكن حفظ الرد الى:"

msgid "Write error."
msgstr "كتابة خطأ."

msgid "Request failed, too many redirects"
msgstr "فشل الطلب٫ السبب هو اعادة التحويل مرات اكثر من اللازم"

msgid "Redirect loop."
msgstr "حلقة إعادة التوجيه."

msgid "Request failed, timeout"
msgstr "فشل الطلب، انتهت المهلة"

msgid "Timeout."
msgstr "انتهت المهلة."

msgid "Failed:"
msgstr "فشل:"

msgid "Bad download hash, assuming file has been tampered with."
msgstr "تجزئة تحميل سيئة، من المتوقع أن يكون الملف قد تم العبث به."

msgid "Got:"
msgstr "ما تم الحصول عليه:"

msgid "Failed SHA-256 hash check"
msgstr "فشل في تجزئة SHA-256"

msgid "Asset Download Error:"
msgstr "خطأ في تنزيل المُلحق:"

msgid "Ready to install!"
msgstr "جاهز للتركيب!"

msgid "Downloading (%s / %s)..."
msgstr "جاري تنزيل (%s / %s)..."

msgid "Downloading..."
msgstr "‫جاري التنزيل..."

msgid "Resolving..."
msgstr "جاري الحل..."

msgid "Error making request"
msgstr "خطأ في إنشاء الطلب"

msgid "Idle"
msgstr "الخمول (idle)"

msgid "Install..."
msgstr "تثبيت..."

msgid "Retry"
msgstr "إعادة المحاولة"

msgid "Download Error"
msgstr "خطأ في التحميل"

msgid "Recently Updated"
msgstr "حُدّث منذ فترة وجيزة"

msgid "Least Recently Updated"
msgstr "آخر تحديث قريب الأمد"

msgid "Name (A-Z)"
msgstr "الاسم (ألف بائياً)"

msgid "Name (Z-A)"
msgstr "الاسم (ترتيب ألف بائي معكوس)"

msgid "License (A-Z)"
msgstr "الرخصة (أ-ي)"

msgid "License (Z-A)"
msgstr "الرخصة (ي-أ)"

msgid "Testing"
msgstr "أختبار"

msgid "Loading..."
msgstr "جاري التحميل..."

msgctxt "Pagination"
msgid "First"
msgstr "الأول"

msgctxt "Pagination"
msgid "Previous"
msgstr "السابق"

msgctxt "Pagination"
msgid "Next"
msgstr "التالي"

msgctxt "Pagination"
msgid "Last"
msgstr "الأخير"

msgid "All"
msgstr "الكل"

msgid "No results for \"%s\" for support level(s): %s."
msgstr "لا توجد نتائج لـ \"%s\" لمستوى (مستويات) الدعم: %s."

msgid ""
"No results compatible with %s %s for support level(s): %s.\n"
"Check the enabled support levels using the 'Support' button in the top-right "
"corner."
msgstr ""
"لا توجد نتائج متوافقة مع %s %s لمستوى (مستويات) الدعم: %s.\n"
"تحقق من مستويات الدعم الممكّنة باستخدام زر \"الدعم\" في الزاوية العلوية اليمنى."

msgid "Search Templates, Projects, and Demos"
msgstr "البحث في القوالب والمشاريع والأمثلة"

msgid "Search Assets (Excluding Templates, Projects, and Demos)"
msgstr "البحث في الأصول (عدا القوالب، والمشاريع، والأمثلة)"

msgid "Import..."
msgstr "استيراد..."

msgid "Plugins..."
msgstr "إضافات..."

msgid "Sort:"
msgstr "الترتيب:"

msgid "Category:"
msgstr "الفئة:"

msgid "Site:"
msgstr "الموقع:"

msgid "Support"
msgstr "الدعم"

msgid "Assets ZIP File"
msgstr "ملف أصول مضغوط"

msgid "Audio Preview Play/Pause"
msgstr "معاينة الصوت شغّل/أوقف"

msgid "Bone Picker:"
msgstr "ملقاط العظم:"

msgid "Clear mappings in current group."
msgstr "مسح التعيينات في هذه المجموعة."

msgid "Preview"
msgstr "معاينة"

msgid "Configure Snap"
msgstr "تعديل اللقطة"

msgid "Grid Offset:"
msgstr "مقدار إزاحة الشبكة:"

msgid "Grid Step:"
msgstr "خطوة الشبكة:"

msgid "Primary Line Every:"
msgstr "الخط الأساسي عند:"

msgid "Rotation Offset:"
msgstr "مقدار إزاحة الدوران:"

msgid "Rotation Step:"
msgstr "خطوة الدوران:"

msgid "Scale Step:"
msgstr "خطوة التحجيم:"

msgid ""
"Children of a container get their position and size determined only by their "
"parent."
msgstr ""
"فروع الحاوية لا يمكن تحديد مواقعها وأحجامها إلا من العقدة التي هي أًصل لها فقط."

msgid "Move Node(s) to Position"
msgstr "نقل العُقد إلى الموضع"

msgid "Move Vertical Guide"
msgstr "تحريك الموجه العمودي"

msgid "Create Vertical Guide"
msgstr "إنشاء موجه عمودي جديد"

msgid "Remove Vertical Guide"
msgstr "ازالة الموجه العمودي"

msgid "Move Horizontal Guide"
msgstr "تحريك الموجه الأفقي"

msgid "Create Horizontal Guide"
msgstr "إنشاء موجه أفقي جديد"

msgid "Remove Horizontal Guide"
msgstr "مسح الموجه الأفقي"

msgid "Create Horizontal and Vertical Guides"
msgstr "إنشاء موجه عمودي وأفقي جديد"

msgid "Set CanvasItem \"%s\" Pivot Offset to (%d, %d)"
msgstr "تعيين إزاحة \"CanvasItem \"%s المحورية إلى (%d, %d)"

msgid "Rotate %d CanvasItems"
msgstr "تدوير%d من عناصر-اللوحة"

msgid "Rotate CanvasItem \"%s\" to %d degrees"
msgstr "تدوير عنصر-اللوحة \"%s\" الى %d درجة"

msgid "Move CanvasItem \"%s\" Anchor"
msgstr "تحريك مرساة عنصر-اللوحة \"%s\""

msgid "Scale Node2D \"%s\" to (%s, %s)"
msgstr "تعديل حجم العقدة \"Node2D \"%s إلى (%s,%s)"

msgid "Resize Control \"%s\" to (%d, %d)"
msgstr "تغيير حجم عنصر التحكم \"%s\" إلى (%d،% d)"

msgid "Scale %d CanvasItems"
msgstr "تغيير حجم عناصر-اللوحة %d"

msgid "Scale CanvasItem \"%s\" to (%s, %s)"
msgstr "تغيير حجم عنصر-اللوحة \"%s\" الى (%s, %s)"

msgid "Move %d CanvasItems"
msgstr "تحريك %d من عناصر-اللوحات"

msgid "Move CanvasItem \"%s\" to (%d, %d)"
msgstr "نقل عنصر-اللوحة \"%s\" الى (%d, %d)"

msgid "Locked"
msgstr "مُقفل"

msgid "Grouped"
msgstr "جُمعتْ"

msgid "Add Node Here..."
msgstr "أضفْ عُقدة هنا..."

msgid "Instantiate Scene Here..."
msgstr "تنسيخ مشهد هنا..."

msgid "Paste Node(s) Here"
msgstr "لصق العقد هنا"

msgid "Move Node(s) Here"
msgstr "نقل العُقد هنا"

msgid "px"
msgstr "px"

msgid "units"
msgstr "وحدات"

msgid "Moving:"
msgstr "النقل:"

msgid "Rotating:"
msgstr "الدوران:"

msgid "Scaling:"
msgstr "تحجيم:"

msgid ""
"Project Camera Override\n"
"Overrides the running project's camera with the editor viewport camera."
msgstr ""
"تجاوز كاميرا المشروع.\n"
"يتجاوز كاميرا المشروع و يستخدم بدلها كاميرا إطار العرض في المحرر."

msgid ""
"Project Camera Override\n"
"No project instance running. Run the project from the editor to use this "
"feature."
msgstr ""
"تجاوز كاميرا المشروع.\n"
"لا نسخة من المشروع تشتغل حالياً. شغّلْ المشروع من المحرر لاستعمال هذه الميزة."

msgid "Lock Selected"
msgstr "قفل المحدد"

msgid "Unlock Selected"
msgstr "حل قفل المحدد"

msgid "Group Selected"
msgstr "تجميع المحدد"

msgid "Ungroup Selected"
msgstr "تفريق المحدد"

msgid "Paste Pose"
msgstr "لصق الوضع"

msgid "Clear Guides"
msgstr "مسح الموجهات"

msgid "Create Custom Bone2D(s) from Node(s)"
msgstr "إنشاء عظم-ثنائي مخصص من العقد"

msgid "Cancel Transformation"
msgstr "إلغاء التحول"

msgid "Zoom to 3.125%"
msgstr "التكبير حتى 3.125%"

msgid "Zoom to 6.25%"
msgstr "التكبير حتى 6.25%"

msgid "Zoom to 12.5%"
msgstr "التكبير حتى 12.5%"

msgid "Zoom to 25%"
msgstr "التكبير إلى 25%"

msgid "Zoom to 50%"
msgstr "التكبير إلى 50%"

msgid "Zoom to 100%"
msgstr "التكبير إلى 100%"

msgid "Zoom to 200%"
msgstr "التكبير إلى 200%"

msgid "Zoom to 400%"
msgstr "التكبير إلى 400%"

msgid "Zoom to 800%"
msgstr "التكبير إلى 800%"

msgid "Zoom to 1600%"
msgstr "التكبير إلى 1600%"

msgid "Center View"
msgstr "عرض بالمنتصف"

msgid "Select Mode"
msgstr "وضع الاختيار"

msgid "Alt+Drag: Move selected node."
msgstr "Alt+حرك: تحريك العُقد المحددة"

msgid "Alt+RMB: Show list of all nodes at position clicked, including locked."
msgstr ""
"البديل(Alt) + الزر-الأيمن: أظهرْ قائمة العقد في الموضع المنقور عليه، بما فيها "
"العقد المقفولة."

msgid "RMB: Add node at position clicked."
msgstr "زر-الفأرة-الأيمن: ضف العقد عند موقع الضغط."

msgid "Move Mode"
msgstr "وضع التحريك"

msgid "Rotate Mode"
msgstr "وضع التدوير"

msgid "Scale Mode"
msgstr "وضع التحجيم"

msgid "Shift: Scale proportionally."
msgstr "Shift: التكبير بالتساوي."

msgid "Show list of selectable nodes at position clicked."
msgstr "اعرضْ قائمة من العقد المختارة عند الموضع المنقور عليه."

msgid "Pan Mode"
msgstr "وضع السحب"

msgid ""
"You can also use Pan View shortcut (Space by default) to pan in any mode."
msgstr ""
"يمكنك أيضا استعمال وضع السحب بالضغط على زرالمسافة للسحب، وفي أي وضع كنت."

msgid "Ruler Mode"
msgstr "وضع المسطرة"

msgid "Toggle smart snapping."
msgstr "إلغاء/تفعيل محاذاة الشبكة بذكاء."

msgid "Use Smart Snap"
msgstr "استخدام المحاذاة الذكية"

msgid "Toggle grid snapping."
msgstr "إلغاء/تفعيل المحاذاة للشبكة."

msgid "Use Grid Snap"
msgstr "استخادم المحاذاة للشبكة"

msgid "Snapping Options"
msgstr "إعدادت المحاذاة"

msgid "Use Rotation Snap"
msgstr "استعمال محاذاة التدوير"

msgid "Use Scale Snap"
msgstr "استخدام محاذاة التحجيم"

msgid "Snap Relative"
msgstr "نسبية المحاذاة"

msgid "Use Pixel Snap"
msgstr "إستخدام كبس البكسل"

msgid "Snap to Parent"
msgstr "المحاذاة إلى الأصل"

msgid "Snap to Node Anchor"
msgstr "حاذي إلي مرتكز العقدة"

msgid "Snap to Node Sides"
msgstr "حاذي إلي جوانب العقدة"

msgid "Snap to Node Center"
msgstr "حاذي إلي مُنتصف العقدة"

msgid "Snap to Other Nodes"
msgstr "حاذي إلى العقد الأخرى"

msgid "Snap to Guides"
msgstr "حاذي إلى الموجهات"

msgid "Smart Snapping"
msgstr "المحاذاة الذكية"

msgid "Configure Snap..."
msgstr "تعديل المحاذاة..."

msgid "Lock selected node, preventing selection and movement."
msgstr "قفل العُقدة المختارة، ومنع الحركة والاختيار."

msgid "Unlock selected node, allowing selection and movement."
msgstr "فتح العُقدة المختارة، وتجويز الحركة والاختيار."

msgid ""
"Groups the selected node with its children. This causes the parent to be "
"selected when any child node is clicked in 2D and 3D view."
msgstr ""
"يجمع العقدة المحددة مع فروعها. وهذا يعني أن الأصل سوف يُحدد عند النقر على أي "
"عقدة فرعية له في المنظر الثنائي أو الثلاثي."

msgid ""
"Ungroups the selected node from its children. Child nodes will be individual "
"items in 2D and 3D view."
msgstr ""
"يفرق العقدة المختارة عن فروعها. العقد الفرعية ستكون عناصر مستقلة في المنظر "
"الثنائي والثلاثي."

msgid "Skeleton Options"
msgstr "إعدادات الهكيل العظمي"

msgid "Show Bones"
msgstr "إظهار العظام"

msgid "Make Bone2D Node(s) from Node(s)"
msgstr "إنشاء عظمة (عظام) Bone2D مخصوصة من عُقدة (عُقد)"

msgid "View"
msgstr "الرؤية"

msgid "Show"
msgstr "العرض"

msgid "Show When Snapping"
msgstr "العرض عند المحاذاة"

msgid "Toggle Grid"
msgstr "تبديل الشبكة"

msgid "Grid"
msgstr "شبكة"

msgid "Show Helpers"
msgstr "أظهر المساعدات"

msgid "Show Rulers"
msgstr "أظهر المساطر"

msgid "Show Guides"
msgstr "أظهر الموجهات"

msgid "Show Origin"
msgstr "إظهار المركز"

msgid "Show Viewport"
msgstr "أظهر الشاشة"

msgid "Group"
msgstr "المجموعة"

msgid "Gizmos"
msgstr "الأدوات"

msgid "Center Selection"
msgstr "تنصيف المختار"

msgid "Frame Selection"
msgstr "اختيار الإطار"

msgid "Preview Canvas Scale"
msgstr "إظهار تحجيم اللوحة Canvas"

msgid "Project theme"
msgstr "سِمة المشروع"

msgid "Editor theme"
msgstr "نمط المحرر"

msgid "Default theme"
msgstr "النمط الإفتراضي"

msgid "Preview Theme"
msgstr "نمط المعاينة"

msgid "Translation mask for inserting keys."
msgstr "قناع الترجمة لأجل إدخال المفاتيح."

msgid "Rotation mask for inserting keys."
msgstr "قناع التدوير لأجل إدخال المفاتيح."

msgid "Scale mask for inserting keys."
msgstr "قناع التحجيم لأجل إدخال المفاتيح."

msgid "Insert keys (based on mask)."
msgstr "أدخل المفاتيح (على أساس القناع)."

msgid "Insert Key"
msgstr "أدخل مفتاح"

msgid ""
"Auto insert keys when objects are translated, rotated or scaled (based on "
"mask).\n"
"Keys are only added to existing tracks, no new tracks will be created.\n"
"Keys must be inserted manually for the first time."
msgstr ""
"إدخال تلقائي للمفاتيح عندما تترجم، تُدار أو تحجم الأشياء objects (بناء على "
"القناع).\n"
"تُضاف المفاتيح فقط للمقاطع الموجودة سلفاً، فلا يتم إنشاء مقاطع جديدة.\n"
"يجب إدخال المفاتيح يدوياً في أول مرة."

msgid "Auto Insert Key"
msgstr "مفتاح مُدخل بصورة تلقائية"

msgid "Animation Key and Pose Options"
msgstr "إعدادت المفتاح والوضعية للرسومات المتحركة"

msgid "Insert Key (Existing Tracks)"
msgstr "أدخل مفتاح (مسارات موجودة بالفعل)"

msgid "Copy Pose"
msgstr "نسخ الوضع"

msgid "Clear Pose"
msgstr "إخلاء الوضع"

msgid "Multiply grid step by 2"
msgstr "ضاعف خطوة الشبكة ب 2"

msgid "Divide grid step by 2"
msgstr "قسم خطوة الشبكة ب 2"

msgid "Adding %s..."
msgstr "يتم إضافة %s..."

msgid "Create Node"
msgstr "إنشاء عُقدة"

msgid "Change Default Type"
msgstr "تغير النوع الإفتراضي"

msgid "Set Target Position"
msgstr "تعيين الموضع المستهدف"

msgid "Set Handle"
msgstr "حدد المعامل"

msgid "This node doesn't have a control parent."
msgstr "هذه العقدة لا تملك عقدة تَحَكّم أصلية."

msgid ""
"Use the appropriate layout properties depending on where you are going to put "
"it."
msgstr "استعملْ خصائص التخطيط المناسبة حسب المكان الذي تريد وضعها فيه."

msgid "This node is a child of a container."
msgstr "هذا العقدة فرعٌ عن حاوية."

msgid "Use container properties for positioning."
msgstr "استعملْ خصائص الحاوية للتموضع."

msgid "This node is a child of a regular control."
msgstr "هذه العقدة فرع لعقدة تحكم عادية."

msgid "Use anchors and the rectangle for positioning."
msgstr "استعملْ المراسي والمستطيل للتموضع."

msgid "Collapse positioning hint."
msgstr "طي تلميح التموضع."

msgid "Expand positioning hint."
msgstr "بسْط تلميح التموضع."

msgid "Container Default"
msgstr "الحاوية الافتراضية"

msgid "Fill"
msgstr "التعبئة"

msgid "Shrink Begin"
msgstr "بداية الانكماش"

msgid "Shrink Center"
msgstr "مركز الانكماش"

msgid "Shrink End"
msgstr "نهاية الانكماش"

msgid "Custom"
msgstr "مخصص"

msgid "Expand"
msgstr "توسيع"

msgid "Top Left"
msgstr "في الأعلى يساراً"

msgid "Center Top"
msgstr "في أعلى المنتصف"

msgid "Top Right"
msgstr "في الأعلى يميناً"

msgid "Top Wide"
msgstr "بالعرض بالأعلى"

msgid "Center Left"
msgstr "في المنتصف يساراً"

msgid "Center"
msgstr "المنتصف"

msgid "Center Right"
msgstr "في المنتصف يميناً"

msgid "HCenter Wide"
msgstr "بالعرض بالمنتصف أفقياً"

msgid "Bottom Left"
msgstr "في الأسفل يساراً"

msgid "Center Bottom"
msgstr "في أسفل المنتصف"

msgid "Bottom Right"
msgstr "في الأسفل يميناً"

msgid "Bottom Wide"
msgstr "بالعرض بالأسفل"

msgid "Left Wide"
msgstr "بالعرض يساراً"

msgid "VCenter Wide"
msgstr "بالعرض بالمنتصف شاقولياً"

msgid "Right Wide"
msgstr "بالعرض يميناً"

msgid "Full Rect"
msgstr "على كامل المستطيل"

msgid ""
"Enable to also set the Expand flag.\n"
"Disable to only set Shrink/Fill flags."
msgstr ""
"تمكين أيضًا لتعيين علامة التوسيع.\n"
"تعطيل لتعيين علامات التقليص/التعبئة فقط."

msgid "Some parents of the selected nodes do not support the Expand flag."
msgstr "بعض العُقد الأصلية المختارة لا تدعم عَلَم التوسيع."

msgid "Change Anchors, Offsets, Grow Direction"
msgstr "تغيير المراسي والإزاحات والاتجاه النامي"

msgid "Change Anchors, Offsets (Keep Ratio)"
msgstr "تغيير المراسي والإزاحات (مع حفظ النسبة)"

msgid "Change Vertical Size Flags"
msgstr "تغيير أعلام الحجم العامودي"

msgid "Change Horizontal Size Flags"
msgstr "تغيير أعلام الحجم الأفقي"

msgid "Presets for the anchor and offset values of a Control node."
msgstr "تجهيزات المراسي والإزاحة لعقدة التحكم."

msgid "Anchor preset"
msgstr "ارتكاز العقدة"

msgid "Set to Current Ratio"
msgstr "تعيين إلى النسبة الحالية"

msgid "Adjust anchors and offsets to match the current rect size."
msgstr "عدّلْ المراسي والإزاحات لتوافقَ حجمَ المستطيل الحالي."

msgid ""
"When active, moving Control nodes changes their anchors instead of their "
"offsets."
msgstr "إذا كان مُفعّلا، فإن نقل عُقد التحكم يُغيّر مراسيها بدلا من تغيير إزاحاتها."

msgid "Sizing settings for children of a Container node."
msgstr "إعدادات التحجيم لفروع عقدة الحاوية."

msgid "Horizontal alignment"
msgstr "محاذاة أفقية"

msgid "Vertical alignment"
msgstr "محاذاة عمودية"

msgid "Convert to GPUParticles3D"
msgstr "التحويل إلى جسيمات-بطاقة-ثلاثية"

msgid "Load Emission Mask"
msgstr "حمل قناع الانبعاث"

msgid "Convert to GPUParticles2D"
msgstr "تحويل إلى جسيمات-بطاقة-ثنائية"

msgid "CPUParticles2D"
msgstr "جسيمات-معالج-ثنائية"

msgid "Emission Mask"
msgstr "قناع الانبعاث"

msgid "Solid Pixels"
msgstr "البكسلات غير الشفافة"

msgid "Border Pixels"
msgstr "البكسلات المحيطية (الحدودية)"

msgid "Directed Border Pixels"
msgstr "البكسلات المحيطية (الحدودية) الموجهة"

msgid "Centered"
msgstr "المتوسطة"

msgid "Capture Colors from Pixel"
msgstr "التقاط الألوان من البكسل"

msgid "Generating Visibility AABB (Waiting for Particle Simulation)"
msgstr "توليد الرؤية AABB (في انتظار محاكاة الجسيمات)"

msgid "Generate Visibility AABB"
msgstr "ولد رؤية AABB"

msgid "CPUParticles3D"
msgstr "جسيمات-معالج-ثلاثية"

msgid "Generate AABB"
msgstr "توليد AABB"

msgid "Create Emission Points From Node"
msgstr "أنشئ نقاط إنبعاث من العقدة"

msgid "Generation Time (sec):"
msgstr "وقت التوليد (ثانية):"

msgid "Load Curve Preset"
msgstr "تحميل إعداد مسبق للإنحناء"

msgid "Add Curve Point"
msgstr "إضافة نقطة منحنى"

msgid "Remove Curve Point"
msgstr "مسح نقطة الإنحناء"

msgid "Modify Curve Point"
msgstr "تعديل نقطة الإنحناء"

msgid "Modify Curve Point's Tangents"
msgstr "تعديل ملامِسات نقطة المنحنى"

msgid "Modify Curve Point's Left Tangent"
msgstr "تعديل الملامِس الأيسر لنقطة المنحنى"

msgid "Modify Curve Point's Right Tangent"
msgstr "تعديل الملامِس الأيمن لنقطة المنحنى"

msgid "Toggle Linear Curve Point's Tangent"
msgstr "تبديل ملامِس نقطة المنحنى الخطي"

msgid "Hold Shift to edit tangents individually"
msgstr "إبقى ضاغطاً على Shift لتعديل المماس فردياً"

msgid "Ease In"
msgstr "دخول متسارع Ease In"

msgid "Ease Out"
msgstr "تراجع مُتباطئ Ease Out"

msgid "Smoothstep"
msgstr "خطوة ناعمة"

msgid "Toggle Grid Snap"
msgstr "تبديل محاذاة الشبكة"

msgid "Debug with External Editor"
msgstr "تنقيح الأخطاء في محرر خارجي"

msgid "Deploy with Remote Debug"
msgstr "نشر مع تصحيح الأخطاء عن بعد"

msgid ""
"When this option is enabled, using one-click deploy will make the executable "
"attempt to connect to this computer's IP so the running project can be "
"debugged.\n"
"This option is intended to be used for remote debugging (typically with a "
"mobile device).\n"
"You don't need to enable it to use the GDScript debugger locally."
msgstr ""
"عند تمكين هذا الخيار ، سيؤدي استخدام النشر بنقرة واحدة إلى إجراء المحاولة "
"القابلة للتنفيذ للاتصال ب IP الخاص بهذا الكمبيوتر بحيث يمكن تصحيح أخطاء "
"المشروع الجاري تشغيله.\n"
"الغرض من هذا الخيار هو استخدامه لتصحيح الأخطاء عن بُعد (عادةً باستخدام جهاز "
"محمول).\n"
"لا تحتاج إلى تمكينه لاستخدام مصحح أخطاء GDScript محليًا."

msgid "Small Deploy with Network Filesystem"
msgstr "نشر صغير مع نظام ملفات الشبكة"

msgid ""
"When this option is enabled, using one-click deploy for Android will only "
"export an executable without the project data.\n"
"The filesystem will be provided from the project by the editor over the "
"network.\n"
"On Android, deploying will use the USB cable for faster performance. This "
"option speeds up testing for projects with large assets."
msgstr ""
"عند تمكين هذا الخيار، فإن استخدام النشر بنقرة واحدة لنظام الأندرويد لن يؤدي "
"إلا إلى تصدير ملف قابل للتنفيذ بدون بيانات المشروع.\n"
"نظام الملفات سوف يتم توفيره بواسطة المُعدل من خلال الشبكة.\n"
"على الأندرويد، النشر سوف يستخدم وصلة اليو إس بي للحصول على أداء أسرع. هذا "
"الإعداد يسرّع إختبار الألعاب ذات الحجم الكبير."

msgid "Visible Collision Shapes"
msgstr "أشكال إصطدام ظاهرة"

msgid ""
"When this option is enabled, collision shapes and raycast nodes (for 2D and "
"3D) will be visible in the running project."
msgstr ""
"أشكال الإصطدام و عُقد الراي كاست (من أجل 2D و 3D) سوف تكون ظاهرة في اللعبة "
"العاملة إذا كان هذا الإعداد مُفعّل."

msgid "Visible Paths"
msgstr "المسارات المرئية"

msgid ""
"When this option is enabled, curve resources used by path nodes will be "
"visible in the running project."
msgstr ""
"عند تفعيل هذا الخيار، فإن مجسمات التنقل والأشكال المضلعة سوف تكون ظاهرة في "
"المشروع المشغل."

msgid "Visible Navigation"
msgstr "الإنتقال المرئي"

msgid "Visible Avoidance"
msgstr "الاجتناب الظاهر"

msgid "Debug CanvasItem Redraws"
msgstr "تنقيح مرتسمات عنصر-اللوحة"

msgid ""
"When this option is enabled, redraw requests of 2D objects will become "
"visible (as a short flash) in the running project.\n"
"This is useful to troubleshoot low processor mode."
msgstr ""
"عند تمكين هذا الخيار، ستصبح طلبات إعادة رسم الكائنات ثنائية الأبعاد مرئية "
"(كومضة قصيرة) في المشروع قيد التشغيل.\n"
"يعد هذا مفيدًا لاستكشاف أخطاء وضع المعالج المنخفض وإصلاحها."

msgid "Synchronize Scene Changes"
msgstr "مزامنة تغييرات المشهد"

msgid ""
"When this option is enabled, any changes made to the scene in the editor will "
"be replicated in the running project.\n"
"When used remotely on a device, this is more efficient when the network "
"filesystem option is enabled."
msgstr ""
"حينما يكون هذا الخيار مُفعل، أي تغيير يحدث في المشهد من خلال المُعدل سوف يتم "
"تطبيقة في اللعبة العاملة.\n"
"حينما يتم إستخدامه عن بعد علي جهاز، سيكون هذا أكثر فعالية مع نظام شبكات "
"الملفات."

msgid "Synchronize Script Changes"
msgstr "مزامنة تغييرات النص البرمجي"

msgid ""
"When this option is enabled, any script that is saved will be reloaded in the "
"running project.\n"
"When used remotely on a device, this is more efficient when the network "
"filesystem option is enabled."
msgstr ""
"حينما يكون هذا الإعداد مُفعل، أي نص برمجي يتم حفظه سيتم إعادة تحميله في اللعبة "
"العاملة.\n"
"حينما يتم إستخدامه عن بُعد على جهاز، سيكون أكثر كفاءتاً عند تفعيل إعداد نظام "
"ملفات الشبكة."

msgid "Keep Debug Server Open"
msgstr "إبقاء خادوم التنقيح مفتوحًا"

msgid ""
"When this option is enabled, the editor debug server will stay open and "
"listen for new sessions started outside of the editor itself."
msgstr ""
"عند تفعيل هذا الخيار، فإن \"محرر خادوم التنقيح\" سيبقى مفتوحا وسيستمع للجلسات "
"الجديدة من خارج المحرر نفسه."

msgid "Edit Plugin"
msgstr "تعديل الإضافة"

msgid "Installed Plugins:"
msgstr "الإضافات المُثبتة:"

msgid "Create New Plugin"
msgstr "إنشاء إضافة"

msgid "Version"
msgstr "الإصدار"

msgid "Size: %s"
msgstr "الحجم: %s"

msgid "Type: %s"
msgstr "النوع: %s"

msgid "Dimensions: %d × %d"
msgstr "الأبعاد: %d × %d"

msgid "Overrides (%d)"
msgstr "التجاوزات (%d)"

msgctxt "Locale"
msgid "Add Script"
msgstr "إضافة الخط"

msgid "Add Locale"
msgstr "إضافة البلد أو اللغة"

msgid "Variation Coordinates (%d)"
msgstr "إحداثيات التفاوت (%d)"

msgid "No supported features"
msgstr "لا مزايا مدعومة"

msgid "Features (%d of %d set)"
msgstr "المزايا (%d من %d)"

msgid "Add Feature"
msgstr "إضافة ميزة"

msgid " - Variation"
msgstr " - التفاوت"

msgid "Unable to preview font"
msgstr "غير قادر على معاينة الخط"

msgid "Change AudioStreamPlayer3D Emission Angle"
msgstr "تعديل زاوية انبعاث (إصدار) مُشغل الصوت ثلاثي الأبعاد AudioStreamPlayer3D"

msgid "Change Camera FOV"
msgstr "تعديل حقل رؤية الكاميرا Camera FOV"

msgid "Change Camera Size"
msgstr "غيّر حجم الكاميرا"

msgid "Change Sphere Shape Radius"
msgstr "تعديل نصف قطر الشكل الكروي"

msgid "Change Box Shape Size"
msgstr "تغيير حجم الصندوق"

msgid "Change Capsule Shape Radius"
msgstr "تعديل نصف قطر الشكل الكبسولي Capsule Shape"

msgid "Change Capsule Shape Height"
msgstr "تعديل ارتفاع الشكل الكبسولي Capsule Shape"

msgid "Change Cylinder Shape Radius"
msgstr "تعديل نصف قطر الشكل الأسطواني"

msgid "Change Cylinder Shape Height"
msgstr "تعديل ارتفاع الشكل الأسطواني"

msgid "Change Separation Ray Shape Length"
msgstr "تغيير طول شعاع الانفصال"

msgid "Change Decal Size"
msgstr "تغيير حجم الطبعة"

msgid "Change Radius"
msgstr "تغيير نصف القُطر"

msgid "Change Light Radius"
msgstr "تغيير نصف قطر الإنارة"

msgid "End Location"
msgstr "نهاية الموقع"

msgid "Change Start Position"
msgstr "تغيير موضع البداية"

msgid "Change End Position"
msgstr "تغيير موضع النهاية"

msgid "Change Probe Size"
msgstr "تغيير حجم المسبار"

msgid "Change Probe Origin Offset"
msgstr "تغيير إزاحة أصل المسبار"

msgid "Change Notifier AABB"
msgstr "تعديل Notifier AABB"

msgid "Convert to CPUParticles2D"
msgstr "تحويل إلى جسيمات-معالج-ثنائية"

msgid "Generating Visibility Rect (Waiting for Particle Simulation)"
msgstr "توليد مستطيل الرؤية (في انتظار محاكاة الجسيمات)"

msgid "Generate Visibility Rect"
msgstr "توليد مستطيل مرئي"

msgid "Can only set point into a ParticleProcessMaterial process material"
msgstr "يُمكن فقط تعيين نقطة عملية بداخل \"مادة-عملية-الجُسيمات\""

msgid "GPUParticles2D"
msgstr "جسيمات-بطاقة-ثنائية"

msgid "The geometry's faces don't contain any area."
msgstr "الوجوه الهندسية لا تتضمن أي منطقة."

msgid "The geometry doesn't contain any faces."
msgstr "الهندسة لا تحتوي على وجوه."

msgid "\"%s\" doesn't inherit from Node3D."
msgstr "\"%s\" لا يرث من العقدة-الثلاثية."

msgid "\"%s\" doesn't contain geometry."
msgstr "\"%s\" لا تحتوي على هندسة."

msgid "\"%s\" doesn't contain face geometry."
msgstr "\"%s\" لا تحتوي على هندسة وجه."

msgid "Create Emitter"
msgstr "أنشئ باعث"

msgid "Emission Points:"
msgstr "نقاط الانبعاث:"

msgid "Surface Points"
msgstr "نقاط المساحة"

msgid "Surface Points+Normal (Directed)"
msgstr "نقاط السطح + طبيعي (مُوجّه)"

msgid "Volume"
msgstr "الحجم"

msgid "Emission Source:"
msgstr "مصدر الانبعاث:"

msgid "A processor material of type 'ParticleProcessMaterial' is required."
msgstr "مطلوب مادة معالج من النوع \"مادة-عملية-الجُسيمات\"."

msgid "Convert to CPUParticles3D"
msgstr "التحويل إلى جسيمات-معالج-ثلاثية"

msgid "GPUParticles3D"
msgstr "جسيمات-بطاقة-ثلاثية"

msgid "Low"
msgstr "منخفض"

msgid "Moderate"
msgstr "متوسط"

msgid "High"
msgstr "عالٍ"

msgid "Subdivisions: %s"
msgstr "التقسيمات: %s"

msgid "Cell size: %s"
msgstr "حجم الخلية: %s"

msgid "Video RAM size: %s MB (%s)"
msgstr "حجم ذاكرة الفديو: %s ميقا بايت (%s)"

msgid "Bake SDF"
msgstr "دمج ال SDF"

msgid ""
"No faces detected during GPUParticlesCollisionSDF3D bake.\n"
"Check whether there are visible meshes matching the bake mask within its "
"extents."
msgstr ""
"لم يتم اكتشاف أي وجوه أثناء عمل GPUParticlesCollisionSDF3D.\n"
"تحقق مما إذا كانت هناك شبكات مرئية تطابق قناع عمل ضمن نطاقاته."

msgid "Select path for SDF Texture"
msgstr "حدد المسار لنسيج SDF"

msgid "Add Gradient Point"
msgstr "إضافة نقطة التدرج"

msgid "Remove Gradient Point"
msgstr "إزالة نقطة التدرج"

msgid "Move Gradient Point"
msgstr "نقل نقطة التدرج"

msgid "Recolor Gradient Point"
msgstr "إعادة تلوين نقطة التدرج"

msgid "Reverse Gradient"
msgstr "عكس التدرج"

msgid "Reverse/Mirror Gradient"
msgstr "التدرج العكسي/المناظِر"

msgid "Move GradientTexture2D Fill Point"
msgstr "نقل نقطة التعبئة Gradient Texture2D"

msgid "Swap GradientTexture2D Fill Points"
msgstr "مبادلة نقاط التعبئة التدرج GradientTexture2D"

msgid "Swap Gradient Fill Points"
msgstr "مبادلة نقاط التعبئة المتدرجة"

msgid "Configure"
msgstr "إعداد"

msgid "Create Occluder Polygon"
msgstr "أنشئ شكل مُطبق"

msgid ""
"Can't determine a save path for lightmap images.\n"
"Save your scene and try again."
msgstr ""
"لا يمكن تحديد مسار الحفظ لصور خرائط الضوء.\n"
"احفظ مشهدك ثم حاول مجدداً."

msgid ""
"No meshes to bake. Make sure they contain an UV2 channel and that the 'Bake "
"Light' flag is on."
msgstr ""
"لا يوجد مجسم ليتم تجهيزهُ. تأكد أنهُ يحتوي على منفذ UV2 و أن علامتا 'الاستخدام "
"في الضوء المدموج' و 'أنتج خريطة ضوئية' مفعلتان."

msgid "Failed creating lightmap images, make sure path is writable."
msgstr "لا يمكن انشاء خرائط الضوء, تاكد من ان المسار صحيح و قابل للكتابه."

msgid "No editor scene root found."
msgstr "لا يوجد جذر أو أصل لمشهد المحرر."

msgid "Lightmap data is not local to the scene."
msgstr "خريطة الإضاءة غير مرتبطة بهذا المشهد."

msgid "Bake Lightmaps"
msgstr "طبخ (إعداد) خرائط الضوء"

msgid "LightMap Bake"
msgstr "طبخ/تجهيز-خريطة-الاضاءة"

msgid "Select lightmap bake file:"
msgstr "حدد ملف الخريطة الضوئية (lightmap):"

msgid "Couldn't create a Trimesh collision shape."
msgstr "لا يمكن إنشاء شكل Trimesh تصادمي."

msgid "Couldn't create any collision shapes."
msgstr "لا يمكن إنشاء أي شكل تصادمي."

msgid "Mesh is empty!"
msgstr "الميش فارغ!"

msgid "Create Navigation Mesh"
msgstr "أنشئ سطح Mesh التنقل"

msgid "Create Debug Tangents"
msgstr "إنشاء ملامِسات التنقيح"

msgid "No mesh to unwrap."
msgstr "لا يوجد مجسم لفكه."

msgid ""
"Mesh cannot unwrap UVs because it does not belong to the edited scene. Make "
"it unique first."
msgstr ""
"المجسّم لا يمكن نشر جوانبه (الطول والعرض)؛ لأنه لا ينتمي إلى المشهد المعدل. "
"اجعلْه فريدا أولا."

msgid ""
"Mesh cannot unwrap UVs because it belongs to another resource which was "
"imported from another file type. Make it unique first."
msgstr ""
"المجسم لا يمكن نشر جوانبه (الطول والعرض)؛ لأنه ينتمي إلى مصدر آخر مستورَد، "
"وهذا المصدر نوع ملفه يختلف. اجعلْه فريدا أولا."

msgid ""
"Mesh cannot unwrap UVs because it was imported from another file type. Make "
"it unique first."
msgstr "المجسم لا يمكن نشر جوانبه؛ لأنه مستورد بنوع مختلف. اجعلْه فريدا أولا."

msgid "Unwrap UV2"
msgstr "نشر نقشة الطبقة الثانية (الطول والعرض)"

msgid "Contained Mesh is not of type ArrayMesh."
msgstr "السطح المتضمن ليس نوعاً من مصفوفة السطوح ArrayMesh."

msgid "Can't unwrap mesh with blend shapes."
msgstr "لا يمكن فك مجسمات ذات الأشكال الممزوجة."

msgid "Only triangles are supported for lightmap unwrap."
msgstr "يتم دعم المثلثات فقط لإلغاء تغليف الخريطة الضوئية."

msgid "Normals are required for lightmap unwrap."
msgstr "المعايير مطلوبة لإلغاء تغليف الخريطة الضوئية."

msgid "UV Unwrap failed, mesh may not be manifold?"
msgstr "نشر Unwrap فشل، الميش ربما لا يكون متعدد؟"

msgid "No mesh to debug."
msgstr "لا ميش لتصحيحة."

msgid "Mesh has no UV in layer %d."
msgstr "المجسّم ليس لديه UV في الطبقة %d."

msgid "MeshInstance3D lacks a Mesh."
msgstr "مثيل-المُجسّم-الثلاثي يفقتر إلى مُجسم."

msgid "Mesh has no surface to create outlines from."
msgstr "المجسم ليس له سطح ليتمكن من إنشاء \"الحدود\" منه."

msgid "Mesh primitive type is not PRIMITIVE_TRIANGLES."
msgstr "نوع المجسّم الأوّلي ليس PRIMITIVE_TRIANGLES."

msgid "Could not create outline."
msgstr "لا يمكن إنشاء الحد."

msgid "Create Outline"
msgstr "أنشئ الحد"

msgid "Mesh"
msgstr "مجسّم"

msgid "Create Outline Mesh..."
msgstr "إنشاء شبكة الخطوط العريضة ..."

msgid ""
"Creates a static outline mesh. The outline mesh will have its normals flipped "
"automatically.\n"
"This can be used instead of the StandardMaterial Grow property when using "
"that property isn't possible."
msgstr ""
"يخلق شبكة مخطط تفصيلي ثابت. سيتم قلب شبكة المخطط التفصيلي بشكل طبيعي "
"تلقائيًا.\n"
"يمكن أن يستخدم بدلاً من خاصية التمدد (Grow ) لمادة الحيز المكاني "
"SpatialMaterial عندما يكون استخدام هذه الخاصية غير ممكن."

msgid "View UV1"
msgstr "أظهر UV1"

msgid "View UV2"
msgstr "أظهر UV2"

msgid "Unwrap UV2 for Lightmap/AO"
msgstr "بسط UV2 من أجل خريطة الضوء/الإطباق المحيط"

msgid "Create Outline Mesh"
msgstr "إنشاء شبكة الخطوط العريضة"

msgid "Outline Size:"
msgstr "حجم الخطوط:"

msgid ""
"Creates a polygon-based collision shape.\n"
"This is the most accurate (but slowest) option for collision detection."
msgstr ""
"إنشاء شكل تصادمي مُضلعي الشكل.\n"
"هذا هو الخيار الأكثر دقة (لكنه الأبطئ) لأجل للكشف عن وقوع التصادم."

msgid ""
"Creates a single convex collision shape.\n"
"This is the fastest (but least accurate) option for collision detection."
msgstr ""
"إنشاء شكل تصادمي ذو تحدب وحيد.\n"
"هذا هو الخيار الأسرع (لكنه الأقل دقة) للكشف عن وقوع التصادم."

msgid ""
"Creates a simplified convex collision shape.\n"
"This is similar to single collision shape, but can result in a simpler "
"geometry in some cases, at the cost of accuracy."
msgstr ""
"إنشاء شكل تصادم محدب مبسط.\n"
"هذا مشابه لشكل واحد من أشكال التصادم، ولكن يمكن أن ينتج عنه هندسة أبسط ولكن "
"أقل دقة."

msgid ""
"Creates a polygon-based collision shape.\n"
"This is a performance middle-ground between a single convex collision and a "
"polygon-based collision."
msgstr ""
"ينشئ شكل تصادم قائم على المضلع.\n"
"هذا الخيار مُتوسط الأداء بين التصادم مُحدب مبسط وحيد و تصادم قائم على المضلع."

msgid "UV Channel Debug"
msgstr "منقح أخطاء قناة UV"

msgid "Remove item %d?"
msgstr "مسح العنصر %d؟"

msgid ""
"Update from existing scene?:\n"
"%s"
msgstr ""
"التحديث من المشهد المتواجد؟:\n"
"%s"

msgid "MeshLibrary"
msgstr "مكتبة المجسمات"

msgid "Add Item"
msgstr "إضافة عنصر"

msgid "Remove Selected Item"
msgstr "مسح العنصر المحدد"

msgid "Import from Scene (Ignore Transforms)"
msgstr "إستيراد من المشهد (تجاهل التحويلات)"

msgid "Import from Scene (Apply Transforms)"
msgstr "إستيراد من المشهد (مع وضع التحويلات)"

msgid "Update from Scene"
msgstr "تحديث من المشهد"

msgid "Apply without Transforms"
msgstr "تطبيق بدون تحويلات"

msgid "Apply with Transforms"
msgstr "تنطبق مع التحويلات"

msgid "No mesh source specified (and no MultiMesh set in node)."
msgstr "لا يوجد مجسّم محدد (ولا المجسمات-المتعددة مفعلة في العُقدة)."

msgid "No mesh source specified (and MultiMesh contains no Mesh)."
msgstr "لا يوجد مجسّم محدد (والمجسمات-المتعددة لا تحوي مجسّما)."

msgid "Mesh source is invalid (invalid path)."
msgstr "مصدر الميش خاطئ (المسار خاطئ)."

msgid "Mesh source is invalid (not a MeshInstance3D)."
msgstr "مصدر المجسم غير صالح (ليس MeshInstance3D)."

msgid "Mesh source is invalid (contains no Mesh resource)."
msgstr "مصدر الميش خاطئ (لا يحتوي علي مصادر للميش)."

msgid "No surface source specified."
msgstr "لا مصدر للسطح تم تحديده."

msgid "Surface source is invalid (invalid path)."
msgstr "مصدر السطح خاطئ (مسار خاطئ)."

msgid "Surface source is invalid (no geometry)."
msgstr "مصدر السطح خاطئ (لا شكل هندسي)."

msgid "Surface source is invalid (no faces)."
msgstr "مصدر السطح خاطئ (لا وجوه)."

msgid "Select a Source Mesh:"
msgstr "حدد مصدر ميش:"

msgid "Select a Target Surface:"
msgstr "حدد السطح المستهدف:"

msgid "Populate Surface"
msgstr "تزويد السطح"

msgid "Populate MultiMesh"
msgstr "تعبئة المجسمات-العديدة"

msgid "Target Surface:"
msgstr "السطح المستهدف:"

msgid "Source Mesh:"
msgstr "الميش المصدر:"

msgid "X-Axis"
msgstr "محور-X"

msgid "Y-Axis"
msgstr "محور-Y"

msgid "Z-Axis"
msgstr "محور-Z"

msgid "Mesh Up Axis:"
msgstr "ميش المحاور:"

msgid "Random Rotation:"
msgstr "دوران عشوائي:"

msgid "Random Tilt:"
msgstr "إمالة عشوائية:"

msgid "Random Scale:"
msgstr "حجم عشوائي:"

msgid "Amount:"
msgstr "الكمية:"

msgid "Populate"
msgstr "تكثير/تزويد"

msgid "Set start_position"
msgstr "حدّدْ موضع_البداية"

msgid "Set end_position"
msgstr "حدّدْ موضع_النهاية"

msgid "Set NavigationObstacle3D Vertices"
msgstr "تعيين رؤوس عقبة-التنقل-الثلاثي"

msgid "Edit Vertices"
msgstr "تحرير الرؤوس"

msgid "Edit Poly"
msgstr "تعديل مُتعدد السطوح"

msgid "Edit Poly (Remove Point)"
msgstr "تعديل متعدد السطوح (مسح النقطة)"

msgid "Create Navigation Polygon"
msgstr "إنشاء مُضلع التنقل"

msgid "Bake NavigationPolygon"
msgstr "دمج مضلع الملاحة"

msgid ""
"Bakes the NavigationPolygon by first parsing the scene for source geometry "
"and then creating the navigation polygon vertices and polygons."
msgstr ""
"يقوم بإنشاء مضلع التنقل عن طريق تحليل المشهد أولاً لهندسة المصدر ثم إنشاء قمم "
"ومضلعات مضلع التنقل."

msgid "Clear NavigationPolygon"
msgstr "مسح مضلع التنقل"

msgid "Clears the internal NavigationPolygon outlines, vertices and polygons."
msgstr "مسح الخطوط العريضة لمضلع التنقل الداخلي والرؤوس والمضلعات."

msgid ""
"A NavigationPolygon resource must be set or created for this node to work."
msgstr "يجب تعيين أو إنشاء مورد NavigationPolygon لكي تعمل هذه العقدة."

msgid "Unnamed Gizmo"
msgstr "أداة بدون اسم"

msgid "Transform Aborted."
msgstr "أجهض التحول."

msgid "Orthogonal"
msgstr "متعامد"

msgid "Perspective"
msgstr "منظوري"

msgid "Top Orthogonal"
msgstr "المتعامد العُلوي"

msgid "Top Perspective"
msgstr "نظر من فوق"

msgid "Bottom Orthogonal"
msgstr "نظر من الأسفل (متعامد)"

msgid "Bottom Perspective"
msgstr "نظر من الأسفل"

msgid "Left Orthogonal"
msgstr "نظر من الشمال (متعامد/ليس له بعد ثالث)"

msgid "Left Perspective"
msgstr "نظر من الشمال"

msgid "Right Orthogonal"
msgstr "نظر من اليمين (متعامد/ليس له بعد ثالث)"

msgid "Right Perspective"
msgstr "نظر من اليمين"

msgid "Front Orthogonal"
msgstr "نظر من الامام (متعامد/ليس له بعد ثالث)"

msgid "Front Perspective"
msgstr "نظر من الامام"

msgid "Rear Orthogonal"
msgstr "نظر من الخلف (متعامد/ليس له بعد ثالث)"

msgid "Rear Perspective"
msgstr "نظر من الخلف"

msgid " [auto]"
msgstr " [تلقائي]"

msgid "X-Axis Transform."
msgstr "التحوّل المحوري X."

msgid "Y-Axis Transform."
msgstr "التحوّل المحوري Y."

msgid "Z-Axis Transform."
msgstr "التحوّل المحوري Z."

msgid "View Plane Transform."
msgstr "إظهار تحولات المستوى."

msgid "Keying is disabled (no key inserted)."
msgstr "تم تعطيل تعيين المفاتيح (لم يتم إدخال أيّة مفاتيح)."

msgid "Animation Key Inserted."
msgstr "أُدخل مفتاح الرسوم المتحركة."

msgid "X: %s\n"
msgstr "س: %s\n"

msgid "Y: %s\n"
msgstr "ص: %s\n"

msgid "Z: %s\n"
msgstr "ع: %s\n"

msgid "Size: %s (%.1fMP)\n"
msgstr "الحجم: %s (%.1fMP)\n"

msgid "Objects: %d\n"
msgstr "العناصر: %d\n"

msgid "Primitives: %d\n"
msgstr "الأوّليّات: %d\n"

msgid "Draw Calls: %d"
msgstr "دعوات الرسم: %d"

msgid "CPU Time: %s ms"
msgstr "وقت المعالِج: %s جزء ثانية"

msgid "GPU Time: %s ms"
msgstr "وقت بطاقة الشاشة: %s جزء ثانية"

msgid "FPS: %d"
msgstr "ط ث : %d"

msgid "Top View."
msgstr "المنظر العُلوي."

msgid "Bottom View."
msgstr "المنظر السُّفلي."

msgid "Left View."
msgstr "المنظر الأيسر."

msgid "Right View."
msgstr "المنظر الأيمن."

msgid "Front View."
msgstr "المنظر الأمامي."

msgid "Rear View."
msgstr "المنظر الخلفي."

msgid "Align Transform with View"
msgstr "محاذاة التحوّل مع المنظر"

msgid "Align Rotation with View"
msgstr "محاذاة التدوير مع المنظر"

msgid "Set Surface %d Override Material"
msgstr "قم بتعيين مادة تجاوز السطح %d"

msgid "Set Material Override"
msgstr "تعيين تجاوز المواد"

msgid "None"
msgstr "لا شيء"

msgid "Rotate"
msgstr "تدوير"

msgid "Translate"
msgstr "ترجم"

msgid "Translating:"
msgstr "التحريك:"

msgid "Rotating %s degrees."
msgstr "يُدير %s من الدرجات."

msgid "Translating %s."
msgstr "التحريك %s."

msgid "Rotating %f degrees."
msgstr "يُدير %f من الدرجات."

msgid "Scaling %s."
msgstr "تحجيم %s."

msgid "Auto Orthogonal Enabled"
msgstr "الإسقاط العمودي مُمكن تلقائياً"

msgid "Lock View Rotation"
msgstr "قفل تدوير الواجهة"

msgid "Display Normal"
msgstr "العرض الطبيعي"

msgid "Display Wireframe"
msgstr "العرض المُخطط"

msgid "Display Overdraw"
msgstr "عرض تراكبات الرسم"

msgid "Display Lighting"
msgstr "عرض الإضاءة"

msgid "Display Unshaded"
msgstr "عرض من غير ظلال"

msgid "Directional Shadow Splits"
msgstr "انشقاقات الظل الاتجاهية"

msgid "Normal Buffer"
msgstr "الذاكرة المؤقتة طبيعه"

msgid "Shadow Atlas"
msgstr "أطلس الظل"

msgid "Directional Shadow Map"
msgstr "خريطة الظل المتوجه"

msgid "Decal Atlas"
msgstr "طَبْعة أطلس"

msgid "VoxelGI Lighting"
msgstr "إضاءة ال VoxelGI"

msgid "VoxelGI Albedo"
msgstr "فوكسلجي البيدو"

msgid "VoxelGI Emission"
msgstr "قناع فوكسلجي للإنبعاث"

msgid "SDFGI Cascades"
msgstr "شلالات SDFGI"

msgid "SDFGI Probes"
msgstr "مجسات SDFGI"

msgid "Scene Luminance"
msgstr "إضاءة المشهد"

msgid "SSAO"
msgstr "SSAO"

msgid "SSIL"
msgstr "SSIL"

msgid "VoxelGI/SDFGI Buffer"
msgstr "المخزن المؤقت الداخلي ل VoxelGI/SDFGI"

msgid "Disable Mesh LOD"
msgstr "تعطيل مجسم LOD"

msgid "OmniLight3D Cluster"
msgstr "مجموعة OmniLight3D"

msgid "SpotLight3D Cluster"
msgstr "مجموعة SpotLight3D"

msgid "Decal Cluster"
msgstr "مجموعة طَبْعة"

msgid "ReflectionProbe Cluster"
msgstr "مجموعة مسبار الانعكاس"

msgid "Occlusion Culling Buffer"
msgstr ""
"إعدادات الاخفاء بتقنية الاصطدام (طريقة برمجية لاخفاء الاشياء التي لا تراها "
"الكاميرا)"

msgid "Motion Vectors"
msgstr "ناقلات الحركة"

msgid "Internal Buffer"
msgstr "المخزن المؤقت الداخلي"

msgid "Display Advanced..."
msgstr "عرض الإعدادات المتقدمة..."

msgid "View Environment"
msgstr "عرض البيئة"

msgid "View Gizmos"
msgstr "عرض الأدوات"

msgid "View Grid"
msgstr "إظهار الشبكة"

msgid "View Information"
msgstr "إظهار المعلومات"

msgid "View Frame Time"
msgstr "عرض وقت الإطار"

msgid "Half Resolution"
msgstr "نصف دقة الشاشة"

msgid "Audio Listener"
msgstr "المستمع الصوتي"

msgid "Enable Doppler"
msgstr "تفعيل دوبلر"

msgid "Cinematic Preview"
msgstr "معاينة سينمائية"

msgid "Not available when using the OpenGL renderer."
msgstr "غير متاح عند استخدام مشغل OpenGL."

msgid "Freelook Left"
msgstr "الرؤية الحُرة Freelook يساراً"

msgid "Freelook Right"
msgstr "الرؤية الحرة Freelook يميناً"

msgid "Freelook Forward"
msgstr "الرؤية الحرة Freelook قُدماً"

msgid "Freelook Backwards"
msgstr "الرؤية الحُرة Freelook تراجعياً"

msgid "Freelook Up"
msgstr "الرؤية الحُرة Freelook للأعلى"

msgid "Freelook Down"
msgstr "الرؤية الحُرة للأسفل"

msgid "Freelook Speed Modifier"
msgstr "مُعدّل سرعة الرؤية الحُرة"

msgid "Freelook Slow Modifier"
msgstr "مُعدّل تباطؤ الرؤية الحُرة"

msgid "Lock Transformation to X axis"
msgstr "قفل التحول إلى المحور س"

msgid "Lock Transformation to Y axis"
msgstr "قفل التحول إلى المحور ص"

msgid "Lock Transformation to Z axis"
msgstr "قفل التحول إلى المحور ز"

msgid "Lock Transformation to YZ plane"
msgstr "قفل التحويل إلى مستوى ص و ز"

msgid "Lock Transformation to XZ plane"
msgstr "قفل التحويل إلى مستوى س و ز"

msgid "Lock Transformation to XY plane"
msgstr "قفل التحويل إلى مستوى س و ص"

msgid "Begin Translate Transformation"
msgstr "ابدأ في تحويل الترجمة"

msgid "Begin Rotate Transformation"
msgstr "بدء تدوير التحول"

msgid "Begin Scale Transformation"
msgstr "ابدأ في تحويل الحجم"

msgid "Toggle Camera Preview"
msgstr "معاينة الكامرة"

msgid "View Rotation Locked"
msgstr "تدوير الرؤية مقفول"

msgid ""
"To zoom further, change the camera's clipping planes (View -> Settings...)"
msgstr ""
"للتكبير أكبر من هذا، غيِّرْ حد \"قص الأسطح\" للكَمِرة من (الرؤية -> الإعدادات ...)"

msgid "Overriding material..."
msgstr "تجاوز المواد..."

msgid ""
"Drag and drop to override the material of any geometry node.\n"
"Hold %s when dropping to override a specific surface."
msgstr ""
"قم بالسحب والإفلات لتجاوز مادة أي عقدة هندسية.\n"
"اضغط مع الاستمرار على %s عند الإسقاط لتجاوز سطح معين."

msgid "XForm Dialog"
msgstr "نافذة XForm"

msgid ""
"Click to toggle between visibility states.\n"
"\n"
"Open eye: Gizmo is visible.\n"
"Closed eye: Gizmo is hidden.\n"
"Half-open eye: Gizmo is also visible through opaque surfaces (\"x-ray\")."
msgstr ""
"انقر للتبديل بين حالات الرؤية.\n"
"\n"
"العين المفتوحة: الأداة مرئية.\n"
"العين المغلقة: الأداة مخفية.\n"
"العين نصف مفتوحة: الأداة مرئية أيضا من خلال الأسطح المعتمة (\"الأشعة "
"السينية\")."

msgid "Snap Nodes to Floor"
msgstr "محاذاة الوحدات إلى الأرضية"

msgid "Couldn't find a solid floor to snap the selection to."
msgstr "لا يوجد أرضية صلبة لمحاذاة المختار إليها."

msgid "Add Preview Sun to Scene"
msgstr "إضافة معاينة الشمس إلى المشهد"

msgid "Add Preview Environment to Scene"
msgstr "أضِفْ معاينة البيئة للمشهد"

msgid ""
"Scene contains\n"
"DirectionalLight3D.\n"
"Preview disabled."
msgstr ""
"يحتوي المشهد\n"
"DirectionalLight3D.\n"
"تم تعطيل المعاينة."

msgid "Preview disabled."
msgstr "تم تعطيل المعاينة."

msgid ""
"Scene contains\n"
"WorldEnvironment.\n"
"Preview disabled."
msgstr ""
"المشهد يحوي\n"
"بيئة-العالم.\n"
"المعاينة معطلة."

msgid ""
"Groups the selected node with its children. This selects the parent when any "
"child node is clicked in 2D and 3D view."
msgstr ""
"يجمع العقدة المختارة بفروعها. وهذا يختار العقدة الأصلية عند النقر على أي عقدة "
"فرعية لها في المنظر الثنائي أو الثلاثي."

msgid "Use Local Space"
msgstr "استخدام الحيّز المحلي"

msgid "Use Snap"
msgstr "استخدام المحاذاة"

msgid ""
"Toggle preview sunlight.\n"
"If a DirectionalLight3D node is added to the scene, preview sunlight is "
"disabled."
msgstr ""
"تبديل معاينة ضوء الشمس.\n"
"إذا تمت إضافة عقدة DirectionalLight3D إلى المشهد، فسيتم تعطيل معاينة ضوء "
"الشمس."

msgid ""
"Toggle preview environment.\n"
"If a WorldEnvironment node is added to the scene, preview environment is "
"disabled."
msgstr ""
"تبديل معاينة البيئة.\n"
"إذا كانت عقدة \"بيئة-العالم\" قد أُضِيفتْ إلى المشهد؛ فإن معاينة البيئة تتعطل."

msgid "Edit Sun and Environment settings."
msgstr "تحرير إعدادات الشمس والبيئة."

msgid "Bottom View"
msgstr "المنظر السُّفلي"

msgid "Top View"
msgstr "المنظر العلوي"

msgid "Rear View"
msgstr "المنظر الخلفي"

msgid "Front View"
msgstr "المنظر الأمامي"

msgid "Left View"
msgstr "المنظر الأيسر"

msgid "Right View"
msgstr "المنظر الأيمن"

msgid "Orbit View Down"
msgstr "تحريك المسار للأسفل"

msgid "Orbit View Left"
msgstr "تحريك المسار لليسار"

msgid "Orbit View Right"
msgstr "تحريك المسار لليمين"

msgid "Orbit View Up"
msgstr "المنظر View الأمامي"

msgid "Orbit View 180"
msgstr "درجة عرض المدار 180°"

msgid "Switch Perspective/Orthogonal View"
msgstr "التبديل بين الرؤية المنظورية / الإسقاطية Orthogonal"

msgid "Insert Animation Key"
msgstr "إدخال مفتاح للرسوميات المتحركة"

msgid "Focus Origin"
msgstr "مصدر التركيز"

msgid "Focus Selection"
msgstr "اختيار التركيز"

msgid "Toggle Freelook"
msgstr "وضع الرؤية الحُرة"

msgid "Decrease Field of View"
msgstr "قلّل مجال الرؤية"

msgid "Increase Field of View"
msgstr "زدْ مجال الرؤية"

msgid "Reset Field of View to Default"
msgstr "إعادة تعيين مجال الرؤية إلى الافتراضي"

msgid "Transform"
msgstr "التَحَوّل"

msgid "Snap Object to Floor"
msgstr "محاذاة الشيء إلى الأرض"

msgid "Transform Dialog..."
msgstr "نافذة التحويلات ..."

msgid "1 Viewport"
msgstr "ساحة رؤية واحدة"

msgid "2 Viewports"
msgstr "ساحتان للرؤية"

msgid "2 Viewports (Alt)"
msgstr "ساحتان للرؤية (Alt)"

msgid "3 Viewports"
msgstr "3 ساحات للرؤية"

msgid "3 Viewports (Alt)"
msgstr "3 ساحات للرؤية (Alt)"

msgid "4 Viewports"
msgstr "4 ساحات للرؤية"

msgid "View Origin"
msgstr "إظهار الأصل (المصدر)"

msgid "Settings..."
msgstr "الإعدادات..."

msgid "Snap Settings"
msgstr "إعدادات المحاذاة"

msgid "Translate Snap:"
msgstr "ترجمة المحاذاة:"

msgid "Rotate Snap (deg.):"
msgstr "تدوير المحاذاة (بالدرجات):"

msgid "Scale Snap (%):"
msgstr "تحجيم المحاذاة (%):"

msgid "Viewport Settings"
msgstr "إعدادات حد الرؤية"

msgid "View Z-Near:"
msgstr "إظهار Z-Near:"

msgid "View Z-Far:"
msgstr "إظهار Z-Far:"

msgid "Transform Change"
msgstr "تعديل التحولات"

msgid "Translate:"
msgstr "الترجمة:"

msgid "Rotate (deg.):"
msgstr "التدوير (بالدرجات):"

msgid "Scale (ratio):"
msgstr "التحجيم (نسبةً):"

msgid "Transform Type"
msgstr "نوع التحوّل"

msgid "Pre"
msgstr "سابق"

msgid "Post"
msgstr "لاحق"

msgid "Preview Sun"
msgstr "معاينة الشمس"

msgid "Sun Direction"
msgstr "اتجاه الشمس"

msgid "Angular Altitude"
msgstr "الارتفاع الزاوي"

msgid "Azimuth"
msgstr "زاوية السمت"

msgid "Sun Color"
msgstr "لون الشمس"

msgid "Sun Energy"
msgstr "قوة الشمسية"

msgid "Shadow Max Distance"
msgstr "مسافة الظل القصوى"

msgid "Add Sun to Scene"
msgstr "أضف الشمس إلى المشهد"

msgid ""
"Adds a DirectionalLight3D node matching the preview sun settings to the "
"current scene.\n"
"Hold Shift while clicking to also add the preview environment to the current "
"scene."
msgstr ""
"يُضيف عقدة \"ضوء-توجيهي-ثلاثي\" تطابق هذه العقدةُ إعداداتِ معاينة الشمس مع "
"المشهد الحالي.\n"
"علّقْ على زر المناوبة Shift + هذا؛ لإضافة معاينة البيئة إلى المشهد الحالي."

msgid "Preview Environment"
msgstr "معاينة البيئة"

msgid "Sky Color"
msgstr "لون السماء"

msgid "Ground Color"
msgstr "اللون الأرض"

msgid "Sky Energy"
msgstr "قوة السماء"

msgid "AO"
msgstr "الانسداد المحيط"

msgid "Glow"
msgstr "توهُّج"

msgid "Tonemap"
msgstr "خريطة تناغم الألوان"

msgid "GI"
msgstr "الإضاءة العالمية"

msgid "Post Process"
msgstr "مرحلة ما بعد المعالجة"

msgid "Add Environment to Scene"
msgstr "إضافة البيئة إلى المشهد"

msgid ""
"Adds a WorldEnvironment node matching the preview environment settings to the "
"current scene.\n"
"Hold Shift while clicking to also add the preview sun to the current scene."
msgstr ""
"يُضيف عقدة بيئة-العالم تطابق هذه العقدةُ إعداداتٍ معاينة البيئة إلى المشهد "
"الحالي.\n"
"علقْ على زر المناوبة Shift + هذا؛ لإضافة معاينة الشمس إلى المشهد الحالى."

msgid ""
"Can't determine a save path for the occluder.\n"
"Save your scene and try again."
msgstr ""
"لا يمكن تحديد مسار الحفظ لصور خرائط الضوئيه.\n"
"احفظ المشهد وحاول مرة أخرى."

msgid ""
"No meshes to bake.\n"
"Make sure there is at least one MeshInstance3D node in the scene whose visual "
"layers are part of the OccluderInstance3D's Bake Mask property."
msgstr ""
"لا يوجد مجسم للدمج.\n"
"تأكد من وجود عقدة MeshInstance3D واحدة على الأقل في المشهد الذي تعد طبقاته "
"المرئية جزءًا من خاصية دمج المجسم الخاصة بـ OccluderInstance3D."

msgid "Could not save the new occluder at the specified path:"
msgstr "تعذر حفظ أداة الإطباق الجديدة في المسار المحدد:"

msgid "Bake Occluders"
msgstr "دمج الخريطة الضوئية"

msgid "Select occluder bake file:"
msgstr "حدد ملف لدمج الخريطة الضوئية :"

msgid "Remove Point from Curve"
msgstr "إزالة النقطة من المنحنى"

msgid "Remove Out-Control from Curve"
msgstr "أزل Out-Control من المنحنى"

msgid "Remove In-Control from Curve"
msgstr "أزل In-Control من المنحنى"

msgid "Move Point in Curve"
msgstr "حرك النقطة داخل المنحنى"

msgid "Add Point to Curve"
msgstr "أضف نقطة للمنحنى"

msgid "Split Curve"
msgstr "تقسيم المنحنى"

msgid "Move In-Control in Curve"
msgstr "حرك In-Control داخل المنحنى"

msgid "Move Out-Control in Curve"
msgstr "حرك Out-Control داخل المنحنى"

msgid "Clear Curve Points"
msgstr "مسح نقاط المُنحنى"

msgid "Right Click: Delete Point"
msgstr "بالزر الأيمن: احذف النقطة"

msgid "Select Control Points (Shift+Drag)"
msgstr "اختر العُقد الآباء (بالسحب + Shift)"

msgid "Delete Point"
msgstr "احذف النقطة"

msgid "Close Curve"
msgstr "إغلاق المنحنى"

msgid "Clear Points"
msgstr "مسح النقاط"

msgid "Please Confirm..."
msgstr "يُرجى التأكيد..."

msgid "Mirror Handle Angles"
msgstr "زوايا مقبض المرآة"

msgid "Mirror Handle Lengths"
msgstr "أطول مقابض المرآة"

msgid "Curve Point #"
msgstr "نُقطة المنحنى #"

msgid "Handle In #"
msgstr "تقدم مُتباطئ #"

msgid "Handle Out #"
msgstr "تراجع مُتباطئ #"

msgid "Handle Tilt #"
msgstr "إمالة المقبض #"

msgid "Set Curve Point Position"
msgstr "حدد موقع نقطة الإنحناء"

msgid "Set Curve Out Position"
msgstr "حدد موقع خروج الإنحناء"

msgid "Set Curve In Position"
msgstr "ضع الإنحناء في الموقع"

msgid "Set Curve Point Tilt"
msgstr "ضبط منحنى نقطة الإمالة"

msgid "Split Path"
msgstr "فصل المسار"

msgid "Remove Path Point"
msgstr "إزالة نُقطة المسار"

msgid "Reset Out-Control Point"
msgstr "إعادة ضبط نقطة التحكم الخارجية"

msgid "Reset In-Control Point"
msgstr "إعادة ضبط نقطة التحكم"

msgid "Reset Point Tilt"
msgstr "إعادة ضبط نقطة الإمالة"

msgid "Split Segment (in curve)"
msgstr "فصل القطعة (من المُنحنى)"

msgid "Move Joint"
msgstr "تحريك النُقطة"

msgid "Plugin name cannot be blank."
msgstr "اسم الإضافة لا يصلح أن يكون فارغا."

msgid "Subfolder name is not a valid folder name."
msgstr "اسم المجلد الفرعي ليس صالحا."

msgid "Subfolder cannot be one which already exists."
msgstr "المجلد الفرعي لا يمكن أن يكون مجلدا مكررا."

msgid "Script extension must match chosen language extension (.%s)."
msgstr ""
"امتداد اللغة -البرمجية- يجب أن يكون مطابقا لامتداد اللغة المختارة (.%s)."

msgid "Edit a Plugin"
msgstr "تعديل إضافة"

msgid "Create a Plugin"
msgstr "إنشاء إضافة"

msgid "Plugin Name:"
msgstr "اسم الإضافة:"

msgid "Required. This name will be displayed in the list of plugins."
msgstr "مطلوب. سيتم عرض هذا الاسم في قائمة المكونات الإضافية."

msgid "Subfolder:"
msgstr "المجلد الفرعي:"

msgid ""
"Optional. The folder name should generally use `snake_case` naming (avoid "
"spaces and special characters).\n"
"If left empty, the folder will be named after the plugin name converted to "
"`snake_case`."
msgstr ""
"خياري. يجب أن يستخدم اسم المجلد بشكل عام تسمية `snake_case` (تجنب المسافات "
"والأحرف الخاصة).\n"
"إذا تركت فارغة، سيتم تسمية المجلد بعد أن تم تحويل اسم البرنامج المساعد إلى "
"\"snake_case\"."

msgid ""
"Optional. This description should be kept relatively short (up to 5 lines).\n"
"It will display when hovering the plugin in the list of plugins."
msgstr ""
"خياري. يجب أن يظل هذا الوصف قصيرًا نسبيًا (حتى 5 أسطر).\n"
"سيتم عرضه عند حوم المؤشر على إضافة في قائمة المكونات الإضافية."

msgid "Author:"
msgstr "المالك:"

msgid "Optional. The author's username, full name, or organization name."
msgstr "خياري. اسم المستخدم للمؤلف، أو الاسم الكامل، أو اسم المؤسسة."

msgid ""
"Optional. A human-readable version identifier used for informational purposes "
"only."
msgstr ""
"خياري. معرف إصدار يمكن قراءته بواسطة الإنسان يستخدم لأغراض معلوماتية فقط."

msgid ""
"Required. The scripting language to use for the script.\n"
"Note that a plugin may use several languages at once by adding more scripts "
"to the plugin."
msgstr ""
"مطلوب. لغة البرمجة النصية التي سيتم استخدامها للبرنامج النصي.\n"
"لاحظ أن المكون الإضافي قد يستخدم عدة لغات في وقت واحد عن طريق إضافة المزيد من "
"البرامج النصية إلى المكون الإضافي."

msgid "Script Name:"
msgstr "اسم النص البرمجي:"

msgid ""
"Optional. The path to the script (relative to the add-on folder). If left "
"empty, will default to \"plugin.gd\"."
msgstr ""
"خياري. المسار إلى البرنامج النصي (بالنسبة لمجلد الوظيفة الإضافية). إذا تركت "
"فارغة، فسيتم تعيينها بشكل افتراضي على \"plugin.gd\"."

msgid "Activate now?"
msgstr "التفعيل الآن؟"

msgid "Plugin name is valid."
msgstr "اسم البرنامج المساعد صالح."

msgid "Script extension is valid."
msgstr "ملحق البرنامج النصي صالح."

msgid "Subfolder name is valid."
msgstr "اسم المجلد الفرعي صالح."

msgid ""
"The skeleton property of the Polygon2D does not point to a Skeleton2D node"
msgstr ""
"إن خاصية الهيكل الخاص بالمضلع ثنائي الأبعاد لا تشير إلى عُقدة هيكلية ثنائية "
"الأبعاد Skeleton2D"

msgid "Sync Bones"
msgstr "مُزامنة العظام"

msgid ""
"No texture in this polygon.\n"
"Set a texture to be able to edit UV."
msgstr ""
"لا نقوش في هذا المُضلع.\n"
"حدد نقشاً لتتمكن من تعديل UV."

msgid "Create UV Map"
msgstr "إنشاء خريطة UV"

msgid ""
"Polygon 2D has internal vertices, so it can no longer be edited in the "
"viewport."
msgstr ""
"يمتلك المُضلع ثنائي الأبعاد رؤوساً داخلياً، لذا لا يمكن الاستمرار بتعديله في "
"إطار العرض."

msgid "Create Polygon & UV"
msgstr "إنشاء مُضلع وUV"

msgid "Create Internal Vertex"
msgstr "إنشاء رأس داخلي"

msgid "Remove Internal Vertex"
msgstr "إزالة الرأس الداخلي"

msgid "Invalid Polygon (need 3 different vertices)"
msgstr "مُضلع غير صالح (يحتاج لثلاثة رؤوس مختلفة)"

msgid "Add Custom Polygon"
msgstr "إضافة مُضلع مخصوص"

msgid "Remove Custom Polygon"
msgstr "إزالة المُضلع المخصوص"

msgid "Transform UV Map"
msgstr "إعادة تشكيل خريطة UV"

msgid "Transform Polygon"
msgstr "إعادة تشكيل المُضلع"

msgid "Paint Bone Weights"
msgstr "طلاء العظام وزنياً"

msgid "Open Polygon 2D UV editor."
msgstr "فتح مُحرر UV الخاص بالمُضلعات ثنائية البُعد."

msgid "Polygon 2D UV Editor"
msgstr "مُحرر UV الخاص بالمُضلعات ثنائية البُعد"

msgid "UV"
msgstr "ال UV"

msgid "Points"
msgstr "النقاط"

msgid "Polygons"
msgstr "المُضلعات"

msgid "Bones"
msgstr "العظام"

msgid "Shift: Scale"
msgstr "التحول: تحجيم"

msgid "Move Polygon"
msgstr "تحريك المُضلع"

msgid "Rotate Polygon"
msgstr "تدوير المُضلع"

msgid "Scale Polygon"
msgstr "تحجيم المُضلع"

msgid "Create a custom polygon. Enables custom polygon rendering."
msgstr "إنشاء مُضلع مخصوص. تمكين إخراج المُضلع المخصوص بصرياً."

msgid ""
"Remove a custom polygon. If none remain, custom polygon rendering is disabled."
msgstr ""
"إزالة المُضلع المخصوص. إن لم يتبق شيء، سيتم تعطيل إخراج المُضلع المخصوص بصرياً."

msgid "Paint weights with specified intensity."
msgstr "طلاء الأوزان بشدات محددة."

msgid "Unpaint weights with specified intensity."
msgstr "إزالة طلاء الأوزان بشدات محددة."

msgid "Radius:"
msgstr "نصف القطر:"

msgid "Copy Polygon to UV"
msgstr "إنسخ المُضلع إلى UV"

msgid "Copy UV to Polygon"
msgstr "إنسخ ال UV إلى المُضلع"

msgid "Clear UV"
msgstr "إزالة UV"

msgid "Grid Settings"
msgstr "إعدادات الشبكة"

msgid "Snap"
msgstr "محاذاة"

msgid "Enable Snap"
msgstr "تمكين المحاذاة"

msgid "Show Grid"
msgstr "إظهار الشبكة"

msgid "Configure Grid:"
msgstr "تهيئة الشكبة:"

msgid "Grid Offset X:"
msgstr "معادل الشبكة على المحور الأفقي X:"

msgid "Grid Offset Y:"
msgstr "معادل الشبكة على المحور Y:"

msgid "Grid Step X:"
msgstr "خطوة الشبكة على المحور X:"

msgid "Grid Step Y:"
msgstr "خطوة الشبكة على المحور Y:"

msgid "Sync Bones to Polygon"
msgstr "مزامنة العظام مع المُضلع"

msgid "Create Polygon3D"
msgstr "إنشاء متعدد سطوح ثلاثي الأبعاد"

msgid "ERROR: Couldn't load resource!"
msgstr "خطأ: لا يمكن تحميل المورد!"

msgid "Add Resource"
msgstr "إضافة مورد"

msgid "Rename Resource"
msgstr "إعادة تسمية المورد"

msgid "Delete Resource"
msgstr "حذف المورد"

msgid "Resource clipboard is empty!"
msgstr "حافظة الموارد فارغة!"

msgid "Paste Resource"
msgstr "لصق المورد"

msgid "Load Resource"
msgstr "تحميل المورد"

msgid "Path to AnimationMixer is invalid"
msgstr "المسار لمشغل الرسومات المتحركة غير صالح"

msgid ""
"AnimationMixer has no valid root node path, so unable to retrieve track names."
msgstr ""
"مشغل الرسومات المتحركة الخاصة باللاعب لا تملك مسار عُقدة صالح، غير قادر على "
"استرجاع أسماء المقاطع."

msgid "Can't open '%s'. The file could have been moved or deleted."
msgstr "لا يمكن فتح '%s'. ربما تم حذف الملف أو نقله."

msgid "Close and save changes?"
msgstr "الإغلاق مع حفظ التعديلات؟"

msgid "Error Saving"
msgstr "خطأ في الحفظ"

msgid "Error Importing"
msgstr "خطأ في الاستيراد"

msgid "New Text File..."
msgstr "ملف نصي جديد..."

msgid "Open File"
msgstr "افتح الملف"

msgid "Save File As..."
msgstr "حفظ الملف ك..."

msgid "Can't obtain the script for reloading."
msgstr "لا يمكن الحصول على البرنامج النصي لإعادة التحميل."

msgid "Reload only takes effect on tool scripts."
msgstr "تسري عملية إعادة التحميل فقط على البرامج النصية للأداة."

msgid "Cannot run the edited file because it's not a script."
msgstr "لا يمكن تشغيل الملف الذي تم تحريره لأنه ليس برنامجًا نصيًا."

msgid "Cannot run the script because it contains errors, check the output log."
msgstr "لا يمكن تشغيل البرنامج النصي لأنه يحتوي على أخطاء، تحقق من سجل الإخراج."

msgid "Cannot run the script because it doesn't extend EditorScript."
msgstr "لا يمكن تشغيل البرنامج النصي لأنه لا يمتد برنامج نص المحرر."

msgid ""
"Cannot run the script because it's not a tool script (add the @tool "
"annotation at the top)."
msgstr ""
"لا يمكن تشغيل البرنامج النصي لأنه ليس برنامجًا نصيًا للأداة (أضف التعليق "
"التوضيحي @tool في الأعلى)."

msgid "Cannot run the script because it's not a tool script."
msgstr "لا يمكن تشغيل البرنامج النصي لأنه ليست ادلة البرنامج نصي ."

msgid "Import Theme"
msgstr "استيراد الموضوع Theme"

msgid "Error saving"
msgstr "خطأ في الحفظ"

msgid "Save Theme As..."
msgstr "حفظ الموضوع Theme ك..."

msgid "Online Docs"
msgstr "مستندات الإنترنت"

msgid "Open Godot online documentation."
msgstr "افتح وثائق جوْدَتْ على الشبكة."

msgid "Unsaved file."
msgstr "الملف غير محفوظ."

msgid "%s Class Reference"
msgstr "%s مرجعية الصف Class"

msgid "Find Next"
msgstr "إيجاد التالي"

msgid "Find Previous"
msgstr "إيجاد السابق"

msgid "Filter Scripts"
msgstr "تصفية النصوص البرمجية"

msgid "Toggle alphabetical sorting of the method list."
msgstr "تفعيل الترتيب الألفبائي لقائمة الدوال."

msgid "Sort"
msgstr "ترتيب"

msgid "Next Script"
msgstr "النص البرمجي التالي"

msgid "Previous Script"
msgstr "النص البرمجي السابق"

msgid "File"
msgstr "ملف"

msgid "Open..."
msgstr "افتح..."

msgid "Save All"
msgstr "حفظ الكل"

msgid "Soft Reload Tool Script"
msgstr "إعادة تحميل النص البرمجي (بلطف)"

msgid "Copy Script Path"
msgstr "نسخ مسار النص البرمجي"

msgid "History Previous"
msgstr "التاريخ السابق"

msgid "History Next"
msgstr "التاريخ التالي"

msgid "Import Theme..."
msgstr "استيراد الموضوع…"

msgid "Reload Theme"
msgstr "إعادة تحميل الموضوع"

msgid "Theme"
msgstr "الموضوع"

msgid "Save Theme"
msgstr "احفظ الموضوع"

msgid "Close All"
msgstr "إغلاق الكل"

msgid "Close Docs"
msgstr "إغلاق المستندات"

msgid "Run"
msgstr "تشغيل"

msgid "Search"
msgstr "بحث"

msgid "Search the reference documentation."
msgstr "ابحث في الوثائق المرجعية."

msgid "Go to previous edited document."
msgstr "التوجه إلى المستند المُحرر السابق."

msgid "Go to next edited document."
msgstr "التوجه إلى المستند المُحرر التالي."

msgid "Make the script editor floating."
msgstr "تعويم المحرر البرمجي."

msgid "Discard"
msgstr "تجاهل"

msgid "There are unsaved changes in the following built-in script(s):"
msgstr ""
"توجد تغييرات غير محفوظة في البرنامج النصي (البرامج النصية) المضمن التالي:"

msgid "Save changes to the following script(s) before quitting?"
msgstr ""
"هل تريد حفظ التغييرات التي تم إجراؤها على البرنامج النصي (النصوص البرمجية) "
"التالي قبل الخروج؟"

msgid "Reopen Closed Script"
msgstr "إعادة فتح النص البرمجي المُغلق"

msgid "Clear Recent Scripts"
msgstr "إخلاء النصوص البرمجية الحديثة"

msgid "Uppercase"
msgstr "الأحرف الكبيرة (Uppercase)"

msgid "Lowercase"
msgstr "الأحرف الصغيرة (Lowercase)"

msgid "Capitalize"
msgstr "تكبير الحروف Capitalize"

msgid "Standard"
msgstr "معياري"

msgid "Plain Text"
msgstr "نص عادي"

msgid "JSON"
msgstr "JSON"

msgid "Connections to method:"
msgstr "الاتصالات بالدالة:"

msgid "Source"
msgstr "مصدر"

msgid "Target"
msgstr "الهدف"

msgid "Error at (%d, %d):"
msgstr "خطأ عند (%d، %d):"

msgid ""
"Missing connected method '%s' for signal '%s' from node '%s' to node '%s'."
msgstr "الدالة المتصلة '%s' للاشارة '%s' مفقودة من العقدة '%s' إلى العقدة '%s'."

msgid "[Ignore]"
msgstr "(تجاهل)"

msgid "Go to Function"
msgstr "انتقل الى الوظيفة البرمجية"

msgid ""
"The resource does not have a valid path because it has not been saved.\n"
"Please save the scene or resource that contains this resource and try again."
msgstr ""
"لا يحتوي المورد على مسار صالح لأنه لم يتم حفظه.\n"
"الرجاء حفظ المشهد أو المورد الذي يحتوي على هذا المورد والمحاولة مرة أخرى."

msgid "Preloading internal resources is not supported."
msgstr "التحميل المسبق للموارد الداخلية غير مدعوم."

msgid "Can't drop nodes without an open scene."
msgstr "لا يمكن إسقاط العقد بدون مشهد مفتوح."

msgid "Can't drop nodes because script '%s' does not inherit Node."
msgstr "لا يمكن إسقاط العُقد لأن النص البرمجي '%s' لا يرث العقدة."

msgid "Lookup Symbol"
msgstr "رمز البحث"

msgid "Pick Color"
msgstr "اختر لوناً"

msgid "Line"
msgstr "خط"

msgid "Folding"
msgstr "الطي"

msgid "Convert Case"
msgstr "حالة التحويل"

msgid "Syntax Highlighter"
msgstr "مُعلّم اللغة البرمجية"

msgid "Bookmarks"
msgstr "المحفوظات"

msgid "Go To"
msgstr "التوجه إلى"

msgid "Delete Line"
msgstr "حذف الخط"

msgid "Unindent"
msgstr "بدون تصدُّر"

msgid "Toggle Comment"
msgstr "تفعيل التعليقات"

msgid "Fold/Unfold Line"
msgstr "إلغاء/تفعيل طي الخط"

msgid "Fold All Lines"
msgstr "طي جميع الخطوط"

msgid "Create Code Region"
msgstr "إنشاء منطقة التعليمات البرمجية"

msgid "Unfold All Lines"
msgstr "كشف جميع الخطوط"

msgid "Duplicate Selection"
msgstr "مضاعفة المحدد"

msgid "Duplicate Lines"
msgstr "مضاعفة الأسطر"

msgid "Evaluate Selection"
msgstr "تقييم الاختيار"

msgid "Toggle Word Wrap"
msgstr "تبديل التفاف الكلمات"

msgid "Trim Trailing Whitespace"
msgstr "تشذيب الفراغات البيضاء الزائدة"

msgid "Convert Indent to Spaces"
msgstr "تحويل التصدُّر إلى مسافات"

msgid "Convert Indent to Tabs"
msgstr "تحويل التصدُّر إلى قفزات"

msgid "Auto Indent"
msgstr "تصدُّر تلقائي"

msgid "Find in Files..."
msgstr "جِد في الملفات..."

msgid "Replace in Files..."
msgstr "استبدل في الملفات..."

msgid "Contextual Help"
msgstr "مساعدة سياقية"

msgid "Toggle Bookmark"
msgstr "تبديل العلامة المرجعية"

msgid "Go to Next Bookmark"
msgstr "الانتقال إلى العلامة المرجعية التالية"

msgid "Go to Previous Bookmark"
msgstr "الانتقال إلى العلامة المرجعية السابقة"

msgid "Remove All Bookmarks"
msgstr "إزالة جميع الإشارات المرجعية"

msgid "Go to Function..."
msgstr "الذهاب إلى وظيفة برمجية..."

msgid "Go to Line..."
msgstr "الذهاب إلى خط..."

msgid "Toggle Breakpoint"
msgstr "تفعيل/إلغاء المِفحصة"

msgid "Remove All Breakpoints"
msgstr "إزالة جميع نقاط التكسّر"

msgid "Go to Next Breakpoint"
msgstr "الذهاب إلى نقطة التكسّر التالية"

msgid "Go to Previous Breakpoint"
msgstr "الذهاب إلى نقطة التكسّر السابقة"

msgid "Save changes to the following shaders(s) before quitting?"
msgstr ""
"هل تريد حفظ التغييرات التي تم إجراؤها على التظليل (التظليلات) التالية قبل "
"المغادرة؟"

msgid "Shader Editor"
msgstr "محرر التمويه"

msgid "Save File"
msgstr "احفظ الملف"

msgid "Open File in Inspector"
msgstr "افتح الملف في المُتصفح"

msgid "Close File"
msgstr "إغلاق الملف"

msgid "Make the shader editor floating."
msgstr "اجعل محرر التظليل عائمًا."

msgid "No valid shader stages found."
msgstr "لا يوجد مراحل تمويه صالحة."

msgid "Shader stage compiled without errors."
msgstr "مرحلة التظليل تمت دون أخطاء."

msgid ""
"File structure for '%s' contains unrecoverable errors:\n"
"\n"
msgstr ""
"تحتوي بنية الملف لـ '%s' على أخطاء غير قابلة للاسترداد:\n"
"\n"

msgid "This skeleton has no bones, create some children Bone2D nodes."
msgstr "لا يملك هذا الهكيل أيّة عظام، أنشئ عُقد عظم-ثنائي فرعية."

msgid "Set Rest Pose to Bones"
msgstr "تحديد وضعية الراحة على العظام"

msgid "Create Rest Pose from Bones"
msgstr "إنشاء وضعية الراحة من العظام"

msgid "Skeleton2D"
msgstr "هيكل ثنائي البُعد"

msgid "Reset to Rest Pose"
msgstr "إعادة تعيين العظام للوضعية الافتراضية (Rest Pose)"

msgid "Overwrite Rest Pose"
msgstr "الكتابة فوق الوضعية الافتراضية (Rest Pose)"

msgid "Set Bone Transform"
msgstr "ضبط تحويل العظام"

msgid "Set Bone Rest"
msgstr "إعادة ضبط العظام"

msgid "Cannot create a physical skeleton for a Skeleton3D node with no bones."
msgstr "لا يمكن إنشاء هيكل عظمي مادي لعقدة Skeleton3D بدون عظام."

msgid "Create physical bones"
msgstr "إنشاء عظام مادية"

msgid "Cannot export a SkeletonProfile for a Skeleton3D node with no bones."
msgstr "لا يمكن تصدير ملف تعريف للهيكل العظمي لعقدة Skeleton3D بدون عظام."

msgid "Export Skeleton Profile As..."
msgstr "تصدير ملف تعريف الهيكل العظمي ك..."

msgid "Set Bone Parentage"
msgstr "تعيين نسب العظام"

msgid "Skeleton3D"
msgstr "هيكل ثلاثي الأبعاد"

msgid "Reset All Bone Poses"
msgstr "إعادة ضبط العظام للوضعية الافتراضية"

msgid "Reset Selected Poses"
msgstr "إعادة تعيين الأوضاع المحددة"

msgid "Apply All Poses to Rests"
msgstr "تطبيق جميع الوضعيات إلى الوضع الأساسي"

msgid "Apply Selected Poses to Rests"
msgstr "إعادة تعيين الأوضاع المحددة"

msgid "Create Physical Skeleton"
msgstr "إنشاء هيكل عظمي مادي"

msgid "Export Skeleton Profile"
msgstr "تصدير ملف تعريف الهيكل العظمي"

msgid ""
"Edit Mode\n"
"Show buttons on joints."
msgstr ""
"نَمَط التحرير\n"
"إظهار الأزرار على المفاصل."

msgid "Insert Key (All Bones)"
msgstr "أدخل المفتاح (جميع العظام)"

msgid "Bone Transform"
msgstr "تحويل العظام"

msgid "Play IK"
msgstr "تشغيل IK"

msgid "Create MeshInstance2D"
msgstr "إنشاء MeshInstance2D"

msgid "MeshInstance2D Preview"
msgstr "معاينة MeshInstance2D"

msgid "Create Polygon2D"
msgstr "إنشاء مُضلع ثنائي الأبعاد"

msgid "Polygon2D Preview"
msgstr "مُعاينة المُضلع ثنائي الأبعاد"

msgid "Create CollisionPolygon2D"
msgstr "إنشاء مُضلع تصادم ثنائي الأبعاد"

msgid "CollisionPolygon2D Preview"
msgstr "معاينة مُضلع التصادم ثنائي الأبعاد"

msgid "Create LightOccluder2D"
msgstr "إنشاء LightOccluder2D"

msgid "LightOccluder2D Preview"
msgstr "معاينة LightOccluder2D"

msgid "Can't convert a sprite from a foreign scene."
msgstr "لا يمكن تحويل الرسوم من مشهد أجنبي."

msgid "Can't convert an empty sprite to mesh."
msgstr "لا يمكن تحويل كائن فارغ إلى مجسم."

msgid "Invalid geometry, can't replace by mesh."
msgstr "هندسياً غير صالح، لا يمكن استبداله بسطح (mesh)."

msgid "Convert to MeshInstance2D"
msgstr "تحويل إلى MeshInstance2D"

msgid "Invalid geometry, can't create polygon."
msgstr "هندسياصً غير صالح، لا يمكن إنشاء مُضلّع."

msgid "Convert to Polygon2D"
msgstr "تحويل إلى مُضلع ثنائي الأبعاد"

msgid "Invalid geometry, can't create collision polygon."
msgstr "هندسياً غير صالح، لا يمكن إنشاء مُضلع تصادم."

msgid "Create CollisionPolygon2D Sibling"
msgstr "إنشاء شقيق لمُضلع التصادم ثنائي الأبعاد"

msgid "Invalid geometry, can't create light occluder."
msgstr "هندسياً غير صالح، لا يمكن إنشاء حِظار (occluder) الضوء."

msgid "Create LightOccluder2D Sibling"
msgstr "أنشاء ضوء محجوب ثنائي الأبعاد"

msgid "Sprite2D"
msgstr "أرسومة-ثنائية"

msgid "Simplification:"
msgstr "التبسيط:"

msgid "Shrink (Pixels):"
msgstr "التقلص (Pixels):"

msgid "Grow (Pixels):"
msgstr "التكبير (Pixels):"

msgid "Update Preview"
msgstr "تحديث المُعاينة"

msgid "Settings:"
msgstr "الإعدادات:"

msgid "No Frames Selected"
msgstr "لا إطارات مُحددة"

msgid "Add %d Frame(s)"
msgstr "إضافة %d إطار(ات)"

msgid "Add Frame"
msgstr "إضافة إطار"

msgid "Unable to load images"
msgstr "غير قادر على تحميل الصور"

msgid "ERROR: Couldn't load frame resource!"
msgstr "خطأ: لم يتم تحميل مورد الإطار!"

msgid "Add Empty"
msgstr "إضافته فارغاً"

msgid "Move Frame"
msgstr "تحريك الإطار"

msgid "Delete Animation?"
msgstr "حذف التحريك؟"

msgid "Change Animation FPS"
msgstr "تغيير مُعدل الإطارات في الثانية FPS للرسوم المتحركة"

msgid "Set Frame Duration"
msgstr "تعيين مدة الإطار"

msgid "(empty)"
msgstr "(فارغ)"

msgid "Animations:"
msgstr "الرسومات المتحركة:"

msgid "Animation Speed"
msgstr "سرعة التحريك"

msgid "Filter Animations"
msgstr "تصفية التحريكات"

msgid "Delete Animation"
msgstr "احذف التحريك"

msgid "This resource does not have any animations."
msgstr "لا يحتوي هذا المورد على أي رسوم متحركة."

msgid "Animation Frames:"
msgstr "إطارات الرسومات المتحركة:"

msgid "Frame Duration:"
msgstr "مدة الإطار:"

msgid "Zoom Reset"
msgstr "إعادة تعيين التكبير"

msgid "Add frame from file"
msgstr "إضافة إطار من ملف"

msgid "Add frames from sprite sheet"
msgstr "إضافة الإطارات من المُلخّص"

msgid "Delete Frame"
msgstr "حذف الإطار"

msgid "Insert Empty (Before Selected)"
msgstr "إضافته فارغ (قبل التحديد)"

msgid "Insert Empty (After Selected)"
msgstr "إضافته فارغًا (بعد التحديد)"

msgid "Move Frame Left"
msgstr "تحريك الإطار يسارا"

msgid "Move Frame Right"
msgstr "تحريك الإطار يمينا"

msgid "Select Frames"
msgstr "تحديد الإطارات"

msgid "Frame Order"
msgstr "ترتيب الإطار"

msgid "As Selected"
msgstr "كما تم تحديده"

msgid "By Row"
msgstr "بالصف"

msgid "Left to Right, Top to Bottom"
msgstr "من اليسار إلى اليمين، ومن أعلى إلى أسفل"

msgid "Left to Right, Bottom to Top"
msgstr "من اليسار إلى اليمين، ومن الأسفل إلى الأعلى"

msgid "Right to Left, Top to Bottom"
msgstr "من اليمين إلى اليسار، ومن الأعلى إلى الأسفل"

msgid "Right to Left, Bottom to Top"
msgstr "من اليمين إلى اليسار، ومن الأسفل إلى الأعلى"

msgid "By Column"
msgstr "بالعمود"

msgid "Top to Bottom, Left to Right"
msgstr "من الأعلى إلى الأسفل، ومن اليسار إلى اليمين"

msgid "Top to Bottom, Right to Left"
msgstr "من الأعلى إلى الأسفل، ومن اليمين إلى اليسار"

msgid "Bottom to Top, Left to Right"
msgstr "من الأسفل إلى الأعلى، ومن اليسار إلى اليمين"

msgid "Bottom to Top, Right to Left"
msgstr "من الأسفل إلى الأعلى، ومن اليمين إلى اليسار"

msgid "Select None"
msgstr "اختر لا شيء"

msgid "Toggle Settings Panel"
msgstr "تبديل لوحة الإعدادات"

msgid "Horizontal"
msgstr "أفقي"

msgid "Vertical"
msgstr "عمودي"

msgid "Size"
msgstr "الحجم"

msgid "Separation"
msgstr "التباعُد"

msgid "Offset"
msgstr "المُعاد الإزاحة"

msgid "Create Frames from Sprite Sheet"
msgstr "إنشاء الإطارات من مُلخّص الأُرسومات"

msgid "Warnings should be fixed to prevent errors."
msgstr "يجب إصلاح التحذيرات لمنع الأخطاء."

msgid ""
"This shader has been modified on disk.\n"
"What action should be taken?"
msgstr ""
"لقد تم تعديل هذا المُظلل على القرص.\n"
"ما الإجراء الذي ينبغي اتخاذه؟"

msgid "Reload"
msgstr "إعادة تحميل"

msgid "Resave"
msgstr "إعادة حفظ"

msgid "Memory: %s"
msgstr "الذاكرة: %s"

msgid "Set Region Rect"
msgstr "تحديد مستطيل المنطقة"

msgid "Set Margin"
msgstr "تحديد الهامش"

msgid "Region Editor"
msgstr "محرر المناطق"

msgid "Snap Mode:"
msgstr "وضع المحاذاة:"

msgid "Pixel Snap"
msgstr "محاذاة البكسل"

msgid "Grid Snap"
msgstr "شبكة المحاذاة"

msgid "Auto Slice"
msgstr "الاقتطاع التلقائي"

msgid "Step:"
msgstr "الخطوة:"

msgid "Separation:"
msgstr "التباعُد:"

msgid "Edit Region"
msgstr "تحرير المنطقة"

msgid "Styleboxes"
msgstr "مربعات الشكل"

msgid "1 color"
msgid_plural "{num} colors"
msgstr[0] "لون"
msgstr[1] "لون"
msgstr[2] "لونين"
msgstr[3] "الألوان"
msgstr[4] "الألوان"
msgstr[5] "الألوان"

msgid "No colors found."
msgstr "لم يتم العثور على الوان."

msgid "1 constant"
msgid_plural "{num} constants"
msgstr[0] "ثابت"
msgstr[1] "ثابت"
msgstr[2] "ثابتان"
msgstr[3] "ثوابت"
msgstr[4] "ثابت"
msgstr[5] "ثابت"

msgid "No constants found."
msgstr "لم يتم العثور على الثوابت."

msgid "1 font"
msgid_plural "{num} fonts"
msgstr[0] "خط"
msgstr[1] "خط"
msgstr[2] "خطين"
msgstr[3] "خطوط"
msgstr[4] "خط"
msgstr[5] "خط"

msgid "No fonts found."
msgstr "لا توجد خطوط."

msgid "No font sizes found."
msgstr "لم يتم العثور على أحجام الخطوط."

msgid "1 icon"
msgid_plural "{num} icons"
msgstr[0] "أيقونة"
msgstr[1] "أيقونة"
msgstr[2] "أيقونتان"
msgstr[3] "أيقونات"
msgstr[4] "أيقونة"
msgstr[5] "أيقونة"

msgid "No icons found."
msgstr "لم توجد ايقونات."

msgid "1 stylebox"
msgid_plural "{num} styleboxes"
msgstr[0] "مربع النمط"
msgstr[1] "مربع النمط"
msgstr[2] "{num} مربع النمط"
msgstr[3] "{num} مربع النمط"
msgstr[4] "{num} مربع النمط"
msgstr[5] "{num} مربع النمط"

msgid "No styleboxes found."
msgstr "لم يتم العثور على مربعات الشكل."

msgid "Importing Theme Items"
msgstr "استيراد مجموعة التنسيق"

msgid "Importing items {n}/{n}"
msgstr "استيراد العناصر {n}/{n}"

msgid "Updating the editor"
msgstr "تحديث المحرر"

msgid "Finalizing"
msgstr "في المراحل النهائية"

msgid "Import Theme Items"
msgstr "استيراد أغراض التنسيق"

msgid "Filter Items"
msgstr "تصفية العناصر"

msgid "With Data"
msgstr "مع البيانات"

msgid "Select by data type:"
msgstr "أخترْ بوساطة نوع المعلومة:"

msgid "Select all visible color items."
msgstr "اختيار جميع العناصر اللونية المرئية."

msgid "Select all visible color items and their data."
msgstr "اختر جميع العناصر المرئية الملونة والبيانات المتعلقة بها."

msgid "Deselect all visible color items."
msgstr "أزل اختيار العناصر الملونة المرئية."

msgid "Select all visible constant items."
msgstr "اختر كل العناصر الثابتة المرئية."

msgid "Select all visible constant items and their data."
msgstr "اختر جميع العناصر الثابتة المرئية والبيانات المتعلقة بها."

msgid "Deselect all visible constant items."
msgstr "أزل اختيار العناصر الثابتة المرئية."

msgid "Select all visible font items."
msgstr "اختر كل عناصر الخط المرئية."

msgid "Select all visible font items and their data."
msgstr "اختر جميع عناصر الخط المرئية والبيانات المتعلقة بها."

msgid "Deselect all visible font items."
msgstr "أزل اختيار جميع عناصر الخط المرئية."

msgid "Font sizes"
msgstr "أحجام الخطوط"

msgid "Select all visible font size items."
msgstr "حدد كافة عناصر حجم الخط المرئي."

msgid "Select all visible font size items and their data."
msgstr "حدد جميع عناصر حجم الخط المرئي وبياناتها."

msgid "Deselect all visible font size items."
msgstr "قم بإلغاء تحديد كافة عناصر حجم الخط المرئي."

msgid "Select all visible icon items."
msgstr "اختر كل عناصر الأيقونات المرئية."

msgid "Select all visible icon items and their data."
msgstr "اختر كل عناصر الأيقونات المرئية و بياناتها."

msgid "Deselect all visible icon items."
msgstr "ألغِ اختيار كل عناصر الأيقونات المرئية."

msgid "Select all visible stylebox items."
msgstr "اختر جميع عناصر صندوق المظهر المرئية."

msgid "Select all visible stylebox items and their data."
msgstr "اختر جميع عناصر صندوق المصدر المرئية والبيانات المتعلقة بها."

msgid "Deselect all visible stylebox items."
msgstr "أزل اختيار جميع عناصر صندوق المظهر المرئية."

msgid ""
"Caution: Adding icon data may considerably increase the size of your Theme "
"resource."
msgstr ""
"تحذير: إن إضافة بيانات الأيقونة من الممكن أن تزيد حجم مورد الثيم الخاص بك "
"بصورة معتبرة."

msgid "Collapse types."
msgstr "اطوِ الأنواع."

msgid "Expand types."
msgstr "توسيع كل الأنواع."

msgid "Select all Theme items."
msgstr "حدد ملف القالب."

msgid "Select With Data"
msgstr "اختر مع البيانات"

msgid "Select all Theme items with item data."
msgstr "اختر جميع عناصر الثيم والبيانات المتعلقة بهم."

msgid "Deselect All"
msgstr "إلغاء تحديد الكل"

msgid "Deselect all Theme items."
msgstr "أزل اختيار جميع عناصر الثيم."

msgid "Import Selected"
msgstr "إستيراد المحدد"

msgid ""
"Import Items tab has some items selected. Selection will be lost upon closing "
"this window.\n"
"Close anyway?"
msgstr ""
"تبويب استيراد العناصر يحوي عناصر مختارة. بإغلاقك النافذة ستخسر جميع العناصر "
"المختارة.\n"
"الإغلاق على أية حال؟"

msgid "Remove Type"
msgstr "إزالة النوع"

msgid ""
"Select a theme type from the list to edit its items.\n"
"You can add a custom type or import a type with its items from another theme."
msgstr ""
"اختر نوعاً للثيم من القائمة جانباً لتحرير عناصره.\n"
"يمكنك إضافة نوع خاص أو استيراد نوع آخر مترافق من عناصره من ثيم آخر."

msgid "Remove All Color Items"
msgstr "إزالة جميع عناصر الالوان"

msgid "Rename Item"
msgstr "إعادة تسمية العنصر"

msgid "Remove All Constant Items"
msgstr "إزالة جميع العناصر الثابتة"

msgid "Remove All Font Items"
msgstr "إزالة جميع عناصر الخط"

msgid "Remove All Font Size Items"
msgstr "إزالة كافة عناصر حجم الخط"

msgid "Remove All Icon Items"
msgstr "إزالة جميع عناصر العلامة/الايقونة"

msgid "Remove All StyleBox Items"
msgstr "إزالة جميع عناصر مربعات الشكل"

msgid ""
"This theme type is empty.\n"
"Add more items to it manually or by importing from another theme."
msgstr ""
"نوع الثيم هذا فارغ.\n"
"ضف المزيد من العناصر يدوياً أو عن طريق استيرادها من ثيم آخر."

msgid "Remove Theme Item"
msgstr "إزالة عنصر النمط"

msgid "Add Theme Type"
msgstr "إضافة نوع للسمة"

msgid "Create Theme Item"
msgstr "إنشاء عنصر النمط"

msgid "Remove Theme Type"
msgstr "إزالة نوع الموضوع"

msgid "Remove Data Type Items From Theme"
msgstr "إزالة البيانات النوع من السمة"

msgid "Remove Class Items From Theme"
msgstr "إزالة عناصر من القالب من السمة"

msgid "Remove Custom Items From Theme"
msgstr "إزالة العناصر المخصصة من السمة"

msgid "Remove All Items From Theme"
msgstr "إزالة كافة العناصر من السمه"

msgid "Add Color Item"
msgstr "إضافة عنصر اللون"

msgid "Add Constant Item"
msgstr "إضافة عنصر ثابت"

msgid "Add Font Item"
msgstr "إضافة عنصر الخط"

msgid "Add Font Size Item"
msgstr "إضافة عنصر حجم الخط"

msgid "Add Icon Item"
msgstr "إضافة عنصر العلامة/الأيقونة"

msgid "Add Stylebox Item"
msgstr "إضافة عنصر مربع المظهر"

msgid "Rename Color Item"
msgstr "إعادة تسمية عنصر اللون"

msgid "Rename Constant Item"
msgstr "إعادة تسمية عنصر ثابت"

msgid "Rename Font Item"
msgstr "إعادة تسمية عنصر الخط"

msgid "Rename Font Size Item"
msgstr "إعادة تسمية عنصر حجم الخط"

msgid "Rename Icon Item"
msgstr "إعادة تسمية عنصر الأيقونة"

msgid "Rename Stylebox Item"
msgstr "اعادة تسمية عنصر مربع المظهر"

msgid "Rename Theme Item"
msgstr "إعادة تسمية عنصر النمط"

msgid "Invalid file, not a Theme resource."
msgstr "الملف خطأ، ليس ملف مورد المظهر الكلي."

msgid "Invalid file, same as the edited Theme resource."
msgstr "ملف غير صالح، مماثل لمصدر الثيم المحرر."

msgid "Manage Theme Items"
msgstr "إدارة عناصر المظاهر الكلية"

msgid "Edit Items"
msgstr "تحرير العناصر"

msgid "Types:"
msgstr "أنواع:"

msgid "Add Type:"
msgstr "أضفْ نوع:"

msgid "Add Item:"
msgstr "إضافة عنصر:"

msgid "Add StyleBox Item"
msgstr "إضافة عنصر مربع المظهر"

msgid "Remove Items:"
msgstr "إزالة عنصر:"

msgid "Remove Class Items"
msgstr "حذف بنود من الصنف"

msgid "Remove Custom Items"
msgstr "حذف عناصر مخصصة"

msgid "Remove All Items"
msgstr "إزالة جميع العناصر"

msgid "Add Theme Item"
msgstr "إضافة عنصر النمط"

msgid "Old Name:"
msgstr "الاسم القديم:"

msgid "Import Items"
msgstr "إستَردْ العناصر"

msgid "Default Theme"
msgstr "المظهر الكلي الاساسي"

msgid "Editor Theme"
msgstr "محرر النمط"

msgid "Select Another Theme Resource:"
msgstr "اختر مصدرًا آخر للنمط:"

msgid "Theme Resource"
msgstr "مورد المظهر الكلي"

msgid "Another Theme"
msgstr "مظهر كلي أخر"

msgid "Filter the list of types or create a new custom type:"
msgstr "قم بتصفية قائمة الأنواع أو قم بأنشاء نوع جديد:"

msgid "Available Node-based types:"
msgstr "أنواع المستندة-إلى-الوحدات المتوافرة:"

msgid "Type name is empty!"
msgstr "أسم النوع فارغ!"

msgid "Are you sure you want to create an empty type?"
msgstr "هل أنت واثق من إنشاء نوع فارغ؟"

msgid "Confirm Item Rename"
msgstr "تأكيد تسمية العنصر"

msgid "Cancel Item Rename"
msgstr "إلغاء إعادة تسمية العنصر"

msgid "Override Item"
msgstr "تجاوز العنصر"

msgid "Unpin this StyleBox as a main style."
msgstr "أزل تثبيت صندوق المظهر هذا على أنه المظهر الرئيس."

msgid ""
"Pin this StyleBox as a main style. Editing its properties will update the "
"same properties in all other StyleBoxes of this type."
msgstr ""
"ثبّت صندوق المظهر هذا ليكون المظهر الرئيس. تحرير خاصياته سيحدث جميع الخاصيات "
"المشابهة في جميع صناديق المظهر من هذا النوع."

msgid "Add Item Type"
msgstr "إضافة نوع للعنصر"

msgid "Add Type"
msgstr "إضافة نوع"

msgid "Override All Default Theme Items"
msgstr "تجاوز كافة عناصر السمة الافتراضية"

msgid "Override Theme Item"
msgstr "تجاوز عنصر النمط"

msgid "Set Color Item in Theme"
msgstr "تعيين عنصر اللون في النمط"

msgid "Set Constant Item in Theme"
msgstr "تعيين عنصر ثابت في النمط"

msgid "Set Font Size Item in Theme"
msgstr "ضبط عنصر حجم الخط في النمط"

msgid "Set Font Item in Theme"
msgstr "تعيين عنصر الخط في النمط"

msgid "Set Icon Item in Theme"
msgstr "تعيين أيقونة عنصر في النمط"

msgid "Set Stylebox Item in Theme"
msgstr "تعيين عنصر مربع النمط في السمة"

msgid "Pin Stylebox"
msgstr "تثبيت مربع النمط"

msgid "Unpin Stylebox"
msgstr "قم بإلغاء تثبيت مربع النمط"

msgid "Set Theme Type Variation"
msgstr "تعيين تنوع نوع السمة"

msgid "Set Variation Base Type"
msgstr "حدد نوع المتغير"

msgid "Set Base Type"
msgstr "تعديل النوع الأساسي"

msgid "Add a type from a list of available types or create a new one."
msgstr "أضِفْ نوعا من قائمة الأنواع المتاحة أو أنشئْ نوعا جديدا."

msgid "Show Default"
msgstr "أظهر الإفتراضي"

msgid "Show default type items alongside items that have been overridden."
msgstr "أظهر عناصر النمط الافتراضي إلى جانب العناصر التي تم تجاوزها."

msgid "Override All"
msgstr "تجاوز الكل"

msgid "Override all default type items."
msgstr "تجاوز جميع أنواع العناصر الافتراضية."

msgid "Base Type"
msgstr "النوع الأساسي"

msgid "Select the variation base type from a list of available types."
msgstr "حدد النوع الأساسي للتنوع من قائمة الأنواع المتاحة."

msgid ""
"A type associated with a built-in class cannot be marked as a variation of "
"another type."
msgstr "لا يمكن وضع علامة على نوع مرتبط بفئة مدمجة كاختلاف من نوع آخر."

msgid "Theme:"
msgstr "المظهر الكلي:"

msgid "Manage Items..."
msgstr "إدارة العناصر..."

msgid "Add, remove, organize and import Theme items."
msgstr "أضفْ، أزلْ، رتّبْ واستوردْ عناصر القالب."

msgid "Add Preview"
msgstr "إضافة عرض مسبق"

msgid "Default Preview"
msgstr "المعاينة"

msgid "Select UI Scene:"
msgstr "حدد مشهد واجهة المستخدم:"

msgid ""
"Toggle the control picker, allowing to visually select control types for edit."
msgstr "تفعيل مِلقاط التحكم، يسمح - مرئيا - باختيار أنواع التحكم لتعديلها."

msgid "Toggle Button"
msgstr "زر التبديل"

msgid "Disabled Button"
msgstr "زر معطّل"

msgid "Item"
msgstr "عنصر"

msgid "Disabled Item"
msgstr "عنصر معطّل"

msgid "Check Item"
msgstr "فَعل العنصر"

msgid "Checked Item"
msgstr "عنصر مُفعل"

msgid "Radio Item"
msgstr "عنصر خِيار"

msgid "Checked Radio Item"
msgstr "عنصر مُفعل اختياري"

msgid "Named Separator"
msgstr "فاصل مُسمّى"

msgid "Submenu"
msgstr "القائمة الفرعية"

msgid "Subitem 1"
msgstr "العنصر الفرعي 1"

msgid "Subitem 2"
msgstr "العنصر الفرعي 2"

msgid "Has"
msgstr "يملك"

msgid "Many"
msgstr "العديد"

msgid "Disabled LineEdit"
msgstr "تعديل الخط معطّل"

msgid "Tab 1"
msgstr "علامة التبويب 1"

msgid "Tab 2"
msgstr "علامة التبويب 2"

msgid "Tab 3"
msgstr "علامة التبويب 3"

msgid "Editable Item"
msgstr "عنصر قابل للتعديل"

msgid "Subtree"
msgstr "الشجرة الفرعية"

msgid "Has,Many,Options"
msgstr "يمتلك، خيارات، عديدة"

msgid "Invalid path, the PackedScene resource was probably moved or removed."
msgstr ""
"مسار غير صالح، غالباً مصدر المشهد الموضب PackedScene قد تمت إزالته أو نقله."

msgid "Invalid PackedScene resource, must have a Control node at its root."
msgstr ""
"مصدر للمشهد الموضب PackedScene غير صالح، يجب أن يملك عقدة تحكم Control node "
"كعقدة رئيسة."

msgid "Invalid file, not a PackedScene resource."
msgstr "ملف غير صالح، وليس مورد مشهد محزم."

msgid "Reload the scene to reflect its most actual state."
msgstr "أعد تحميل المشهد لإظهار الشكل الأقرب لحالته."

msgid "Merge TileSetAtlasSource"
msgstr "دمج TileSetAtlasSource"

msgid "%s (ID: %d)"
msgstr "%s (الهوية: %d)"

msgid "Atlas Merging"
msgstr "دمج الأطلس"

msgid "Merge (Keep original Atlases)"
msgstr "دمج (احتفظ بالأطالس الأصلية)"

msgid "Merge"
msgstr "دمج"

msgid "Next Line After Column"
msgstr "السطر التالي بعد العمود"

msgid "Please select two atlases or more."
msgstr "الرجاء اختيار أطلسين أو أكثر."

msgid ""
"Source: %d\n"
"Atlas coordinates: %s\n"
"Alternative: 0"
msgstr ""
"المصدر: %d\n"
"إحداثيات الأطلس: %s\n"
"البديل: 0"

msgid ""
"Source: %d\n"
"Atlas coordinates: %s\n"
"Alternative: %d"
msgstr ""
"المصدر: %d\n"
"إحداثيات الأطلس: %s\n"
"البديل: %d"

msgid ""
"The selected atlas source has no valid texture. Assign a texture in the "
"TileSet bottom tab."
msgstr ""
"مصدر الأطلس المحدد لا يحتوي على مادة صالحة. قم بتعيين نسيج في علامة التبويب "
"TileSet السفلية."

msgid "Base Tiles"
msgstr "البلاط الأساسي"

msgid "Alternative Tiles"
msgstr "البلاط البديل"

msgid "Reset Polygons"
msgstr "إعادة تعيين المضلعات"

msgid "Clear Polygons"
msgstr "مسح المضلعات"

msgid "Rotate Polygons Right"
msgstr "تدوير المضلعات لليمين"

msgid "Rotate Polygons Left"
msgstr "تدوير المضلعات إلى اليسار"

msgid "Flip Polygons Horizontally"
msgstr "قلب المضلعات أفقياً"

msgid "Flip Polygons Vertically"
msgstr "قلب المضلعات عموديًا"

msgid "Edit Polygons"
msgstr "تحرير المضلعات"

msgid "Expand editor"
msgstr "قم بتوسيع المحرر"

msgid "Add polygon tool"
msgstr "إضافة أداة المضلع"

msgid "Edit points tool"
msgstr "أداة تعديل النقاط"

msgid "Delete points tool"
msgstr "أداة حذف النقاط"

msgid "Reset to default tile shape"
msgstr "إعادة التعيين إلى شكل البلاط الافتراضي"

msgid "Rotate Right"
msgstr "تدوير لليمين"

msgid "Rotate Left"
msgstr "تدوير لليسار"

msgid "Flip Horizontally"
msgstr "القلب أفقياً"

msgid "Flip Vertically"
msgstr "القلب عموديًا"

msgid "Disable Snap"
msgstr "تعطيل محاذاة"

msgid "Half-Pixel Snap"
msgstr "محاذاة نصف بكسل"

msgid "Painting Tiles Property"
msgstr "خاصية طلاء البلاط"

msgid "Painting:"
msgstr "طلاء:"

msgid "No terrains"
msgstr "لا تضاريس"

msgid "No terrain"
msgstr "التضاريس غير موجودة"

msgid "Painting Terrain Set"
msgstr "مجموعة طلاء التضاريس"

msgid "Painting Terrain"
msgstr "رسم التضاريس"

msgid "Can't transform scene tiles."
msgstr "لا يمكن تحويل مربعات المشهد."

msgid "Can't rotate patterns when using non-square tile grid."
msgstr "لا يمكن تدوير الأنماط عند استخدام بلاط تجانب غير مربعة."

msgid "No Texture Atlas Source (ID: %d)"
msgstr "لا يوجد مصدر أطلس للنسيج (المعرف: %d)"

msgid "Scene Collection Source (ID: %d)"
msgstr "مصدر مجموعة المشهد (المعرف: %d)"

msgid "Empty Scene Collection Source (ID: %d)"
msgstr "مصدر مجموعة المشهد الفارغ (المعرف: %d)"

msgid "Unknown Type Source (ID: %d)"
msgstr "نوع المصدر مجهول (المعرف: %d)"

msgid "Add TileSet pattern"
msgstr "إضافة عينة طقم-البلاط"

msgid "Remove TileSet patterns"
msgstr "إزالة عينات طقم-البلاط"

msgid "Index: %d"
msgstr "الفهرس: %d"

msgid "Tile with Invalid Scene"
msgstr "بلاطه في مشهد غير صالح"

msgid ""
"The selected scene collection source has no scenes. Add scenes in the TileSet "
"bottom tab."
msgstr ""
"لا يحتوي مصدر مجموعة المشهد المحدد على أي مشاهد. أضف مشاهد في علامة التبويب "
"TileSet السفلية."

msgid "Delete tiles"
msgstr "حذف البلاط"

msgid "Drawing Rect:"
msgstr "رسم المستقيم:"

msgid "Change selection"
msgstr "تغيير الاختيار"

msgid "Move tiles"
msgstr "نقل البلاط"

msgid "Paint tiles"
msgstr "طلاء البلاطات"

msgid "Paste tiles"
msgstr "لصق البلاط"

msgid "Selection"
msgstr "الاختيار"

msgid "Shift: Draw rectangle."
msgstr "التحول: رسم المستطيل."

msgid "Alternatively hold %s with other tools to pick tile."
msgstr ""
"بدلاً من ذلك، اضغط مع الاستمرار على %s باستخدام أدوات أخرى لاختيار المربع."

msgid "Alternatively use RMB to erase tiles."
msgstr "وبدلاً من ذلك، استخدم RMB لمسح البلاط."

msgid "Rotate Tile Left"
msgstr "تدوير البلاط إلى اليسار"

msgid "Rotate Tile Right"
msgstr "تدوير البلاط إلى اليمين"

msgid "Flip Tile Horizontally"
msgstr "اقلب البلاط أفقيًا"

msgid "Flip Tile Vertically"
msgstr "اقلب البلاط عموديًا"

msgid "Contiguous"
msgstr "مُتّصِل"

msgid "Place Random Tile"
msgstr "وضع بلاط عشوائي"

msgid ""
"Modifies the chance of painting nothing instead of a randomly selected tile."
msgstr "يعدل فرصة عدم طلاء أي شيء بدلاً من البلاط المحدد عشوائيًا."

msgid "Scattering:"
msgstr "تشتت:"

msgid "Tiles"
msgstr "البلاط"

msgid "Sort sources"
msgstr "فرز المصادر"

msgid "Sort by ID (Ascending)"
msgstr "الترتيب حسب المعرف (تصاعدي)"

msgid "Sort by ID (Descending)"
msgstr "الترتيب حسب المعرف (تنازلي)"

msgid "Invalid source selected."
msgstr "تم تحديد مصدر غير صالح."

msgid "Patterns"
msgstr "العينات"

msgid "Drag and drop or paste a TileMap selection here to store a pattern."
msgstr "اسحب وألقِ أو ألصق خريطة-البلاط التي تريد لتخزينها عينة."

msgid "Paint terrain"
msgstr "تلوين التضاريس"

msgid "Matches Corners and Sides"
msgstr "طابق بين الزوايا والجوانب"

msgid "Matches Corners Only"
msgstr "يطابق الزوايا فقط"

msgid "Matches Sides Only"
msgstr "يطابق الجوانب فقط"

msgid "Terrain Set %d (%s)"
msgstr "مجموعة التضاريس %d (%s)"

msgid ""
"Connect mode: paints a terrain, then connects it with the surrounding tiles "
"with the same terrain."
msgstr "وضع الاتصال: يرسم التضاريس، ثم يربطها بالبلاطات المحيطة بنفس التضاريس."

msgid "Terrains"
msgstr "التضاريس"

msgid "No Layers"
msgstr "لا طبقات"

msgid "Replace Tiles with Proxies"
msgstr "استبدال البلاط بالوكلاء"

msgid "Select Next Tile Map Layer"
msgstr "حدد طبقة خريطة البلاط التالية"

msgid "Select Previous Tile Map Layer"
msgstr "حدد طبقة خريطة البلاط السابقة"

msgid "TileMap Layers"
msgstr "طبقات خريطة-البلاط"

msgid "Highlight Selected TileMap Layer"
msgstr "قم بتمييز طبقة خريطة البلاط المحددة"

msgid "Toggle grid visibility."
msgstr "رؤية الشبكة."

msgid "Automatically Replace Tiles with Proxies"
msgstr "استبدال البلاط تلقائيًا بالوكلاء"

msgid "Remove Tile Proxies"
msgstr "إزالة وكلاء البلاط"

msgid "Create Alternative-level Tile Proxy"
msgstr "إنشاء وكيل البلاط على المستوى البديل"

msgid "Create Coords-level Tile Proxy"
msgstr "إنشاء وكيل البلاط على مستوى الإحداثيات"

msgid "Create source-level Tile Proxy"
msgstr "إنشاء وكيل البلاط على مستوى المصدر"

msgid "Delete All Invalid Tile Proxies"
msgstr "حذف جميع وكلاء البلاط غير الصالحين"

msgid "Delete All Tile Proxies"
msgstr "حذف كافة وكلاء البلاط"

msgid "Tile Proxies Management"
msgstr "إدارة الوكلاء البلاط"

msgid "Source-level proxies"
msgstr "الوكلاء على مستوى المصدر"

msgid "Coords-level proxies"
msgstr "وكلاء على مستوى الإحداثيات"

msgid "Alternative-level proxies"
msgstr "وكلاء المستوى البديل"

msgid "Add a new tile proxy:"
msgstr "إضافة وكيل بلاط جديد:"

msgid "From Source"
msgstr "من المصدر"

msgid "From Coords"
msgstr "من الاحداثيات"

msgid "From Alternative"
msgstr "من البديل"

msgid "To Source"
msgstr "إلى المصدر"

msgid "To Coords"
msgstr "إلى الإحداثيات"

msgid "To Alternative"
msgstr "إلى البديل"

msgid "Global actions:"
msgstr "الإجراءات العالمية:"

msgid "Clear Invalid"
msgstr "مسح غير صالح"

msgid "Atlas"
msgstr "أطلس"

msgid "Base Tile"
msgstr "بلاط الأساسي"

msgid "Alternative Tile"
msgstr "البلاط البديل"

msgid ""
"Selected tile:\n"
"Source: %d\n"
"Atlas coordinates: %s\n"
"Alternative: %d"
msgstr ""
"البلاط المحدد:\n"
"المصدر: %d\n"
"إحداثيات الأطلس: %s\n"
"البديل: %d"

msgid "Rendering"
msgstr "معالَجة"

msgid "Texture Origin"
msgstr "أصل الملمس"

msgid "Modulate"
msgstr "نظام تعديل"

msgid "Z Index"
msgstr "مؤشر ز"

msgid "Y Sort Origin"
msgstr "فرز مركز ص"

msgid "Occlusion Layer %d"
msgstr "طبقة الاصطدام %d"

msgid "Probability"
msgstr "الاحتمال"

msgid "Physics"
msgstr "الفيزياء"

msgid "Physics Layer %d"
msgstr "الطبقة الفيزيائية %d"

msgid "No physics layers"
msgstr "لا توجد طبقات الفيزياء"

msgid ""
"Create and customize physics layers in the inspector of the TileSet resource."
msgstr "قم بإنشاء وتخصيص طبقات الفيزياء في مفتش مورد TileSet."

msgid "Navigation Layer %d"
msgstr "طبقة تنقل %d"

msgid "No navigation layers"
msgstr "لا توجد طبقات التنقل"

msgid ""
"Create and customize navigation layers in the inspector of the TileSet "
"resource."
msgstr "قم بإنشاء وتخصيص طبقات التنقل في مفتش مورد TileSet."

msgid "Custom Data"
msgstr "البيانات مخصصة"

msgid "Custom Data %d"
msgstr "مخصصه بيانات %d"

msgid "No custom data layers"
msgstr "لا توجد طبقات بيانات مخصصة"

msgid ""
"Create and customize custom data layers in the inspector of the TileSet "
"resource."
msgstr "قم بإنشاء وتخصيص طبقات البيانات المخصصة في مفتش مورد TileSet."

msgid "Select a property editor"
msgstr "حدد محرر خاصية"

msgid "Paint properties."
msgstr "خصائص الطلاء."

msgid "Create tiles"
msgstr "إنشاء بلاطات"

msgid "Create a tile"
msgstr "إنشاء بلاطه"

msgid "Remove tiles"
msgstr "إزالة بلاطات"

msgid "Move a tile"
msgstr "حرك البلاط"

msgid "Select tiles"
msgstr "حدد البلاط"

msgid "Resize a tile"
msgstr "تغيير حجم البلاط"

msgid "Remove tile"
msgstr "إزالة البلاط"

msgid "Create tile alternatives"
msgstr "إنشاء بدائل البلاط"

msgid "Remove Tiles Outside the Texture"
msgstr "إزالة البلاط خارج الملمس"

msgid "Create tiles in non-transparent texture regions"
msgstr "قم بإنشاء مربعات في مناطق نسيج غير شفافة"

msgid "Remove tiles in fully transparent texture regions"
msgstr "قم بإزالة البلاط في مناطق الملمس الشفافة بالكامل"

msgid "Setup"
msgstr "إعداد"

msgid ""
"Atlas setup. Add/Remove tiles tool (use the shift key to create big tiles, "
"control for rectangle editing)."
msgstr ""
"إعداد أطلس. أداة إضافة/إزالة البلاط (استخدم مفتاح Shift لإنشاء مربعات كبيرة، "
"والتحكم في تحرير المستطيل)."

msgid "Select tiles."
msgstr "حدد البلاط."

msgid "Paint"
msgstr "طلاء"

msgid ""
"No tiles selected.\n"
"Select one or more tiles from the palette to edit its properties."
msgstr ""
"لم يتم تحديد أي مربعات.\n"
"حدد واحدًا أو أكثر من المربعات من اللوحة لتحرير خصائصها."

msgid "Paint Properties:"
msgstr "خصائص الطلاء:"

msgid "Create Tiles in Non-Transparent Texture Regions"
msgstr "إنشاء بلاطات في مناطق نسيج غير شفافة"

msgid "Remove Tiles in Fully Transparent Texture Regions"
msgstr "قم بإزالة البلاط في مناطق ذات نسيج شفاف بالكامل"

msgid "Hold Ctrl to create multiple tiles."
msgstr "اضغط مع الاستمرار على Ctrl لإنشاء بلاطات متعددة."

msgid "Hold Shift to create big tiles."
msgstr "اضغط مع الاستمرار على Shift لإنشاء مربعات كبيرة."

msgid "Create an Alternative Tile"
msgstr "إنشاء بلاط بديل"

msgid "Create a Tile"
msgstr "إنشاء بلاطه"

msgid "Auto Create Tiles in Non-Transparent Texture Regions?"
msgstr "إنشاء البلاط تلقائيا في مناطق النقش غير الشفاف؟"

msgid ""
"The atlas's texture was modified.\n"
"Would you like to automatically create tiles in the atlas?"
msgstr ""
"نقشة المِخراط قد تغيرتْ.\n"
"هل تود إنشاءَ البلاط تلقائيا في المِخراط؟"

msgid "Yes"
msgstr "نعم"

msgid "No"
msgstr "لا"

msgid "Invalid texture selected."
msgstr "تم تحديد مادة غير صالحة."

msgid "Add a new atlas source"
msgstr "إضافة مصدر أطلس جديد"

msgid "Remove source"
msgstr "إزالة المصدر"

msgid "Add atlas source"
msgstr "أضف مصدر الأطلس"

msgid "Sort Sources"
msgstr "فرز المصادر"

msgid "Scenes Collection"
msgstr "مجموعة مشاهد"

msgid "Open Atlas Merging Tool"
msgstr "افتح أداة دمج أطلس"

msgid "Manage Tile Proxies"
msgstr "إدارة وكلاء البلاط"

msgid ""
"No TileSet source selected. Select or create a TileSet source.\n"
"You can create a new source by using the Add button on the left or by "
"dropping a tileset texture onto the source list."
msgstr ""
"لم يتم تحديد مصدر TileSet. حدد أو أنشئ مصدر TileSet.\n"
"يمكنك إنشاء مصدر جديد باستخدام الزر \"إضافة\" الموجود على اليسار أو عن طريق "
"إسقاط نسيج مجموعة التجانبات في قائمة المصدر."

msgid "Add new patterns in the TileMap editing mode."
msgstr "أضف عينات جديدة من خريطة-البلاط."

msgid ""
"Warning: Modifying a source ID will result in all TileMaps using that source "
"to reference an invalid source instead. This may result in unexpected data "
"loss. Change this ID carefully."
msgstr ""
"تحذير: سيؤدي تعديل معرف المصدر إلى قيام جميع TileMaps باستخدام هذا المصدر "
"للإشارة إلى مصدر غير صالح بدلاً من ذلك. قد يؤدي هذا إلى فقدان غير مُتوقع "
"للبيانات. قم بتغيير هذا المعرف بعناية."

msgid "Add a Scene Tile"
msgstr "إضافة بلاط للمشهد"

msgid "Remove a Scene Tile"
msgstr "إزالة بلاط المشهد"

msgid "Drag and drop scenes here or use the Add button."
msgstr "قم بسحب وإسقاط المشاهد هنا أو استخدم زر الإضافة."

msgid "Scenes collection properties:"
msgstr "خصائص جميع المشاهد:"

msgid "Tile properties:"
msgstr "خصائص البلاطة:"

msgctxt "Tool"
msgid "Line"
msgstr "خط"

msgid "Rect"
msgstr "مستطيل"

msgid "Bucket"
msgstr "سطل"

msgid "Eraser"
msgstr "مسّاحة"

msgid "Picker"
msgstr "ملقاط"

msgid "Error"
msgstr "خطأ"

msgid ""
"Remote settings are empty. VCS features that use the network may not work."
msgstr "الإعدادت عن بُعد فارغة. خصائص VCS التي تستخدم الشبكة قد لا تعمل."

msgid "Commit"
msgstr "ارتكاب"

msgid "Open in editor"
msgstr "افتح في المُحرر"

msgid "Discard changes"
msgstr "تجاهل التغييرات"

msgid "Staged Changes"
msgstr "التغييرات المرحلية"

msgid "Unstaged Changes"
msgstr "التغييرات غير المرحلية"

msgid "Commit:"
msgstr "تسجيل/تجهيز:"

msgid "Date:"
msgstr "تاريخ:"

msgid "Subtitle:"
msgstr "عنوان جانبي:"

msgid "Do you want to remove the %s branch?"
msgstr "هل تريد إزالة فرع %s؟"

msgid "Do you want to remove the %s remote?"
msgstr "هل ترغب في حذف هذي النسخة %s؟"

msgid "Create Version Control Metadata"
msgstr "إنشاء بيانات تعريف التحكم في الإصدار"

msgid "Create VCS metadata files for:"
msgstr "إنشاء ملفات بيانات التعريف لـ VCS :"

msgid "Existing VCS metadata files will be overwritten."
msgstr "سيتم الكتابة فوق ملفات بيانات تعريف VCS الموجودة."

msgid "Local Settings"
msgstr "الإعدادات المحلية"

msgid "Apply"
msgstr "تطبيق"

msgid "VCS Provider"
msgstr "موفر VCS"

msgid "Connect to VCS"
msgstr "اتصل بـ VCS"

msgid "Remote Login"
msgstr "تسجيل الدخول على ريبوزتري"

msgid "Username"
msgstr "اسم المستخدم"

msgid "Password"
msgstr "كلمة المرور"

msgid "SSH Public Key Path"
msgstr "مسار المفتاح العام لSSH"

msgid "Select SSH public key path"
msgstr "أختر مسار المفتاح العام لSSH"

msgid "SSH Private Key Path"
msgstr "مسار المفتاح الخاص لSSH"

msgid "Select SSH private key path"
msgstr "أختر مسار المفتاح الخاص لSSH"

msgid "SSH Passphrase"
msgstr "كلمة المرور ل(SSH)"

msgid "Detect new changes"
msgstr "الكشف عن التغيرات الجديدة"

msgid "Discard all changes"
msgstr "إلغاء جميع التعديلات"

msgid "This operation is IRREVERSIBLE. Your changes will be deleted FOREVER."
msgstr "هذه العملية لا رجعة فيها. سيتم حذف تغييراتك إلى الأبد."

msgid "Permanentally delete my changes"
msgstr "حذف التغييرات بشكل دائم"

msgid "Stage all changes"
msgstr "تحضير جميع التغيرات"

msgid "Unstage all changes"
msgstr "إلغاء جميع التغيرات"

msgid "Commit Message"
msgstr "أرسل التغير"

msgid "Commit Changes"
msgstr "اقتراف التعديلا"

msgid "Commit List"
msgstr "قائمة التغيرات"

msgid "Commit list size"
msgstr "حجم قائمة التغيرات"

msgid "Branches"
msgstr "فروع"

msgid "Create New Branch"
msgstr "إنشاء فرع جديد"

msgid "Remove Branch"
msgstr "إزالة فرع"

msgid "Branch Name"
msgstr "أسم الفرع"

msgid "Remotes"
msgstr "ريبوزتري عبر الإنترنت"

msgid "Create New Remote"
msgstr "إنشاء ريبوزتري جديد"

msgid "Remove Remote"
msgstr "قم بإزالة التحكم عن بعد"

msgid "Remote Name"
msgstr "من بُعد"

msgid "Remote URL"
msgstr "لينك/مسار اونلاين عن بعد"

msgid "Fetch"
msgstr "جَلب"

msgid "Pull"
msgstr "السحب"

msgid "Push"
msgstr "الدفع"

msgid "Force Push"
msgstr "الدفع الإجباري"

msgid "Modified"
msgstr "مُعدّل"

msgid "Renamed"
msgstr "مُعاد تسميته"

msgid "Deleted"
msgstr "مُزال"

msgid "Typechange"
msgstr "تعديل النوع"

msgid "Unmerged"
msgstr "لم يتم دمجها"

msgid "View file diffs before committing them to the latest version"
msgstr "عرض اختلافات الملفات قبل إلزامها بأحدث إصدار"

msgid "View:"
msgstr "أظهر:"

msgid "Split"
msgstr "فصل المسار"

msgid "Unified"
msgstr "مُوَحد"

msgid "E constant (2.718282). Represents the base of the natural logarithm."
msgstr ""
"الثابت E وتعادل قيمته (2.718282)، وهو يمثل الأساس في اللوغاريتم الطبيعي."

msgid "Epsilon constant (0.00001). Smallest possible scalar number."
msgstr "ثابت إيبسلون (0.00001)، أصغر الأعداد على الإطلاق."

msgid "Phi constant (1.618034). Golden ratio."
msgstr "ثابت فاي (1.618034)، ويمثل النسبة الذهبية ذاتها."

msgid "Pi/4 constant (0.785398) or 45 degrees."
msgstr "ثابت باي/4 (0.785398) أو 45 درجة."

msgid "Pi/2 constant (1.570796) or 90 degrees."
msgstr "ثابت باي/2 (1.570796) أو 90 درجة."

msgid "Pi constant (3.141593) or 180 degrees."
msgstr "ثابت باي (3.141593) أو 180 درجة."

msgid "Tau constant (6.283185) or 360 degrees."
msgstr "ثابت تاو Tau وقيمته (6.283185) أو 360 درجة."

msgid "Sqrt2 constant (1.414214). Square root of 2."
msgstr "ثابت جذر-العدد2 (1.414214)، أي قيمة جذر العدد 2."

msgid "Add Input"
msgstr "أضف مدخله"

msgid "Add Output"
msgstr "إضافة مُخرج"

msgid "Float"
msgstr "عائم"

msgid "Int"
msgstr "عدد صحيح"

msgid "UInt"
msgstr "عدد صحيح موجب"

msgid "Vector2"
msgstr "مُتجه2"

msgid "Vector3"
msgstr "مُتجه3"

msgid "Vector4"
msgstr "مُتجه4"

msgid "Boolean"
msgstr "منطق Boolean"

msgid "Sampler"
msgstr "عينات (صوتية)"

msgid "[default]"
msgstr "[افتراضي]"

msgid ""
"The 2D preview cannot correctly show the result retrieved from instance "
"parameter."
msgstr ""
"لا يمكن للمعاينة ثنائية الأبعاد إظهار النتيجة التي تم استردادها من معلمة "
"المثيل بشكل صحيح."

msgid "Add Input Port"
msgstr "أضف منفذ أدخال"

msgid "Add Output Port"
msgstr "أضف منفذ إخراج"

msgid "Change Input Port Type"
msgstr "تغيير نوع منفذ الإدخال"

msgid "Change Output Port Type"
msgstr "تغيير نوع منفذ الإخراج"

msgid "Change Input Port Name"
msgstr "تغيير اسم منفذ الإدخال"

msgid "Change Output Port Name"
msgstr "تغيير اسم منفذ الإخراج"

msgid "Expand Output Port"
msgstr "قم بتوسيع منفذ الإخراج"

msgid "Shrink Output Port"
msgstr "تقليص منفذ الإخراج"

msgid "Remove Input Port"
msgstr "حذف منفذ إدخال"

msgid "Remove Output Port"
msgstr "حذف منفذ إخراج"

msgid "Set VisualShader Expression"
msgstr "ضبط تعبير التظليل المرئي"

msgid "Resize VisualShader Node"
msgstr "تغيير حجم عقدة التظليل المرئي"

msgid "Show Port Preview"
msgstr "عرض معاينة المنفذ"

msgid "Set Parameter Name"
msgstr "تعيين اسم المعلمة"

msgid "Set Input Default Port"
msgstr "تحديد منفذ المدخلات الافتراضي"

msgid "Set Custom Node Option"
msgstr "قم بتعيين خيار العقدة المخصصة"

msgid "Add Node to Visual Shader"
msgstr "إضافة عُقدة للتظليل البصري Visual Shader"

msgid "Add Varying to Visual Shader: %s"
msgstr "إضافة متغير إلى التظليل المرئي: %s"

msgid "Remove Varying from Visual Shader: %s"
msgstr "إزالة التباين من التظليل المرئي: %s"

msgid "Convert Constant Node(s) To Parameter(s)"
msgstr "تحويل العقدة (العقد) الثابتة إلى المعلمة (المعلمات)"

msgid "Convert Parameter Node(s) To Constant(s)"
msgstr "تحويل العقدة (العقد) المعلمة إلى الثابت (الثوابت)"

msgid "Delete VisualShader Node"
msgstr "حذف عقدة التظليل المرئي"

msgid "Delete VisualShader Node(s)"
msgstr "حذف عقدة (عقد) التظليل المرئي"

msgid "Float Constants"
msgstr "الثوابت العائمة"

msgid "Convert Constant(s) to Parameter(s)"
msgstr "تحويل الثابت (الثوابت) إلى المعلمة (المعلمات)"

msgid "Convert Parameter(s) to Constant(s)"
msgstr "تحويل المعلمة (المعلمات) إلى الثابت (الثوابت)"

msgid "Duplicate VisualShader Node(s)"
msgstr "كررة عقدة (عقدة) تظليل مرئية"

msgid "Paste VisualShader Node(s)"
msgstr "لصق عقدة (عقدة) التظليل المرئي"

msgid "Cut VisualShader Node(s)"
msgstr "قص عقدة (عقدة) التظليل المرئي"

msgid "Visual Shader Input Type Changed"
msgstr "تعدل نوع مُدخلات التظليل البصري Visual Shader"

msgid "ParameterRef Name Changed"
msgstr "تم تغيير اسم مرجع المعلمة"

msgid "Varying Name Changed"
msgstr "تم تغيير الاسم المتغير"

msgid "Set Constant: %s"
msgstr "تعيين الثابت: %s"

msgid "Invalid name for varying."
msgstr "اسم غير صالح للتنوع."

msgid "Varying with that name is already exist."
msgstr "المتغير بهذا الاسم موجود بالفعل."

msgid "Add Node(s) to Visual Shader"
msgstr "إضافة عُقدة للتظليل البصري"

msgid "Vertex"
msgstr "رأس"

msgid "Fragment"
msgstr "شظايا"

msgid "Light"
msgstr "ضوء"

msgid "Process"
msgstr "المعالجة"

msgid "Collide"
msgstr "تصادم"

msgid "Sky"
msgstr "سَمَاء"

msgid "Fog"
msgstr "ضباب"

msgid "Manage Varyings"
msgstr "إدارة المتغيرات"

msgid "Add Varying"
msgstr "إضافة مُتغيّر"

msgid "Remove Varying"
msgstr "إزالة المُتغيّر"

msgid "Show generated shader code."
msgstr "إظهار كود التظليل الذي تم إنشاؤه."

msgid "Generated Shader Code"
msgstr "كود التظليل الذي تم إنشاؤه"

msgid "Add Node"
msgstr "إضافة عُقدة"

msgid "Clear Copy Buffer"
msgstr "مسح المخزن المؤقت للنسخ"

msgid "High-end node"
msgstr "العقدة الراقية"

msgid "Create Shader Node"
msgstr "إنشاء عُقدة تظليل"

msgid "Create Shader Varying"
msgstr "إنشاء تظليل متفاوتة"

msgid "Delete Shader Varying"
msgstr "حذف تظليل متفاوتة"

msgid "Color function."
msgstr "الوظيفة البرمجية للون."

msgid "Color operator."
msgstr "مُشغّل اللون."

msgid "Grayscale function."
msgstr "وظيفة التدرج الرمادي."

msgid "Converts HSV vector to RGB equivalent."
msgstr "تحويل مُتجه HSV إلى معادله من RGB."

msgid "Converts RGB vector to HSV equivalent."
msgstr "تحويل مُتجه RGB إلى معادله من HSV."

msgid "Sepia function."
msgstr "وظيفة البُني الداكن."

msgid "Burn operator."
msgstr "مُشغل الحرق."

msgid "Darken operator."
msgstr "مُشغل التعتيم."

msgid "Difference operator."
msgstr "مُشغل الفارق."

msgid "Dodge operator."
msgstr "مُشغل التملص Dodge."

msgid "HardLight operator."
msgstr "مُشغل الضوء الساطع."

msgid "Lighten operator."
msgstr "مُشغل التفتيح."

msgid "Overlay operator."
msgstr "مُشغل التراكم."

msgid "Screen operator."
msgstr "مُشغل الشاشة."

msgid "SoftLight operator."
msgstr "مُشغل الضوء الخافت."

msgid "Color constant."
msgstr "ثابت اللون."

msgid "Color parameter."
msgstr "معلمة اللون."

msgid "(Fragment/Light mode only) Derivative function."
msgstr "(جزء/وضع الضوء فقط) وظيفة مشتقة."

msgid "Returns the boolean result of the %s comparison between two parameters."
msgstr "يُرجع المنطق الناتج عن مقارنة %s بين اثنين من المُعاملات."

msgid "Equal (==)"
msgstr "يُعادل (==)"

msgid "Greater Than (>)"
msgstr "أكبر من (>)"

msgid "Greater Than or Equal (>=)"
msgstr "أكبر أو يساوي (>=)"

msgid ""
"Returns an associated vector if the provided scalars are equal, greater or "
"less."
msgstr ""
"يُرجع المُتجه المقرون إذا كانت القيمة القياسية المُقدمة مساوية، أكبر أو أصغر."

msgid ""
"Returns the boolean result of the comparison between INF and a scalar "
"parameter."
msgstr ""
"يُرجع قيمة المنطق (صح/خطأ) من المقارنة بين INF ومَعلم الكمية القياسية scalar "
"parameter."

msgid ""
"Returns the boolean result of the comparison between NaN and a scalar "
"parameter."
msgstr ""
"يُرجع منطق المقارنة (صحيح/خاطئ) بين NaN (ليس عدداً) و مَعلم الكمية القياسية "
"scalar parameter."

msgid "Less Than (<)"
msgstr "أصغر من (<)"

msgid "Less Than or Equal (<=)"
msgstr "أصغر أو يساوي (<=)"

msgid "Not Equal (!=)"
msgstr "لا يُعادل (!=)"

msgid ""
"Returns an associated 2D vector if the provided boolean value is true or "
"false."
msgstr ""
"إرجاع متجه ثنائي الأبعاد مرتبط إذا كانت القيمة المنطقية المقدمة صحيحة أو "
"خاطئة."

msgid ""
"Returns an associated 3D vector if the provided boolean value is true or "
"false."
msgstr ""
"إرجاع متجه ثلاثي الأبعاد مرتبط إذا كانت القيمة المنطقية المقدمة صحيحة أو "
"خاطئة."

msgid ""
"Returns an associated boolean if the provided boolean value is true or false."
msgstr ""
"تُرجع قيمة منطقية مرتبطة إذا كانت القيمة المنطقية المقدمة صحيحة أو خاطئة."

msgid ""
"Returns an associated floating-point scalar if the provided boolean value is "
"true or false."
msgstr ""
"تُرجع قيمة عددية ذات فاصلة عائمة مرتبطة إذا كانت القيمة المنطقية المقدمة صحيحة "
"أو خاطئة."

msgid ""
"Returns an associated integer scalar if the provided boolean value is true or "
"false."
msgstr "تُرجع عددًا صحيحًا مرتبطًا إذا كانت القيمة المنطقية المقدمة صحيحة أو خاطئة."

msgid ""
"Returns an associated transform if the provided boolean value is true or "
"false."
msgstr "تُرجع تحويلاً مرتبطًا إذا كانت القيمة المنطقية المقدمة صحيحة أو خاطئة."

msgid ""
"Returns an associated unsigned integer scalar if the provided boolean value "
"is true or false."
msgstr ""
"تُرجع عددًا صحيحًا غير موقّع مرتبطًا إذا كانت القيمة المنطقية المقدمة صحيحة أو "
"خاطئة."

msgid "Returns the boolean result of the comparison between two parameters."
msgstr "يُرجع نتيجة المنطق (صحيح/خاطئ) بعد المقارنة بين اثنين من المعالم."

msgid ""
"Returns the boolean result of the comparison between INF (or NaN) and a "
"scalar parameter."
msgstr ""
"يُرجع نتيجة المنطق (صحيح/خاطئ) الناتج عن المقارنة ما بين INF (أو NaN \"ليس "
"عدداً\") و مَعلم كمية قياسية scalar parameter."

msgid "Boolean constant."
msgstr "ثابت المنطق (صحيح/خاطئ)."

msgid "Boolean parameter."
msgstr "المعلمة المنطقية."

msgid "Translated to '%s' in Godot Shading Language."
msgstr "تمت ترجمته إلى '%s' بلغة جوْدَتْ للتظليل."

msgid "'%s' input parameter for all shader modes."
msgstr "'%s' مَعلم المُدخل لأجل جميع أساليب التظليل shader modes."

msgid "Input parameter."
msgstr "مَعلم المُدخل."

msgid "'%s' input parameter for vertex and fragment shader modes."
msgstr "'%s' مَعلم المُدخل لأجل أساليب تظليل الرأس والقطع."

msgid "'%s' input parameter for fragment and light shader modes."
msgstr "'%s' مَعلم المُدخل لأجل أساليب تظليل القطع والإضاءة."

msgid "'%s' input parameter for fragment shader mode."
msgstr "'%s' مَعلم المُدخل لأجل أساليب تظليل القطع."

msgid "'%s' input parameter for sky shader mode."
msgstr "معلمة الإدخال '%s' لوضع تظليل السماء."

msgid "'%s' input parameter for fog shader mode."
msgstr "معلمة الإدخال '%s' لوضع تظليل الضباب."

msgid "'%s' input parameter for light shader mode."
msgstr "'%s' مَعلم المُدخل لأسلوب تظليل الإضاءة."

msgid "'%s' input parameter for vertex shader mode."
msgstr "'%s' مَعلم المُدخل لأجل تظليل الرأس vertex."

msgid "'%s' input parameter for start shader mode."
msgstr "معلمة الإدخال '%s' لبدء وضع التظليل."

msgid "'%s' input parameter for process shader mode."
msgstr "معلمة الإدخال '%s' معالجة لوضع تظليل ."

msgid "'%s' input parameter for start and process shader modes."
msgstr "معلمة الإدخال '%s' لأوضاع التظليل للبدء المعالجة."

msgid "'%s' input parameter for process and collide shader modes."
msgstr "معلمة الإدخال '%s' لأوضاع تظليل العملية والتصادم."

msgid ""
"A node for help to multiply a position input vector by rotation using "
"specific axis. Intended to work with emitters."
msgstr ""
"عقدة للمساعدة في ضرب متجه, إدخال الموضع عن طريق التدوير باستخدام محور محدد. "
"تهدف إلى العمل مع بواعث."

msgid "Float function."
msgstr "دالة تعويم."

msgid "Float operator."
msgstr "عامل تعويم."

msgid "Integer function."
msgstr "دالة عدد صحيح."

msgid "Integer operator."
msgstr "مشغل عدد صحيح."

msgid "Unsigned integer function."
msgstr "دالة عدد صحيح موجبة."

msgid "Unsigned integer operator."
msgstr "مشغل عدد صحيح غير موقعة."

msgid "Returns the absolute value of the parameter."
msgstr "يُرجع القيمة المطلقة لقيمة المَعلم."

msgid "Returns the arc-cosine of the parameter."
msgstr "يُرجع قيمة جيب التمام للمَعلم."

msgid "Returns the inverse hyperbolic cosine of the parameter."
msgstr "يُرجع قيمة جيب تمام القطع الزائد العكسي للمَعلم."

msgid "Returns the arc-sine of the parameter."
msgstr "يُرجع قيمة الجيب العكسية للمَعلم."

msgid "Returns the inverse hyperbolic sine of the parameter."
msgstr "يُرجع قيمة جيب القطع الزائد العكسي للمَعلم."

msgid "Returns the arc-tangent of the parameter."
msgstr "يُرجع قيمة ظل الزاوية العكسية للمَعلم."

msgid "Returns the arc-tangent of the parameters."
msgstr "يُرجع قيمة ظل الزاوية العكسي للمَعالم."

msgid "Returns the inverse hyperbolic tangent of the parameter."
msgstr ""
"يُرجع قيمة ظل الزاوية العكسي (قطع زائد) \"inverse hyperbolic tangent\" للمَعلم."

msgid "Returns the result of bitwise NOT (~a) operation on the integer."
msgstr "تُرجع نتيجة عملية NOT (~a) على عدد صحيح."

msgid ""
"Returns the result of bitwise NOT (~a) operation on the unsigned integer."
msgstr "إرجاع نتيجة عملية NOT (~a) على عدد صحيح غير موقّع."

msgid ""
"Finds the nearest integer that is greater than or equal to the parameter."
msgstr "يجد أقرب رقم أكبر أو يساوي المَعلم."

msgid "Constrains a value to lie between two further values."
msgstr "يُجبر قيمة على التوضع بين قيميتن إضافيتين."

msgid "Returns the cosine of the parameter."
msgstr "يُرجع جيب التمام \"cosine \" لقيمة المَعلم."

msgid "Returns the hyperbolic cosine of the parameter."
msgstr "يُرجع قيمة جيب التمام الزائدي \"hyperbolic cosine\" لقيمة المَعلم."

msgid "Converts a quantity in radians to degrees."
msgstr "يحوّل قيمة (كمية) من الراديان إلى الدرجات."

msgid ""
"(Fragment/Light mode only) (Scalar) Derivative in 'x' using local "
"differencing."
msgstr ""
"(فقط وضع القِطع Fragment/ الضوء) (كمية قياسية Scalar) مُشتقة في 'x' باستخدام "
"الاختلافات المحلية."

msgid ""
"(Fragment/Light mode only) (Scalar) Derivative in 'y' using local "
"differencing."
msgstr ""
"(فقط وضع القِطع Fragment/ الضوء) (كمية قياسية Scalar) مُشتقة في 'y' باستخدام "
"الاختلافات المحلية."

msgid "Base-e Exponential."
msgstr "الدالة الأسية Base-e."

msgid "Base-2 Exponential."
msgstr "الدالة الأسية Base-2."

msgid "Finds the nearest integer less than or equal to the parameter."
msgstr "يجد أقرب رقم أصغر أو يساوي المَعلم."

msgid "Computes the fractional part of the argument."
msgstr "يحسب الجزء الكسري من المعامل."

msgid "Returns the inverse of the square root of the parameter."
msgstr "يُرجع عكس قيمة الجذر التربيعي للمَعلم."

msgid "Natural logarithm."
msgstr "اللوغاريتم الطبيعي."

msgid "Base-2 logarithm."
msgstr "اللوغاريتم Base-2."

msgid "Returns the greater of two values."
msgstr "يُرجع القيمة الكُبرى بين القيمتين."

msgid "Returns the lesser of two values."
msgstr "يُرجع القيمة الأصغر بين القيمتين."

msgid "Linear interpolation between two scalars."
msgstr "استيفاء (استقراء داخلي interpolation ) خطي بين كميتين قياسيتين scalar."

msgid "Performs a fused multiply-add operation (a * b + c) on scalars."
msgstr "ينفذ عملية الجمع والضرب المندمجة (a * b + c) على الكميات القياسية."

msgid "Returns the opposite value of the parameter."
msgstr "يُرجع القيمة المعاكسة للمَعلم."

msgid "1.0 - scalar"
msgstr "1.0 - الكمية القياسية"

msgid ""
"Returns the value of the first parameter raised to the power of the second."
msgstr "يُرجع قيمة المَعلم الأول مرفوعاً إلى قوّة الثاني."

msgid "Converts a quantity in degrees to radians."
msgstr "يحول الكمية المقاسة بالدرجات إلى الراديان (الدائري)."

msgid "1.0 / scalar"
msgstr "1.0 \\ الكمية القياسية"

msgid "Finds the nearest integer to the parameter."
msgstr "يوجد الرقم الأقرب للمَعلم."

msgid "Finds the nearest even integer to the parameter."
msgstr "يجد العدد الزوجي الأقرب لقيمة المَعلم."

msgid "Clamps the value between 0.0 and 1.0."
msgstr "يُمخلب (يحصر) القيمة بين 0.0 و 1.0."

msgid "Extracts the sign of the parameter."
msgstr "يستخرج إشارة المَعلم."

msgid "Returns the sine of the parameter."
msgstr "يُرجع جيب المَعلم."

msgid "Returns the hyperbolic sine of the parameter."
msgstr "يُرجع قيمة الجيب العكس للمَعلم."

msgid "Returns the square root of the parameter."
msgstr "يُرجع قيمة الجذر التربيعي للمَعلم."

msgid ""
"SmoothStep function( scalar(edge0), scalar(edge1), scalar(x) ).\n"
"\n"
"Returns 0.0 if 'x' is smaller than 'edge0' and 1.0 if x is larger than "
"'edge1'. Otherwise the return value is interpolated between 0.0 and 1.0 using "
"Hermite polynomials."
msgstr ""
"الوظيفة البرمجية \"الخطوة الناعمة\" SmoothStep وهي function( scalar(edge0), "
"scalar(edge1), scalar(x) ).\n"
"\n"
"تُرجع 0.0 إذا كان 'x' أصغر من 'edge0' و 1.0 إذا كان x أكبر من 'edge1'. عدا ذلك "
"سيتم استيفاء (استقراء داخلي interpolated) للقيمة ما بين 0.0 و 1.0 باستخدام "
"متعددات الحدود لهيرمت Hermite polynomials."

msgid ""
"Step function( scalar(edge), scalar(x) ).\n"
"\n"
"Returns 0.0 if 'x' is smaller than 'edge' and otherwise 1.0."
msgstr ""
"الوظيفة البرمجية \"الخطوة\" function( scalar(edge), scalar(x) ).\n"
"\n"
"تُرجع 0.0 إذا كان 'x' أصغر من 'edge' وعدا ذلك 1.0."

msgid ""
"(Fragment/Light mode only) (Scalar) Sum of absolute derivative in 'x' and 'y'."
msgstr ""
"(فقط وضع القِطع Fragment/ الضوء) (كمية قياسية Scalar) مُشتق مُطلق في 'x' و'y'."

msgid "Returns the tangent of the parameter."
msgstr "يُرجع قيمة ظل الزاوية للمَعلم."

msgid "Returns the hyperbolic tangent of the parameter."
msgstr "يُرجع قيمة ظل الزاوية العكسي للمَعلم."

msgid "Finds the truncated value of the parameter."
msgstr "يجد قيمة الاقتطاع للمَعلم."

msgid "Sums two floating-point scalars."
msgstr "جمع اثنين من العددية الفاصلة العائمة."

msgid "Sums two integer scalars."
msgstr "جمع عدديين صحيحين."

msgid "Sums two unsigned integer scalars."
msgstr "جمع اثنين من الأعداد الصحيحة غير الموقعة."

msgid "Returns the result of bitwise AND (a & b) operation for two integers."
msgstr "إرجاع نتيجة عملية البت AND (a & b) لعددين صحيحين."

msgid ""
"Returns the result of bitwise AND (a & b) operation for two unsigned integers."
msgstr "إرجاع نتيجة عملية البت AND (a & b) لعددين صحيحين غير موقّعين."

msgid ""
"Returns the result of bitwise left shift (a << b) operation on the integer."
msgstr "تُرجع نتيجة عملية التحول إلى اليسار (a << b) على عدد صحيح."

msgid ""
"Returns the result of bitwise left shift (a << b) operation on the unsigned "
"integer."
msgstr ""
"تُرجع نتيجة عملية التحول إلى اليسار(الإزاحة) (a << b) على العدد الصحيح موجب."

msgid "Returns the result of bitwise OR (a | b) operation for two integers."
msgstr "تُرجع نتيجة عملية البت OR (a | b) لعددين صحيحين."

msgid ""
"Returns the result of bitwise OR (a | b) operation for two unsigned integers."
msgstr "تُرجع نتيجة عملية البت OR (a | b) لعددين صحيحين غير موقّعين."

msgid ""
"Returns the result of bitwise right shift (a >> b) operation on the integer."
msgstr "تُرجع نتيجة عملية التحول إلى اليمين (a >> b) على عدد صحيح."

msgid ""
"Returns the result of bitwise right shift (a >> b) operation on the unsigned "
"integer."
msgstr ""
"إرجاع نتيجة عملية التحول إلى اليمين (إزاحة) (a >> b) على العدد الصحيح غير "
"الموقع."

msgid "Returns the result of bitwise XOR (a ^ b) operation on the integer."
msgstr "تُرجع نتيجة عملية XOR (a ^ b) على عدد صحيح."

msgid ""
"Returns the result of bitwise XOR (a ^ b) operation on the unsigned integer."
msgstr "إرجاع نتيجة عملية XOR (a ^ b) على العدد الصحيح غير الموقع."

msgid "Divides two floating-point scalars."
msgstr "يقسم عددين من النقاط العائمة."

msgid "Divides two integer scalars."
msgstr "يقسم عددين صحيحين."

msgid "Divides two unsigned integer scalars."
msgstr "يقسم اثنين من الأعداد الصحيحة غير الموقعة."

msgid "Multiplies two floating-point scalars."
msgstr "ضرب عددين قياسيين للفاصلة العائمة."

msgid "Multiplies two integer scalars."
msgstr "ضرب عددين صحيحين."

msgid "Multiplies two unsigned integer scalars."
msgstr "ضرب اثنين من الأعداد الصحيحة غير الموقعة."

msgid "Returns the remainder of the two floating-point scalars."
msgstr "إرجاع باقي العددين القياسيين للفاصلة العائمة."

msgid "Returns the remainder of the two integer scalars."
msgstr "إرجاع باقي العددين الصحيحين."

msgid "Returns the remainder of the two unsigned integer scalars."
msgstr "إرجاع ما تبقى من العددين الصحيحين غير الموقعين."

msgid "Subtracts two floating-point scalars."
msgstr "طرح اثنين من الكميات ذات الفاصلة العائمة."

msgid "Subtracts two integer scalars."
msgstr "طرح عددين صحيحين."

msgid "Subtracts two unsigned integer scalars."
msgstr "طرح اثنين من الأعداد الصحيحة غير الموقعة."

msgid "Scalar floating-point constant."
msgstr "ثابت النقطة العائمة العددية."

msgid "Scalar integer constant."
msgstr "عدد صحيح ثابت."

msgid "Scalar unsigned integer constant."
msgstr "ثابت عددي غير موقع."

msgid "Scalar floating-point parameter."
msgstr "معلمة النقطة العائمة العددية."

msgid "Scalar integer parameter."
msgstr "معلمة عددية صحيحة."

msgid "Scalar unsigned integer parameter."
msgstr "معلمة عددية غير موقعة."

msgid "Converts screen UV to a SDF."
msgstr "يحول من UV للشاشة إلى SDF."

msgid "Casts a ray against the screen SDF and returns the distance travelled."
msgstr "يلقي شعاعًا على شاشة SDF ويعيد المسافة المقطوعة."

msgid "Converts a SDF to screen UV."
msgstr "يحول SDF إلى شاشة UV."

msgid "Performs a SDF texture lookup."
msgstr "ينفذ بحث نسيج SDF."

msgid "Performs a SDF normal texture lookup."
msgstr "إجراء بحث عن الملمس العادي لـ SDF."

msgid "Function to be applied on texture coordinates."
msgstr "دالة التي سيتم تطبيقها على إحداثيات النسيج."

msgid "Polar coordinates conversion applied on texture coordinates."
msgstr "يتم تطبيق تحويل الإحداثيات القطبية على إحداثيات النسيج."

msgid "Perform the cubic texture lookup."
msgstr "إجراء البحث عن النقش المكعبي."

msgid "Perform the curve texture lookup."
msgstr "قم بإجراء بحث عن منحنى نسيج."

msgid "Perform the three components curve texture lookup."
msgstr "قم بإجراء البحث عن منحنى النسيج المكونات الثلاثة."

msgid ""
"Returns the depth value obtained from the depth prepass in a linear space."
msgstr "إرجاع قيمة العمق التي تم الحصول عليها من العمق المسبق في مساحة خطية."

msgid "Reconstructs the World Position of the Node from the depth texture."
msgstr "يعيد بناء الموقع العالمي للعقدة من نسيج العمق."

msgid "Unpacks the Screen Normal Texture in World Space"
msgstr "يفرغ نسيج الشاشة العادي في الفضاء العالمي"

msgid "Perform the 2D texture lookup."
msgstr "قم بإجراء البحث عن الملمس ثنائي الأبعاد."

msgid "Perform the 2D-array texture lookup."
msgstr "قم بإجراء بحث عن نسيج مصفوفة ثنائيه الأبعاد."

msgid "Perform the 3D texture lookup."
msgstr "قم بإجراء البحث عن الملمس ثلاثي الأبعاد."

msgid "Apply panning function on texture coordinates."
msgstr "تطبيق دالة بالغسل على إحداثيات الملمس."

msgid "Apply scaling function on texture coordinates."
msgstr "تطبيق دالة القياس على إحداثيات النسيج."

msgid "Cubic texture parameter lookup."
msgstr "البحث عن معلمات الملمس المكعب."

msgid "2D texture parameter lookup."
msgstr "البحث عن معلمات النسيج ثنائي الأبعاد."

msgid "2D texture parameter lookup with triplanar."
msgstr "البحث عن معلمات النسيج ثنائي الأبعاد باستخدام المستوى الثلاثي."

msgid "2D array of textures parameter lookup."
msgstr "مصفوفة ثنائية الأبعاد للبحث عن معلمات القوام."

msgid "3D texture parameter lookup."
msgstr "البحث عن معلمات الملمس ثلاثي الأبعاد."

msgid "Transform function."
msgstr "وظيفة التحويل."

msgid "Transform operator."
msgstr "تحويل المشغل."

msgid ""
"Calculate the outer product of a pair of vectors.\n"
"\n"
"OuterProduct treats the first parameter 'c' as a column vector (matrix with "
"one column) and the second parameter 'r' as a row vector (matrix with one "
"row) and does a linear algebraic matrix multiply 'c * r', yielding a matrix "
"whose number of rows is the number of components in 'c' and whose number of "
"columns is the number of components in 'r'."
msgstr ""
"يحسب الجداء السلمي لزوج من المُتجهات (الأشعة). \n"
"\n"
"يعامل OuterProduct (الجداء السلمي) المعامل الأول 'c' كمتجه عمودي (مصفوفة "
"بعمود واحد) بينما يعامل المعامل الثاني 'r' كمُتجه أفقي (مصفوفة بصف واحد) حيث "
"يقوم بالجداء الجبري الخطي للمصفوفتين بضرب 'c * r'، الأمر الذي ينتج عنه مصفوفة "
"عدد صفوفها يساوي عدد مكونات 'c' وعدد الأعمدة فيها يكون عدد المكونات في 'r'."

msgid "Composes transform from four vectors."
msgstr "تأليف التحوّل من أربع مُتجهات vectors."

msgid "Decomposes transform to four vectors."
msgstr "فكّ التحوّل إلى أربع مُتجهات vectors."

msgid "Calculates the determinant of a transform."
msgstr "حساب مُحدد determinant التحوّل."

msgid ""
"Calculates how the object should face the camera to be applied on Model View "
"Matrix output port for 3D objects."
msgstr ""
"يحسب كيفية مواجهة الكائن للكاميرا ليتم تطبيقه على منفذ إخراج نموذج عرض مصفوفة "
"للكائنات ثلاثية الأبعاد."

msgid "Calculates the inverse of a transform."
msgstr "حساب عكس التحوّل."

msgid "Calculates the transpose of a transform."
msgstr "حساب تبدل موضع التحوّل."

msgid "Sums two transforms."
msgstr "مجموع اثنين من التحويلات."

msgid "Divides two transforms."
msgstr "يقسم محويلين."

msgid "Multiplies two transforms."
msgstr "ضرب تحويلين."

msgid "Performs per-component multiplication of two transforms."
msgstr "ينفذ الضرب لكل مكون من اثنين من التحويلات."

msgid "Subtracts two transforms."
msgstr "يطرح تحويلين."

msgid "Multiplies vector by transform."
msgstr "مُضاعفة المُتجهات بالتحوّل."

msgid "Transform constant."
msgstr "ثابت التحوّل."

msgid "Transform parameter."
msgstr "تحويل المعلمة."

msgid ""
"The distance fade effect fades out each pixel based on its distance to "
"another object."
msgstr ""
"يؤدي تأثير تلاشي المسافة إلى تلاشي كل بكسل بناءً على المسافة التي تفصله عن "
"كائن آخر."

msgid ""
"The proximity fade effect fades out each pixel based on its distance to "
"another object."
msgstr ""
"يؤدي تأثير التلاشي القريب إلى تلاشي كل بكسل بناءً على المسافة التي تفصله عن "
"كائن آخر."

msgid "Returns a random value between the minimum and maximum input values."
msgstr "إرجاع قيمة عشوائية بين الحد الأدنى والحد الأقصى لقيم الإدخال."

msgid "Remaps a given input from the input range to the output range."
msgstr "يعيد تعيين مدخلات معينة من نطاق الإدخال إلى نطاق الإخراج."

msgid "Vector function."
msgstr "وظيفة المُتجه Vector ."

msgid "Vector operator."
msgstr "مُشغّل المُتجه."

msgid "Composes vector from scalars."
msgstr "تأليف المُتجه من ثلاث كميات قياسية."

msgid "Decomposes vector to scalars."
msgstr "فكّ المتجه إلى العددية."

msgid "Composes 2D vector from two scalars."
msgstr "يؤلف متجهًا ثنائي الأبعاد من عددين قياسيين."

msgid "Decomposes 2D vector to two scalars."
msgstr "فكّ المتجه ثنائي الأبعاد إلى عددين قياسيين."

msgid "Composes 3D vector from three scalars."
msgstr "يؤلف متجهًا ثلاثي الأبعاد من ثلاثة كميات قياسية."

msgid "Decomposes 3D vector to three scalars."
msgstr "فكّ المتجه ثلاثي الأبعاد إلى ثلاثة أعداد قياسية."

msgid "Composes 4D vector from four scalars."
msgstr "يؤلف متجه رباعي الابعاد من أربعة كميات قياسية."

msgid "Decomposes 4D vector to four scalars."
msgstr "فكّ متجه رباعي الابعاد إلى أربعة كميات قياسية."

msgid "Calculates the cross product of two vectors."
msgstr "حساب حاصل الضرب الاتجاهي لمتجهين."

msgid ""
"(Fragment/Light mode only) (Vector) Derivative in 'x' using local "
"differencing."
msgstr ""
"(فقط وضع القِطع Fragment/ الضوء) (مُتجه) مُشتق في 'x' باستخدام الاختلافات "
"المحلية."

msgid ""
"(Fragment/Light mode only) (Vector) Derivative in 'y' using local "
"differencing."
msgstr ""
"(فقط وضع القِطع Fragment/ الضوء) (مُتجه) مُشتق في 'y' باستخدام الاختلافات "
"المحلية."

msgid "Returns the distance between two points."
msgstr "يُرجع المسافة ما بين نقطتين."

msgid "Calculates the dot product of two vectors."
msgstr "حساب الجداء السلمي dot product للمُتجهين (الشعاعين)."

msgid ""
"Returns the vector that points in the same direction as a reference vector. "
"The function has three vector parameters : N, the vector to orient, I, the "
"incident vector, and Nref, the reference vector. If the dot product of I and "
"Nref is smaller than zero the return value is N. Otherwise -N is returned."
msgstr ""
"يُرجع المُتجه (الشعاع) الذي يشير إلى ذات اتجاه المُتجه المرجعي. ولدى هذه الوظيفة "
"البرمجية ثلاث مَعالم كمتجهات: N، المُتجه الموجه، I، المُتجه المُسقط وأخيراً Nref "
"الذي يمثل المُوجه المرجعي. إذا كان الجداء السُلمي dot product لكل من I وNref "
"أصغر من الصفر فإن القيمة المُرجعة وقتها ستكون N. عدا ذلك سيتم إرجاع -N."

msgid ""
"Returns falloff based on the dot product of surface normal and view direction "
"of camera (pass associated inputs to it)."
msgstr ""
"يُرجع الإسقاط المبني على الجداء السُلمي لكل من السطح الطبيعي وتوجيه الكاميرا "
"(يمرر المُدخلات المرتبطة بها)."

msgid "Calculates the length of a vector."
msgstr "حساب طول المُتجه (الشعاع)."

msgid "Linear interpolation between two vectors."
msgstr "الاستيفاء (الاستقراء الداخلي interpolation ) بين مُتجهين."

msgid "Linear interpolation between two vectors using scalar."
msgstr ""
"الاستيفاء (الاستقراء الداخلي interpolation) بين مُتجهين باستخدام الكمية "
"القياسية."

msgid "Performs a fused multiply-add operation (a * b + c) on vectors."
msgstr "ينفذ عملية ضرب-إضافة مدمجة (a * b + c) على المتجهات."

msgid "Calculates the normalize product of vector."
msgstr "يحسب قيمة المُتجه (الشعاع) نسبة للواحد normalize product."

msgid "1.0 - vector"
msgstr "1.0 - مُتجه (شعاع)"

msgid "1.0 / vector"
msgstr "1.0 \\ المُتجه (الشعاع)"

msgid ""
"Returns the vector that points in the direction of reflection ( a : incident "
"vector, b : normal vector )."
msgstr ""
"يُرجع المُتجه الذي يشير إلى باتجاه الانعكاس (أ: المُتجه (الشعاع) المُسقَط، ب: "
"المُتجه (الشعاع) الطبيعي)."

msgid "Returns the vector that points in the direction of refraction."
msgstr "يُرجع المُتجه (الشعاع) الذي يشير باتجاه الانكسار."

msgid ""
"SmoothStep function( vector(edge0), vector(edge1), vector(x) ).\n"
"\n"
"Returns 0.0 if 'x' is smaller than 'edge0' and 1.0 if 'x' is larger than "
"'edge1'. Otherwise the return value is interpolated between 0.0 and 1.0 using "
"Hermite polynomials."
msgstr ""
"SmoothStep function( vector(edge0), vector(edge1), vector(x) ).\n"
"\n"
"تُرجع قيمة 0.0 إذا كان 'x' أصغر من 'edge0' و 1.0 إذا كان 'x' أكبر من 'edge1'. "
"بخلاف ذلك القيمة المُرجعة سيتم استيفاؤها (استقراء داخلي) بين 0.0 و1.0 باستخدام "
"متعددات الحدود لهيرمت Hermite polynomials."

msgid ""
"SmoothStep function( scalar(edge0), scalar(edge1), vector(x) ).\n"
"\n"
"Returns 0.0 if 'x' is smaller than 'edge0' and 1.0 if 'x' is larger than "
"'edge1'. Otherwise the return value is interpolated between 0.0 and 1.0 using "
"Hermite polynomials."
msgstr ""
"SmoothStep function( scalar(edge0), scalar(edge1), vector(x) ).\n"
"\n"
"تُرجع قيمة 0.0 إذا كان 'x' أصغر من 'edge0' و 1.0 إذا كان 'x' أكبر من 'edge1'. "
"بخلاف ذلك القيمة المُرجعة سيتم استيفاؤها (استقراء داخلي) بين 0.0 و1.0 باستخدام "
"متعددات الحدود لهيرمت Hermite polynomials."

msgid ""
"Step function( vector(edge), vector(x) ).\n"
"\n"
"Returns 0.0 if 'x' is smaller than 'edge' and otherwise 1.0."
msgstr ""
"Step function( vector(edge), vector(x) ).\n"
"\n"
"يُرجع القيمة 0.0 إذا كان 'x' أصغر من 'edge' وعدا ذلك ستُرجع القيمة 1.0."

msgid ""
"Step function( scalar(edge), vector(x) ).\n"
"\n"
"Returns 0.0 if 'x' is smaller than 'edge' and otherwise 1.0."
msgstr ""
"Step function( scalar(edge), vector(x) ).\n"
"\n"
"يُرجع القيمة 0.0 إذا كان 'x' أصغر من 'edge' وعدا ذلك ستُرجع القيمة 1.0."

msgid ""
"(Fragment/Light mode only) (Vector) Sum of absolute derivative in 'x' and 'y'."
msgstr ""
"(فقط وضع القِطع Fragment/ الضوء) (مُتجه)مجموع الاشتقاق المُطلق في 'x' و 'y'."

msgid "Adds 2D vector to 2D vector."
msgstr "يضيف متجهًا ثنائي الأبعاد إلى متجه ثنائي الأبعاد."

msgid "Adds 3D vector to 3D vector."
msgstr "يضيف متجهًا ثلاثي الأبعاد إلى متجهً ثلاثي الأبعاد."

msgid "Adds 4D vector to 4D vector."
msgstr "يضيف متجهًا رباعي الأبعاد إلى متجهً رباعي الأبعاد."

msgid "Divides 2D vector by 2D vector."
msgstr "يقسم المتجه ثنائي الأبعاد على المتجه ثنائي الأبعاد."

msgid "Divides 3D vector by 3D vector."
msgstr "يقسم المتجه ثلاثي الأبعاد على المتجه ثلاثي الأبعاد."

msgid "Divides 4D vector by 4D vector."
msgstr "يقسم المتجه رباعي الأبعاد على المتجه رباعي الأبعاد."

msgid "Multiplies 2D vector by 2D vector."
msgstr "ضرب المتجه ثنائي الأبعاد بواسطة المتجه ثنائي الأبعاد."

msgid "Multiplies 3D vector by 3D vector."
msgstr "ضرب المتجه ثلاثي الأبعاد بواسطة المتجه ثلاثي الأبعاد."

msgid "Multiplies 4D vector by 4D vector."
msgstr "ضرب المتجه رباعي الأبعاد بواسطة المتجه رباعي الأبعاد."

msgid "Returns the remainder of the two 2D vectors."
msgstr "إرجاع باقي المتجهين ثنائي الأبعاد."

msgid "Returns the remainder of the two 3D vectors."
msgstr "إرجاع باقي المتجهين ثلاثي الأبعاد."

msgid "Returns the remainder of the two 4D vectors."
msgstr "إرجاع باقي المتجهين رباعي الأبعاد."

msgid "Subtracts 2D vector from 2D vector."
msgstr "يطرح متجه ثنائي الأبعاد من متجه ثنائي الأبعاد."

msgid "Subtracts 3D vector from 3D vector."
msgstr "يطرح متجه ثلاثي الأبعاد من متجه ثلاثي الأبعاد."

msgid "Subtracts 4D vector from 4D vector."
msgstr "يطرح متجه رباعي الأبعاد من متجه رباعي الأبعاد."

msgid "2D vector constant."
msgstr "ثابت مُتجه ثنائي الأبعاد."

msgid "2D vector parameter."
msgstr "معلمة متجهة ثنائية الأبعاد."

msgid "3D vector constant."
msgstr "ثابت المُتجه ثلاثي الأبعاد."

msgid "3D vector parameter."
msgstr "معلمة متجهة ثلاثية الأبعاد."

msgid "4D vector constant."
msgstr "ثابت مُتجه رباعي الأبعاد."

msgid "4D vector parameter."
msgstr "مَعلم مُتجه رباعي الأبعاد."

msgid ""
"Custom Godot Shader Language expression, with custom amount of input and "
"output ports. This is a direct injection of code into the vertex/fragment/"
"light function, do not use it to write the function declarations inside."
msgstr ""
"تعبير إصلاحي (لغوي) خاص بمُظلل غودوت، بواسطة كمية مُخصصة من منافذ المُدخلات "
"والمُخرجات. إنه إقحام مباشر للنص البرمجي ضمن الوظائف الخاصة بالقمة vertex/ "
"بالجزء fragment/ بالضوء light ، لذا لا تستخدمها لكي تكتب تعريف وتوضيح الوظيفة "
"البرمجية داخلها."

msgid ""
"Custom Godot Shader Language expression, which is placed on top of the "
"resulted shader. You can place various function definitions inside and call "
"it later in the Expressions. You can also declare varyings, parameters and "
"constants."
msgstr ""
"تعبير (إصطلاحي) لغوي خاص بمُظلل غودوت، والذي يكون أعلى المُظلل الناتج. يمكنك أن "
"تضع تعريفات وظيفية برمجية مختلفة ضمنه واستدعاءها لاحقاً في التعابير عنها. كما "
"يمكنك أيضاً أن تُصرّح (تعرّف) عن المتحولات، الموحدات (uniforms)، وكذلك الثوابت."

msgid "A reference to an existing parameter."
msgstr "مرجع إلى معلمة موجودة."

msgid "Get varying parameter."
msgstr "الحصول على معلمة متفاوتة."

msgid "Set varying parameter."
msgstr "تعيين معلمة مختلفة."

msgid "Edit Visual Property: %s"
msgstr "تحرير الخاصية البصرية: %s"

msgid "Visual Shader Mode Changed"
msgstr "تغيير وضع المُظلل البصري"

msgid "Voxel GI data is not local to the scene."
msgstr "بيانات Voxel GI ليست محلية في مكان المشهد."

msgid "Voxel GI data is part of an imported resource."
msgstr "تعد بيانات Voxel GI جزءًا من مورد مستورد."

msgid "Voxel GI data is an imported resource."
msgstr "تعد بيانات Voxel GI موردًا مستوردًا."

msgid "Bake VoxelGI"
msgstr "خبز VoxelGI"

msgid "Select path for VoxelGI Data File"
msgstr "حدد المسار لملف بيانات VoxelGI"

msgid "Are you sure to run %d projects at once?"
msgstr "هل أنت متأكد من فتح %d مشاريع مرّة واحدة؟"

msgid ""
"You requested to open %d projects in parallel. Do you confirm?\n"
"Note that usual checks for engine version compatibility will be bypassed."
msgstr ""
"لقد طلبت فتح %d مشروعًا بالتوازي. هل تؤكد؟\n"
"لاحظ أنه سيتم تجاوز عمليات التحقق المعتادة من توافق إصدار المحرك."

msgid ""
"The selected project \"%s\" does not specify its supported Godot version in "
"its configuration file (\"project.godot\").\n"
"\n"
"Project path: %s\n"
"\n"
"If you proceed with opening it, it will be converted to Godot's current "
"configuration file format.\n"
"\n"
"Warning: You won't be able to open the project with previous versions of the "
"engine anymore."
msgstr ""
"لا يحدد المشروع المحدد \"%s\" إصدار جوْدَتْ المدعوم في ملف الإعدادات الخاص به "
"(\"project.godot\").\n"
"\n"
"مسار المشروع: %s\n"
"\n"
"إذا تابعت في فتحه, سيتم تحويله إلى ملف الإعدادات الحالي ل جوْدَتْ.\n"
"\n"
"تحذير: لن تتمكن من فتح المشروع باستخدام الإصدارات السابقة من المحرك بعد الآن."

msgid ""
"The selected project \"%s\" was generated by Godot 3.x, and needs to be "
"converted for Godot 4.x.\n"
"\n"
"Project path: %s\n"
"\n"
"You have three options:\n"
"- Convert only the configuration file (\"project.godot\"). Use this to open "
"the project without attempting to convert its scenes, resources and scripts.\n"
"- Convert the entire project including its scenes, resources and scripts "
"(recommended if you are upgrading).\n"
"- Do nothing and go back.\n"
"\n"
"Warning: If you select a conversion option, you won't be able to open the "
"project with previous versions of the engine anymore."
msgstr ""
"تم إنشاء المشروع المحدد \"%s\" بواسطة جوْدَتْ 3.x، ويجب تحويله إلى جوْدَتْ 4.x.\n"
"\n"
"مسار المشروع: %s\n"
"\n"
"لديك ثلاثة خيارات:\n"
"- تحويل ملف التكوين فقط (\"project.godot\"). استخدم هذا لفتح المشروع دون "
"محاولة تحويل المشاهد والموارد والبرامج النصية الخاصة به.\n"
"- تحويل المشروع بأكمله بما في ذلك مشاهده وموارده ونصوصه (ينصح به إذا كنت تقوم "
"بالترقية).\n"
"- لا تفعل شيئا والعودة.\n"
"\n"
"تحذير: إذا قمت بتحديد خيار التحويل، فلن تتمكن من فتح المشروع بالإصدارات "
"السابقة من المحرك بعد الآن."

msgid "Convert project.godot Only"
msgstr "تحويل project.godot فقط"

msgid ""
"The selected project \"%s\" was generated by an older engine version, and "
"needs to be converted for this version.\n"
"\n"
"Project path: %s\n"
"\n"
"Do you want to convert it?\n"
"\n"
"Warning: You won't be able to open the project with previous versions of the "
"engine anymore."
msgstr ""
"تم إنشاء المشروع المحدد \"%s\" بواسطة إصدار محرك أقدم, ويجب تحويله لهذا "
"الإصدار.\n"
"\n"
"مسار المشروع: %s\n"
"\n"
"هل تريد تحويله؟\n"
"\n"
"تحذير: لن تتمكن من فتح المشروع باستخدام الإصدارات السابقة من المحرك بعد الآن."

msgid "Convert project.godot"
msgstr "تحويل project.godot"

msgid ""
"Can't open project \"%s\" at the following path:\n"
"\n"
"%s\n"
"\n"
"The project settings were created by a newer engine version, whose settings "
"are not compatible with this version."
msgstr ""
"لا يمكن فتح المشروع \"%s\" في المسار التالي:\n"
"\n"
"%s\n"
"\n"
"إعدادات المشروع كانت قد أُنشِئتْ بإصدار محرك أحدث، وتلك الإعدادات لا تتوافق مع "
"هذا الإصدار."

msgid ""
"Warning: This project uses double precision floats, but this version of\n"
"Godot uses single precision floats. Opening this project may cause data "
"loss.\n"
"\n"
msgstr ""
"تحذير: يستخدم هذا المشروع عوامات مزدوجة الدقة، ولكن هذا الإصدار من\n"
"يستخدم جودو عوامات ذات دقة واحدة. قد يؤدي فتح هذا المشروع إلى فقدان "
"البيانات.\n"
"\n"

msgid ""
"Warning: This project uses C#, but this build of Godot does not have\n"
"the Mono module. If you proceed you will not be able to use any C# scripts.\n"
"\n"
msgstr ""
"تحذير: هذا المشروع يستعمل لغة #C ، لكن بنية جَوْدَتْ هذه لا تحوي \n"
"وحدة \"مونو\". إذا أصريت على الإكمال لن تكون قادرا على استعمال لغة #C.\n"
"\n"

msgid ""
"Warning: This project was last edited in Godot %s. Opening will change it to "
"Godot %s.\n"
"\n"
msgstr ""
"تحذير: هذا المشروع كان قد بُنِيَ بإصدار جوْدَتْ %s.فتح المشروع سوف يُرقيه أو ينزله "
"إلى إصدار جوْدَت %s.\n"
"\n"

msgid ""
"Warning: This project uses the following features not supported by this build "
"of Godot:\n"
"\n"
"%s\n"
"\n"
msgstr ""
"تحذير: هذا المشروع يستعمل هذه المزايا المذكورة، وهي ليست مدعومة في هذه البنية "
"أو الإصدار من جوْدَت:\n"
"\n"
"%s\n"
"\n"

msgid "Open anyway? Project will be modified."
msgstr "الفتح على أي حال؟ المشروع سوف يتغير."

msgid "Remove %d projects from the list?"
msgstr "أتريد إزالة %d مشروع من القائمة؟"

msgid "Remove this project from the list?"
msgstr "أتريد إزالة هذا المشروع من القائمة؟"

msgid ""
"Remove all missing projects from the list?\n"
"The project folders' contents won't be modified."
msgstr ""
"إزالة جميع المشاريع المفقودة من القائمة؟\n"
"لن يتم تعديل محتوى مُجلدات المشاريع."

msgid "Couldn't save project at '%s' (error %d)."
msgstr "تعذر حفظ المشروع في '%s' (الخطأ %d)."

msgid "Tag name can't be empty."
msgstr "لا يمكن أن يكون اسم العلامة فارغًا."

msgid "Tag name can't contain spaces."
msgstr "اسم الوسم لا يصح أن يكون فيه فراغات."

msgid "These characters are not allowed in tags: %s."
msgstr "هذه الرموز أو الأحرف غير مسموح بها في الأوسمة: %s."

msgid "Tag name must be lowercase."
msgstr "اسم الوسم يجب أن يكتب بأحرف صغيرة."

msgctxt "Application"
msgid "Project Manager"
msgstr "مدير المشروع"

msgid "Settings"
msgstr "الإعدادات"

msgid "New Project"
msgstr "مشروع جديد"

msgid "Import Project"
msgstr "استيراد مشروع"

msgid "Scan"
msgstr "البحث"

msgid "Scan Projects"
msgstr "البحث في المشاريع"

msgid "Loading, please wait..."
msgstr "يُحمّل، انتظرْ..."

msgid "Filter Projects"
msgstr "تصفية المشاريع"

msgid ""
"This field filters projects by name and last path component.\n"
"To filter projects by name and full path, the query must contain at least one "
"`/` character."
msgstr ""
"هذا البحث ينتقي لك المشاريع بأسمائها أو باسم آخر شعبة من تشعباتها في مسارها "
"في جهازك.\n"
"لتنقية المشاريع باسمها أو بمسارها، لابد أن يشتمل البحث على علامة جدار مائل `/"
"` واحدة على الأقل."

msgid "Last Edited"
msgstr "المعدل آخِرا"

msgid "Tags"
msgstr "الأوسمة"

msgid "Create New Project"
msgstr "إنشاء مشروع جديد"

msgid "Import Existing Project"
msgstr "استيراد مشروع موجود"

msgid "Edit Project"
msgstr "تعديل المشروع"

msgid "Rename Project"
msgstr "إعادة تسمية المشروع"

msgid "Manage Tags"
msgstr "إدارة الأوسمة"

msgid "Remove Project"
msgstr "حذف المشروع"

msgid "Remove Missing"
msgstr "إزالة المفقود"

msgid "Select a Folder to Scan"
msgstr "اختر مُجلداً للبحث فيه"

msgid "Remove All"
msgstr "مسح الكل"

msgid "Convert Full Project"
msgstr "تحويل المشروع كامل"

msgid ""
"This option will perform full project conversion, updating scenes, resources "
"and scripts from Godot 3 to work in Godot 4.\n"
"\n"
"Note that this is a best-effort conversion, i.e. it makes upgrading the "
"project easier, but it will not open out-of-the-box and will still require "
"manual adjustments.\n"
"\n"
"IMPORTANT: Make sure to backup your project before converting, as this "
"operation makes it impossible to open it in older versions of Godot."
msgstr ""
"سيؤدي هذا الخيار إلى تحويل المشروع بالكامل وتحديث المشاهد والموارد والبرامج "
"النصية من جوْدَتْ 3 للعمل في جوْدَتْ 4.\n"
"\n"
"لاحظ أن هذا التحويل هو أفضل مايمكن، أي أنه يجعل ترقية المشروع أسهل، لكنه لنه "
"سيتطلب تعديلات يدوية.\n"
"\n"
"هام: تأكد من عمل نسخة احتياطية لمشروعك قبل التحويل، لأن هذه العملية تجعل من "
"المستحيل فتحه في الإصدارات الأقدم من جوْدَتْ."

msgid "Manage Project Tags"
msgstr "إدارة أوسمة المشروع"

msgid "Project Tags"
msgstr "أوسمة المشروع"

msgid "Click tag to remove it from the project."
msgstr "اضغط على وسم لإزالته من المشروع."

msgid "All Tags"
msgstr "كل الأوسمة"

msgid "Click tag to add it to the project."
msgstr "اضغط وسما لإضافته إلى المشروع."

msgid "Create New Tag"
msgstr "إنشاء وسم جديد"

msgid "Tags are capitalized automatically when displayed."
msgstr "الأوسمة مكبرة الصادر (الحرف الأول) تلقائيا عند عرضها."

msgid "It would be a good idea to name your project."
msgstr "إنها لفكرة جيدة أن تقوم بتسمية مشروعك."

msgid ""
"Invalid \".zip\" project file; it doesn't contain a \"project.godot\" file."
msgstr "ملف المشروع \".zip\" غير صالح؛ لا يحوي ملف \"project.godot\"."

msgid "The path specified doesn't exist."
msgstr "المسار المُحدد غير موجود."

msgid ""
"The selected path is not empty. Choosing an empty folder is highly "
"recommended."
msgstr "المسار المحدد ليس فارغاً. يوصى بشدة باختيار مجلد فارغ."

msgid "New Game Project"
msgstr "مشروع لعبة جديد"

msgid "Supports desktop platforms only."
msgstr "يدعم منصات سطح المكتب فقط."

msgid "Advanced 3D graphics available."
msgstr "تتوفر رسومات ثلاثية الأبعاد متقدمة."

msgid "Can scale to large complex scenes."
msgstr "يمكن أن تحجمة إلى مشاهد معقدة كبيرة."

msgid "Uses RenderingDevice backend."
msgstr "يستخدم الواجهة الخلفية لـ RenderingDevice."

msgid "Slower rendering of simple scenes."
msgstr "عرض أبطأ للمشاهد البسيطة."

msgid "Supports desktop + mobile platforms."
msgstr "يدعم منصات سطح المكتب + الهاتف المحمول."

msgid "Less advanced 3D graphics."
msgstr "رسومات ثلاثية الأبعاد أقل تقدمًا."

msgid "Less scalable for complex scenes."
msgstr "أقل قابلية للتوسع للمشاهد المعقدة."

msgid "Fast rendering of simple scenes."
msgstr "عرض سريع للمشاهد البسيطة."

msgid "Supports desktop, mobile + web platforms."
msgstr "يدعم منصات سطح المكتب والجوال + الويب."

msgid "Least advanced 3D graphics (currently work-in-progress)."
msgstr "الرسومات ثلاثية الأبعاد الأقل تقدمًا (قيد التنفيذ حاليًا)."

msgid "Intended for low-end/older devices."
msgstr "مخصص للأجهزة ذات القوة المنخفضة او القديمة."

msgid "Uses OpenGL 3 backend (OpenGL 3.3/ES 3.0/WebGL2)."
msgstr "يستخدم الواجهة الخلفية لبرنامج OpenGL 3 (OpenGL 3.3/ES 3.0/WebGL2)."

msgid "Fastest rendering of simple scenes."
msgstr "أسرع عرض للمشاهد البسيطة."

msgid "Warning: This folder is not empty"
msgstr "تحذير: هذا المجلد ليس فارغا"

msgid ""
"You are about to create a Godot project in a non-empty folder.\n"
"The entire contents of this folder will be imported as project resources!\n"
"\n"
"Are you sure you wish to continue?"
msgstr ""
"أنت توشك أن تُنشئ مشروع جَوْدَتْ في مجلد ليس فارغا.\n"
"كل محويّات هذا المجلد ستُستورد على أنها مصادر المشروع!\n"
"\n"
"هل أنت متأكد من المواصلة؟"

msgid "Couldn't create project.godot in project path."
msgstr "لا قدرة على إنشاء project.godot في مسار المشروع."

msgid "Couldn't create icon.svg in project path."
msgstr "تعذر إنشاء icon.svg في مسار المشروع."

msgid "Error opening package file, not in ZIP format."
msgstr "حدث خطأ عندفتح ملف الحزمة بسبب أن الملف ليس في صيغة \"ZIP\"."

msgid "The following files failed extraction from package:"
msgstr "فشل استخراج الملفات التالية من الحزمة:"

msgid ""
"Couldn't load project at '%s' (error %d). It may be missing or corrupted."
msgstr "تعذر تحميل المشروع في '%s' (الخطأ %d). قد يكون مفقودًا أو تالفًا."

msgid "Import & Edit"
msgstr "استيراد و تعديل"

msgid "Create & Edit"
msgstr "إنشاء و تعديل"

msgid "Install Project:"
msgstr "تنصيب المشروع:"

msgid "Install & Edit"
msgstr "تثبيت و تعديل"

msgid "Project Name:"
msgstr "اسم المشروع:"

msgid "Project Path:"
msgstr "مسار المشروع:"

msgid "Project Installation Path:"
msgstr "مسار تنصيب المشروع:"

msgid "Renderer:"
msgstr "مُحرك الإخراج البصري:"

msgid "The renderer can be changed later, but scenes may need to be adjusted."
msgstr "نظام التكوين يمكن تغييره لاحقا، ولكن المَشاهد قد تحتاج إلى تعديل."

msgid "Version Control Metadata:"
msgstr "البيانات الوصفية للتحكم في الإصدار:"

msgid "Git"
msgstr "جت (Git)"

msgid "This project was last edited in a different Godot version: "
msgstr "تم تحرير هذا المشروع آخر مرة في إصدار جوْدَتْ مختلف: "

msgid "This project uses features unsupported by the current build:"
msgstr "يستخدم هذا المشروع ميزات غير مدعومة من الإصدار الحالي:"

msgid "Error: Project is missing on the filesystem."
msgstr "خطأ: المشروع مفقود في نظام الملفات."

msgid "Missing Project"
msgstr "مشروع مفقود"

msgid "Restart Now"
msgstr "إعادة التشغيل الآن"

msgid "Quick Settings"
msgstr "الإعدادات السريعة"

msgid ""
"Settings changed! The project manager must be restarted for changes to take "
"effect."
msgstr ""
"الإعدادات قد تغيرت! يجب استئناف مدير المشاريع حتى تأخذ التغييراتُ تأثيرَها."

msgid "Add Project Setting"
msgstr "إضافة إعدادات مشروع"

msgid "Delete Item"
msgstr "حذف العُنصر"

msgid "(All)"
msgstr "(الكل)"

msgid "Add Input Action"
msgstr "إضافة إجراء إدخال"

msgid "Change Action deadzone"
msgstr "تغيير المنطقة الميتة للفعالية Action deadzone"

msgid "Change Input Action Event(s)"
msgstr "تغيير حالة إجراء الإدخال"

msgid "Erase Input Action"
msgstr "مسح إجراء الإدخال"

msgid "Rename Input Action"
msgstr "إعادة تسمية إجراء المُدخل"

msgid "Update Input Action Order"
msgstr "تحديث ترتيب إجراء الإدخال"

msgid "Project Settings (project.godot)"
msgstr "إعدادات المشروع (project.godot)"

msgid "Advanced Settings"
msgstr "الإعدادات المُتقدمة"

msgid "Select a Setting or Type its Name"
msgstr "اختر إعدادا أو اكتبْ اسمه"

msgid "Changed settings will be applied to the editor after restarting."
msgstr "الإعدادات المُغيّرة ستعمل في المحرر بعد استئناف المُحرر."

msgid "Input Map"
msgstr "خريطة الإدخال"

msgid "Localization"
msgstr "توطين"

msgid "Autoload"
msgstr "التحميل التلقائي"

msgid "Shader Globals"
msgstr "مُظلل عالمي"

msgid "Plugins"
msgstr "إضافات"

msgid "Import Defaults"
msgstr "استيراد الافتراضيات"

msgid "Select Property"
msgstr "انتقاء الخاصية"

msgid "Select Virtual Method"
msgstr "اختر الطريقة الإفتراضية"

msgid "Batch Rename"
msgstr "إعادة تسمية الدفعة"

msgid "Prefix:"
msgstr "بادئة:"

msgid "Suffix:"
msgstr "لاحقة:"

msgid "Use Regular Expressions"
msgstr "استخدام التعبيرات الاعتيادية Regular Expressions"

msgid "Substitute"
msgstr "استبدال"

msgid "Node name."
msgstr "اسم العقدة."

msgid "Node's parent name, if available."
msgstr "اسم العُقدة الأصل، إن وُجٍد."

msgid "Node type."
msgstr "نوع العُقدة."

msgid "Current scene name."
msgstr "اسم المشهد الحالي."

msgid "Root node name."
msgstr "اسم العُقدة الأصلية."

msgid ""
"Sequential integer counter.\n"
"Compare counter options."
msgstr ""
"عداد الأعداد الصحيحة التسلسلية.\n"
"يقارن إعدادات العداد."

msgid "Per-level Counter"
msgstr "العداد وفق-المستوى"

msgid "If set, the counter restarts for each group of child nodes."
msgstr "إذا حُدد، فإن العداد سوف يُعاد لكل مجموعة من فروع العقد."

msgid "Initial value for the counter."
msgstr "القيمة المبدئية للعداد."

msgid "Step"
msgstr "الخطوة"

msgid "Amount by which counter is incremented for each node."
msgstr "مقدار الزيادة للعداد لكل عُقدة."

msgid "Padding"
msgstr "التبطين"

msgid ""
"Minimum number of digits for the counter.\n"
"Missing digits are padded with leading zeros."
msgstr ""
"أصغر عدد خانات للعداد.\n"
"الخانات الناقصة ستعوض padded بأصفار قياسية."

msgid "Post-Process"
msgstr "المعالجة-اللاحقة Post-Process"

msgid "Style"
msgstr "الأسلوب"

msgid "PascalCase to snake_case"
msgstr "حالة أحرف PascalCase إلى snake_case"

msgid "snake_case to PascalCase"
msgstr "حالة أحرف snake_case إلى PascalCase"

msgid "Case"
msgstr "حالة"

msgid "To Lowercase"
msgstr "لأحرف صغيرة Lowercase"

msgid "To Uppercase"
msgstr "لأحرف كبيرة Uppercase"

msgid "Reset"
msgstr "إعادة تعيين"

msgid "Regular Expression Error:"
msgstr "خطأ في التعبير العادي:"

msgid "At character %s"
msgstr "عند الحرف %s"

msgid "Reparent Node"
msgstr "تأصيل العُقدة"

msgid "Select new parent:"
msgstr "اخترْ أصلا(عقدة) جديدا:"

msgid "Keep Global Transform"
msgstr "الاحتفاظ بالتحوّل الشمولي Global"

msgid "Reparent"
msgstr "تأصيل"

msgid "Pick Root Node Type"
msgstr "اختر نوع العقدة الجذرية"

msgid "Pick"
msgstr "اختار"

msgid "Scene name is empty."
msgstr "اسم المشهد فارغ."

msgid "File name invalid."
msgstr "اسم الملف لا يصلح."

msgid "File name begins with a dot."
msgstr "اسم الملف يبدأ بنقطة."

msgid "File already exists."
msgstr "الملف موجود سلفا."

msgid "Leave empty to derive from scene name"
msgstr "اتركه فارغًا للاشتقاق من اسم المشهد"

msgid "Invalid root node name."
msgstr "اسم العقدة الأصل غير صالح."

msgid "Invalid root node name characters have been replaced."
msgstr "اسم عُقدة غير صالح، إن الأحرف التالية تم تغيرها."

msgid "Root Type:"
msgstr "نوع الجذر:"

msgid "2D Scene"
msgstr "مشهد ثنائي البُعد"

msgid "3D Scene"
msgstr "مشهد ثلاثي الأبعاد"

msgid "User Interface"
msgstr "واجهة المستخدم"

msgid "Scene Name:"
msgstr "اسم المشهد:"

msgid "Root Name:"
msgstr "اسم الجذر:"

msgid ""
"When empty, the root node name is derived from the scene name based on the "
"\"editor/naming/node_name_casing\" project setting."
msgstr ""
"عندما يكون فارغًا، يتم اشتقاق اسم العقدة الجذرية من اسم المشهد استنادًا إلى "
"إعداد المشروع \"editor/naming/node_name_casing\"."

msgid "Scene name is valid."
msgstr "اسم المشهد صالح."

msgid "Root node valid."
msgstr "العقدة الجذرية صالحة."

msgid "Create New Scene"
msgstr "إنشاء مشهد جديد"

msgid "No parent to instantiate a child at."
msgstr "لا يوجد أصل لتنسيخ الفرع عليه."

msgid "No parent to instantiate the scenes at."
msgstr "لا يوجد أصل لتنسيخ المشهد عنده."

msgid "Error loading scene from %s"
msgstr "خطأ في تحميل المشهد من %s"

msgid "Error instantiating scene from %s"
msgstr "حدث خطأ أثناء إنشاء مشهد من %s"

msgid ""
"Cannot instantiate the scene '%s' because the current scene exists within one "
"of its nodes."
msgstr "لا يمكن تنسيخ المشهد '%s' لأن المشهد الحالي مُضَمّن في واحد من عُقده."

msgid "Replace with Branch Scene"
msgstr "استبدال بمشهد فرعي"

msgid "Instantiate Child Scene"
msgstr "تنسيخ المشهد الفرعي"

msgid "Detach Script"
msgstr "فصل النص البرمجي"

msgid "This operation can't be done on the tree root."
msgstr "لا يمكن إجراء هذه العملية على الجذر الرئيسي."

msgid "Duplicate Node(s)"
msgstr "مضاعفة العُقدة(العُقد)"

msgid "Can't reparent nodes in inherited scenes, order of nodes can't change."
msgstr ""
"لا يمكن إعادة اختيار أبوة العُقدة في المشاهد الموروثة، لا يمكن تغيير ترتيب "
"العُقد."

msgid "Node must belong to the edited scene to become root."
msgstr "لكي تصبح هذه العُقدة رئيسة (جذر) عليها أن تنتمي إلى المشهد المُحرر."

msgid "Instantiated scenes can't become root"
msgstr "لا يمكن أن تصبح المشاهد المنمذجة مشاهد رئيسة (جذر)"

msgid "Make node as Root"
msgstr "اجعل العقدة جذرا"

msgid "Delete %d nodes?"
msgstr "حذف العُقد %d؟"

msgid "Delete the root node \"%s\"?"
msgstr "حذف العُقدة الرئيسة (الجذر) \"%s\"؟"

msgid "Delete node \"%s\" and its children?"
msgstr "حذف العُقدة \"%s\" مع جميع فروعها؟"

msgid "Delete node \"%s\"?"
msgstr "حذف العقدة \"%s\"؟"

msgid "Some nodes are referenced by animation tracks."
msgstr "تتم الإشارة إلى بعض العقد بواسطة مسارات الرسوم المتحركة."

msgid "Saving the branch as a scene requires having a scene open in the editor."
msgstr "يتطلب حفظ المشهد كفرع وجود مشهد مفتوح في المحرر."

msgid ""
"Saving the branch as a scene requires selecting only one node, but you have "
"selected %d nodes."
msgstr "يتطلب حفظ المشهد كفرع اختيارك عقدة واحدة فقط، ولكنك اخترت %d من العقد."

msgid ""
"Can't save the root node branch as an instantiated scene.\n"
"To create an editable copy of the current scene, duplicate it using the "
"FileSystem dock context menu\n"
"or create an inherited scene using Scene > New Inherited Scene... instead."
msgstr ""
"فشلت عملية حفظ العقدة الرئيسة كفرع في المشهد الموروث.\n"
"لإنشاء نسخة قابلة للتحرير من المشهد الحالي، ضاعف المشهد مستخدماً قائمة "
"الملفات \n"
"أو أنشئ مشهداً موروثاً مستعملاً مشهد > مشهد موروث جديد... بدلاً عما قمت بفعله."

msgid ""
"Can't save the branch of an already instantiated scene.\n"
"To create a variation of a scene, you can make an inherited scene based on "
"the instantiated scene using Scene > New Inherited Scene... instead."
msgstr ""
"لا يمكن حفظ فرع المشهد الذي تم إنشاء مثيل له بالفعل.\n"
"لإنشاء شكل مختلف من المشهد، يمكنك إنشاء مشهد موروث استنادًا إلى المشهد الذي تم "
"إنشاء مثيل له باستخدام مشهد > إنشاء مشهد موروث... بدلاً من ذلك."

msgid ""
"Can't save a branch which is a child of an already instantiated scene.\n"
"To save this branch into its own scene, open the original scene, right click "
"on this branch, and select \"Save Branch as Scene\"."
msgstr ""
"لا يمكن أن تحفظ فرعًا هو فرع في مشهد فرعي مستنسخ.\n"
"لحفظ هذا الفرع في مشهده، افتح المشهد الأصلي، وانقر بزر الفأرة الأيمن على هذا "
"الفرع، ثم اختر \"حفظ الفرع مشهدًا\"."

msgid ""
"Can't save a branch which is part of an inherited scene.\n"
"To save this branch into its own scene, open the original scene, right click "
"on this branch, and select \"Save Branch as Scene\"."
msgstr ""
"لا يمكن حفظ فرع يعد جزءًا من مشهد موروث.\n"
"لحفظ هذا الفرع في المشهد الخاص به، افتح المشهد الأصلي، وانقر بزر الفارة "
"الأيمن على هذا الفرع، ثم حدد \"حفظ الفرع مشهدًا\"."

msgid "Save New Scene As..."
msgstr "احفظ المشهد الجديد ك..."

msgid ""
"Disabling \"editable_instance\" will cause all properties of the node to be "
"reverted to their default."
msgstr ""
"تعطيل \"المثيل_المُحرر\" سيجعل كل خصائص العقدة ترجع إلى الحالة الافتراضية."

msgid ""
"Enabling \"Load as Placeholder\" will disable \"Editable Children\" and cause "
"all properties of the node to be reverted to their default."
msgstr ""
"تمكين \"تحميله عنصرًا مناوبًا\" سوف يعطل \"فروع قابلة للتعديل\" ويُعيد كافة "
"خصائص العقدة إلى وضعها الافتراضي."

msgid "Make Local"
msgstr "اجعله محلياً"

msgid "Can't toggle unique name for nodes in subscene!"
msgstr "لا يمكن تبديل الاسم الفريد للعقد في المشهد الفرعي!"

msgid "Enable Scene Unique Name(s)"
msgstr "تفعيل اسم المشهد الفريد"

msgid "Unique names already used by another node in the scene:"
msgstr "هذا الاسم الفريد مستعمل سلفا لعقدة أخرى في المشهد:"

msgid "Disable Scene Unique Name(s)"
msgstr "تعطيل اسم المشهد الفريد"

msgid "New Scene Root"
msgstr "مشهد رئيس (جذر) جديد"

msgid "Create Root Node:"
msgstr "إنشاء العُقدة الرئيسة (الجذر):"

msgid "Toggle the display of favorite nodes."
msgstr "إظهار العُقد المفضلة."

msgid "Other Node"
msgstr "عقدة أخرى"

msgid "Paste From Clipboard"
msgstr "اللصق من الحافظة"

msgid "Filters"
msgstr "المصافي"

msgid "Can't operate on nodes from a foreign scene!"
msgstr "لا يمكن تنفيذ الإجراء على عُقدة من مشهد أجنبي!"

msgid "Can't operate on nodes the current scene inherits from!"
msgstr "لا يمكن تنفيذ الإجراء على عُقد يرثها المشهد الحالي!"

msgid "This operation can't be done on instantiated scenes."
msgstr "لا يمكن إجراء هذه العملية على المشاهد التي تم إنشاء مثيل لها."

msgid "Attach Script"
msgstr "إلحاق نص برمجي"

msgid "Set Shader"
msgstr "تعيين مُظلل"

msgid "Toggle Editable Children"
msgstr "إظهار الفروع قابلة التعديل"

msgid "Remove Node(s)"
msgstr "إزالة عُقدة (عُقد)"

msgid "Change type of node(s)"
msgstr "تغيير نوع العُقدة(العُقد)"

msgid "This operation requires a single selected node."
msgstr "هذه العملية تتطلب عقدة واحدة محددة."

msgid ""
"Couldn't save new scene. Likely dependencies (instances) couldn't be "
"satisfied."
msgstr "لم ينجح حفظ المشهد الجديد. غالباً لا يمكن إشباع التبعات (النماذج)."

msgid "Error saving scene."
msgstr "خطأ في حفظ المشهد."

msgid "Error duplicating scene to save it."
msgstr "خطأ في مضاعفة المشهد لحفظه."

msgid "Instantiate Script"
msgstr "تنسيخ النص البرمجي"

msgid "Sub-Resources"
msgstr "مورد فرعي"

msgid "Access as Unique Name"
msgstr "الدخول باسم فريد"

msgid "Clear Inheritance"
msgstr "مسح الميراث"

msgid "Editable Children"
msgstr "فروع قابلة للتعديل"

msgid "Load as Placeholder"
msgstr "تحميله عنصرًا مناوِبًا"

msgid "Auto Expand to Selected"
msgstr "التوسيع التلقائي للمختارة"

msgid "All Scene Sub-Resources"
msgstr "جميع الموارد الفرعية للمشهد"

msgid ""
"Filter nodes by entering a part of their name, type (if prefixed with \"type:"
"\" or \"t:\")\n"
"or group (if prefixed with \"group:\" or \"g:\"). Filtering is case-"
"insensitive."
msgstr ""
"قم بتصفية العقد عن طريق إدخال جزء من اسمها، ونوعها (إذا كانت مسبوقة بـ \"type:"
"\" أو \"t:\")\n"
"أو المجموعة (إذا كانت مسبوقة بـ \"group:\" أو \"g:\"). التصفية غير حساسة "
"لحالة الأحرف."

msgid "Filter by Type"
msgstr "التصفية بالنوع"

msgid "Filter by Group"
msgstr "التصفية بالمجموعة"

msgid "Selects all Nodes of the given type."
msgstr "يختار كل عُقد النوع المُحدد."

msgid ""
"Selects all Nodes belonging to the given group.\n"
"If empty, selects any Node belonging to any group."
msgstr ""
"يختار كل العُقد التي تنتسب للمجموعة المحددة.\n"
"إذا كان فارغا، فإنه يختار أي عقدة من أي مجموعة."

msgid ""
"Cannot attach a script: there are no languages registered.\n"
"This is probably because this editor was built with all language modules "
"disabled."
msgstr ""
"لا يمكن إرفاق نص برمجي: لا توجد لغات مسجلة.\n"
"ربما يكون هذا بسبب أن المحرر تم إنشاؤه مع تعطيل جميع وحدات اللغة."

msgid "Can't paste root node into the same scene."
msgstr "لا يمكن لصق عقدة الجذر في نفس المشهد."

msgid "Paste Node(s) as Child of %s"
msgstr "لصق العقدة (العقدة) كطفل لـ %s"

msgid "Paste Node(s) as Root"
msgstr "الصق العقدة (العقد) كجذر"

msgid "<Unnamed> at %s"
msgstr "<بدون اسم> في %s"

msgid "(used %d times)"
msgstr "(تم استخدامه %d مرة)"

msgid "Batch Rename..."
msgstr "إعادة تسمية الدفعة..."

msgid "Add Child Node..."
msgstr "إضافة عقدة فرعية..."

msgid "Instantiate Child Scene..."
msgstr "إلحاق مشهد فرعي..."

msgid "Expand/Collapse Branch"
msgstr "توسيع / طي الفروع"

msgid "Paste as Sibling"
msgstr "لصق كأخوة"

msgid "Change Type..."
msgstr "تغيير النوع..."

msgid "Attach Script..."
msgstr "إلحاق نص برمجي..."

msgid "Make Scene Root"
msgstr "جعل المشهد الرئيس"

msgid "Save Branch as Scene..."
msgstr "حفظ الفرعِ مشهدًا..."

msgid "Toggle Access as Unique Name"
msgstr "تبديل الدخول إلى اسم فريد"

msgid "Delete (No Confirm)"
msgstr "حذف (دون تأكيد)"

msgid "Add/Create a New Node."
msgstr "إضافة/إنشاء عقدة جديدة."

msgid ""
"Instantiate a scene file as a Node. Creates an inherited scene if no root "
"node exists."
msgstr ""
"إنشاء مثيل لملف المشهد باعتباره عقدة. ينشئ مشهدًا موروثًا في حالة عدم وجود عقدة "
"جذر."

msgid "Filter: name, t:type, g:group"
msgstr "عامل التصفية: الاسم، t: النوع، g: المجموعة"

msgid "Attach a new or existing script to the selected node."
msgstr "إلحاق نص برمجي موجود أو جديد للعُقدة المختارة."

msgid "Detach the script from the selected node."
msgstr "فصل النص البرمجي من العُقدة المختارة."

msgid "Extra scene options."
msgstr "خيارات المشهد الإضافية."

msgid "Remote"
msgstr "عن بعد"

msgid ""
"If selected, the Remote scene tree dock will cause the project to stutter "
"every time it updates.\n"
"Switch back to the Local scene tree dock to improve performance."
msgstr ""
"إذا حُدد، فإن رصيف سلسلة المشهد البعيد سيؤدي إلى تلعثم (تقطيع) المشروع عند كل "
"تحديث.\n"
"بدلْ أو عُد إلى رصيف سلسلة المشهد القريب لتحسين الأداء."

msgid "Local"
msgstr "محلي"

msgid "Delete Related Animation Tracks"
msgstr "حذف مسارات الرسوم المتحركة ذات الصلة"

msgid "Clear Inheritance? (No Undo!)"
msgstr "مسح الموروث؟ (لا تراجع!)"

msgid "Path is empty."
msgstr "المسار فارغ!."

msgid "Filename is empty."
msgstr "اسم الملف فارغ."

msgid "Filename is invalid."
msgstr "اسم الملف غير صالح."

msgid "Path is not local."
msgstr "المسار ليس محلياً."

msgid "Base path is invalid."
msgstr "المسار الأساسي غير صالح."

msgid "A directory with the same name exists."
msgstr "يوجد ملف/مجلد بنفس الاسم."

msgid "File does not exist."
msgstr "الملف غير موجود."

msgid "Invalid extension."
msgstr "صيغة غير صالحة."

msgid "Extension doesn't match chosen language."
msgstr "الإضافة أو الامتداد لا يتطابق مع اللغة المختارة."

msgid "Template:"
msgstr "القالب:"

msgid "Error - Could not create script in filesystem."
msgstr "خطأ - فشل إنشاء النص البرمجي في نظام الملفات filesystem."

msgid "Error loading script from %s"
msgstr "خطأ في تحميل النص البرمجي من %s"

msgid "Open Script / Choose Location"
msgstr "فتح النص البرمجي / انتقاء الموقع"

msgid "Open Script"
msgstr "فتح النص البرمجي"

msgid "Inherit %s"
msgstr "وراثة %s"

msgid "Inherit"
msgstr "يرث"

msgid "Invalid path."
msgstr "مسار غير صالح."

msgid "Invalid inherited parent name or path."
msgstr "إن اسم أو مسار الأب (الأصل parent) الموروث غير صالح."

msgid "File exists, it will be reused."
msgstr "إن الملف موجود، سيعاد إستخدامه."

msgid ""
"Note: Built-in scripts have some limitations and can't be edited using an "
"external editor."
msgstr ""
"ملاحظة: النصوص البرمجية المبنية ضمناً محدودة ببعض الحدود ولا يمكن تعديلها "
"باستخدام مُحرر خارجي."

msgid ""
"Warning: Having the script name be the same as a built-in type is usually not "
"desired."
msgstr ""
"تحذير: لا يحسن إعطاء النص البرمجي اسماً مماثلاً للأنواع المشابهة المدمجة "
"بالمحرر."

msgid "Built-in script (into scene file)."
msgstr "نص برمجي مدموج (داخل ملف المشهد)."

msgid "Using existing script file."
msgstr "باستخدام ملف البرنامج النصي الموجود."

msgid "Will load an existing script file."
msgstr "سيتم تحميل ملف برمجي موجود مسبقاً."

msgid "Script file already exists."
msgstr "الملف البرمجي موجود بالفعل."

msgid "No suitable template."
msgstr "لا يوجد قالب مناسب."

msgid "Empty"
msgstr "فارغ"

msgid "Script path/name is valid."
msgstr "مسار/اسم النص البرمجي صالح."

msgid "Will create a new script file."
msgstr "سيتم إنشاء ملف برمجي جديد."

msgid "Built-in Script:"
msgstr "ملف النص المُدمج:"

msgid "Attach Node Script"
msgstr "ألحق نص برمجي للعُقدة"

msgid "Error - Could not create shader include in filesystem."
msgstr "خطأ - تعذر إنشاء تضمين التظليل في نظام الملفات."

msgid "Error - Could not create shader in filesystem."
msgstr "خطأ - تعذر إنشاء تظليل في نظام الملفات."

msgid "Error loading shader from %s"
msgstr "حدث خطأ أثناء تحميل التظليل من %s"

msgid "N/A"
msgstr "غير متوافق N/A"

msgid "Open Shader / Choose Location"
msgstr "افتح التظليل/ اختر الموقع"

msgid "Invalid base path."
msgstr "مسار غير صالح."

msgid "Wrong extension chosen."
msgstr "لاحقة مُختارة غير مناسبة."

msgid "Note: Built-in shaders can't be edited using an external editor."
msgstr "ملاحظة: التلوينات والظلال المدمجة لا يمكن تعديلها بمحرر خارجي."

msgid "Built-in shader (into scene file)."
msgstr "تظليل مدمج (في ملف المشهد)."

msgid "Will load an existing shader file."
msgstr "سيتم تحميل ملف برمجي موجود."

msgid "Shader file already exists."
msgstr "ملف التظليل موجود بالفعل."

msgid "Shader path/name is valid."
msgstr "مسار/اسم التمويه صالح."

msgid "Will create a new shader file."
msgstr "سوف يُنشئ ملف تمويه جديد."

msgid "Mode:"
msgstr "الوضع:"

msgid "Built-in Shader:"
msgstr "تظليل مدمج:"

msgid "Create Shader"
msgstr "إنشاء تظليل"

msgid "Set Shader Global Variable"
msgstr "قم بتعيين متغير تظليل عالمي"

msgid "Name '%s' is a reserved shader language keyword."
msgstr "الاسم '%s' هو كلمة أساسية محجوزة في لغة التظليل."

msgid "Add Shader Global Parameter"
msgstr "إضافة معلمة تظليل العالمية"

msgid ""
"This project uses meshes with an outdated mesh format from previous Godot "
"versions. The engine needs to update the format in order to use those meshes. "
"Please use the 'Upgrade Mesh Surfaces' tool from the 'Project > Tools' menu. "
"You can ignore this message and keep using outdated meshes, but keep in mind "
"that this leads to increased load times every time you load the project."
msgstr ""
"يستخدم هذا المشروع مجسمات ذات تنسيق نجسم قديم من إصدارات جودات السابقة. يحتاج "
"المحرك إلى تحديث التنسيق لاستخدام تلك المجسمات. الرجاء استخدام أداة \"ترقية "
"الأسطح المجسمات\" من قائمة \"المشروع > الأدوات\". يمكنك تجاهل هذه الرسالة "
"والاستمرار في استخدام المجسمات القديمة، ولكن ضع في اعتبارك أن هذا يؤدي إلى "
"زيادة أوقات التحميل في كل مرة تقوم فيها بتحميل المشروع."

msgid ""
"This project uses meshes with an outdated mesh format. Check the output log."
msgstr "يستخدم هذا المشروع مجسمات ذات تنسيق مجسم قديم. تحقق من مخرجات السجل."

msgid "Upgrading All Meshes in Project"
msgstr "ترقية كافة المجسمات في المشروع"

msgid "Attempting to re-save "
msgstr "محاولة إعادة الحفظ. "

msgid "Attempting to remove "
msgstr "محاولة لإزالة "

msgid "Restart & Upgrade"
msgstr "إعادة التشغيل والترقية"

msgid "Make this panel floating in the screen %d."
msgstr "اجعل هذه اللوحة عائمة على الشاشة %d."

msgid "Select Screen"
msgstr "حدد الشاشة"

msgid "Change Cylinder Radius"
msgstr "تغيير نصف قطر الاسطوانة"

msgid "Change Cylinder Height"
msgstr "تغيير ارتفاع الاسطوانة"

msgid "Change Torus Inner Radius"
msgstr "تغيير نصف قطر الدائرة الداخلي"

msgid "Change Torus Outer Radius"
msgstr "تعديل نصف القطر الخارجي للمسنن"

msgid "Export Scene to glTF 2.0 File"
msgstr "تصدير المشهد إلى ملف glTF 2.0"

msgid "Export Settings:"
msgstr "إعدادات التصدير:"

msgid "glTF 2.0 Scene..."
msgstr "مشهد glTF 2.0..."

msgid "Configure Blender Importer"
msgstr "تحرير إعدادات مستورد Blender"

msgid "Disable '.blend' Import"
msgstr "تعطيل استيراد '.blend'"

msgid ""
"Disables Blender '.blend' files import for this project. Can be re-enabled in "
"Project Settings."
msgstr ""
"تعطيل استيراد ملفات بلندر(الخلاط) '.blend' لهذا المشروع. يمكن تفعيلها مرة "
"أخرى من إعدادات المشروع."

msgid "Next Plane"
msgstr "التبويب التالي"

msgid "Previous Plane"
msgstr "التبويب السابق"

msgid "Plane:"
msgstr "التبويت:"

msgid "Next Floor"
msgstr "الطابق التالي"

msgid "Previous Floor"
msgstr "الطابق السابق"

msgid "Floor:"
msgstr "الطابق:"

msgid "GridMap Delete Selection"
msgstr "خريطة الشبكة GridMap لحذف المُختار"

msgid "GridMap Fill Selection"
msgstr "تحديد الملئ خريطة-الشبكة"

msgid "GridMap Paste Selection"
msgstr "تحديد اللصق خريطة-الشبكة"

msgid "GridMap Paint"
msgstr "تلوين (طلاء) خريطة الشبكة GridMap"

msgid "GridMap Selection"
msgstr "إختيار شبكه الإحداثيات"

msgid "Edit X Axis"
msgstr "تعديل المحور X"

msgid "Edit Y Axis"
msgstr "تعديل المحور Y"

msgid "Edit Z Axis"
msgstr "تعديل المحور Z"

msgid "Cursor Rotate X"
msgstr "تدوير المؤشر X"

msgid "Cursor Rotate Y"
msgstr "تدوير المؤشر Y"

msgid "Cursor Rotate Z"
msgstr "تدوير المؤشر Z"

msgid "Cursor Back Rotate X"
msgstr "تدوير المؤشر عكساً على X"

msgid "Cursor Back Rotate Y"
msgstr "تدوير المؤشر عكساً على Y"

msgid "Cursor Back Rotate Z"
msgstr "تدوير المؤشر عكساً على Z"

msgid "Cursor Clear Rotation"
msgstr "مسح تدوير المؤشر"

msgid "Paste Selects"
msgstr "تحديد اللصق"

msgid "Cut Selection"
msgstr "قص المُحدد"

msgid "Clear Selection"
msgstr "إخلاء المحدد"

msgid "Fill Selection"
msgstr "تعبئة المُحدد"

msgid "Grid Map"
msgstr "خريطة الشبكة"

msgid "GridMap Settings"
msgstr "إعدادات خريطة الشبكة"

msgid "Pick Distance:"
msgstr "اختر المسافة:"

msgid "Filter Meshes"
msgstr "تصفية المجسّمات"

msgid "Give a MeshLibrary resource to this GridMap to use its meshes."
msgstr ""
"امنح مكتبة السطوح MeshLibrary وصولاً لخريطة الشبكة لتستخدم السطوح المجسمة "
"الخاصة بها meshes."

msgid "Determining optimal atlas size"
msgstr "تحديد حجم الأطلس الأمثل"

msgid "Blitting albedo and emission"
msgstr "قصف البياض والانبعاث"

msgid "Plotting mesh into acceleration structure %d/%d"
msgstr "رسم مجسم في بنية التسريع %d/%d"

msgid "Optimizing acceleration structure"
msgstr "تحسين هيكل التسارع"

msgid "Begin Bake"
msgstr "ابدأ الخبز (دمج تاثير الضوء في الصورة )"

msgid "Preparing shaders"
msgstr "تحضير التظليل"

msgid "Un-occluding geometry"
msgstr "هندسة غير قابلة للانسداد"

msgid "Plot direct lighting"
msgstr "تحديد الإضاءة المباشرة"

msgid "Integrate indirect lighting"
msgstr "دمج الإضاءة غير المباشرة"

msgid "Integrate indirect lighting %d%%"
msgstr "دمج الإضاءة غير المباشرة %d%%"

msgid "Baking lightprobes"
msgstr "خبز مجسات الضوء"

msgid "Integrating light probes %d%%"
msgstr "دمج مجسات الضوء %d%%"

msgid "Denoising"
msgstr "تقليل الضوضاء"

msgid "Retrieving textures"
msgstr "استرجاع الأنسجة"

msgid "Class name can't be a reserved keyword"
msgstr "لا يمكن أن يكون اسم الصف كلمة محجوزة"

msgid "Class name must be a valid identifier"
msgstr "يجب أن يكون اسم الداله معرفًا صالحًا"

msgid "Not enough bytes for decoding bytes, or invalid format."
msgstr "ليس هنالك بايتات كافية من أجل فك البايتات، أو الصيغة غير صحيحة."

msgid "Failed to load .NET runtime"
msgstr "فشل تشغيل .NET"

msgid ".NET assemblies not found"
msgstr "لم يتم العثور على تجميعات .NET"

msgid "%d (%s)"
msgstr "%d (%s)"

msgid "%s/s"
msgstr "%s/s"

msgctxt "Network"
msgid "Down"
msgstr "تنازل"

msgctxt "Network"
msgid "Up"
msgstr "تصاعد"

msgid "Incoming RPC"
msgstr "نداء إجراء بعيد وادر"

msgid "Outgoing RPC"
msgstr "نداء الإجراء البعيد RPC صادر"

msgid "Synchronizer"
msgstr "مزامن"

msgid "Config"
msgstr "إعداد"

msgid "Count"
msgstr "العدد"

msgid "Network Profiler"
msgstr "المُحلل الشبكي"

msgid "Select a replicator node in order to pick a property to add to it."
msgstr "حدد عقدة النسخ المتماثل لاختيار خاصية لإضافتها إليها."

msgid "Not possible to add a new property to synchronize without a root."
msgstr "لا يمكن إضافة خاصية جديدة للمزامنة بدون جذر."

msgid "Property is already being synchronized."
msgstr "تتم مزامنة الخاصية بالفعل."

msgid "Add property to synchronizer"
msgstr "إضافة خاصية إلى المزامن"

msgid "Pick a node to synchronize:"
msgstr "اختر عقدة للمزامنة:"

msgid "Add property to sync..."
msgstr "إضافة خاصية للمزامنة..."

msgid "Add from path"
msgstr "أضف من المسار"

msgid "Spawn"
msgstr "إحداث"

msgid "Replicate"
msgstr "تناسخ"

msgid "Please select a MultiplayerSynchronizer first."
msgstr "الرجاء تحديد \"مزامن متعدد اللاعبين\" أولاً."

msgid "The MultiplayerSynchronizer needs a root path."
msgstr "يحتاج مزامن متعدد اللاعبين إلى مسار جذر."

msgid "Property/path must not be empty."
msgstr "يجب ألا يكون الخاصية/المسار فارغًا."

msgid "Invalid property path: '%s'"
msgstr "مسار الخاصية غير صالح: '%s'"

msgid "Set spawn property"
msgstr "تعيين خاصية توليد"

msgid "Set sync property"
msgstr "تعيين خاصية المزامنة"

msgid ""
"Each MultiplayerSynchronizer can have no more than 64 watched properties."
msgstr ""
"لا يمكن أن يحتوي كل مزامن متعدد اللاعبين على أكثر من 64 خاصية تمت مشاهدتها."

msgid "Delete Property?"
msgstr "هل تريد حذف الخاصية؟"

msgid "Remove Property"
msgstr "إزالة الخاصيه"

msgid "Property of this type not supported."
msgstr "الخاصية من هذا النوع غير مدعومة."

msgid ""
"A valid NodePath must be set in the \"Spawn Path\" property in order for "
"MultiplayerSpawner to be able to spawn Nodes."
msgstr ""
"يجب تعيين NodePath صالح في خاصية \"Spawn Path\" حتى يتمكن MultiplayerSpawner "
"من إنتاج العقد."

msgid ""
"A valid NodePath must be set in the \"Root Path\" property in order for "
"MultiplayerSynchronizer to be able to synchronize properties."
msgstr ""
"يجب تعيين NodePath صالح في خاصية \"Root Path\" حتى يتمكن "
"MultiplayerSynchronizer من مزامنة الخصائص."

msgid "A NavigationMesh resource must be set or created for this node to work."
msgstr ""
"يجب تعيين مصدر مجسم-التنقل (NavigationMesh) أو إنشاؤه حتى تعمل هذه العقدة."

msgid ""
"Cannot generate navigation mesh because it does not belong to the edited "
"scene. Make it unique first."
msgstr ""
"لا يمكن إنشاء مجسّم للتنقل لأنها لا تنتمي إلى المشهد الذي تم تحريره. اجعلها "
"فريدة أولاً."

msgid ""
"Cannot generate navigation mesh because it belongs to a resource which was "
"imported."
msgstr "لا يمكن إنشاء مجسم تنقل لأنها تنتمي إلى مورد تم استيراده."

msgid ""
"Cannot generate navigation mesh because the resource was imported from "
"another type."
msgstr "لا يمكن إنشاء مجسم تنقل لأنه تم استيراد المورد من نوع آخر."

msgid "Bake NavigationMesh"
msgstr "خبز مجسم التنقل"

msgid ""
"Bakes the NavigationMesh by first parsing the scene for source geometry and "
"then creating the navigation mesh vertices and polygons."
msgstr ""
"عقد VoxelGI غير مدعوم عند الخبرة الخلفية لتوافق GL حتى الآن. سيتم إضافة الدعم "
"في الإصدار المستقبلي."

msgid "Clear NavigationMesh"
msgstr "مسح مجسم التنقل"

msgid "Clears the internal NavigationMesh vertices and polygons."
msgstr "مسح رؤوس ومضلعات مجسم التنقل الداخلية."

msgid "Toggles whether the noise preview is computed in 3D space."
msgstr "يتبدل عند احتساب \"معاينة الضجيج\" في الفضاء الثلاثي."

msgid "Rename Action"
msgstr "إعادة تسمية الإجراء"

msgid "Rename Actions Localized name"
msgstr "إعادة تسمية إجراءات الاسم المحلي"

msgid "Change Action Type"
msgstr "تغيير نوع الإجراء"

msgid "Remove action"
msgstr "إزالة الإجراء"

msgid "Add action set"
msgstr "أضف مجموعة الإجراءات"

msgid "Remove action set"
msgstr "إزالة مجموعة الإجراءات"

msgid "Add interaction profile"
msgstr "إضافة ملف تعريف التفاعل"

msgid "Error loading %s: %s."
msgstr "خطأ في تحميل %s: %s."

msgid "Error saving file %s: %s"
msgstr "خطأ في حفظ الملف %s: %s"

msgid "OpenXR Action map:"
msgstr "خريطة عمل OpenXR:"

msgid "Remove interaction profile"
msgstr "إزالة ملف تعريف التفاعل"

msgid "Action Map"
msgstr "خريطة التفاعل"

msgid "Add Action Set"
msgstr "إضافة مجموعة الإجراءات"

msgid "Add an action set."
msgstr "أضف مجموعة إجراءات."

msgid "Add profile"
msgstr "إضافة الملف الشخصي"

msgid "Add an interaction profile."
msgstr "إضافة ملف تعريف التفاعل."

msgid "Save this OpenXR action map."
msgstr "احفظ خريطة عمل OpenXR هذه."

msgid "Reset to default OpenXR action map."
msgstr "إعادة التعيين إلى خريطة عمل OpenXR الافتراضية."

msgid "Action Sets"
msgstr "مجموعات العمل"

msgid "Rename Action Set"
msgstr "إعادة تسمية مجموعة الإجراءات"

msgid "Rename Action Sets Localized name"
msgstr "إعادة تسمية مجموعات الإجراء المحلي"

msgid "Change Action Sets priority"
msgstr "تغيير أولوية مجموعات الإجراءات"

msgid "Add action"
msgstr "أضف الإجراء"

msgid "Delete action"
msgstr "حذف الإجراء"

msgid "Remove action from interaction profile"
msgstr "إزالة الإجراء من ملف تعريف التفاعل"

msgid "Add binding"
msgstr "أضف الربط"

msgid "Remove binding"
msgstr "إزالة الربط"

msgid "Pose"
msgstr "وضعية"

msgid "Haptic"
msgstr "تلامسي"

msgid "Unknown"
msgstr "مجهول"

msgid "Select an action"
msgstr "حدد إجراءً"

msgid "Invalid public key for APK expansion."
msgstr "مفتاح عام غير صالح لأجل تصدير حزمة تطبيق أندرويد APK."

msgid "Invalid package name:"
msgstr "اسم رُزمة غير صالح:"

msgid "\"Use Gradle Build\" must be enabled to use the plugins."
msgstr "يجب تفعيل \"‏use Custom Build\" لاستخدام المكونات الإضافية."

msgid "OpenXR requires \"Use Gradle Build\" to be enabled"
msgstr "يتطلب OpenXR تمكين \"‏use Gradle Build\""

msgid "\"Export AAB\" is only valid when \"Use Gradle Build\" is enabled."
msgstr "يكون \"تصدير AAB\" صالحًا فقط عند تمكين \"استخدام Gradle Build\"."

msgid "\"Min SDK\" can only be overridden when \"Use Gradle Build\" is enabled."
msgstr "لا يمكن تجاوز \"Min SDK\" إلا عند تمكين \"Use Gradle Build\"."

msgid "\"Min SDK\" should be a valid integer, but got \"%s\" which is invalid."
msgstr ""
"يجب أن يكون \"Min SDK\" عددًا صحيحًا صالحًا، ولكنه يحتوي على \"%s\" وهو غير صالح."

msgid ""
"\"Min SDK\" cannot be lower than %d, which is the version needed by the Godot "
"library."
msgstr ""
"لا يمكن أن يكون \"Min SDK\" أقل من %d، وهو الإصدار الذي تحتاجه مكتبة جوْدَتْ."

msgid ""
"\"Target SDK\" can only be overridden when \"Use Gradle Build\" is enabled."
msgstr "لا يمكن تجاوز \"Target SDK\" إلا عند تمكين \"Use Gradle Build\"."

msgid ""
"\"Target SDK\" should be a valid integer, but got \"%s\" which is invalid."
msgstr ""
"يجب أن يكون \"Target SDK\" عددًا صحيحًا صالحًا، ولكنه يحتوي على \"%s\" وهو غير "
"صالح."

msgid "\"Target SDK\" version must be greater or equal to \"Min SDK\" version."
msgstr "يجب أن يكون إصدار \"Target SDK\" أكبر أو يساوي إصدار \"Min SDK\"."

msgid "Select device from the list"
msgstr "اختر جهازاً من القائمة"

msgid "Running on %s"
msgstr "يعمل على %s"

msgid "Exporting APK..."
msgstr "جاري تصدير APK..."

msgid "Uninstalling..."
msgstr "إلغاء التثبيت..."

msgid "Installing to device, please wait..."
msgstr "جارٍ التثبيت على الجهاز، يرجى الانتظار..."

msgid "Could not install to device: %s"
msgstr "لم نتمكن من التثبيت على الجهاز: %s"

msgid "Running on device..."
msgstr "يعمل على الجهاز..."

msgid "Could not execute on device."
msgstr "لا يمكن التنفيذ على الجهاز."

msgid "Exporting to Android when using C#/.NET is experimental."
msgstr "يعد التصدير إلى الاندرويد عند استخدام C#/.NET أمرًا تجريبيًا."

msgid "Android architecture %s not supported in C# projects."
msgstr "بنية الاندرويد %s غير مدعومة في مشاريع C#."

msgid ""
"Android build template not installed in the project. Install it from the "
"Project menu."
msgstr ""
"لم يتم تنزيل قالب بناء Android لهذا المشروع. نزّل واحداً من قائمة المشروع."

msgid ""
"Either Debug Keystore, Debug User AND Debug Password settings must be "
"configured OR none of them."
msgstr ""
"إما أن يتم يتكوين مفتاح-المتجر للتنقيح البرمجي debug keystore، أو إعدادات ملف "
"وكلمة مرور التنقيح البرمجي سويةً debug user AND debug password، أو لاشيء مما "
"سبق."

msgid "Debug keystore not configured in the Editor Settings nor in the preset."
msgstr "مُنقح \"الخازن\" غير مُهيأ في إعدادت المُحرر ولا التجهيزات."

msgid ""
"Either Release Keystore, Release User AND Release Password settings must be "
"configured OR none of them."
msgstr ""
"إم أن يتم تكوين إعدادات مفتاح التصدير release keystore، أو ملف وكلمة مرور "
"التصدير سوية Release User AND Release Password، أو من دونهم جميعاً."

msgid "Release keystore incorrectly configured in the export preset."
msgstr "تحرر مخزن المفاتيح غير مُهيئ بشكل صحيح في إعدادت المسبقة للتصدير."

msgid "A valid Java SDK path is required in Editor Settings."
msgstr "مطلوب مسار صحيح للحزمة-التطويرية (SDK) لـ جافا في إعدادات المُحرر."

msgid "Invalid Java SDK path in Editor Settings."
msgstr "مسار الحزمة-التطويرية (SDK) لـ جافا غير صحيح في إعدادات المُحرر."

msgid "Please check the Java SDK directory specified in Editor Settings."
msgstr "تأكد من المسار المحدد للحزمة-التطويرية (SDK) لـ جافا في إعدادات المُحرر."

msgid "A valid Android SDK path is required in Editor Settings."
msgstr "مطلوب مسار حزمة أندرويد (SDK) صحيح في إعدادات المُحرر."

msgid "Invalid Android SDK path in Editor Settings."
msgstr "مسار حزمة أندرويد (SDK) غير صحيح في إعدادات المُحرر."

msgid "Missing 'platform-tools' directory!"
msgstr "المجلد 'أدوات-المنصة (platform-tools)' مفقود!"

msgid "Unable to find Android SDK platform-tools' adb command."
msgstr "تعذر العثور على أمر adb الخاص بأدوات النظام الأساسي لـ Android SDK."

msgid "Please check in the Android SDK directory specified in Editor Settings."
msgstr "تأكد من مسار حزمة أندرويد (SDK) المحدد في إعدادات المُحرر."

msgid "Missing 'build-tools' directory!"
msgstr "مجلد 'أدوات البناء' (build-tools) مفقود!"

msgid "Unable to find Android SDK build-tools' apksigner command."
msgstr ""
"تعذر العثور على أمر أدوات البناء الخاص بالأندرويد Android SDK build-tools "
"الخاص بتوقيع ملف apk (apksigner)."

msgid ""
"\"Target SDK\" %d is higher than the default version %d. This may work, but "
"wasn't tested and may be unstable."
msgstr ""
"\"Target SDK\" %d أعلى من الإصدار الافتراضي %d. قد ينجح، ولكن لن يتم اختباره "
"وقد يكون غير مستقر."

msgid ""
"The \"%s\" renderer is designed for Desktop devices, and is not suitable for "
"Android devices."
msgstr "نظام التكوين \"%s\" مصمم لأجهزة سطح المكتب، وليس مناسبا لأجهزة أندرويد."

msgid "\"Min SDK\" should be greater or equal to %d for the \"%s\" renderer."
msgstr "يجب أن يكون \"Min SDK\" أكبر أو يساوي %d للعارض \"%s\"."

msgid ""
"All 'apksigner' tools located in Android SDK 'build-tools' directory failed "
"to execute. Please check that you have the correct version installed for your "
"target sdk version. The resulting %s is unsigned."
msgstr ""
"فشل تنفيذ جميع أدوات \"apksigner\" الموجودة في دليل \"أدوات إنشاء\" Android "
"SDK. يرجى التحقق من تثبيت الإصدار الصحيح لإصدار sdk المستهدف. %s الناتج غير "
"موقع."

msgid ""
"'apksigner' could not be found. Please check that the command is available in "
"the Android SDK build-tools directory. The resulting %s is unsigned."
msgstr ""
"تعذر العثور على 'apksigner'. تأكد من فضلك إن كان الأمر موجوداً في دليل ملفات "
"أدوات-بناء حزمة تطوير الأندرويد Android SDK build-tools. لم يتم توقيع الناتج "
"%s."

msgid "Signing debug %s..."
msgstr "يتم توقيع نسخة التنقيح البرمجي %s..."

msgid "Signing release %s..."
msgstr "التوقيع-الرقمي للاصدار %s..."

msgid "Could not find keystore, unable to export."
msgstr "لا يمكن العثور على مفتاح المتجر، لا يمكن التصدير."

msgid "Could not start apksigner executable."
msgstr "تعذر بدء تشغيل apksigner ."

msgid "'apksigner' returned with error #%d"
msgstr "أعاد 'apksigner' الخطأ التالي #%d"

msgid ""
"output: \n"
"%s"
msgstr ""
"المخرجات:\n"
"%s"

msgid "Verifying %s..."
msgstr "جاري التحقق من %s..."

msgid "'apksigner' verification of %s failed."
msgstr "فشلت عملية توثيق 'apksigner' ل %s."

msgid "Exporting for Android"
msgstr "التصدير للاندرويد"

msgid "Invalid filename! Android App Bundle requires the *.aab extension."
msgstr ""
"اسم ملف غير صالح! تتطلب حزمة تطبيق الأندرويد Android App Bundle لاحقة *.aab."

msgid "APK Expansion not compatible with Android App Bundle."
msgstr "توسيع APK غير متوافق مع حزمة تطبيق الأندرويد Android App Bundle."

msgid "Invalid filename! Android APK requires the *.apk extension."
msgstr "أسم الملف غير صالح! يتطلب ملف اندرويد APK أمتداد *.apk لتعمل."

msgid "Unsupported export format!"
msgstr "تنسيق تصدير غير مدعوم!"

msgid ""
"Trying to build from a gradle built template, but no version info for it "
"exists. Please reinstall from the 'Project' menu."
msgstr ""
"محاولة الإنشاء من قالب تم إنشاؤه على مستوى gradle، ولكن لا توجد معلومات إصدار "
"له. الرجاء إعادة التثبيت من قائمة \"المشروع\"."

msgid ""
"Java SDK path must be configured in Editor Settings at 'export/android/"
"java_sdk_path'."
msgstr ""
"مسار الحزمة-التطويرية لـ جافا يجب أن يكون مهيأ في إعدادات المحرر عند 'export/"
"android/java_sdk_path'."

msgid ""
"Android SDK path must be configured in Editor Settings at 'export/android/"
"android_sdk_path'."
msgstr ""
"مسار حزمة-تطوير-أندرويد يجب أن يكون مهيأ في إعدادات المحرر عند 'export/"
"android/android_sdk_path'."

msgid "Could not export project files to gradle project."
msgstr "لم يتمكن من تصدير ملفات المشروع إلى مشروع gradle."

msgid "Could not write expansion package file!"
msgstr "لا يمكن كتابة ملف الحزمة الإضافية!"

msgid "Building Android Project (gradle)"
msgstr "بناء مشروع الأندرويد (gradle)"

msgid "Building of Android project failed, check output for the error:"
msgstr "فشل إنشاء مشروع أندرويد، تحقق من الخطأ:"

msgid "Moving output"
msgstr "جاري تحريك المخرجات"

msgid "Unable to copy and rename export file:"
msgstr "غير قادر على نسخ وإعادة تسمية ملف التصدير:"

msgid "Package not found: \"%s\"."
msgstr "لم نجد الحزمة: \"%s\"."

msgid "Creating APK..."
msgstr "إنشاء APK..."

msgid "Could not find template APK to export: \"%s\"."
msgstr "لم يتم إيجاد قالب APK للتصدير: \"%s\"."

msgid ""
"Missing libraries in the export template for the selected architectures: %s. "
"Please build a template with all required libraries, or uncheck the missing "
"architectures in the export preset."
msgstr ""
"هنالك مكاتب قوالب تصدير ناقصة بالنسبة للمعمارية المختارة: %s.ابن قالب التصدير "
"متضمناً جميع المكتبات الضرورية، أو أزال اختيار المعماريات الناقصة من خيارات "
"التصدير المعدّة مسبقاً."

msgid "Adding files..."
msgstr "إضافة ملفات..."

msgid "Could not export project files."
msgstr "لا يُمكن تصدير ملفات المشروع."

msgid "Aligning APK..."
msgstr "محاذاة ملف APK..."

msgid "Could not unzip temporary unaligned APK."
msgstr "تعذر إزالة ضغط ملف APK المؤقت غير المصفوف unaligned."

msgid "App Store Team ID not specified."
msgstr "لم يتم تحديد معرف فريق متجر التطبيقات."

msgid "Invalid Identifier:"
msgstr "مُحدد غير صالح:"

msgid "Export Icons"
msgstr "تصدير الأيقونات"

msgid "Exporting for iOS"
msgstr "التصدير لنظام iOS"

msgid "Prepare Templates"
msgstr "إعداد القوالب"

msgid "Export template not found."
msgstr "لم يتم العثور على قالب التصدير."

msgid "Code signing failed, see editor log for details."
msgstr "فشل توقيع الرمز، راجع سجل المحرر للحصول على التفاصيل."

msgid "Xcode project build failed, see editor log for details."
msgstr "فشل إنشاء مشروع اكس كود، راجع سجل المحرر للحصول على التفاصيل."

msgid ".ipa export failed, see editor log for details."
msgstr "فشل تصدير .ipa، راجع سجل المحرر للحصول على التفاصيل."

msgid ""
".ipa can only be built on macOS. Leaving Xcode project without building the "
"package."
msgstr ""
"لا يمكن إنشاء .ipa إلا على نظام التشغيل macOS. ترك مشروع اكس كود دون إنشاء "
"الحزمة."

msgid "Exporting to iOS when using C#/.NET is experimental and requires macOS."
msgstr ""
"يعد التصدير إلى iOS عند استخدام C#/.NET أمرًا تجريبيًا ويتطلب نظام التشغيل "
"macOS."

msgid "Exporting to iOS when using C#/.NET is experimental."
msgstr "يعد التصدير إلى iOS عند استخدام C#/.NET أمرًا تجريبيًا."

msgid "Could not start simctl executable."
msgstr "تعذر بدء تشغيل simctl القابل للتنفيذ."

msgid "Installation failed, see editor log for details."
msgstr "فشل التثبيت، راجع سجل المحرر للحصول على التفاصيل."

msgid "Running failed, see editor log for details."
msgstr "فشل التشغيل، راجع سجل المحرر للحصول على التفاصيل."

msgid "Could not start ios-deploy executable."
msgstr "تعذر بدء تشغيل نظام التشغيل iOS - قم بنشر الملف القابل للتنفيذ."

msgid "Installation/running failed, see editor log for details."
msgstr "فشل التثبيت/التشغيل، راجع سجل المحرر للحصول على التفاصيل."

msgid "Could not open file \"%s\"."
msgstr "تعذر فتح الملف \"%s\"."

msgid "Could not create console wrapper."
msgstr "لا يمكن إنشاء برنامج تضمين وحدة التحكم."

msgid "Failed to open executable file \"%s\"."
msgstr "فشل في فتح الملف القابل للتنفيذ \"%s\"."

msgid "Executable file header corrupted."
msgstr "رأس الملف القابل للتنفيذ تالف."

msgid "32-bit executables cannot have embedded data >= 4 GiB."
msgstr ""
"لا يمكن أن تحتوي الملفات التنفيذية ذات 32 بت على بيانات مضمنة >= 4 جيجا بايت."

msgid "Executable \"pck\" section not found."
msgstr "لم يتم العثور على قسم \"pck\" القابل للتنفيذ."

msgid "Run on remote Linux/BSD system"
msgstr "يعمل على نظام Linux/BSD البعيد"

msgid "Run exported project on remote Linux/BSD system"
msgstr "قم بتشغيل المشروع المُصدَّر على نظام Linux/BSD البعيد"

msgid "Running..."
msgstr "جري..."

msgid "Could not create temp directory:"
msgstr "تعذر إنشاء مجلد مؤقت:"

msgid "Exporting project..."
msgstr "تصدير المشروع..."

msgid "Creating temporary directory..."
msgstr "جارٍ إنشاء مجلد مؤقت..."

msgid "Uploading archive..."
msgstr "جارٍ رفع الأرشيف..."

msgid "Uploading scripts..."
msgstr "جارٍ رفع البرامج النصية..."

msgid "Starting project..."
msgstr "بدء المشروع..."

msgid "All Files"
msgstr "كل الملفات"

msgid "Invalid bundle identifier:"
msgstr "معرف الحزمة غير صالح:"

msgid "App Store distribution with ad-hoc code signing is not supported."
msgstr "توزيع متجر التطبيقات مع توقيع التعليمات البرمجية المخصصة غير مدعوم."

msgid "Notarization with an ad-hoc signature is not supported."
msgstr "التوثيق باستخدام التوقيع المخصص غير مدعوم."

msgid "Apple Team ID is required for App Store distribution."
msgstr "معرف فريق Apple مطلوب لتوزيع متجر التطبيقات."

msgid "Apple Team ID is required for notarization."
msgstr "معرف فريق Apple مطلوب للتوثيق."

msgid "Provisioning profile is required for App Store distribution."
msgstr "ملف تعريف التوفير مطلوب لتوزيع متجر التطبيقات."

msgid "Installer signing identity is required for App Store distribution."
msgstr "مطلوب هوية توقيع المثبت لتوزيع متجر التطبيقات."

msgid "App sandbox is required for App Store distribution."
msgstr "مطلوب وضع حماية التطبيق لتوزيع متجر التطبيقات."

msgid ""
"'rcodesign' doesn't support signing applications with embedded dynamic "
"libraries (GDExtension or .NET)."
msgstr ""
"لا يدعم 'rcodesign' توقيع التطبيقات ذات المكتبات الديناميكية المضمنة "
"(GDExtension أو .NET)."

msgid "Code signing is required for App Store distribution."
msgstr "توقيع الرمز مطلوب لتوزيع متجر التطبيقات."

msgid "Code signing is required for notarization."
msgstr "توقيع الرمز مطلوب للتوثيق."

msgid ""
"Neither Apple ID name nor App Store Connect issuer ID name not specified."
msgstr "لم يتم تحديد اسم معرف Apple لاسم معرف جهة إصدار App Store Connect."

msgid ""
"Both Apple ID name and App Store Connect issuer ID name are specified, only "
"one should be set at the same time."
msgstr ""
"معرٍّف أبل(Apple ID) و معرف الأبستُر(AppStore ID) كلاهما قد حُددا، يجب تحديد واحد "
"منهما فقط."

msgid "Apple ID password not specified."
msgstr "لم يتم تحديد كلمة مرور معرف Apple."

msgid "App Store Connect API key ID not specified."
msgstr "لم يتم تحديد معرف مفتاح App Store Connect API."

msgid "App Store Connect issuer ID name not specified."
msgstr "لم يتم تحديد اسم معرف جهة إصدار App Store Connect."

msgid "Microphone access is enabled, but usage description is not specified."
msgstr "تم تمكين الوصول إلى الميكروفون، ولكن لم يتم تحديد وصف الاستخدام."

msgid "Camera access is enabled, but usage description is not specified."
msgstr "تم تمكين الوصول إلى الكاميرا، ولكن لم يتم تحديد وصف الاستخدام."

msgid ""
"Location information access is enabled, but usage description is not "
"specified."
msgstr "تم تمكين الوصول إلى معلومات الموقع، ولكن لم يتم تحديد وصف الاستخدام."

msgid "Address book access is enabled, but usage description is not specified."
msgstr "تم تمكين الوصول إلى دفتر العناوين، ولكن لم يتم تحديد وصف الاستخدام."

msgid "Calendar access is enabled, but usage description is not specified."
msgstr "تم تمكين الوصول إلى التقويم، ولكن لم يتم تحديد وصف الاستخدام."

msgid "Photo library access is enabled, but usage description is not specified."
msgstr "تم تمكين الوصول إلى مكتبة الصور، ولكن لم يتم تحديد وصف الاستخدام."

msgid "Notarization"
msgstr "توطين/تصديق"

msgid ""
"rcodesign path is not set. Configure rcodesign path in the Editor Settings "
"(Export > macOS > rcodesign)."
msgstr ""
"لم يتم تعيين مسار rcodesign. قم بتكوين مسار rcodesign في إعدادات المحرر "
"(Export > macOS > rcodesign)."

msgid "Could not start rcodesign executable."
msgstr "تعذر بدء تشغيل rcodesign القابل للتنفيذ."

msgid "Notarization failed, see editor log for details."
msgstr "فشل التوثيق، راجع سجل المحرر للحصول على التفاصيل."

msgid "Notarization request UUID: \"%s\""
msgstr "UUID لطلب التوثيق: \"%s\""

msgid "The notarization process generally takes less than an hour."
msgstr "عملية التوثيق تأخذ أقل من ساعة غالبا."

msgid ""
"You can check progress manually by opening a Terminal and running the "
"following command:"
msgstr "يمكنك متابعت حالة التقدم يدويا عن طريق الترمنال بستخدام الأمر التالي:"

msgid ""
"Run the following command to staple the notarization ticket to the exported "
"application (optional):"
msgstr ""
"قم بتشغيل الأمر التالي لتدبيس تذكرة التوثيق في التطبيق المُصدَّر (اختياري):"

msgid "Xcode command line tools are not installed."
msgstr "لم يتم تثبيت أدوات سطر أوامر إكس كود."

msgid "Could not start xcrun executable."
msgstr "تعذر بدء تشغيل xcrun."

msgid "Built-in CodeSign failed with error \"%s\"."
msgstr "فشلت علامة الكود المضمن بسبب الخطأ \"%s\"."

msgid "Built-in CodeSign require regex module."
msgstr "يتطلب علامة الكود المدمج وحدة regex."

msgid ""
"Xrcodesign path is not set. Configure rcodesign path in the Editor Settings "
"(Export > macOS > rcodesign)."
msgstr ""
"‪‪لم يتم تعيين مسار Xrcodesign. قم بتكوين مسار rcodesign في إعدادات المحرر "
"(Export > macOS > rcodesign)."

msgid ""
"Could not start codesign executable, make sure Xcode command line tools are "
"installed."
msgstr ""
"تعذر بدء تشغيل برنامج علامة الكود القابل للتنفيذ، تأكد من تثبيت أدوات سطر "
"أوامر كود إكس."

msgid "Cannot sign file %s."
msgstr "خطأ في تسجيل الملف %s."

msgid "Relative symlinks are not supported, exported \"%s\" might be broken!"
msgstr ""
"الارتباطات الرمزية النسبية غير مدعومة، ربما يكون \"%s\" الذي تم تصديره معطلاً!"

msgid "Could not start productbuild executable."
msgstr "تعذر بدء إنشاء المنتج القابل للتنفيذ."

msgid "`productbuild` failed."
msgstr "فشل \"بناء المنتج\"."

msgid "Could not start hdiutil executable."
msgstr "تعذر بدء الملف التنفيذي hdiutil."

msgid "`hdiutil create` failed - file exists."
msgstr "فشل '' إنشاء hdiutil '' - الملف موجود."

msgid "`hdiutil create` failed."
msgstr "فشل إنشاء hdiutil."

msgid "Exporting for macOS"
msgstr "تصدير الكُلالتصدير لنظام التشغيل MacOS"

msgid "Creating app bundle"
msgstr "إنشاء حزمة البرنامج"

msgid "Could not find template app to export: \"%s\"."
msgstr "لا يُوجد \"تطبيق القالب\" لتصديره: \"%s\"."

msgid "Invalid export format."
msgstr "صيغة التصدير لا تصلح."

msgid "Could not create directory: \"%s\"."
msgstr "تعذر إنشاء مجلد: \"%s\"."

msgid "Could not create directory \"%s\"."
msgstr "تعذر إنشاء الدليل \"%s\"."

msgid ""
"Relative symlinks are not supported on this OS, the exported project might be "
"broken!"
msgstr ""
"الارتباطات الرمزية النسبية غير مدعومة على نظام التشغيل هذا، وقد يكون المشروع "
"الذي تم تصديره معطلاً!"

msgid "Could not created symlink \"%s\" -> \"%s\"."
msgstr "تعذر إنشاء الارتباط الرمزي \"%s\" -> \"%s\"."

msgid "Could not open \"%s\"."
msgstr "تعذر فتح \"%s\"."

msgid ""
"Requested template binary \"%s\" not found. It might be missing from your "
"template archive."
msgstr ""
"لم يتم العثور على القالب الثنائي المطلوب \"%s\". ربما يكون مفقودًا من أرشيف "
"القالب الخاص بك."

msgid "Making PKG"
msgstr "إنشاء PKG"

msgid ""
"Ad-hoc signed applications require the 'Disable Library Validation' "
"entitlement to load dynamic libraries."
msgstr ""
"تتطلب التطبيقات الموقعة المخصصة استحقاق \"تعطيل التحقق من صحة المكتبة\" "
"لتحميل المكتبات الديناميكية."

msgid ""
"'rcodesign' doesn't support signing applications with embedded dynamic "
"libraries."
msgstr "لا يدعم \"rcodesign\" توقيع التطبيقات ذات المكتبات الديناميكية المضمنة."

msgid "Could not create entitlements file."
msgstr "لا يمكن إنشاء ملف الاستحقاقات."

msgid "Could not create helper entitlements file."
msgstr "لا يمكن إنشاء ملف استحقاقات المساعد."

msgid "Code signing bundle"
msgstr "حزمة توقيع الكود"

msgid "Making DMG"
msgstr "إنشاء DMG"

msgid "Code signing DMG"
msgstr "توقيع ال DMG"

msgid "Making PKG installer"
msgstr "صنع مثبت PKG"

msgid "Making ZIP"
msgstr "إنشاء ZIP"

msgid ""
"Notarization requires the app to be archived first, select the DMG or ZIP "
"export format instead."
msgstr ""
"يتطلب التوثيق أرشفة التطبيق أولاً، حدد تنسيق التصدير DMG أو ZIP بدلاً من ذلك."

msgid "Sending archive for notarization"
msgstr "إرسال الأرشيف من اجل التوثيق"

msgid "Notarization: Xcode command line tools are not installed."
msgstr "التوثيق: لم يتم تثبيت أدوات سطر أوامر كود إكس."

msgid ""
"Notarization: rcodesign path is not set. Configure rcodesign path in the "
"Editor Settings (Export > macOS > rcodesign)."
msgstr ""
"التوثيق: لم يتم تعيين مسار rcodesign. قم بتكوين مسار rcodesign في إعدادات "
"المحرر (Export > macOS > rcodesign)."

msgid ""
"Warning: Notarization is disabled. The exported project will be blocked by "
"Gatekeeper if it's downloaded from an unknown source."
msgstr ""
"تحذير: التوثيق معطل. وهذا يعني أن الحارس سيحجب المشروع المُصدَّر إذا كان قد حُمّل "
"من مصدر مجهول."

msgid ""
"Code signing is disabled. The exported project will not run on Macs with "
"enabled Gatekeeper and Apple Silicon powered Macs."
msgstr ""
"تم تعطيل توقيع الرمز. لن يتم تشغيل المشروع الذي تم تصديره على أجهزة Mac التي "
"تم تمكين Gatekeeper وأجهزة Mac التي تعمل بتقنية Apple Silicon عليها."

msgid ""
"Code signing: Using ad-hoc signature. The exported project will be blocked by "
"Gatekeeper"
msgstr ""
"توقيع الكود: استخدام التوقيع المخصص. سيتم حظر المشروع المصدر بواسطة حارس "
"البوابة"

msgid "Code signing: Xcode command line tools are not installed."
msgstr "توقيع التعليمات البرمجية: لم يتم تثبيت أدوات سطر أوامر كود إكس."

msgid ""
"Code signing: rcodesign path is not set. Configure rcodesign path in the "
"Editor Settings (Export > macOS > rcodesign)."
msgstr ""
"توقيع الكود: لم يتم تعيين مسار rcodesign. قم بتكوين مسار rcodesign في إعدادات "
"المحرر (Export > macOS > rcodesign)."

msgid "Run on remote macOS system"
msgstr "التشغيل على نظام macOS عن بعد"

msgid "Run exported project on remote macOS system"
msgstr "قم بتشغيل المشروع الذي تم تصديره على نظام macOS عن بعد"

msgid "Could not open template for export: \"%s\"."
msgstr "لا يمكن فتح القالب للتصدير: \"%s\"."

msgid "Invalid export template: \"%s\"."
msgstr "قالب التصدير لا يصح : \"%s\"."

msgid "Could not write file: \"%s\"."
msgstr "لا يمكن كتابة الملف: \"%s\"."

msgid "Could not read file: \"%s\"."
msgstr "لا يمكن قراءة الملف: \"%s\"."

msgid ""
"Exporting to Web is currently not supported in Godot 4 when using C#/.NET. "
"Use Godot 3 to target Web with C#/Mono instead."
msgstr ""
"التصدير إلى الويب غير مدعوم حاليًا في جوْدَتْ 4 عند استخدام C#/.NET. استخدم جوْدَتْ "
"3 لاستهداف الويب باستخدام C#/Mono بدلاً من ذلك."

msgid ""
"If this project does not use C#, use a non-C# editor build to export the "
"project."
msgstr ""
"إذا كان هذا المشروع لا يستخدم لغة C#، فاستخدم نسخة محرر غير لغة C# لتصدير "
"المشروع."

msgid "Could not read HTML shell: \"%s\"."
msgstr "ملف HTML لا يمكن قراءته : \"%s\"."

msgid "Run in Browser"
msgstr "تشغيل في المتصفح"

msgid "Stop HTTP Server"
msgstr "إيقاف مُخدم HTTP"

msgid "Run exported HTML in the system's default browser."
msgstr "شغل ملف HTML المُصدر في المتصفح الإفتراضي للنظام."

msgid "Could not create HTTP server directory: %s."
msgstr "خادوم الـHTTP لا يمكن إنشاء مجلده: %s."

msgid "Error starting HTTP server: %d."
msgstr "خادوم الـHTTP خطأ في تشغيله :%d ."

msgid "Icon size \"%d\" is missing."
msgstr "حجم ايقونة \"%d\" مفقود."

msgid "Failed to rename temporary file \"%s\"."
msgstr "فشل تسمية الملف المؤقت \"%s\"."

msgid "Invalid icon path."
msgstr "مسار الأيقونة غير صالح."

msgid "Invalid file version."
msgstr "نسخة غير صالحة للملف."

msgid "Invalid product version."
msgstr "إصدار المنتج غير صالح."

msgid "Could not find rcedit executable at \"%s\"."
msgstr "تعذر العثور على rcedit القابل للتنفيذ على \"%s\"."

msgid "Could not find wine executable at \"%s\"."
msgstr "تعذر العثور على طبقة المعالجة القابل للتنفيذ في \"%s\"."

msgid "Invalid icon file \"%s\"."
msgstr "ملف أيقونه \"%s\" غير صالح."

msgid ""
"Could not start rcedit executable. Configure rcedit path in the Editor "
"Settings (Export > Windows > rcedit), or disable \"Application > Modify "
"Resources\" in the export preset."
msgstr ""
"تعذر بدء تشغيل rcedit القابل للتنفيذ. قم بتكوين مسار rcedit في إعدادات المحرر "
"(تصدير > ويندوز> rcedit)، أو قم بتعطيل \"التطبيق > تعديل الموارد\" في الإعداد "
"المسبق للتصدير."

msgid "rcedit failed to modify executable: %s."
msgstr "فشل rcedit في تعديل الملف القابل للتنفيذ: %s."

msgid "Could not find signtool executable at \"%s\"."
msgstr "تعذر العثور على أداة التوقيع القابلة للتنفيذ على \"%s\"."

msgid "Could not find osslsigncode executable at \"%s\"."
msgstr "تعذر العثور على رمز تسجيل ossl القابل للتنفيذ على \"%s\"."

msgid "No identity found."
msgstr "لم توجد هوية."

msgid "Invalid identity type."
msgstr "نوع الهوية أو المعرِّف غير صالح."

msgid "Invalid timestamp server."
msgstr "خادم الطابع الزمني غير صالح."

msgid ""
"Could not start signtool executable. Configure signtool path in the Editor "
"Settings (Export > Windows > signtool), or disable \"Codesign\" in the export "
"preset."
msgstr ""
"تعذر بدء تشغيل أداة التوقيع القابلة للتنفيذ. قم بتكوين مسار أداة التوقيع في "
"إعدادات المحرر (تصدير > ويندوز> أداة التوقيع)، أو قم بتعطيل \"Codesign\" في "
"الإعداد المسبق للتصدير."

msgid ""
"Could not start osslsigncode executable. Configure signtool path in the "
"Editor Settings (Export > Windows > osslsigncode), or disable \"Codesign\" in "
"the export preset."
msgstr ""
"تعذر بدء تشغيل osslsigncode القابل للتنفيذ. قم بتكوين مسار أداة التوقيع في "
"إعدادات المحرر (تصدير > ويندوز> osslsigncode)، أو قم بتعطيل \"Codesign\" في "
"الإعداد المسبق للتصدير."

msgid "Signtool failed to sign executable: %s."
msgstr "فشلت أداة التوقيع في التوقيع على الملف القابل للتنفيذ: %s."

msgid "Failed to remove temporary file \"%s\"."
msgstr "فشل حذف الملف المؤقت \"%s\"."

msgid ""
"The rcedit tool must be configured in the Editor Settings (Export > Windows > "
"rcedit) to change the icon or app information data."
msgstr ""
"يجب تكوين أداة rcedit في إعدادات المحرر (تصدير > ويندوز > rcedit) لتغيير "
"الرمز أو بيانات معلومات التطبيق."

msgid "Windows executables cannot be >= 4 GiB."
msgstr "لا يمكن أن تكون ملفات ويندوز القابلة للتنفيذ >= 4 جيجا بايت."

msgid "Run on remote Windows system"
msgstr "تشغيل على نظام ويندوز عن بعد"

msgid "Run exported project on remote Windows system"
msgstr "تشغيل المشروع المُصدَّر على نظام ويندوز عن بعد"

msgid ""
"Only one visible CanvasModulate is allowed per canvas.\n"
"When there are more than one, only one of them will be active. Which one is "
"undefined."
msgstr ""
"يُسمح بواحد فقط من CanvasModulate (مُعدلات اللوحة) في كُل مشهد (أو مجموعة "
"المشاهد المُنمذجة).\n"
"في حال وجود اكثر من واحد، سيعمل أول واحد فقط، بينما الباقي سيتم تجاهلهم."

msgid ""
"CPUParticles2D animation requires the usage of a CanvasItemMaterial with "
"\"Particles Animation\" enabled."
msgstr ""
"تتطلب الرسوم المتحركة للجسيمات-وحدة-المعالجة-المركزية-ثنائية-الأبعاد "
"(CPUParticles2D) استخدام لوحة-مادة-العنصر (CanvasItemMaterial) مع "
"تفعيل\"الرسوم المتحركة للجزيئات\"."

msgid ""
"A material to process the particles is not assigned, so no behavior is "
"imprinted."
msgstr ""
"لا يوجد مادة (material) لمعالجة الجسيمات ، لذلك لا يتم طبع او عمل أي سلوك."

msgid ""
"Particles2D animation requires the usage of a CanvasItemMaterial with "
"\"Particles Animation\" enabled."
msgstr ""
"تتطلب الرسوم المتحركة للجسيمات-ثنائية-البُعد (Particles2D) استخدام لوحة-مادة-"
"العنصر (CanvasItemMaterial) مع تمكين \"الرسوم المتحركة للجسيمات\"."

msgid ""
"Particle trails are only available when using the Forward+ or Mobile "
"rendering backends."
msgstr ""
"تتوفر مسارات الجسيمات فقط عند استخدام الواجهات الخلفية للعرض تقدم+ أو الهاتف "
"المحمول."

msgid ""
"Particle sub-emitters are not available when using the GL Compatibility "
"rendering backend."
msgstr ""
"لا تتوفر بواعث الجسيمات الفرعية عند استخدام الواجهة الخلفية للعرض المتوافق مع "
"GL."

msgid ""
"A texture with the shape of the light must be supplied to the \"Texture\" "
"property."
msgstr "يجب توريد نقش بهيئة الضوء لخاصية \"النقش\"."

msgid ""
"An occluder polygon must be set (or drawn) for this occluder to take effect."
msgstr ""
"المُضلع المُغلق(occluder polygon) يجب تعينه (او رسمه) ليأخذ هذا الغَلق تأثيره."

msgid "The occluder polygon for this occluder is empty. Please draw a polygon."
msgstr "المُضلع المُغلق لهذا الغَلق فارغ. الرجاء رسم مُضلع."

msgid ""
"The NavigationAgent2D can be used only under a Node2D inheriting parent node."
msgstr ""
"يمكن استخدام وكيل التنقل ثنائي الأبعاد فقط ضمن العقدة الأصلية الوارثة لـ عقدة "
"ثنائية الأبعاد."

msgid ""
"NavigationLink2D start position should be different than the end position to "
"be useful."
msgstr ""
"يجب أن يكون موضع بداية رابط التنقل ثنائي الأبعاد مختلفًا عن موضع النهاية ليكون "
"مفيدًا."

msgid ""
"A NavigationMesh resource must be set or created for this node to work. "
"Please set a property or draw a polygon."
msgstr ""
"يجب تعيين أو إنشاء مورد NavigationMesh لكي تعمل هذه العقدة. الرجاء تعيين "
"خاصية أو رسم مضلع."

msgid ""
"ParallaxLayer node only works when set as child of a ParallaxBackground node."
msgstr ""
"تعمل عقدة طبقة-المنظهر (ParallaxLayer) فقط عند تعيينها كعقدة تابعة لعقدة "
"خلفية-المنظر ParallaxBackground."

msgid "PathFollow2D only works when set as a child of a Path2D node."
msgstr ""
"لا يعمل اتباع-المسار-ثنائي-البُعد (PathFollow2D) إلا عند جعل عقدة مسار-ثنائي-"
"البُعد (Path2D) تابعًا له."

msgid ""
"This node has no shape, so it can't collide or interact with other objects.\n"
"Consider adding a CollisionShape2D or CollisionPolygon2D as a child to define "
"its shape."
msgstr ""
"ليس لهذه العُقدة شكل، لذا هي غير قادرة على التصادم أو التفاعل مع الكائنات "
"الأخرى.\n"
"حاولْ أن تضيف لها عُقدة فرعية حتى تتشكل بشكلها، مثل عقدة: شكل-تصادم-ثنائي "
"(CollisionShape2D) أو عقدة: مضلع-تصادم-ثنائي (CollisionPolygon2D)."

msgid ""
"CollisionPolygon2D only serves to provide a collision shape to a "
"CollisionObject2D derived node. Please only use it as a child of Area2D, "
"StaticBody2D, RigidBody2D, CharacterBody2D, etc. to give them a shape."
msgstr ""
"يعمل مُضلع التصادم ثنائي الأبعاد CollisionPolygon2D فقط كشكل تصادمي لكل العُقد "
"المشتقة من الكائن التصادمي ثنائي الأبعاد CollisionObject2D. من فضلك استخدمه "
"فقط لكل أبناء الحيز ثنائي الأبعاد Area2D، الجسم السكوني ثنائي الأبعاد "
"StaticBody2D و الجسم الجامد ثنائي الأبعاد RigidBody2D، والجسم المتحرك ثنائي "
"الأبعاد KinematicBody2D إلخ.. لكي تمنح كل منهم شكلاً."

msgid "An empty CollisionPolygon2D has no effect on collision."
msgstr ""
"مُضلع تصادم ثنائي الأبعاد (CollisionPolygon2D) الفارغ ليس له أي تأثير على "
"التصادم."

msgid "Invalid polygon. At least 3 points are needed in 'Solids' build mode."
msgstr ""
"مضلع غير صالح. يتطلب الأمر 3 نقاط على الأقل في نمط بناء \"المواد الصلبة "
"Solids\"."

msgid "Invalid polygon. At least 2 points are needed in 'Segments' build mode."
msgstr ""
"مضلع غير صالح. يتطلب الأمر على الأقل نقطتين في نمط البناء \"المتجزئ "
"Segments\"."

msgid ""
"The One Way Collision property will be ignored when the collision object is "
"an Area2D."
msgstr ""
"سيتم تجاهل خاصية التصادم أحادي الاتجاه عندما يكون كائن التصادم عبارة عن منطقة "
"ثنائي الأبعاد."

msgid ""
"A shape must be provided for CollisionShape2D to function. Please create a "
"shape resource for it!"
msgstr ""
"يجب تزويد جسم-تصادم-ثنائي-البُعد (CollisionShape2D) بإحدى الأشكال (من نوع "
"Shape2D) لتعمل بالشكل المطلوب. الرجاء تكوين و ضبط الشكل لها اولا!"

msgid ""
"Polygon-based shapes are not meant be used nor edited directly through the "
"CollisionShape2D node. Please use the CollisionPolygon2D node instead."
msgstr ""
"الأشكال المستندة إلى المضلع (Polygon-based shapes) لا تعني انك قادر على "
"استخدامها او تعديلها بشكل مباشر من خلال عقدة جسم-تصادم-ثنائي-البُعد "
"(CollisionShape2D). الرجاء استخدام عقدة مضلع-تصادم-ثنائي-البُعد "
"(CollisionPolygon2D) بدلاً من ذلك."

msgid "Node A and Node B must be PhysicsBody2Ds"
msgstr ""
"يجب على العقدة A والعقدة B أن يكونا PhysicsBody2Ds (جسم فيزيائي ثنائي البُعد)"

msgid "Node A must be a PhysicsBody2D"
msgstr "يجب أن تكون العقدة A من النوع PhysicsBody2D (جسم فيزيائي ثنائي البُعد)"

msgid "Node B must be a PhysicsBody2D"
msgstr "يجب أن تكون العقدة B من النوع PhysicsBody2D (جسم فيزيائي ثنائي البُعد)"

msgid "Joint is not connected to two PhysicsBody2Ds"
msgstr ""
"إن المفصل غير متصل مع اثنين من PhysicsBody2Ds (الأجسام الفيزيائية ثنائية "
"البعد)"

msgid "Node A and Node B must be different PhysicsBody2Ds"
msgstr "على العقدة A وكذلك العقدة B أن يكونا PhysicsBody2Ds مختلفين"

msgid ""
"A PhysicalBone2D only works with a Skeleton2D or another PhysicalBone2D as a "
"parent node!"
msgstr ""
"يعمل عظم-ثنائي-البُعد فيزيائي فقط مع هيكلية-ثنائية-البُعد أو عظم-ثنائي-البُعد "
"فيزيائي آخر كعقدة رئيسية!"

msgid ""
"A PhysicalBone2D needs to be assigned to a Bone2D node in order to function! "
"Please set a Bone2D node in the inspector."
msgstr ""
"يجب تعيين PhysicalBone2D إلى عقدة Bone2D حتى تعمل! الرجاء تعيين عقدة Bone2D "
"في المفتش."

msgid ""
"A PhysicalBone2D node should have a Joint2D-based child node to keep bones "
"connected! Please add a Joint2D-based node as a child to this node!"
msgstr ""
"يجب أن تحتوي عقدة PhysicalBone2D على عقدة فرعية قائمة على Joint2D للحفاظ على "
"اتصال العظام! الرجاء إضافة عقدة مستندة إلى Joint2D كعقدة فرعية لهذه العقدة!"

msgid ""
"Size changes to RigidBody2D will be overridden by the physics engine when "
"running.\n"
"Change the size in children collision shapes instead."
msgstr ""
"سيتم تجاوز تغييرات الحجم التي تم إجراؤها على RigidBody2D بواسطة محرك الفيزياء "
"عند التشغيل.\n"
"قم بتغيير الحجم في أشكال تصادم الأطفال بدلاً من ذلك."

msgid ""
"This node cannot interact with other objects unless a Shape2D is assigned."
msgstr ""
"لا يمكن لهذه العقدة أن تتفاعل مع كائنات أخرى ما لم يتم تعيين شكل ثنائي "
"الأبعاد."

msgid "Path property must point to a valid Node2D node to work."
msgstr "يجب أن تشير خاصية المسار إلى عُقدة-ثنائية-البُعد (Node2D) صالحة لكي تعمل."

msgid "This Bone2D chain should end at a Skeleton2D node."
msgstr ""
"سلسلة العظم ثنائي البُعد Bone2D هذه، ينبغي أن تنتهي في عُقدة هيكل ثنائي البُعد "
"Skeleton2D."

msgid "A Bone2D only works with a Skeleton2D or another Bone2D as parent node."
msgstr ""
"يعمل عظم-ثنائي-البُعد (Bone2D) فقط مع هيكلية-ثنائية-البُعد (Skeleton2D) أو "
"Bone2D آخر كعقدة رئيسية."

msgid ""
"This bone lacks a proper REST pose. Go to the Skeleton2D node and set one."
msgstr ""
"هذا العظم يفتقر إلى وضع الراحة المناسب. انتقل إلى عقدة هيكلية ثنائية "
"البُعد(Skeleton2D) وقم بتعيين واحدة."

msgid ""
"A Y-sorted layer has the same Z-index value as a not Y-sorted layer.\n"
"This may lead to unwanted behaviors, as a layer that is not Y-sorted will be "
"Y-sorted as a whole with tiles from Y-sorted layers."
msgstr ""
"الطبقة التي تم فرزها على ص لها نفس قيمة مؤشر ز مثل الطبقة التي لم يتم فرزها "
"على ص.\n"
"قد يؤدي هذا إلى سلوكيات غير مرغوب فيها، حيث أن الطبقة التي لم يتم فرزها على "
"شكل ص سيتم فرزها على شكل ز ككل مع تجانبات من الطبقات التي تم فرزها على شكل ص."

msgid ""
"A TileMap layer is set as Y-sorted, but Y-sort is not enabled on the TileMap "
"node itself."
msgstr ""
"يتم تعيين طبقة TileMap على أنها مرتبة على شكل ص، ولكن لا يتم تمكين الفرز ص "
"على عقدة TileMap نفسها."

msgid ""
"Isometric TileSet will likely not look as intended without Y-sort enabled for "
"the TileMap and all of its layers."
msgstr ""
"من المحتمل ألا تبدو مجموعة Isometric TileSet كما هو مقصود دون تمكين الترتيب ص "
"لـ TileMap وجميع طبقاتها."

msgid ""
"External Skeleton3D node not set! Please set a path to an external Skeleton3D "
"node."
msgstr ""
"لم يتم تعيين عقدة الهيكل العظمي الخارجي ثلاثي الابعاد! يرجى تعيين مسار إلى "
"عقدة هيكل عظمي ثلاثي الابعاد خارجية."

msgid ""
"Parent node is not a Skeleton3D node! Please use an external Skeleton3D if "
"you intend to use the BoneAttachment3D without it being a child of a "
"Skeleton3D node."
msgstr ""
"العقدة الأصلية ليست عقدة Skeleton3D! الرجاء استخدام Skeleton3D خارجي إذا كنت "
"تنوي استخدام BoneAttachment3D دون أن يكون فرعًا لعقدة Skeleton3D."

msgid ""
"BoneAttachment3D node is not bound to any bones! Please select a bone to "
"attach this node."
msgstr ""
"عقدة BoneAttachment3D غير مرتبطة بأي عظام! الرجاء تحديد عظمة لإرفاق هذه "
"العقدة."

msgid "Nothing is visible because no mesh has been assigned."
msgstr "لا شيء مرئي لأنه لم يتم تعيين أي مجسم."

msgid ""
"The decal has no textures loaded into any of its texture properties, and will "
"therefore not be visible."
msgstr ""
"لا يحتوي الملصق على مواد محملة في أي من خصائص نسيجه، وبالتالي لن يكون مرئيًا."

msgid ""
"The decal has a Normal and/or ORM texture, but no Albedo texture is set.\n"
"An Albedo texture with an alpha channel is required to blend the normal/ORM "
"maps onto the underlying surface.\n"
"If you don't want the Albedo texture to be visible, set Albedo Mix to 0."
msgstr ""
"يحتوي الملصق على نسيج عادي و/أو ORM، ولكن لم يتم ضبط نسيج Albedo.\n"
"مطلوب نسيج Albedo مع قناة ألفا لمزج خرائط ORM العادية على السطح الأساسي.\n"
"إذا كنت لا تريد أن يكون نسيج Albedo مرئيًا، فاضبط Albedo Mix على 0."

msgid ""
"The decal's Cull Mask has no bits enabled, which means the decal will not "
"paint objects on any layer.\n"
"To resolve this, enable at least one bit in the Cull Mask property."
msgstr ""
"لا يحتوي إطار الغربلة الخاص بالملصق على أي أجزاء ممكّنة، مما يعني أن الملصق لن "
"يرسم كائنات على أي طبقة.\n"
"لحل هذه المشكلة، قم بتمكين بت واحد على الأقل في خاصية إطار الغربلة."

msgid ""
"Fog Volumes need volumetric fog to be enabled in the scene's Environment in "
"order to be visible."
msgstr ""
"تحتاج أحجام الضباب إلى تمكين الضباب الحجمي في بيئة المشهد حتى تكون مرئية."

msgid "Nothing is visible because meshes have not been assigned to draw passes."
msgstr "لا يوجد شيء مرئي لأن المجسمات لم يتم تعيين لها رسم التمريرات."

msgid ""
"Only one Trail mesh is supported. If you want to use more than a single mesh, "
"a Skin is needed (see documentation)."
msgstr ""
"يتم دعم مجسّم درب واحدة فقط. إذا كنت تريد استخدام أكثر من شبكة واحدة، فستكون "
"هناك حاجة إلى غلاف (انظر الوثائق)."

msgid ""
"Trails enabled, but one or more mesh materials are either missing or not set "
"for trails rendering."
msgstr ""
"تم تمكين الممرات، ولكن هناك مادة مجسّم واحدة أو أكثر إما مفقودة أو لم يتم "
"تعيينها لعرض الممرات."

msgid ""
"The Bake Mask has no bits enabled, which means baking will not produce any "
"collision for this GPUParticlesCollisionSDF3D.\n"
"To resolve this, enable at least one bit in the Bake Mask property."
msgstr ""
"لا يحتوي قناع الخبز على وحدات بت ممكّنة، مما يعني أن الخبز لن ينتج عنه أي "
"تصادم لوحدة معالجة الرسوميات GPUParticlesCollisionSDF3D.\n"
"لحل هذه المشكلة، قم بتمكين بت واحد على الأقل في خاصية Bake Mask."

msgid "A light's scale does not affect the visual size of the light."
msgstr "لا يؤثر مقياس الضوء على الحجم المرئي للضوء."

msgid ""
"Projector textures are not supported when using the GL Compatibility backend "
"yet. Support will be added in a future release."
msgstr ""
"لا يتم دعم زخارف جهاز العرض عند استخدام الواجهة الخلفية لتوافق GL حتى الآن. "
"سيتم إضافة الدعم في إصدار مستقبلي."

msgid "Preparing geometry %d/%d"
msgstr "تحضير الهندسة %d/%d"

msgid "Creating probes"
msgstr "خلق تحقيقات"

msgid "Preparing Lightmapper"
msgstr "إعداد مخطط الضوء"

msgid "Preparing Environment"
msgstr "إعداد البيئة"

msgid "Generating Probe Volumes"
msgstr "توليد مجلدات التحقيق"

msgid "Generating Probe Acceleration Structures"
msgstr "توليد هياكل تسريع التحقيق"

msgid ""
"Occlusion culling is disabled in the Project Settings, which means occlusion "
"culling won't be performed in the root viewport.\n"
"To resolve this, open the Project Settings and enable Rendering > Occlusion "
"Culling > Use Occlusion Culling."
msgstr ""
"تم تعطيل عملية إعدام الإطباق في إعدادات المشروع، مما يعني أنه لن يتم تنفيذ "
"عملية إعدام الإطباق في إطار العرض الجذر.\n"
"لحل هذه المشكلة، افتح إعدادات المشروع وقم بتمكين العرض > إعدام الإطباق > "
"استخدام إعدام الإطباق."

msgid ""
"The Bake Mask has no bits enabled, which means baking will not produce any "
"occluder meshes for this OccluderInstance3D.\n"
"To resolve this, enable at least one bit in the Bake Mask property."
msgstr ""
"لا يحتوي قناع الدمج على وحدات بت ممكّنة، مما يعني أن الدمج لن ينتج أي شبكات "
"مغطية لـ OccluderInstance3D.\n"
"لحل هذه المشكلة، قم بتمكين بت واحد على الأقل في خاصية Bake Mask."

msgid ""
"No occluder mesh is defined in the Occluder property, so no occlusion culling "
"will be performed using this OccluderInstance3D.\n"
"To resolve this, set the Occluder property to one of the primitive occluder "
"types or bake the scene meshes by selecting the OccluderInstance3D and "
"pressing the Bake Occluders button at the top of the 3D editor viewport."
msgstr ""
"لم يتم تعريف أي مجسّم إطباق في خاصية Occluder، لذلك لن يتم تنفيذ أي إعدام "
"للإطباق باستخدام OccluderInstance3D.\n"
"لحل هذه المشكلة، قم بتعيين خاصية Occluder على أحد أنواع أدوات الإطباق "
"البدائية أو قم بتكوين شبكات المشهد عن طريق تحديد OccluderInstance3D والضغط "
"على زر Bake Occluders الموجود أعلى إطار عرض المحرر ثلاثي الأبعاد."

msgid ""
"The occluder mesh has less than 3 vertices, so no occlusion culling will be "
"performed using this OccluderInstance3D.\n"
"To generate a proper occluder mesh, select the OccluderInstance3D then use "
"the Bake Occluders button at the top of the 3D editor viewport."
msgstr ""
"تحتوي مجسّم الإطباق على أقل من 3 رؤوس، لذا لن يتم تنفيذ عملية إعدام الإطباق "
"باستخدام OccluderInstance3D.\n"
"لإنشاء مجسّم مُغلقة مناسبة، حدد OccluderInstance3D ثم استخدم زر Bake Occluders "
"الموجود أعلى إطار عرض المحرر ثلاثي الأبعاد."

msgid ""
"The polygon occluder has less than 3 vertices, so no occlusion culling will "
"be performed using this OccluderInstance3D.\n"
"Vertices can be added in the inspector or using the polygon editing tools at "
"the top of the 3D editor viewport."
msgstr ""
"يحتوي المضلع المطبق على أقل من 3 رؤوس، لذا لن يتم إجراء عملية إعدام انسداد "
"باستخدام OccluderInstance3D.\n"
"يمكن إضافة القمم في المفتش أو باستخدام أدوات تحرير المضلع الموجودة أعلى إطار "
"عرض المحرر ثلاثي الأبعاد."

msgid ""
"This node has no shape, so it can't collide or interact with other objects.\n"
"Consider adding a CollisionShape3D or CollisionPolygon3D as a child to define "
"its shape."
msgstr ""
"ليس لهذه العُقدة شكل، لذا هي غير قادرة على التصادم أو التفاعل مع الكائنات "
"الأخرى.\n"
"حاولْ أن تضيف لها عُقدة فرعية حتى تتشكل بشكلها، مثل عقدة: شكل-تصادم-ثلاثي "
"(CollisionShape3D) أو عقدة: مضلع-تصادم-ثلاثي (CollisionPolygon3D)."

msgid ""
"CollisionPolygon3D only serves to provide a collision shape to a "
"CollisionObject3D derived node.\n"
"Please only use it as a child of Area3D, StaticBody3D, RigidBody3D, "
"CharacterBody3D, etc. to give them a shape."
msgstr ""
"يعمل CollisionPolygon3D فقط على توفير شكل تصادم للعقدة المشتقة من "
"CollisionObject3D.\n"
"يُرجى استخدامه فقط باعتباره تابعًا لـ Area3D وStaticBody3D وRigidBody3D "
"وCharacterBody3D وما إلى ذلك لمنحهم شكلاً."

msgid ""
"A non-uniformly scaled CollisionPolygon3D node will probably not function as "
"expected.\n"
"Please make its scale uniform (i.e. the same on all axes), and change its "
"polygon's vertices instead."
msgstr ""
"من المحتمل ألا تعمل عقدة CollisionPolygon3D ذات الحجم غير المنتظم كما هو "
"متوقع.\n"
"يرجى جعل مقياسه موحدًا (أي هو نفسه على جميع المحاور)، وتغيير رؤوس المضلع بدلاً "
"من ذلك."

msgid ""
"CollisionShape3D only serves to provide a collision shape to a "
"CollisionObject3D derived node.\n"
"Please only use it as a child of Area3D, StaticBody3D, RigidBody3D, "
"CharacterBody3D, etc. to give them a shape."
msgstr ""
"يعمل CollisionShape3D فقط على توفير شكل تصادم للعُقد المشتقة من "
"CollisionObject3D.\n"
"يرجى استخدامه فقط كطفل الى Area3D و StaticBody3D و RigidBody3D و "
"CharacterBody3D وما إلى ذلك. لإعطائهم شكلاً."

msgid ""
"A shape must be provided for CollisionShape3D to function. Please create a "
"shape resource for it."
msgstr "يجب توفير شكل لكي يعمل CollisionShape3D. الرجاء إنشاء مورد الشكل له."

msgid ""
"A non-uniformly scaled CollisionShape3D node will probably not function as "
"expected.\n"
"Please make its scale uniform (i.e. the same on all axes), and change the "
"size of its shape resource instead."
msgstr ""
"من المحتمل ألا تعمل عقدة CollisionShape3D ذات الحجم غير المنتظم كما هو "
"متوقع.\n"
"يرجى جعل مقياسه موحدًا (أي هو نفسه على جميع المحاور)، وتغيير حجم مصدر الشكل "
"الخاص به بدلاً من ذلك."

msgid ""
"Scale changes to RigidBody3D will be overridden by the physics engine when "
"running.\n"
"Please change the size in children collision shapes instead."
msgstr ""
"سيتم تجاوز تغييرات الحجم التي تم إجراؤها على RigidBody3D بواسطة محرك الفيزياء "
"عند التشغيل.\n"
"يرجى تغيير الحجم في أشكال تصادم الأطفال بدلاً من ذلك."

msgid ""
"VehicleWheel3D serves to provide a wheel system to a VehicleBody3D. Please "
"use it as a child of a VehicleBody3D."
msgstr ""
"يعمل VehicleWheel3D على توفير نظام العجلات لمركبة VehicleBody3D. يرجى "
"استخدامه كطفل لمركبة VehicleBody3D."

msgid "This body will be ignored until you set a mesh."
msgstr "سيتم تجاهل هذا الجسم حتى تضع تحدد له مجسمًا."

msgid ""
"The GeometryInstance3D visibility range's End distance is set to a non-zero "
"value, but is lower than the Begin distance.\n"
"This means the GeometryInstance3D will never be visible.\n"
"To resolve this, set the End distance to 0 or to a value greater than the "
"Begin distance."
msgstr ""
"يتم تعيين مسافة النهاية لنطاق رؤية GeometryInstance3D على قيمة غير صفرية، "
"ولكنها أقل من مسافة البداية.\n"
"وهذا يعني أن GeometryInstance3D لن يكون مرئيًا أبدًا.\n"
"لحل هذه المشكلة، قم بتعيين مسافة النهاية إلى 0 أو إلى قيمة أكبر من مسافة "
"البداية."

msgid ""
"The GeometryInstance3D is configured to fade in smoothly over distance, but "
"the fade transition distance is set to 0.\n"
"To resolve this, increase Visibility Range Begin Margin above 0."
msgstr ""
"تم تكوين GeometryInstance3D بحيث يتلاشى بسلاسة عبر المسافة، ولكن تم ضبط مسافة "
"انتقال الخبو على 0.\n"
"لحل هذه المشكلة، قم بزيادة هامش بداية نطاق الرؤية فوق 0."

msgid ""
"The GeometryInstance3D is configured to fade out smoothly over distance, but "
"the fade transition distance is set to 0.\n"
"To resolve this, increase Visibility Range End Margin above 0."
msgstr ""
"تم تكوين GeometryInstance3D بحيث يتلاشى بسلاسة عبر المسافة، ولكن تم ضبط مسافة "
"انتقال الخبو على 0.\n"
"لحل هذه المشكلة، قم بزيادة هامش نهاية نطاق الرؤية فوق 0."

msgid "Plotting Meshes"
msgstr "تخطيط المجسمات"

msgid "Finishing Plot"
msgstr "الانتهاء من التخطيط"

msgid "Generating Distance Field"
msgstr "توليد مجال المسافة"

msgid ""
"VoxelGI nodes are not supported when using the GL Compatibility backend yet. "
"Support will be added in a future release."
msgstr ""
"عقد VoxelGI غير مدعومة عند استخدام الواجهة الخلفية لتوافق GL حتى الآن. سيتم "
"إضافة الدعم في إصدار مستقبلي."

msgid ""
"No VoxelGI data set, so this node is disabled. Bake static objects to enable "
"GI."
msgstr ""
"لا توجد مجموعة بيانات VoxelGI، لذا تم تعطيل هذه العقدة. خبز كائنات ثابتة "
"لتمكين GI."

msgid ""
"To have any visible effect, WorldEnvironment requires its \"Environment\" "
"property to contain an Environment, its \"Camera Attributes\" property to "
"contain a CameraAttributes resource, or both."
msgstr ""
"لتحصل على أي تأثير بصري في \"بيئة-العالم\"؛ لابد من إضافة خاصية \"بيئة\" في "
"خصائصها، أو إضافة خاصية \"بيئة\" في خصائص عقدة \"الكامرة-الثلاثية\"، أو فيهما "
"معا."

msgid "No tracker name is set."
msgstr "لم يتم تعيين اسم المتعقب."

msgid "No pose is set."
msgstr "لم يتم تعيين أي وضع."

msgid "On BlendTree node '%s', animation not found: '%s'"
msgstr ""
"في عقدة/شبكة خليط-الشجرة (BlendTree) '%s'، لم يتم العثور على الرسوم المتحركة: "
"'%s '"

msgid "Animation not found: '%s'"
msgstr "لم يتم إيجاد الرسم المتحرك: '%s'"

msgid "Animation Apply Reset"
msgstr "الرسوم المتحركة تطبيق إعادة تعيين"

msgid "Nothing connected to input '%s' of node '%s'."
msgstr "ليس هناك وصل بين أي من مُدخلات '%s' للعُقدة '%s'."

msgid "No root AnimationNode for the graph is set."
msgstr "لم يتم تحديد عُقدة رئيسة لعُقدة الرسومات المتحركة لأجل الرسم graph."

msgid ""
"ButtonGroup is intended to be used only with buttons that have toggle_mode "
"set to true."
msgstr ""
"تم تصميم ButtonGroup ليتم استخدامه فقط مع الأزرار التي تم ضبط toggle_mode على "
"true."

msgid "Copy this constructor in a script."
msgstr "انسخ هذا المنشئ في برنامج نصي."

msgid "Switch between hexadecimal and code values."
msgstr "بدّل بين القيم البرمجية والسداسية العشرية."

msgid ""
"Container by itself serves no purpose unless a script configures its children "
"placement behavior.\n"
"If you don't intend to add a script, use a plain Control node instead."
msgstr ""
"لا تخدم الحاوية في حد ذاتها أي غرض ما لم يقم النص البرمجي بتكوين سلوك وضع "
"الأتباع الخاص به .\n"
"إذا كنت لا تنوي إضافة نص برمجي ، فاستخدم عقدة تحكم عادية بدلاً من ذلك."

msgid ""
"The Hint Tooltip won't be displayed as the control's Mouse Filter is set to "
"\"Ignore\". To solve this, set the Mouse Filter to \"Stop\" or \"Pass\"."
msgstr ""
"لن يتم عرض أداة التلميح أثناء تعيين عامل تصفية الفأره الخاص بعنصر التحكم, تم "
"وضعه على \"تجاهل\". لحل هذه المشكلة ، اضبط تصفية الفأره على \"إيقاف\" أو "
"\"تمرير\"."

msgid ""
"Please be aware that GraphEdit and GraphNode will undergo extensive "
"refactoring in a future 4.x version involving compatibility-breaking API "
"changes."
msgstr ""
"يرجى العلم أن GraphEdit وGraphNode سيخضعان لعملية إعادة بناء واسعة النطاق في "
"إصدار 4.x مستقبلي يتضمن تغييرات في واجهة برمجة التطبيقات (API) تنتهك التوافق."

msgid "If \"Exp Edit\" is enabled, \"Min Value\" must be greater than 0."
msgstr "إذا تم تفعيل ال\"Exp Edit\" يجب على ان يكون \"Min Value\" اعلى من صفر."

msgid ""
"ScrollContainer is intended to work with a single child control.\n"
"Use a container as child (VBox, HBox, etc.), or a Control and set the custom "
"minimum size manually."
msgstr ""
"تم تصميم ScrollContainer للعمل مع عنصر تحكم تابع واحد.\n"
"استخدم حاوية كتابع (VBox ، HBox ، إلخ) ، أو عنصر تحكم واضبط الحد الأدنى "
"المخصص للحجم يدويًا."

msgid ""
"This node doesn't have a SubViewport as child, so it can't display its "
"intended content.\n"
"Consider adding a SubViewport as a child to provide something displayable."
msgstr ""
"لا تحتوي هذه العقدة على منفذ عرض فرعي كطفل، لذا لا يمكنها عرض المحتوى "
"المقصود.\n"
"فكر في إضافة إطار عرض فرعي كطفل لتوفير شيء قابل للعرض."

msgid ""
"The default mouse cursor shape of SubViewportContainer has no effect.\n"
"Consider leaving it at its initial value `CURSOR_ARROW`."
msgstr ""
"ليس لشكل مؤشر الماوس الافتراضي لـ SubViewportContainer أي تأثير.\n"
"فكر في تركه بقيمته الأولية `CURSOR_ARROW`."

msgid ""
"This node was saved as class type '%s', which was no longer available when "
"this scene was loaded."
msgstr ""
"تم حفظ هذه العقدة كنوع فئة '%s'، والتي لم تعد متوفرة عند تحميل هذا المشهد."

msgid ""
"Data from the original node is kept as a placeholder until this type of node "
"is available again. It can hence be safely re-saved without risk of data loss."
msgstr ""
"البيانات من العقدة الأصلية حُفظتْ \"عنصرا مناوبا\" حتى يتوفر هذا النوع من العقد "
"مرة أخرى. ولذلك يمكن إعادة حفظها بأمان دون التعرض لخطر فقدان البيانات."

msgid ""
"This node is marked as deprecated and will be removed in future versions.\n"
"Please check the Godot documentation for information about migration."
msgstr ""
"تم وضع علامة على هذه العقدة على أنها مهملة وستتم إزالتها في الإصدارات "
"المستقبلية.\n"
"يرجى مراجعة وثائق Godot للحصول على معلومات حول الهجرة."

msgid ""
"This node is marked as experimental and may be subject to removal or major "
"changes in future versions."
msgstr ""
"تم وضع علامة على هذه العقدة على أنها تجريبية وقد تخضع للإزالة أو إجراء "
"تغييرات كبيرة في الإصدارات المستقبلية."

msgid ""
"ShaderGlobalsOverride is not active because another node of the same type is "
"in the scene."
msgstr ""
"ShaderGlobalsOverride غير نشط بسبب وجود عقدة أخرى من نفس النوع في المشهد."

msgid ""
"Very low timer wait times (< 0.05 seconds) may behave in significantly "
"different ways depending on the rendered or physics frame rate.\n"
"Consider using a script's process loop instead of relying on a Timer for very "
"low wait times."
msgstr ""
"قد تتصرف أوقات انتظار المؤقت المنخفضة جدًا (<0.05 ثانية) بطرق مختلفة بشكل كبير "
"اعتمادًا على معدل الإطارات المعروض أو معدل الإطارات الفيزيائي.\n"
"فكر في استخدام حلقة معالجة البرنامج النصي بدلاً من الاعتماد على المؤقت لفترات "
"انتظار منخفضة جدًا."

msgid ""
"The Viewport size must be greater than or equal to 2 pixels on both "
"dimensions to render anything."
msgstr ""
"يجب أن يكون حجم إطار العرض أكبر من أو يساوي 2 بكسل على كلا البعدين لعرض أي "
"شيء."

msgid ""
"An incoming node's name clashes with %s already in the scene (presumably, "
"from a more nested instance).\n"
"The less nested node will be renamed. Please fix and re-save the scene."
msgstr ""
"يتعارض اسم العقدة الواردة مع %s الموجود بالفعل في المشهد (على الأرجح، من مثيل "
"أكثر تداخلاً).\n"
"ستتم إعادة تسمية العقدة الأقل تداخلاً. الرجاء إصلاح وإعادة حفظ المشهد."

msgid ""
"Global parameter '%s' has an incompatible type for this kind of node.\n"
"Change it in the Project Settings."
msgstr ""
"تحتوي المعلمة العامة '%s' على نوع غير متوافق لهذا النوع من العقد.\n"
"قم بتغييره في إعدادات المشروع."

msgid ""
"The sampler port is connected but not used. Consider changing the source to "
"'SamplerPort'."
msgstr ""
"منفذ أخذ العينات متصل ولكنه غير مستخدم. فكر في تغيير المصدر إلى "
"\"SamplerPort\"."

msgid "Invalid source for preview."
msgstr "مصدر غير صالح للمعاينة."

msgid "Invalid source for shader."
msgstr "مصدر غير صالح لتظليل."

msgid "Invalid operator for that type."
msgstr "العامل غير صالح لهذا النوع."

msgid "Default Color"
msgstr "اللون الإفتراضي"

msgid "Filter"
msgstr "التصفية"

msgid "Repeat"
msgstr "كرر"

msgid "Invalid comparison function for that type."
msgstr "وظيفة برمجية مُقارِنة غير صالحة لأجل ذلك النوع."

msgid "2D Mode"
msgstr "وضع ثنائي الأبعاد"

msgid "Use All Surfaces"
msgstr "استخدم جميع الأسطح"

msgid "Surface Index"
msgstr "مؤشر السطح"

msgid "A constant value cannot be passed for the '%s' parameter."
msgstr "لا يمكن تمرير قيمة ثابتة للمعلمة '%s'."

msgid "Invalid arguments for the built-in function: \"%s(%s)\"."
msgstr "معامل غير صالح لإنشاء: \"(%s)%s\"."

msgid "Recursion is not allowed."
msgstr "التكرار غير مسموح به."

msgid ""
"Too few arguments for \"%s(%s)\" call. Expected at least %d but received %d."
msgstr ""
"هناك عدد قليل جدًا من الوسائط لاستدعاء \"%s(%s)\". كان من المتوقع %d على الأقل "
"ولكن تم استلام %d."

msgid ""
"Too many arguments for \"%s(%s)\" call. Expected at most %d but received %d."
msgstr ""
"يوجد عدد كبير جدًا من الوسائط لاستدعاء \"%s(%s)\". من المتوقع على الأكثر %d "
"ولكن تم استلام %d."

msgid "Invalid assignment of '%s' to '%s'."
msgstr "تعيين غير صالح لـ '%s' إلى '%s'."

msgid "Expected constant expression."
msgstr "التعبير المستمر المتوقع."

msgid "Expected ',' or ')' after argument."
msgstr "من المتوقع '،' أو ')' بعد المعامل."

msgid "Constants cannot be modified."
msgstr "لا يمكن تعديل الثوابت."

msgid ""
"Sampler argument %d of function '%s' called more than once using both built-"
"ins and uniform textures, this is not supported (use either one or the other)."
msgstr ""
"تم استدعاء وسيطة جهاز أخذ العينات %d للدالة '%s' أكثر من مرة باستخدام كل من "
"الأنسجة المضمنة والموحدة، وهذا غير مدعوم (استخدم أحدهما أو الآخر)."

msgid ""
"Sampler argument %d of function '%s' called more than once using different "
"built-ins. Only calling with the same built-in is supported."
msgstr ""
"تم استدعاء وسيطة جهاز أخذ العينات %d للدالة '%s' أكثر من مرة باستخدام مكونات "
"مضمنة مختلفة. يتم دعم الاتصال بنفس الجهاز المدمج فقط."

msgid "Array size is already defined."
msgstr "حجم الصفيف محدد بالفعل."

msgid "Unknown array size is forbidden in that context."
msgstr "حجم المصفوفة غير معروف محظور في هذا السياق."

msgid "Array size expressions are not supported."
msgstr "تعبيرات حجم الصفيف غير مدعومة."

msgid "Expected a positive integer constant."
msgstr "من المتوقع وجود عدد صحيح موجب ثابت."

msgid "Invalid data type for the array."
msgstr "نوع بيانات غير صالح للصفيف."

msgid "Array size mismatch."
msgstr "عدم تطابق حجم الصفيف."

msgid "Expected array initialization."
msgstr "التهيئة المتوقعة للصفيف."

msgid "Cannot convert from '%s' to '%s'."
msgstr "لا يمكن التحويل من '%s' إلى '%s'."

msgid "Expected ')' in expression."
msgstr "المتوقع ')' في التعبير."

msgid "Void value not allowed in expression."
msgstr "القيمة الفارغة غير مسموح بها في التعبير."

msgid "Expected '(' after the type name."
msgstr "من المتوقع '(' بعد اسم النوع."

msgid "No matching constructor found for: '%s'."
msgstr "لم يتم العثور على مُنشئ مطابق لـ: '%s'."

msgid "Expected a function name."
msgstr "من المتوقع اسم دالة."

msgid "No matching function found for: '%s'."
msgstr "لم يتم العثور على دالة مطابقة لـ: '%s'."

msgid ""
"Unable to pass a multiview texture sampler as a parameter to custom function. "
"Consider to sample it in the main function and then pass the vector result to "
"it."
msgstr ""
"غير قادر على تمرير أداة أخذ عينات نسيج متعددة طرق العرض كمعلمة إلى وظيفة "
"مخصصة. فكر في أخذ عينات منها في الوظيفة الرئيسية ثم قم بتمرير نتيجة المتجه "
"إليها."

msgid "Unknown identifier in expression: '%s'."
msgstr "معرف غير معروف في التعبير: '%s'."

msgid ""
"%s has been removed in favor of using hint_%s with a uniform.\n"
"To continue with minimal code changes add 'uniform sampler2D %s : hint_%s, "
"filter_linear_mipmap;' near the top of your shader."
msgstr ""
"تمت إزالة %s لصالح استخدام تلميح_%s بزي موحد.\n"
"لمتابعة الحد الأدنى من تغييرات التعليمات البرمجية، أضف \"uniform Sampler2D "
"%s :hint_%s, filter_linear_mipmap;' بالقرب من الجزء العلوي من التظليل الخاص "
"بك."

msgid "Can't use function as identifier: '%s'."
msgstr "لا يمكن استخدام دلة كمعرف: '%s'."

msgid "Only integer expressions are allowed for indexing."
msgstr "الافراز يسمح فقط بتعابير الاعداد الصحيحة."

msgid "Index [%d] out of range [%d..%d]."
msgstr "الفهرس [%d] خارج النطاق [%d..%d]."

msgid "Expected expression, found: '%s'."
msgstr "تم العثور على التعبير المتوقع: '%s'."

msgid "Empty statement. Remove ';' to fix this warning."
msgstr "بيان فارغ. احذف علامة الفاصلة المنقوطة ';' لتجاوز هذا التحذير."

msgid "Expected an identifier as a member."
msgstr "من المتوقع معرف كعضو."

msgid "Cannot combine symbols from different sets in expression '.%s'."
msgstr "لا يمكن دمج الرموز من مجموعات مختلفة في التعبير '.%s'."

msgid "Invalid member for '%s' expression: '.%s'."
msgstr "عضو غير صالح لـ '%s' التعبير:'%s'."

msgid "An object of type '%s' can't be indexed."
msgstr "لا يمكن فهرسة كائن من النوع '%s'."

msgid "Invalid base type for increment/decrement operator."
msgstr "نوع أساسي غير صالح لعامل الزيادة/الإنقاص."

msgid "Invalid use of increment/decrement operator in a constant expression."
msgstr "استخدام غير صالح لعامل الزيادة/التناقص في تعبير ثابت."

msgid "Invalid token for the operator: '%s'."
msgstr "رمز مميز غير صالح لعامل التشغيل: '%s'."

msgid "Unexpected end of expression."
msgstr "نهاية غير متوقعة للتعبير."

msgid "Invalid arguments to unary operator '%s': %s."
msgstr "معامل غير صالح لإنشاء '%s':%s."

msgid "Missing matching ':' for select operator."
msgstr "المطابقة المفقودة ':' لعامل التشغيل المحدد."

msgid "Invalid argument to ternary operator: '%s'."
msgstr "وسيطة غير صالحة لعامل التشغيل الثلاثي: '%s'."

msgid "Invalid arguments to operator '%s': '%s'."
msgstr "وسائط غير صالحة لعامل التشغيل '%s': '%s'."

msgid "Expected variable type after precision modifier."
msgstr "نوع المتغير المتوقع بعد معدّل الدقة."

msgid "Expected an identifier or '[' after type."
msgstr "من المتوقع معرف أو \"[\" بعد النوع."

msgid "Expected an identifier."
msgstr "من المتوقع معرف."

msgid "Expected array initializer."
msgstr "مُهيئ الصفيف المتوقع."

msgid "Expected data type after precision modifier."
msgstr "نوع البيانات المتوقع بعد معدّل الدقة."

msgid "Expected a constant expression."
msgstr "توقع تعبير ثابت."

msgid "Expected initialization of constant."
msgstr "التهيئة المتوقعة للثابت."

msgid "Expected constant expression for argument %d of function call after '='."
msgstr "تعبير ثابت متوقع للوسيطة %d لاستدعاء الدالة بعد '='."

msgid "Expected a boolean expression."
msgstr "من المتوقع تعبير منطقي."

msgid "Expected an integer expression."
msgstr "من المتوقع تعبير عدد صحيح."

msgid "Cases must be defined before default case."
msgstr "يجب تحديد الحالات قبل الحالة الافتراضية."

msgid "Default case must be defined only once."
msgstr "يجب تحديد الحالة الافتراضية مرة واحدة فقط."

msgid "Duplicated case label: %d."
msgstr "تسمية الحالة المكررة: %d."

msgid "'%s' must be placed within a '%s' block."
msgstr "يجب وضع '%s' داخل كتلة '%s'."

msgid "Expected an integer constant."
msgstr "من المتوقع وجود عدد صحيح ثابت."

msgid "Expected '%s' with an expression of type '%s'."
msgstr "المتوقع '%s' بتعبير من النوع '%s'."

msgid "Expected return with an expression of type '%s'."
msgstr "الإرجاع المتوقع بتعبير من النوع '%s'."

msgid "Use of '%s' is not allowed here."
msgstr "استخدام '%s' غير مسموح به هنا."

msgid "'%s' is not allowed outside of a loop or '%s' statement."
msgstr "غير مسموح بـ '%s' خارج الحلقة أو عبارة '%s'."

msgid "'%s' is not allowed outside of a loop."
msgstr "'%s' غير صالح خارج بيانة التكرار."

msgid "The middle expression is expected to be a boolean operator."
msgstr "من المتوقع أن يكون التعبير الأوسط عاملاً منطقيًا."

msgid "The left expression is expected to be a variable declaration."
msgstr "من المتوقع أن يكون التعبير الأيسر عبارة عن إعلان متغير."

msgid "The precision modifier cannot be used on structs."
msgstr "لا يمكن استخدام مُعدِّل الدقة في البنيات."

msgid "The precision modifier cannot be used on boolean types."
msgstr "لا يمكن استخدام مُعدِّل الدقة على الأنواع المنطقية."

msgid "Duplicated render mode: '%s'."
msgstr "مضاعفة العُقد: '%s'."

msgid "Invalid render mode: '%s'."
msgstr "وضع التكوين غير صالح: '%s'."

msgid "Unexpected token: '%s'."
msgstr "رمز مميز غير متوقع: '%s'."

msgid "Expected a struct identifier."
msgstr "من المتوقع معرف البنية."

msgid "Nested structs are not allowed."
msgstr "غير مسموح بالبنيات المتداخلة."

msgid "Expected data type."
msgstr "نوع البيانات المتوقع."

msgid "A '%s' data type is not allowed here."
msgstr "نوع البيانات '%s' غير مسموح به هنا."

msgid "Expected an identifier or '['."
msgstr "من المتوقع معرف أو \"[\"."

msgid "Empty structs are not allowed."
msgstr "غير مسموح بالبنيات الفارغة."

msgid "The '%s' data type is not supported for uniforms."
msgstr "نوع البيانات '%s' غير معتمد للزي الرسمي."

msgid "The '%s' data type is not allowed here."
msgstr "نوع البيانات '%s' غير مسموح به هنا."

msgid "Invalid data type for varying."
msgstr "نوع بيانات غير صالح للتنويع."

msgid "The '%s' qualifier is not supported for sampler types."
msgstr "المؤهل '%s' غير مدعوم لأنواع العينات."

msgid "The '%s' qualifier is not supported for matrix types."
msgstr "المؤهل '%s' غير مدعوم لأنواع المصفوفات."

msgid "The '%s' qualifier is not supported for uniform arrays."
msgstr "المؤهل '%s' غير مدعوم للصفائف الموحدة."

msgid "Expected valid type hint after ':'."
msgstr "من المتوقع تلميح نوع صالح بعد ':'."

msgid "This hint is not supported for uniform arrays."
msgstr "هذا التلميح غير معتمد للصفائف الموحدة."

msgid "Duplicated hint: '%s'."
msgstr "تلميح مكرر: '%s'."

msgid "Range hint is for '%s' and '%s' only."
msgstr "تلميح النطاق مخصص لـ '%s' و'%s' فقط."

msgid "Expected ',' after integer constant."
msgstr "المُتوقع هو '،' بعد عدد صحيح ثابت."

msgid "Expected an integer constant after ','."
msgstr "من المتوقع وجود عدد صحيح ثابت بعد '،'."

msgid "Can only specify '%s' once."
msgstr "يمكن تحديد '%s' مرة واحدة فقط."

msgid "The instance index can't be negative."
msgstr "لا يمكن أن يكون فهرس المثيل سالبًا."

msgid "This hint is only for sampler types."
msgstr "هذا التلميح مخصص فقط لأنواع العينات."

msgid "Duplicated filter mode: '%s'."
msgstr "وضع التصفية المضاعف: \"%s\"."

msgid "Duplicated repeat mode: '%s'."
msgstr "مضاعفة العُقد: '%s'."

msgid ""
"Redefinition of repeat mode: '%s'. The repeat mode has already been set to "
"'%s'."
msgstr "إعادة تعريف وضع التكرار: '%s'. تم تعيين وضع التكرار بالفعل على '%s'."

msgid "Too many '%s' uniforms in shader, maximum supported is %d."
msgstr "يوجد عدد كبير جدًا من أزياء '%s' في التظليل، الحد الأقصى المدعوم هو %d."

msgid "Setting default values to uniform arrays is not supported."
msgstr "لا يتم دعم تعيين القيم الافتراضية للصفائف الموحدة."

msgid "Expected constant expression after '='."
msgstr "توقع تعبير ثابث بعد '='."

msgid "Can't convert constant to '%s'."
msgstr "لا يمكن تحويل الثابت إلى '%s'."

msgid "Expected an uniform subgroup identifier."
msgstr "من المتوقع معرف مجموعة فرعية موحدة."

msgid "Expected an uniform group identifier."
msgstr "من المتوقع معرف مجموعة موحدة."

msgid "Expected an uniform group identifier or `;`."
msgstr "من المتوقع معرف مجموعة موحد أو `;`."

msgid "Group needs to be opened before."
msgstr "يجب فتح المجموعة من قبل."

msgid "Shader type is already defined."
msgstr "تم تحديد نوع التظليل بالفعل."

msgid "Expected constant, function, uniform or varying."
msgstr "المتوقع ثابت أو دالة أو موحدة أو متفاوتة."

msgid "Invalid constant type (samplers are not allowed)."
msgstr "نوع ثابت غير صالح (غير مسموح بأخذ العينات)."

msgid "Invalid function type (samplers are not allowed)."
msgstr "نوع الدالة غير صالح (لا يسمح بأخذ العينات)."

msgid "Expected a function name after type."
msgstr "توقع اسم دالة بعد النوع."

msgid "Expected '(' after function identifier."
msgstr "من المتوقع '(' بعد معرف الوظيفة."

msgid ""
"Global non-constant variables are not supported. Expected '%s' keyword before "
"constant definition."
msgstr ""
"المتغيرات العامة غير الثابتة غير مدعومة. الكلمة الأساسية '%s' المتوقعة قبل "
"التعريف الثابت."

msgid "Expected an identifier after type."
msgstr "من المتوقع معرف بعد النوع."

msgid ""
"The '%s' qualifier cannot be used within a function parameter declared with "
"'%s'."
msgstr "لا يمكن استخدام المؤهل '%s' ضمن معلمة دالة تم تعريفها بـ '%s'."

msgid "Expected a valid data type for argument."
msgstr "من المتوقع نوع بيانات صالح للوسيطة."

msgid "Opaque types cannot be output parameters."
msgstr "لا يمكن أن تكون الأنواع المعتمة معلمات إخراج."

msgid "Void type not allowed as argument."
msgstr "النوع الفارغ غير مسموح به كوسيطة."

msgid "Expected an identifier for argument name."
msgstr "من المتوقع معرف لاسم الوسيطة."

msgid "Function '%s' expects no arguments."
msgstr "لا تتوقع الدالة '%s' أية وسائط."

msgid "Function '%s' must be of '%s' return type."
msgstr "يجب أن تكون الدالة '%s' من نوع الإرجاع '%s'."

msgid "Expected a '{' to begin function."
msgstr "توقع '{' لبداية الدالة."

msgid "Expected at least one '%s' statement in a non-void function."
msgstr "من المتوقع عبارة '%s' واحدة على الأقل في دالة غير فارغة."

msgid "uniform buffer"
msgstr "المخزن المؤقت الداخلي موحد"

msgid "Expected a '%s'."
msgstr "من المتوقع '%s'."

msgid "Expected a '%s' or '%s'."
msgstr "من المتوقع '%s' أو '%s'."

msgid "Expected a '%s' after '%s'."
msgstr "من المتوقع '%s' بعد '%s'."

msgid "Redefinition of '%s'."
msgstr "إعادة تعريف '%s'."

msgid "Unknown directive."
msgstr "توجيه غير معروف."

msgid "Invalid macro name."
msgstr "اسم ماكرو غير صالح."

msgid "Macro redefinition."
msgstr "إعادة تعريف الماكرو."

msgid "Invalid argument name."
msgstr "اسم الوسيطة غير صالح."

msgid "Expected a comma in the macro argument list."
msgstr "من المتوقع وجود فاصلة في قائمة وسيطات الماكرو."

msgid "'##' must not appear at beginning of macro expansion."
msgstr "لا يجب أن تظهر '##' في نهاية توسيع الماكرو."

msgid "'##' must not appear at end of macro expansion."
msgstr "يجب ألا يظهر '##' في نهاية توسيع الماكرو."

msgid "Unmatched elif."
msgstr "elif غير مطابقة."

msgid "Missing condition."
msgstr "شرط مفقود."

msgid "Condition evaluation error."
msgstr "خطأ في تقييم الحالة."

msgid "Unmatched else."
msgstr "آخر لا مثيل له."

msgid "Invalid else."
msgstr "else غير صالحة."

msgid "Unmatched endif."
msgstr "endif غير مطابقة."

msgid "Shader include file does not exist:"
msgstr "ملف تضمين التظليل غير موجود:"

msgid ""
"Shader include load failed. Does the shader include exist? Is there a cyclic "
"dependency?"
msgstr "تظليل تشمل التحميل فشلت. هل التظليل موجودًا فعلا؟ هل هناك تبعية دورية؟"

msgid "Shader include resource type is wrong."
msgstr "يتضمن التظليل نوع مورد خاطئ."

msgid "Cyclic include found"
msgstr "تم العثور على تضمين دوري"

msgid "Shader max include depth exceeded."
msgstr "تظليل الحد الأقصى تشمل العمق تجاوز الحد."

msgid "Invalid undef."
msgstr "undef غير صالح."

msgid "Macro expansion limit exceeded."
msgstr "تم تجاوز حد التوسعة الماكرو."

msgid "Invalid macro argument list."
msgstr "قائمة معامل ماكرو غير صالحة."

msgid "Invalid macro argument."
msgstr "معامل ماكرو غير صالح."

msgid "Invalid macro argument count."
msgstr "عدد معاملات ماكرو غير صالحة."

msgid "Can't find matching branch directive."
msgstr "لا يمكن العثور على توجيه الفرع المطابق."

msgid "Invalid symbols placed before directive."
msgstr "تم وضع رموز غير صالحة قبل التوجيه."

msgid "Unmatched conditional statement."
msgstr "جملة شرطية لا مثيل لها."

msgid ""
"Direct floating-point comparison (this may not evaluate to `true` as you "
"expect). Instead, use `abs(a - b) < 0.0001` for an approximate but "
"predictable comparison."
msgstr ""
"المقارنة المباشرة بالفاصلة العائمة (قد لا يتم تقييمها على أنها \"صحيحة\" كما "
"تتوقع). بدلاً من ذلك، استخدم `abs(a - b) < 0.0001` لإجراء مقارنة تقريبية ولكن "
"يمكن التنبؤ بها."

msgid "The const '%s' is declared but never used."
msgstr "تم الإعلان عن الثوابت '%s' ولكن لم يتم استخدامها مطلقًا."

msgid "The function '%s' is declared but never used."
msgstr "تم التصريح عن الدالة '%s' ولكن لم يتم استخدامها مطلقًا."

msgid "The struct '%s' is declared but never used."
msgstr "تم الإعلان عن البنية '%s' ولكن لم يتم استخدامها مطلقًا."

msgid "The uniform '%s' is declared but never used."
msgstr "تم الإعلان عن الزي الموحد '%s' ولكن لم يتم استخدامه مطلقًا."

msgid "The varying '%s' is declared but never used."
msgstr "تم الإعلان عن المتغير '%s' ولكن لم يتم استخدامه مطلقًا."

msgid "The local variable '%s' is declared but never used."
msgstr "تم فرض المُتغير المحلي '%s' ولكن لم يستعمل."

msgid ""
"The total size of the %s for this shader on this device has been exceeded (%d/"
"%d). The shader may not work correctly."
msgstr ""
"تم الوصول للحجم الكامل لـ %s بالنسبة لهذا الـ shader على هذا الجهاز (%d/%d). "
"قد لا يعمل الـ shader بالشكل المناسب."<|MERGE_RESOLUTION|>--- conflicted
+++ resolved
@@ -92,24 +92,16 @@
 # Ahmed Nehad <nmkao333@gmail.com>, 2024.
 # Rashid Al Haqbany <haqbany@gmail.com>, 2024.
 # cat lover <mongo@users.noreply.hosted.weblate.org>, 2024.
-<<<<<<< HEAD
-=======
 # Mohammed Almosawy <nairex1212m1@gmail.com>, 2024.
 # Ali al khawaja <ali.al.khuwaja@gmail.com>, 2024.
 # Spirit <spirit@programmer.net>, 2024.
->>>>>>> dc5f1b7a
 msgid ""
 msgstr ""
 "Project-Id-Version: Godot Engine editor interface\n"
 "Report-Msgid-Bugs-To: https://github.com/godotengine/godot\n"
 "POT-Creation-Date: \n"
-<<<<<<< HEAD
-"PO-Revision-Date: 2024-07-15 21:54+0000\n"
-"Last-Translator: Ahmed Nehad <nmkao333@gmail.com>\n"
-=======
 "PO-Revision-Date: 2024-09-02 12:09+0000\n"
 "Last-Translator: Spirit <spirit@programmer.net>\n"
->>>>>>> dc5f1b7a
 "Language-Team: Arabic <https://hosted.weblate.org/projects/godot-engine/godot/"
 "ar/>\n"
 "Language: ar\n"
@@ -118,11 +110,7 @@
 "Content-Transfer-Encoding: 8bit\n"
 "Plural-Forms: nplurals=6; plural=n==0 ? 0 : n==1 ? 1 : n==2 ? 2 : n%100>=3 && "
 "n%100<=10 ? 3 : n%100>=11 ? 4 : 5;\n"
-<<<<<<< HEAD
-"X-Generator: Weblate 5.7-dev\n"
-=======
 "X-Generator: Weblate 5.8-dev\n"
->>>>>>> dc5f1b7a
 
 msgid "Main Thread"
 msgstr "النظيمة الرئيسة"
@@ -714,8 +702,6 @@
 msgid "3D Rotation Track..."
 msgstr "مسار الدوران ثلاثي الأبعاد..."
 
-<<<<<<< HEAD
-=======
 msgid "3D Scale Track..."
 msgstr "مسار التحجيم ثلاثي الأبعاد..."
 
@@ -728,7 +714,6 @@
 msgid "Animation Playback Track..."
 msgstr "مسار تشغيل الرسوم المتحركة..."
 
->>>>>>> dc5f1b7a
 msgid "Animation length (frames)"
 msgstr "مدة الرسم المتحرك (بالإطارات)"
 
@@ -1117,12 +1102,9 @@
 msgid "Animation properties."
 msgstr "خاصيات الحركة."
 
-<<<<<<< HEAD
-=======
 msgid "Scale Selection..."
 msgstr "تكبير/تصغير المحدد..."
 
->>>>>>> dc5f1b7a
 msgid "Scale From Cursor..."
 msgstr "تكبير/تصغير من المؤشر..."
 
@@ -1132,15 +1114,12 @@
 msgid "Set End Offset (Audio)"
 msgstr "تعيين إزاحة النهاية (الصوتيات)"
 
-<<<<<<< HEAD
-=======
 msgid "Make Easing Selection..."
 msgstr "تحديد التنعيم..."
 
 msgid "Duplicate Selected Keys"
 msgstr "استنساخ المفاتيح المحددة"
 
->>>>>>> dc5f1b7a
 msgid "Cut Selected Keys"
 msgstr "قص المفاتيح المختارة"
 
@@ -1174,12 +1153,9 @@
 msgid "Optimize Animation (no undo)..."
 msgstr "تحسين التحريك (لا يوجد تراجع)..."
 
-<<<<<<< HEAD
-=======
 msgid "Clean-Up Animation (no undo)..."
 msgstr "إعادة ضبط التحريك (لا تراجع)..."
 
->>>>>>> dc5f1b7a
 msgid "Pick a node to animate:"
 msgstr "اخترْ غُقدة لتحريكها:"
 
@@ -2326,8 +2302,6 @@
 msgid "Must not collide with an existing engine class name."
 msgstr "لا يجب ان"
 
-<<<<<<< HEAD
-=======
 msgid "Must not collide with an existing global script class name."
 msgstr "يجب ألا يتعارض مع اسم صف الخاص بالترميز العام المتواجد."
 
@@ -2337,7 +2311,6 @@
 msgid "Must not collide with an existing global constant name."
 msgstr "يجب ألا يتعارض مع اسم ثابت عام موجود مسبقاً."
 
->>>>>>> dc5f1b7a
 msgid "Autoload '%s' already exists!"
 msgstr "التحميل التلقائي '%s' موجود أصلا!"
 
@@ -2508,12 +2481,9 @@
 msgid "Create a new profile?"
 msgstr "إنشاء حساب جديد؟"
 
-<<<<<<< HEAD
-=======
 msgid "This will scan all files in the current project to detect used classes."
 msgstr "هذا سيفحص جميع ملفات المشروع الحالي للكشف عن الصفوف المستخدمة."
 
->>>>>>> dc5f1b7a
 msgid "Nodes and Classes:"
 msgstr "العُقد (Nodes) والفئات (Classes):"
 
@@ -3364,8 +3334,6 @@
 msgid "Error while parsing file '%s'."
 msgstr "خطأ خلال تحميل الملف '%s'."
 
-<<<<<<< HEAD
-=======
 msgid "Scene file '%s' appears to be invalid/corrupt."
 msgstr "يبدو أن ملف المشهد '%s' غير صالح/تالف."
 
@@ -3376,7 +3344,6 @@
 "الملف '%s' تم حفظه بصيغة أحدث من الصيغ المدعومة بواسطة هذا الإصدار من جودوت، "
 "لذا لا يمكن فتحه."
 
->>>>>>> dc5f1b7a
 msgid "Error while loading file '%s'."
 msgstr "خطأ في تحميل الملف '%s'."
 
@@ -3490,12 +3457,9 @@
 msgid "Quick Open Script..."
 msgstr "فتح سريع للرمز..."
 
-<<<<<<< HEAD
-=======
 msgid "%s no longer exists! Please specify a new save location."
 msgstr "لم يعد %s موجودًا! يُرجى تحديد موقع حفظ جديد."
 
->>>>>>> dc5f1b7a
 msgid ""
 "A root node is required to save the scene. You can add a root node using the "
 "Scene tree dock."
