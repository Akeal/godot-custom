# Georgian translation of the Godot Engine editor interface.
# Copyright (c) 2014-present Godot Engine contributors.
# Copyright (c) 2007-2014 Juan Linietsky, Ariel Manzur.
# This file is distributed under the same license as the Godot source code.
# Giorgi Beriashvili <giorgi.beriashvili@outlook.com>, 2018.
# George Dzavashvili <dzavashviligeorge@gmail.com>, 2018.
# დემეტრე შონია <blender.animation.maker@gmail.com>, 2019.
# Rati Nikolaishvili <rati.nikolaishvili@gmail.com>, 2019.
# Temuri Doghonadze <temuri.doghonadze@gmail.com>, 2023, 2024.
msgid ""
msgstr ""
"Project-Id-Version: Godot Engine editor interface\n"
"Report-Msgid-Bugs-To: https://github.com/godotengine/godot\n"
"POT-Creation-Date: \n"
<<<<<<< HEAD
"PO-Revision-Date: 2024-07-04 12:08+0000\n"
=======
"PO-Revision-Date: 2024-08-14 12:59+0000\n"
>>>>>>> dc5f1b7a
"Last-Translator: Temuri Doghonadze <temuri.doghonadze@gmail.com>\n"
"Language-Team: Georgian <https://hosted.weblate.org/projects/godot-engine/"
"godot/ka/>\n"
"Language: ka\n"
"MIME-Version: 1.0\n"
"Content-Type: text/plain; charset=UTF-8\n"
"Content-Transfer-Encoding: 8bit\n"
"Plural-Forms: nplurals=2; plural=n != 1;\n"
"X-Generator: Weblate 5.7-dev\n"
<<<<<<< HEAD
=======

msgid "Main Thread"
msgstr "მთავარი ნაკადი"
>>>>>>> dc5f1b7a

msgid "Unset"
msgstr "მოხსნა"

msgid "Physical"
msgstr "ფიზიკური"

msgid "Left Mouse Button"
msgstr "თაგუნას მარცხენა ღილაკი"

msgid "Right Mouse Button"
msgstr "თაგუნის მარჯვენა ღილაკი"

msgid "Middle Mouse Button"
msgstr "შუა თაგუნას ღილაკი"

msgid "Mouse Wheel Up"
msgstr "თაგუნას რგოლი მაღლა"

msgid "Mouse Wheel Down"
msgstr "თაგუნას რგოლი დაბლა"

msgid "Mouse Wheel Left"
msgstr "თაგუნას რგოლი მარცხნივ"

msgid "Mouse Wheel Right"
msgstr "თაგუნას რგოლი მარჯვნივ"

msgid "Mouse Thumb Button 1"
msgstr "თაგუნას ცერას ღილაკი 1"

msgid "Mouse Thumb Button 2"
msgstr "თაგუნას ცერას ღილაკი 2"

msgid "Button"
msgstr "ღილაკს"

msgid "Double Click"
msgstr "ორმაგი წკაპი"

msgid "D-pad Right"
msgstr "D-pad მარჯვნივ"

msgid "Joypad Button %d"
msgstr "ჯოისტიკის ღილაკი %d"

msgid "Pressure:"
msgstr "წნევა:"

msgid "Accept"
msgstr "მიღება"

msgid "Select"
msgstr "აირჩიეთ"

msgid "Cancel"
msgstr "გაუქმება"

msgid "Focus Next"
msgstr "შემდეგის ფოკუსი"

msgid "Focus Prev"
msgstr "წინას ფოკუსი"

msgid "Left"
msgstr "მარცხენა"

msgid "Right"
msgstr "მარჯვენა"

msgid "Up"
msgstr "ზემოთ"

msgid "Down"
msgstr "ქვემოთ"

msgid "Page Up"
msgstr "ღილაკი Page Up"

msgid "Page Down"
msgstr "ღილაკი Page Down"

msgid "Home"
msgstr "სახლი"

msgid "End"
msgstr "დასასრული"

msgid "Cut"
msgstr "ამოჭრა"

msgid "Copy"
msgstr "კოპირება"

msgid "Paste"
msgstr "ჩასმა"

msgid "Undo"
msgstr "დაბრუნება"

msgid "Redo"
msgstr "გამეორება"

msgid "Completion Query"
msgstr "დასრულების მოთხოვნა"

msgid "New Line"
msgstr "ახალი ხაზი"

msgid "New Blank Line"
msgstr "ახალი ცარიელი ხაზი"

msgid "New Line Above"
msgstr "ახალი ხაზი ზემოთ"

msgid "Indent"
msgstr "შეწევა"

msgid "Backspace"
msgstr "Backspace"

msgid "Delete"
msgstr "წაშლა"

msgid "Delete Word"
msgstr "სიტყვის წაშლა"

msgid "Delete all to Right"
msgstr "მარჯვნივ ყველაფრის წაშლა"

msgid "Caret Left"
msgstr "კარეტა მარცხნივ"

msgid "Caret Right"
msgstr "კარეტა მარჯვნივ"

msgid "Caret Word Right"
msgstr "კარეტა სიტყვით მარჯვნივ"

msgid "Caret Line Start"
msgstr "კარეტა ხაზის დასაწყისში"

msgid "Scroll Up"
msgstr "მაღლა აქაჩვა"

msgid "Scroll Down"
msgstr "ქვემოთ ჩამოწევა"

msgid "Select All"
msgstr "ყველას მონიშვნა"

msgid "Clear Carets and Selection"
msgstr "კარეტებისა და მონიშნულის გასუფთავება"

msgid "Toggle Insert Mode"
msgstr "ჩასმის რეჟიმის გადართვა"

msgid "Submit Text"
msgstr "ტექსტის გადაცემა"

msgid "Duplicate Nodes"
msgstr "კვანძების დუბლირება"

msgid "Delete Nodes"
msgstr "კვანძების წაშლა"

msgid "Refresh"
msgstr "განახლება"

msgid "Show Hidden"
msgstr "დამალულების ჩვენება"

msgid "Swap Input Direction"
msgstr "შემოტანის მიმართულების შეცვლა"

msgid "Built-in script"
msgstr "ჩაშენებული სკრიპტი"

msgid "Built-in"
msgstr "ჩაშენებული"

msgid "KiB"
msgstr "კიბ"

msgid "MiB"
msgstr "მიბ"

msgid "GiB"
msgstr "გიბ"

msgid "TiB"
msgstr "ტიბ"

msgid "PiB"
msgstr "პიბ"

msgid "EiB"
msgstr "ეიბ"

msgid "Revert Action"
msgstr "ქმედების დაბრუნება"

msgid "Add Event"
msgstr "მოვლენის დამატება"

msgid "Cannot Remove Action"
msgstr "ქმედების წაშლა შეუძლებელია"

msgid "Edit Event"
msgstr "მოვლენის ჩასწორება"

msgid "Remove Event"
msgstr "მოვლენის წაშლა"

msgid "Filter by Name"
msgstr "სახელით გაფილტვრა"

msgid "Clear All"
msgstr "ყველას გასუფთავება"

msgid "Clear all search filters."
msgstr "ყველა ძებნის ფილტრის გასუფთავება."

msgid "Add New Action"
msgstr "ახალი მოქმედების დამატება"

msgid "Add"
msgstr "დამატება"

msgid "Action"
msgstr "ქმედება"

msgid "Time:"
msgstr "დრო:"

msgid "Value:"
msgstr "მნიშვნელობა:"

msgid "Update Selected Key Handles"
msgstr "მითითებული გასაღების დამმუშავებლების განახლება"

msgid "Insert Key Here"
msgstr "აქ ჩასვით გასაღები"

msgid "Duplicate Selected Key(s)"
msgstr "მონიშნული გასაღებ(ებ)ის ასლის შექმნა"

msgid "Delete Selected Key(s)"
msgstr "მონიშნული გასაღებ(ებ)-ის წაშლა"

msgid "Animation Duplicate Keys"
msgstr "ანიმაცია გასაღებების დუბლირება"

msgid "Animation Delete Keys"
msgstr "ანიმაცია გასაღებების წაშლა"

msgid "Focus"
msgstr "ფოკუსი"

msgid "Select All Keys"
msgstr "ყეველა გასაღების მონიშვნა"

msgid "Deselect All Keys"
msgstr "ყველა გასაღების მონიშვნის მოხსნა"

msgid "Animation Change Transition"
msgstr "ანიმაცია გადასვლის შეცვლა"

msgid "Animation Change Keyframe Value"
msgstr "ანიმაცია ძირითადი კადრის მნიშვნელობის შეცვლა"

msgid "Animation Change Call"
msgstr "ანიმაცია გამოძახების შეცვლა"

msgid "Animation Multi Change Transition"
msgstr "ანიმაცია ბევრი გადასვლის შეცვლა"

msgid "Animation Multi Change Keyframe Value"
msgstr "ანიმაცია ბევრი ძირითადი კადრის მნიშვნელობის შეცვლა"

msgid "Animation Multi Change Call"
msgstr "ანიმაცია ბევრი გამოძახების შეცვლა"

msgid "Change Animation Length"
msgstr "ანიმაციის სიგრძის შეცვლა"

msgid "Property Track..."
msgstr "თვისების ტრეკი..."

msgid "3D Position Track..."
msgstr "3D მდებარეობის ბილიკი..."

msgid "3D Rotation Track..."
msgstr "3D შებრუნების ბილიკი..."

msgid "3D Scale Track..."
msgstr "3D მასშტაბის ბილიკი..."

msgid "Blend Shape Track..."
msgstr "შერევა ფორმა ტრეკი..."

msgid "Call Method Track..."
msgstr "მეთოდის გამოძახების ტრეკი..."

msgid "Bezier Curve Track..."
msgstr "ბეზიეს ტრეკის დამატება..."

msgid "Animation Playback Track..."
msgstr "ანიმ ჩაყენება..."

msgid "Animation length (frames)"
msgstr "ანიმაციის ხანგრძლივობა (კადრები)"

msgid "Animation length (seconds)"
msgstr "ანიმაციის ხანგრძლივობა (წამებში)"

msgid "Add Track"
msgstr "ტრეკის დამატება"

msgid "Animation Looping"
msgstr "ანიმაციის მარყუჟი"

msgid "Functions:"
msgstr "ფუნქციები:"

msgid "Audio Clips:"
msgstr "ხმოვანი მონაკვეთები:"

msgid "Animation Clips:"
msgstr "ანიმაციის კლიპები:"

msgid "Change Track Path"
msgstr "ტრეკის ბილიკის შეცვლა"

msgid "Toggle this track on/off."
msgstr "ამ ტრეკის ჩართვა/გამორთვა."

msgid "Update Mode (How this property is set)"
msgstr "განახლების რეჟიმი (როგორ აყენია ეს თვისება)"

msgid "Interpolation Mode"
msgstr "ინტერპოლაციის რეჟიმი"

msgid "Remove this track."
msgstr "ამ ტრეკის წაშლა."

msgid "Time (s):"
msgstr "დრო (წამი):"

msgid "Position:"
msgstr "მდებარეობა:"

msgid "Rotation:"
msgstr "შემობრუნება:"

msgid "Scale:"
msgstr "მასშტაბი:"

msgid "Blend Shape:"
msgstr "შერევის ფორმა:"

msgid "Type:"
msgstr "ტიპი:"

msgid "(Invalid, expected type: %s)"
msgstr "(არასწორია, მოველოდი ტიპს: %s)"

msgid "Stream:"
msgstr "ნაკადი:"

msgid "Start (s):"
msgstr "გაშვება (წმ):"

msgid "Animation Clip:"
msgstr "ანიმაციის კლიპი:"

msgid "Continuous"
msgstr "უწყვეტი"

msgid "Discrete"
msgstr "დისკრეტული"

msgid "Capture"
msgstr "ჩაჭერა"

msgid "Nearest"
msgstr "უახლოესი"

msgid "Linear"
msgstr "ხაზოვანი"

msgid "Cubic"
msgstr "კუბური"

msgid "Linear Angle"
msgstr "წრფივი კუთხე"

msgid "Cubic Angle"
msgstr "კუბური კუთხე"

msgid "Insert Key..."
msgstr "ჩასვით გასაღები..."

msgid "Duplicate Key(s)"
msgstr "გასაღებ(ებ)-ის დუბლირება"

msgid "Delete Key(s)"
msgstr "გასაღებ(ებ)-ის წაშლა"

msgid "Change Animation Update Mode"
msgstr "ანიმაციის განახლების რეჟიმის შეცვლა"

msgid "Change Animation Interpolation Mode"
msgstr "ანიმაციის ინტერპოლაციის რეჟიმის შეცვლა"

msgid "Change Animation Loop Mode"
msgstr "ანიმაციის მარყუჟის რეჟიმის შეცვლა"

msgid "Change Animation Use Blend"
msgstr "ანიმაციაში შერევის გამოყენების შეცვლა"

msgid "Remove Anim Track"
msgstr "ანიმაციის თრექის წაშლა"

msgid "Create new track for %s and insert key?"
msgstr "შევქმნა ახალი ტრეკი %s-სთვის და ჩავსვა გასაღები?"

msgid "Create %d new tracks and insert keys?"
msgstr "შევქმნა %d ახალი ტრეკი და ჩავსვა გასაღებები?"

msgid "Create"
msgstr "შექმნა"

msgid "Animation Insert Key"
msgstr "ანიმაცია გასაღების ჩასმა"

msgid "animation"
msgstr "ანიმაცია"

msgid "AnimationPlayer can't animate itself, only other players."
msgstr ""
"ანიმაციის გამშვები ვერ ჩაატარებს ცდებს საკუთარ თავზე, მხოლოდ სხვა "
"მოთამაშეებზე."

msgid "property '%s'"
msgstr "თვისება '%s'"

msgid "Change Animation Step"
msgstr "ანიმაციის ბიჯის შეცვლა"

msgid "Not possible to add a new track without a root"
msgstr "შეუძლებელია დაამატო ახალი ჩანაწერი ფესვის გარეშე"

msgid "Add Bezier Track"
msgstr "ბეზიეს ტრეკის დამატება"

msgid "Track path is invalid, so can't add a key."
msgstr "ტრეკის ბილიკი არასწორია, გასაღებს ვერ დავამატებ."

msgid "Track is not of type Node3D, can't insert key"
msgstr "ტრეკი Node3D ტიპის არაა. გასაღების ჩასმა შეუძლებელია"

msgid "Track path is invalid, so can't add a method key."
msgstr ""
"ჩანაწერის მისამართი არასწორია, ასე რომ შეუძლებელია მეთოდური გასაღების "
"დამატება."

msgid "Add Method Track Key"
msgstr "მეთოდის ტრეკის გასაღების დამატება"

msgid "Method not found in object:"
msgstr "მეთოდი ვერ მოიძებნა ობიექტში:"

msgid "Animation Move Keys"
msgstr "ანიმაციის გასაღებების გადატანა"

msgid "Position"
msgstr "მდებარეობა"

msgid "Rotation"
msgstr "შემობრუნება"

msgid "Scale"
msgstr "მასშტაბი"

msgid "BlendShape"
msgstr "შერევის ფორმა"

msgid "Methods"
msgstr "მეთოდები"

msgid "Bezier"
msgstr "ბეზიე"

msgid "Audio"
msgstr "აუდიო"

msgid "Animation Scale Keys"
msgstr "ანიმაცია მასშტაბის გასაღებები"

msgid "Animation Add RESET Keys"
msgstr "ანიმაცია RESET გასაღებების დამატება"

msgid "Select an AnimationPlayer node to create and edit animations."
msgstr "ანიმაციების შექმნისა და ჩასწორებისთვის AnimatonPlayer კვანძი აირჩიეთ."

msgid "Imported Scene"
msgstr "შემოტანილი სცენა"

msgid "Only show tracks from nodes selected in tree."
msgstr "მხოლოდ აჩვენე ჩანაწერები კვანძებიდან მონიშნული ხეში."

msgid "Group tracks by node or display them as plain list."
msgstr "დააჯგუფე ჩანაწერები კვანძების მიხედვით ან აჩვენე როგორც უბრალო სია."

msgid "Snap:"
msgstr "მიმაგრება:"

msgid "Animation step value."
msgstr "ანიმაციის ნაბიჯის ღირებულება."

msgid "Seconds"
msgstr "წამი"

msgid "FPS"
msgstr "კადრი/წმ"

msgid "Edit"
msgstr "ჩასწორება"

msgid "Animation properties."
msgstr "ანიმაციის . პარამეტრები."

msgid "Copy Tracks..."
msgstr "ტრეკების კოპირება..."

msgid "Scale Selection..."
msgstr "მონიშნულის დამასშტაბება..."

msgid "Scale From Cursor..."
msgstr "დამასშტაბება კურსორიდან..."

msgid "Make Easing Selection..."
msgstr "მონიშვნის გაადვილება..."

msgid "Delete Selection"
msgstr "მონიშნულის წაშლა"

msgid "Bake Animation..."
msgstr "ანიმაციის გამოცხობა..."

msgid "Optimize Animation (no undo)..."
msgstr "ანიმაციის ოპტიმიზაცია (შეუქცევადი)..."

msgid "Clean-Up Animation (no undo)..."
msgstr "ანიმაციის გასუფთავება (შეუქცევადი)..."

msgid "Optimize"
msgstr "ოპტიმიზაცია"

msgid "Remove invalid keys"
msgstr "არასწორი გასაღებების მოშორება"

msgid "Remove unresolved and empty tracks"
msgstr "გადაუჭრელი და ცარიელი თრექების მოშორება"

msgid "Clean-up all animations"
msgstr "ყველა ანიმაციის გასუფთავება"

msgid "Clean-Up Animation(s) (NO UNDO!)"
msgstr "ანიმაცი(ებ)ის გასუფთავება (უკან დაბრუნება შეუძლებელია!)"

msgid "Clean-Up"
msgstr "გასუფთავება"

msgid "Scale Ratio:"
msgstr "მასშტაბის თანაფარდობა:"

msgctxt "Transition Type"
msgid "Linear"
msgstr "ხაზოვანი"

msgctxt "Transition Type"
msgid "Sine"
msgstr "სინუსიოდი"

msgctxt "Transition Type"
msgid "Elastic"
msgstr "დრეკადი"

msgctxt "Transition Type"
msgid "Cubic"
msgstr "კუბური"

msgctxt "Transition Type"
msgid "Bounce"
msgstr "ხტუნვა"

msgctxt "Transition Type"
msgid "Back"
msgstr "უკან"

msgctxt "Transition Type"
msgid "Spring"
msgstr "გაზაფხული"

msgctxt "Ease Type"
msgid "Out"
msgstr "გარე"

msgid "Transition Type:"
msgstr "გარდასვლის ტიპი:"

msgid "Ease Type:"
msgstr "მოგლუვებს ტიპი:"

msgid "FPS:"
msgstr "კადრი/წმ:"

msgid "3D Pos/Rot/Scl Track:"
msgstr "3D მდებ/მობრ/მასშტ ბილიკი:"

msgid "Value Track:"
msgstr "მნიშვნელობის ბილიკი:"

msgid "Select Tracks to Copy"
msgstr "აირჩიეთ დასაკოპირებელი ბილიკები"

msgid "Add Audio Track Clip"
msgstr "აუდიობილიკის დამატება"

msgid "Go to Line"
msgstr "ხაზზე გადასვლა"

msgid "Line Number:"
msgstr "ხაზის ნომერი:"

msgid "%d replaced."
msgstr "%d ჩანაცვლდა."

msgid "No match"
msgstr "დამთხვევის გარეშე"

msgid "%d match"
msgid_plural "%d matches"
msgstr[0] "%d დამთხვევა"
msgstr[1] "%d დამთხვევა"

msgid "%d of %d match"
msgid_plural "%d of %d matches"
msgstr[0] "%d/%d ემთხვევა"
msgstr[1] "%d/%d ემთხვევა"

msgid "Find"
msgstr "ძებნა"

msgid "Match Case"
msgstr "რეგისტრის დამთხვევა"

msgid "Whole Words"
msgstr "მთლიანი სიტყვები"

msgid "Replace"
msgstr "ჩანაცვლება"

msgid "Replace All"
msgstr "ყველას ჩანაცვლება"

msgid "Selection Only"
msgstr "მხოლოდ მონიშნული"

msgid "Hide"
msgstr "დამალვა"

msgid "Zoom In"
msgstr "გადიდება"

msgid "Zoom Out"
msgstr "დაპატარავება"

msgid "Reset Zoom"
msgstr "გადიდების საწყისი პარამეტრები"

msgid "Errors"
msgstr "შედომები"

msgid "Warnings"
msgstr "გაფრთხილებები"

msgid "Zoom factor"
msgstr "გადიდების ფარდობა"

msgid "Indentation"
msgstr "სწორება"

msgid "Method in target node must be specified."
msgstr "სამიზნე კვანძში მეთოდის მითითება აუცილებელია."

msgid "Method name must be a valid identifier."
msgstr "მეთოდის სახელი სწორი იდენტიფიკატორი უნდა იყოს."

msgid "Filter Nodes"
msgstr "კვანძების გაფილტვრა"

msgid "Go to Source"
msgstr "კოდზე გადასვლა"

msgid "Select Method"
msgstr "აირჩიეთ მეთოდი"

msgid "Filter Methods"
msgstr "მეთოდების ფილტრი"

msgid "Remove"
msgstr "წაშლა"

msgid "Add Extra Call Argument:"
msgstr "დამატებითი გამოძახების არგუმენტის დამატება:"

msgid "Extra Call Arguments:"
msgstr "დამატებითი გამოძახების არგუმენტები:"

msgid "Unbind Signal Arguments:"
msgstr "სიგნალის არგუმენტების მოხსნა:"

msgid "Receiver Method:"
msgstr "მიმღების მეთოდი:"

msgid "Advanced"
msgstr "დამატებითი"

msgid "Deferred"
msgstr "გადადებული"

msgid "Cannot connect signal"
msgstr "სიგნალის მიერთების შეცდომა"

msgid "Close"
msgstr "დახურვა"

msgid "Connect"
msgstr "დაკავშირება"

msgid "Connect '%s' to '%s'"
msgstr "'%s' და '%s' დაკავშირება"

msgid "Disconnect '%s' from '%s'"
msgstr "'%s' და '%s' შორის კავშირის გაწყვეტა"

msgid "Disconnect all from signal: '%s'"
msgstr "ყველას გათიშვა სიგნალიდან: '%s'"

msgid "Connect..."
msgstr "დაკავშირება..."

msgid "Disconnect"
msgstr "გათიშვა"

msgid "Connect a Signal to a Method"
msgstr "სიგნალის მეთოდთან მიერთება"

msgid "Edit Connection: '%s'"
msgstr "მიერთების ჩასწორება: '%s'"

msgid "Signals"
msgstr "სიგნალები"

msgid "Filter Signals"
msgstr "სიგნალების გაფილტვრა"

msgid "Open Documentation"
msgstr "დოკუმენტაციის გახსნა"

msgid "Copy Name"
msgstr "სახელის სახელი"

msgid "Edit..."
msgstr "ჩასწორება..."

msgid "Go to Method"
msgstr "მეთოდზე გადასვლა"

msgid "Change"
msgstr "შეცვლა"

msgid "Create New %s"
msgstr "ახალი %s-ის შექმნა"

msgid "Favorites:"
msgstr "სანიშნები:"

msgid "Recent:"
msgstr "ახლახანს:"

msgid "Search:"
msgstr "_ძებნა:"

msgid "Matches:"
msgstr "ემთხვევა:"

msgid "Description:"
msgstr "აღწერა:"

msgid "Remote %s:"
msgstr "დაშორებული %s:"

msgid "Debugger"
msgstr "გამმართველი"

msgid "Debug"
msgstr "გამართვა"

msgid "Instance:"
msgstr "გაშვებული ასლი:"

msgid "Toggle Visibility"
msgstr "ხილულობის გადართვა"

msgid "Scanning for local changes"
msgstr "ლოკალური ცვლილებების ძებნა"

msgid "Sending file:"
msgstr "ფაილის გაგზავნა:"

msgid "ms"
msgstr "მწმ"

msgid "Monitors"
msgstr "მონიტორინგი"

msgid "Monitor"
msgstr "მონიტორი"

msgid "Value"
msgstr "მნიშვნელობა"

msgid "Stop"
msgstr "შეჩერება"

msgid "Start"
msgstr "გაშვება"

msgid "Clear"
msgstr "სუფთა ცა"

msgid "Measure:"
msgstr "გაზომვა:"

msgid "Frame Time (ms)"
msgstr "კადრის დრო (მწმ)"

msgid "Frame %"
msgstr "კადრი %"

msgid "Inclusive"
msgstr "ჩათვლით"

msgid "Self"
msgstr "საკუთარი"

msgid "Display internal functions"
msgstr "შიდა ფუნქციების ჩვენება"

msgid "Frame #:"
msgstr "კადრი #:"

msgid "Name"
msgstr "სახელი"

msgid "Time"
msgstr "დრო"

msgid "Calls"
msgstr "გამოძახებები"

msgid "Fit to Frame"
msgstr "კადრში ჩატევა"

msgid "Linked"
msgstr "მიბმული"

msgid "CPU"
msgstr "CPU"

msgid "GPU"
msgstr "GPU"

msgid "Execution resumed."
msgstr "შესრულება გაგრძელდა."

msgid "Bytes:"
msgstr "ბაიტი:"

msgid "Warning:"
msgstr "გაფრთხილება:"

msgid "Error:"
msgstr "შეცდომა:"

msgid "%s Error"
msgstr "%s: შეცდომა"

msgid "%s Error:"
msgstr "%s: შეცდომა:"

msgid "%s Source"
msgstr "%s-ის კოდი"

msgid "%s Source:"
msgstr "%s კოდი:"

msgid "Line %d"
msgstr "ხაზი %d"

msgid "Copy Error"
msgstr "ლოკალური შეცდომა"

msgid "Step Into"
msgstr "შებიჯება"

msgid "Step Over"
msgstr "გადაბიჯება"

msgid "Break"
msgstr "გაჩერება"

msgid "Continue"
msgstr "გაგრძელება"

msgid "Filter Stack Variables"
msgstr "სტეკის ცვლადების ფილტრი"

msgid "Breakpoints"
msgstr "შეჩერების წერტილები"

msgid "Expand All"
msgstr "ყველას ამოკეცვა"

msgid "Collapse All"
msgstr "ყველას ჩაკეცვა"

msgid "Profiler"
msgstr "პროფაილერი"

msgid "Visual Profiler"
msgstr "ვიზუალური პროფაილერი"

msgid "Total:"
msgstr "ჯამი:"

msgid "Resource Path"
msgstr "ბილიკი რესურსამდე"

msgid "Type"
msgstr "ტიპი"

msgid "Format"
msgstr "_ფორმატი"

msgid "Usage"
msgstr "გამოყენება"

msgid "Misc"
msgstr "სხვანი"

msgid "Search Replacement For:"
msgstr "ჩანაცვლების ძებნა:"

msgid "Dependencies For:"
msgstr "დამოკიდებულება:"

msgid "Dependencies"
msgstr "დამოკიდებულებები"

msgid "Resource"
msgstr "რესურსი"

msgid "Path"
msgstr "ბილიკი"

msgid "Dependencies:"
msgstr "დამოკიდებულებები:"

msgid "Fix Broken"
msgstr "გაწყვეტილის გასწორება"

msgid "Dependency Editor"
msgstr "დამოკიდებულებების შემსწორებელი"

msgid "Search Replacement Resource:"
msgstr "ჩამნაცვლებელი რესურსის ძიება:"

msgid "Open Scene"
msgid_plural "Open Scenes"
msgstr[0] "სცენის გახსნა"
msgstr[1] "სცენების გახსნა"

msgid "Open"
msgstr "გახსნა"

msgid ""
"Remove the selected files from the project? (Cannot be undone.)\n"
"Depending on your filesystem configuration, the files will either be moved to "
"the system trash or deleted permanently."
msgstr ""
"წავშალო მონიშნული ფაილები პროექტიდან? (პროცესი შეუქცევადია.)\n"
"ფაილური სისტემის კონფიგურაციაზე დამოკიდებულებით, ფაილები შეიძლება ნაგვის "
"ყუთში იქნეს გადატანილი, ან სამუდამოდ წაიშლება."

msgid ""
"The files being removed are required by other resources in order for them to "
"work.\n"
"Remove them anyway? (Cannot be undone.)\n"
"Depending on your filesystem configuration, the files will either be moved to "
"the system trash or deleted permanently."
msgstr ""
"ფაილები, რომლების წაშლასაც აპირებთ, სხვა რესურსების სამუშაოდაა საჭირო.\n"
"მაინც წავშალო? (პროცესი შეუქცევადია.)\n"
"ფაილური სისტემის კონფიგურაციაზე დამოკიდებულებით, ისინი შეიძლება სისტემის "
"ნაგვის ყუთში იქნეს გადატანილი. ან წაიშლება სამუდამოდ."

msgid "Cannot remove:"
msgstr "წაშლის შეცდომა:"

msgid "Error loading:"
msgstr "ჩატვირთვის შეცდომა:"

msgid "Open Anyway"
msgstr "მაინც გახსნა"

msgid "Which action should be taken?"
msgstr "რომელი მოქმედება შევასრულოთ?"

msgid "Fix Dependencies"
msgstr "დამოკიდებულებების გასწორება"

msgid "Errors loading!"
msgstr "ჩატვირთვის შეცდომა!"

msgid "Permanently delete %d item(s)? (No undo!)"
msgstr "სამუდამოდ წავშალოთ %d ნივთები? (უკან დაბრუნება შეუძლებელია)"

msgid "Orphan Resource Explorer"
msgstr "ობოლი რესურსების მაძიებელი"

msgid "Owns"
msgstr "ფლობს"

msgid "Resources Without Explicit Ownership:"
msgstr "რესურსები გამოკვეთილი მფლობელის გარეშე:"

msgid "Folder name contains invalid characters."
msgstr "საქაღალდის სახელი არასწორ სიმბოლოებს შეიცავს."

msgid "File with that name already exists."
msgstr "ფაილი ამ სახელით უკვე არსებობს."

msgid "Create new folder in %s:"
msgstr "%s-ში ახალი საქაღალდის შექმნა:"

msgid "Create Folder"
msgstr "საქაღალდის შექმნა"

msgid "Folder name is valid."
msgstr "საქაღალდის სახელი სწორია."

msgid "Thanks from the Godot community!"
msgstr "მადლობა Godot საზოგადოებისგან!"

msgid "Godot Engine contributors"
msgstr "Godot ძრავის ხელშემწყობები"

msgid "Project Founders"
msgstr "პროექტის დამფუძნებლები"

msgid "Lead Developer"
msgstr "წამყვანი დეველოპერი"

msgctxt "Job Title"
msgid "Project Manager"
msgstr "პროექტის მმართველი"

msgid "Developers"
msgstr "პროგრამისტები"

msgid "Authors"
msgstr "ავტორები"

msgid "Platinum Sponsors"
msgstr "პლატინის სპონსორები"

msgid "Gold Sponsors"
msgstr "ოქროს სპონსორები"

msgid "Donors"
msgstr "დონატორები"

msgid "License"
msgstr "ლიცენზია"

msgid "All Components"
msgstr "ყველა კომპონენტი"

msgid "Components"
msgstr "კომპონენტები"

msgid "Licenses"
msgstr "ლიცენზიები"

msgid "Error opening asset file for \"%s\" (not in ZIP format)."
msgstr "შეცდომა \"%s\"-თვის ასეტების ფაილის გახნისას (ZIP ფორმატში არაა)."

msgid "Uncompressing Assets"
msgstr "აქტივების არაკომპრესირება"

msgid "Success!"
msgstr "წარმატება!"

msgid "Installation preview:"
msgstr "დაყენების გადახედვა:"

msgid "Install"
msgstr "დაყენება"

msgid "Speakers"
msgstr "დინამიკები"

msgid "Add Effect"
msgstr "ეფექტის დამატება"

msgid "Rename Audio Bus"
msgstr "აუდიო გადამტანის სახელის ცვლილება"

msgid "Change Audio Bus Volume"
msgstr "აუდიო გადამტანის ხმის ცვლილება"

msgid "Toggle Audio Bus Solo"
msgstr "აუდიო გადამტანის სოლო გადართვა"

msgid "Toggle Audio Bus Mute"
msgstr "აუდიო გადამტანის ხმის გადართვა"

msgid "Toggle Audio Bus Bypass Effects"
msgstr "აუდიო გადამტანის შემოვლითი ეფექტების გადართვა"

msgid "Select Audio Bus Send"
msgstr "აუდიო გადამტანის გაგზავნის მონიშნვა"

msgid "Add Audio Bus Effect"
msgstr "აუდიო გადამტანის ეფექტის დამატება"

msgid "Move Bus Effect"
msgstr "გადამტანის ეფექტის გადაადგილება"

msgid "Delete Bus Effect"
msgstr "გადამტანი ეფექტის წაშლა"

msgid "Solo"
msgstr "სოლო"

msgid "Mute"
msgstr "დადუმება"

msgid "Bus Options"
msgstr "მატარებლის მორგება"

msgid "Layout:"
msgstr "განლაგება:"

msgid "Error saving file: %s"
msgstr "ფაილის შენახვის შეცდომა: %s"

msgid "Load"
msgstr "ჩატვირთვა"

msgid "Enable"
msgstr "ჩართვა"

msgid "Add Autoload"
msgstr "ავტომატური ჩატვირთვის დამატება"

msgid "Path:"
msgstr "ბილიკი:"

msgid "Global Variable"
msgstr "გლობალური ცვლადი"

msgid "3D Engine"
msgstr "3D ძრავა"

msgid "2D Physics"
msgstr "2D ფიზიკა"

msgid "3D Physics"
msgstr "3D ფიზიკა"

msgid "Navigation"
msgstr "ნავიგაცია"

msgid "XR"
msgstr "XR"

msgid "OpenGL"
msgstr "OpenGL"

msgid "Vulkan"
msgstr "Vulkan"

msgid "WOFF2 Fonts"
msgstr "WOFF2 ფონტები"

msgid "Navigation, both 2D and 3D."
msgstr "ნავიგაცია, ორივე, 2D და 3D."

msgid "General Features:"
msgstr "ზოგადი თვისებები:"

msgid "Reset the edited profile?"
msgstr "ჩამოვყარო ჩასწორებული პროფილი?"

msgid "File saving failed."
msgstr "ფაილის შენახვის შეცდომა."

msgid "Create a new profile?"
msgstr "შევქმნა ახალი პროფილი?"

msgid "Error saving profile to path: '%s'."
msgstr "პროფილის შენახვის შეცდომა ბილიკზე: '%s'."

msgid "New"
msgstr "ახალი"

msgid "Save"
msgstr "შენახვა"

msgid "Profile:"
msgstr "პროფილი:"

msgid "Reset to Defaults"
msgstr "ნაგულისხმები პარამეტრების დაყენება"

msgid "Actions:"
msgstr "ქმედებები:"

msgid "Load Profile"
msgstr "პროფილის ჩატვირთვა"

msgid ""
"Failed to execute command \"%s\":\n"
"%s."
msgstr ""
"ჩავარდა შესრულება ბრძანებისთვის \"%s\":\n"
"%s."

msgid "Filter Commands"
msgstr "ბრძანებების ფილტრი"

msgid "[empty]"
msgstr "[ცარიელი]"

msgid "[unsaved]"
msgstr "[შეუნახავი]"

msgid "Make Floating"
msgstr "მცურავად გადაკეთება"

msgid "Make this dock floating."
msgstr "მცურავად გადაკეთება."

msgid "Script Editor"
msgstr "სკრიპტის რედაქტორი"

msgid "(current)"
msgstr "(მიმდინარე)"

msgid "Class Properties:"
msgstr "კლასის თვისებები:"

msgid "Main Features:"
msgstr "მთავარი ფუნქციები:"

msgid "Reset to Default"
msgstr "ნაგულისხმებ მნიშვნელობაზე დაბრუნება"

msgid "Current Profile:"
msgstr "მიმდინარე პროფილი:"

msgid "Create Profile"
msgstr "პროფილის შექმნა"

msgid "Remove Profile"
msgstr "პროფილის წაშლა"

msgid "Available Profiles:"
msgstr "ხელმისაწვდომი პროფილები:"

msgid "Import"
msgstr "შემოტანა"

msgid "Export"
msgstr "გატანა"

msgid "Restart"
msgstr "რესტარტ"

msgid "No return value."
msgstr "დასაბრუნებელი მნიშვნელობის გარეშე."

msgid "Deprecated"
msgstr "მოძველებულია"

msgid "Experimental"
msgstr "ექსპერიმენტალური"

msgid "Deprecated:"
msgstr "მოძველებულია:"

msgid "Experimental:"
msgstr "ექსპერიმენტული:"

msgid "Operators"
msgstr "ოპერატორები"

msgid "Method Descriptions"
msgstr "მეთოდის აღწერები"

msgid "Constructor Descriptions"
msgstr "კონსტრუქტორის აღწერები"

msgid "Operator Descriptions"
msgstr "ოპერატორის აღწერები"

msgid "Top"
msgstr "თავში"

msgid "Class:"
msgstr "კლასი:"

msgid "Description"
msgstr "აღწერა"

msgid "Properties"
msgstr "პარამეტრები"

msgid "default:"
msgstr "ნაგულისხმები:"

msgid "property:"
msgstr "თვისება:"

msgid "Colors"
msgstr "ფერები"

msgid "Constants"
msgstr "კონსტანტები"

msgid "Fonts"
msgstr "ფონტები"

msgid "Font Sizes"
msgstr "ფონტის ზომები"

msgid "Icons"
msgstr "ხატულები"

msgid "Styles"
msgstr "სტილები"

msgid "Enumerations"
msgstr "ჩამონათვალები"

msgid "Annotations"
msgstr "ანოტაციები"

msgid "Property Descriptions"
msgstr "თვისების აღწერები"

msgid "Editor"
msgstr "რედაქტორი"

msgid "Setting:"
msgstr "პარამეტრები:"

msgid "Property:"
msgstr "თვისება:"

msgid "Method:"
msgstr "მეთოდი:"

msgid "Signal:"
msgstr "სიგნალი:"

msgid "Theme Property:"
msgstr "თემის თვისება:"

msgid "%d match."
msgstr "%d დამთხვევა."

msgid "%d matches."
msgstr "%d დამთხვევა."

msgid "Signal"
msgstr "სიგნალი"

msgid "Constant"
msgstr "მუდმივა"

msgid "Property"
msgstr "პარამეტრი"

msgid "Annotation"
msgstr "ანოტაცია"

msgid "Case Sensitive"
msgstr "რეგისტრზე-დამოკიდებული"

msgid "Class"
msgstr "კლასი"

msgid "(%d change)"
msgid_plural "(%d changes)"
msgstr[0] "(%d ცვლილება)"
msgstr[1] "(%d ცვლილება)"

msgid "Move Up"
msgstr "აწევა"

msgid "Move Down"
msgstr "ჩამოწევა"

msgid "Resize Array..."
msgstr "მასივის ზომის ცვლილება..."

msgid "Resize Array"
msgstr "მასივის ზომის ცვლილება"

msgid "New Size:"
msgstr "ახალი ზომა:"

msgid "Metadata name must be a valid identifier."
msgstr "მეტამონაცემები სწორ იდენტიფიკატორს უნდა წარმოადგენდეს."

msgid "Name:"
msgstr "სახელი:"

msgid "Copy Value"
msgstr "მნიშვნელობის კოპირება"

msgid "Copy Property Path"
msgstr "თვისების ბილიკის კოპირება"

msgid "[Default]"
msgstr "[ნაგულისხმები]"

msgid "Language:"
msgstr "ენა:"

msgctxt "Locale"
msgid "Script:"
msgstr "სკრიპტი:"

msgid "Country:"
msgstr "ქვეყანა:"

msgid "Language"
msgstr "ენა"

msgctxt "Locale"
msgid "Script"
msgstr "სკრიპტი"

msgid "Country"
msgstr "ქვეყანა"

msgid "Variant"
msgstr "ვარიანტი"

msgid "Filter Messages"
msgstr "შეტყობინებების ფილტრი"

msgid "Clear Output"
msgstr "გამოტანის გასუფთავება"

msgid "Copy Selection"
msgstr "მონიშნულის კოპირება"

msgid "OK"
msgstr "დიახ"

msgid "Error saving resource!"
msgstr "რესურსის შენახვის შეცდომა!"

msgid "Can't open file for writing:"
msgstr "ფაილის ჩასაწერად გახსნა შეუძლებელია:"

msgid "Error while saving."
msgstr "შეცდომა შენახვისას."

msgid "Error while parsing file '%s'."
msgstr "შეცდომა ფაილის ('%s') დამუშავებისას."

msgid "Error while loading file '%s'."
msgstr "შეცდომა ფაილის ('%s') ჩატვირთვისას."

msgid "Error saving MeshLibrary!"
msgstr "MeshLibrary-ის შენახვის შეცდომა!"

msgid "Changes may be lost!"
msgstr "შეიძლება, ცვლილებები დაიკარგოს!"

msgid "Quick Open..."
msgstr "სწრაფი გახსნა..."

msgid "Global Undo: %s"
msgstr "გლობალური დაბრუნება: %s"

msgid "Remote Undo: %s"
msgstr "დაშორებული დაბრუნება: %s"

msgid "Global Redo: %s"
msgstr "გლობალური გამეორება: %s"

msgid "Remote Redo: %s"
msgstr "დაშორებული გამეორება: %s"

msgid "Save Layout..."
msgstr "განლაგების შენახვა..."

msgid "Delete Layout..."
msgstr "განლაგების წაშლა..."

msgid "Default"
msgstr "ნაგულისხმები"

msgid "Save Layout"
msgstr "განლაგების შენახვა"

msgid "Delete Layout"
msgstr "განლაგების წაშლა"

msgid "Preparation done."
msgstr "მომზადება მზადაა."

msgid "Reloading done."
msgstr "თავიდან ჩატვირთვა მზადაა."

msgid "Mobile"
msgstr "მობაილი"

msgid "Compatibility"
msgstr "თავსებადობა"

msgid "(Overridden)"
msgstr "(გადაფარულია)"

msgid "Pan View"
msgstr "პანორამული ხედი"

msgid "Scene"
msgstr "სცენა"

msgid "Copy Text"
msgstr "ტექსტის კოპირება"

msgid "Open Recent"
msgstr "ბოლოს გახსნილი ფაილების გახსნა"

msgid "Export As..."
msgstr "გატანა, როგორც..."

msgid "Close Scene"
msgstr "სცენის დახურვა"

msgid "Quit"
msgstr "გასვლა"

msgid "Editor Settings..."
msgstr "რედაქტორის მორგება..."

msgid "Project"
msgstr "პროექტი"

msgid "Project Settings..."
msgstr "პროექტის პარამეტრები..."

msgid "Project Settings"
msgstr "პროექტის პარამეტრები"

msgid "Version Control"
msgstr "ვერსიის კონტროლი"

msgid "Tools"
msgstr "ხელსაწყოები"

msgid "Orphan Resource Explorer..."
msgstr "ობოლი რესურსების მაძიებელი..."

msgid "Upgrade Mesh Surfaces..."
msgstr "ბადის ზედაპირების დონის აწევა..."

msgid "Command Palette..."
msgstr "ბრძანებების პალიტრა..."

msgid "Take Screenshot"
msgstr "ეკრანის ანაბეჭდის გადაღება"

msgid "Toggle Fullscreen"
msgstr "მთელ ეკრანზე გატანის ჩართ/გამორთ"

msgid "Help"
msgstr "დახმარება"

msgid "Community"
msgstr "საზგადოება"

msgid "Report a Bug"
msgstr "შეცდომის პატაკი"

msgid "Update When Changed"
msgstr "განახლება ცვლილებისას"

msgid "Node"
msgstr "კვანძი"

msgid "History"
msgstr "ისტორია"

msgid "Don't Save"
msgstr "არ შეინახო"

msgid "Manage Templates"
msgstr "ნიმუშების მართვა"

msgid "Show in File Manager"
msgstr "ფაილების მმართველში ჩვენება"

msgid "Export Library"
msgstr "ბიბლიოთეკის გატანა"

msgid "Version Control Settings..."
msgstr "ვერსიის კონტროლის მორგება..."

msgid "Warning!"
msgstr "გაფთხილება:!"

msgid "Edit Text:"
msgstr "ტექსტის ჩასწორება:"

msgid "On"
msgstr "ჩართული"

msgid "Rename"
msgstr "გადარქმევა"

msgid "Layer %d"
msgstr "ფენა %d"

msgid "Invalid RID"
msgstr "არასწორი RID"

msgid "New Key:"
msgstr "ახალი პარამეტრი:"

msgid "New Value:"
msgstr "ახალი მნიშვნელობა:"

msgid "%s (size %s)"
msgstr "%s (ზომა %s)"

msgid "Size:"
msgstr "ზომა:"

msgid "Remove Item"
msgstr "ჩანაწერისწაშლა"

msgid "Localizable String (size %d)"
msgstr "თარგმნადი სტრიქონი (ზომა %d)"

msgid "Load..."
msgstr "ჩატვირთვა..."

msgid "Inspect"
msgstr "შეამოწმეთ"

msgid "Save As..."
msgstr "შეინახვა &როგორც..."

msgid "Convert to %s"
msgstr "%s-ში გადაყვანა"

msgid "Select resources to make unique:"
msgstr "აირჩიეთ რესურსი მათი უნიკალურად მოსანიშნად:"

msgid "New %s"
msgstr "ახალი %s"

msgid "New Script..."
msgstr "ახალი სკრიპტი..."

msgid "New Shader..."
msgstr "ახალი შეიდერი..."

msgid "Run 'Remote Debug' anyway?"
msgstr "გავუშვა 'დაშორებული გამართვა' მაინც?"

msgid "Edit Built-in Action: %s"
msgstr "ჩაშენებული ქმედების ჩასწორება: %s"

msgid "Edit Shortcut: %s"
msgstr "მალსახმობის ჩასწორება: %s"

msgid "Common"
msgstr "ჩვეულებრივი"

msgid "Editor Settings"
msgstr "რედაქტორის პარამეტრი"

msgid "Filter Settings"
msgstr "ფილტრის მორგება"

msgid "Shortcuts"
msgstr "მალსახმობები"

msgid "Binding"
msgstr "აკინძვა"

msgid "Update checks disabled."
msgstr "განახლებების შემოწმება გათიშულია."

msgid "or"
msgstr "ან"

msgid "Unicode"
msgstr "უნიკოდი"

msgid "All Devices"
msgstr "ყველა მოწყობილობა"

msgid "Device"
msgstr "მოწყობილობა"

msgid "Failed to process nested resources."
msgstr "ერთმანეთში ჩალაგებული რესურსების დამუშავების შეცდომა."

msgid "Completed with warnings."
msgstr "დასრულდა შენიშვნებით."

msgid "Completed successfully."
msgstr "წარმატებით დასრულდა."

msgid "Failed."
msgstr "შეცდომა."

msgid "Storing File: %s"
msgstr "ფაილის დამახსოვრება: %s"

msgid "Packing"
msgstr "შეფუთვა"

msgid "Cannot create file \"%s\"."
msgstr "ფაილის (\"%s\") შექმნის შეცდომა."

msgid "Failed to export project files."
msgstr "პროექტის ფაილების გატანის შეცდომა."

msgid "Can't open file for writing at path \"%s\"."
msgstr "ბილიკზე \"%s\" ფაილის ჩასაწერად გახსნა შეუძლებელია."

msgid "Can't open file for reading-writing at path \"%s\"."
msgstr "ბილიკზე \"%s\" ფაილის ჩაწერა/წასაკითხად გახსნის შეცდომა."

msgid "Can't create encrypted file."
msgstr "დაშიფრული ფაილის შექმნის შეცდომა."

msgid "Template file not found: \"%s\"."
msgstr "ნიმუში ვერ ვიპოვე: \"%s\"."

msgid "Connecting to the mirror..."
msgstr "სარკესთან დაკავშირება..."

msgid "Connecting..."
msgstr "დაკავშირება..."

msgid "Downloading"
msgstr "გადმოწერა"

msgid "Open Folder"
msgstr "საქაღალდის გახსნა"

msgid "Uninstall"
msgstr "წაშლა"

msgid "Install from File"
msgstr "ფაილიდან დაყენება"

msgid "Select Template File"
msgstr "აირჩიეთ ნიმუშის ფაილი"

msgid "Delete preset '%s'?"
msgstr "წავშალო პრესეტი '%s' ?"

msgid "%s Export"
msgstr "%s გატანა"

msgid "Release"
msgstr "რელიზი"

msgid "Presets"
msgstr "პრესეტები"

msgid "Add..."
msgstr "დამატება..."

msgid "Duplicate"
msgstr "დუბლიკაცია"

msgid "Advanced Options"
msgstr "დამატებითი პარამეტრები"

msgid "Options"
msgstr "მორგება"

msgid "Resources"
msgstr "რესურსები"

msgid "Keep"
msgstr "დატოვება"

msgid "Features"
msgstr "თვისებები"

msgid "Encryption"
msgstr "დაშიფვრა"

msgid "GDScript Export Mode:"
msgstr "GDScript-ის გატანის რეჟიმი:"

msgid "Export PCK/ZIP..."
msgstr "PCK/ZIP-ის გატანა..."

msgid "Export Project..."
msgstr "პროექტის გატანა..."

msgid "Export All"
msgstr "ყველაფრის გატანა"

msgid "Browse"
msgstr "დათვალიერება"

msgid "Favorites"
msgstr "სანიშნები"

msgid "Failed to save resource at %s: %s"
msgstr "%s-ში რესურსის შენახვა შეუძლებელია: %s"

msgid "Failed to load resource at %s: %s"
msgstr "%s-ზე რესურსის ჩატვირთვის შეცდომა: %s"

msgid "Create New"
msgstr "ახლის შექმნა"

msgid "Folder..."
msgstr "საქაღალდე..."

msgid "Scene..."
msgstr "სცენა..."

msgid "Script..."
msgstr "სკრიპტი..."

msgid "Resource..."
msgstr "რესურსი..."

msgid "Move/Duplicate To..."
msgstr "გატანა/დუბლირება მისამართზე..."

msgid "Add to Favorites"
msgstr "რჩეულებში დამატება"

msgid "Remove from Favorites"
msgstr "რჩეულებიდან წაშლა"

msgid "Open in File Manager"
msgstr "ფაილთა მმართველში გახსნა"

msgid "New Scene..."
msgstr "ახალი სცენა..."

msgid "New Resource..."
msgstr "ახალი რესურსი..."

msgid "New TextFile..."
msgstr "ახალი ტექსტური ფაილი..."

msgid "Sort Files"
msgstr "ფაილების დალაგება"

msgid "Copy Path"
msgstr "ბილიკის კოპირება"

msgid "Duplicate..."
msgstr "დუბლირება..."

msgid "Rename..."
msgstr "სახელის გადარქმევა..."

msgid "Go to previous selected folder/file."
msgstr "წინა არჩეულ ფაილზე/საქაღალდეზე გადასვლა."

msgid "Go to next selected folder/file."
msgstr "შემდეგ არჩეულ ფაილზე/საქაღალდეზე გადასვლა."

msgid "Filter Files"
msgstr "ფილტრის ფაილები"

msgid "Overwrite"
msgstr "თავზე გადაწერა"

msgid "Find in Files"
msgstr "ფაილებში ძებნა"

msgid "Find:"
msgstr "მოძებნა:"

msgid "Replace:"
msgstr "ჩანაცვლება:"

msgid "Folder:"
msgstr "საქაღალდე:"

msgid "Filters:"
msgstr "ფილტრები:"

msgid "Find..."
msgstr "მოძებნა…"

msgid "Replace..."
msgstr "ჩანაცვლება..."

msgid "Searching..."
msgstr "ძებნა..."

msgid "%d match in %d file"
msgstr "%d დამთხვევა %d ფაილში"

msgid "%d matches in %d file"
msgstr "%d დამთხვევა %d ფაილში"

msgid "%d matches in %d files"
msgstr "%d დამთხვევა %d ფაილში"

msgid "A group with the name '%s' already exists."
msgstr "ჯგუფი სახელით '%s' უკვე არსებობს."

msgid "Rename Group"
msgstr "ჯგუფის სახელის გადარქემვა"

msgid "Global Groups"
msgstr "გლობალური ჯგუფები"

msgid "Add to Group"
msgstr "ჯგუფში ჩამატება"

msgid "Convert to Scene Group"
msgstr "სცენის ჯგუფში გადაყვანა"

msgid "Global"
msgstr "გლობალური"

msgid "Add a new group."
msgstr "ახალი ჯგუფის დამატება."

msgid "Move/Duplicate: %s"
msgstr "გადატანა/დუბლირება: %s"

msgid "Move/Duplicate %d Item"
msgid_plural "Move/Duplicate %d Items"
msgstr[0] "%d ელემენტის გადატანა/დუბლირება"
msgstr[1] "%d ელემენტის გადატანა/დუბლირება"

msgid "Choose target directory:"
msgstr "აირჩიეთ სამიზნე საქაღალდე:"

msgid "Move"
msgstr "გადატანა"

msgid "Network"
msgstr "ქსელი"

msgid "Open a File"
msgstr "ფაილის გახსნა"

msgid "Save a File"
msgstr "ფაილის შენახვა"

msgid "Go Back"
msgstr "უკან დაბრუნება"

msgid "Go Forward"
msgstr "წინ გადასვლა"

msgid "Go Up"
msgstr "მაღლა ასვლა"

msgid "Toggle Mode"
msgstr "მუქი რეჟიმის გადართვა"

msgid "Go to previous folder."
msgstr "წინა საქაღალდეზე გადასვლა."

msgid "Go to next folder."
msgstr "შემდეგ საქაღალდეზე გადასვლა."

msgid "Refresh files."
msgstr "ფაილების განახლება."

msgid "Preview:"
msgstr "გადახედვა:"

msgid "File:"
msgstr "ფაილი:"

msgid ""
"Remove the selected files? For safety only files and empty directories can be "
"deleted from here. (Cannot be undone.)\n"
"Depending on your filesystem configuration, the files will either be moved to "
"the system trash or deleted permanently."
msgstr ""
"წავშალო მონიშნული ფაილები? უსაფრთხოებისთვის აქ მხოლოდ ფაილების და ცარიელი "
"საქაღალდეების წაშლა შეგიძლიათ. (პროცესი შეუქცევადია.)\n"
"ფაილური სისტემის კონფიგურაციაზე დამოკიდებულებით, ფაილები შეიძლება ნაგვის "
"ყუთში იქნეს გადატანილი, ან სამუდამოდ წაიშლება."

msgid "Reload the played scene."
msgstr "დაკრული სცენის თავიდან ჩატვირთვა."

msgid "Could not start subprocess(es)!"
<<<<<<< HEAD
msgstr "ქვეპროცეს(ებ)-ის გაშვება შეუძლებელია"
=======
msgstr "ქვეპროცეს(ებ)-ის გაშვება შეუძლებელია!"
>>>>>>> dc5f1b7a

msgid "Stop Running Project"
msgstr "გაშვებული პროექტის შეჩერება"

msgid "Play This Scene"
msgstr "ამ სცენის დაკვრა"

msgid "Close Tab"
msgstr "ჩანართის დახურვა"

msgid "Undo Close Tab"
msgstr "ჩანართის დახურვის გაუქმება"

msgid "Close Other Tabs"
msgstr "სხვა ჩანართების დახურვა"

msgid "Close Tabs to the Right"
msgstr "მარჯვნივ მყოფი ჩანართების დახურვა"

msgid "Close All Tabs"
msgstr "ყველა ჩანართის დახურვა"

msgid "New Window"
msgstr "ახალი ფანჯარა"

msgid "No notifications."
msgstr "გაფრთხილებების გარეშე."

msgid "Show notifications."
msgstr "გაფრთხილებების ჩვენება."

msgid "Silence the notifications."
msgstr "გაფრთხილებების დადუმება."

msgid "(Connecting From)"
msgstr "(წყარო)"

msgid "Node has one connection."
msgid_plural "Node has {num} connections."
msgstr[0] "კვანძს ერთი მიერთება გააჩნია"
msgstr[1] "კვანძს {num} მიერთება გააჩნია"

msgid "Open Script:"
msgstr "სკრიპტის გახსნა:"

msgid "Open in Editor"
msgstr "რედაქტორში გახსნა"

msgid "Saving..."
msgstr "Შენახვა..."

msgid "Error opening scene"
msgstr "სცენის გახსნის შეცდომა"

msgid "Select folder to extract material resources"
msgstr "აირჩიეთ საქაღალდე მასალის რესურსების გასაშლელად"

msgid "Warning: File exists"
msgstr "გაფრთხილება: ფაილი არსებობს"

msgid "Will create new file"
msgstr "შეიქმნება ახალი ფაილი"

msgid "Extract"
msgstr "გაშლა"

msgid "Already Saving"
msgstr "უკვე ვინახავ"

msgid "Will save to new file"
msgstr "ახალ ფაილში შევინახავ"

msgid "Actions..."
msgstr "ქმედებები..."

msgid "Set Animation Save Paths"
msgstr "ანიმაციის შენახვის ბილიკების დაყენება"

msgid "Meshes"
msgstr "ბადეები"

msgid "Status"
msgstr "სტატუსი"

msgid "Save Extension:"
msgstr "გაფართების შენახვა:"

msgid "Enable looping."
msgstr "მარყუჟის ჩართვა."

msgid "Offset:"
msgstr "წანაცვლება:"

msgid "Loop:"
msgstr "მარყუჟი:"

msgid "BPM:"
msgstr "BPM:"

msgid "Configuration:"
msgstr "მორგება:"

msgid "2D"
msgstr "2D"

msgid "3D"
msgstr "3D"

msgid "Preset"
msgstr "შაბლონი"

msgid "Advanced..."
msgstr "დამატებით..."

msgid "Mouse Buttons"
msgstr "თაგუნის ღილაკები"

msgid "Event Configuration for \"%s\""
msgstr "მოვლენის მორგება \"%s\"-სთვის"

msgid "Manual Selection"
msgstr "ხელით არჩევა"

msgid "Additional Options"
msgstr "დამატებითი პარამეტრები"

msgid "Device:"
msgstr "მოწყობილობა:"

msgid "(Current)"
msgstr "(მიმდინარე)"

<<<<<<< HEAD
=======
msgid "Capitalized (e.g. \"%s\")"
msgstr "ზედა რეგისტრში (მაგ: \"%s\")"

>>>>>>> dc5f1b7a
msgid "Copy Properties"
msgstr "თვისებების კოპირება"

msgid "Paste Properties"
msgstr "თვისებების ჩასმა"

msgid "Go to previous edited object in history."
msgstr "ისტორიაში წინა ჩასწორებულ ობიექტზე გადასვლა."

msgid "Filter Properties"
msgstr "ფილტრის თვისებები"

msgid "Add %d Translations"
msgstr "%d თარგმანის დამატება"

msgid "Removed"
msgstr "ამოღებულია"

msgid "%s cannot be found."
msgstr "%s ვერ ვიპოვე."

msgid "Translations"
msgstr "თარგმანები"

msgid "Translations:"
msgstr "თარგმანები:"

msgid "Locale"
msgstr "ენა"

msgid "Add Built-in Strings to POT"
msgstr "ჩაშენებული სტრიქონების დამატება POT-სთვის"

msgid "Set %s on %d nodes"
msgstr "%s-ის დაყენება %d კვანძზე"

msgid "%s (%d Selected)"
msgstr "%s (%d მონიშნულია)"

msgid "Groups"
msgstr "ჯგუფ(ებ)ი"

msgid "Create Polygon"
msgstr "მრავალკუთხედის შქემნა"

msgid "Create points."
msgstr "წერტილების შექმნა."

msgid "Add %s"
msgstr "%s-ის დამატება"

msgid "Add Node Point"
msgstr "კვანძის წერტილის დამატება"

msgid "Point"
msgstr "წერტილი"

msgid "Open Editor"
msgstr "რედაქტორის გახსნა"

msgid "Parameter Changed: %s"
msgstr "პარამეტრი შეიცვალა: %s"

msgid "Change Filter"
msgstr "ფილტრის შეცვლა"

msgid "Anim Clips"
msgstr "ანიმ კლიპები"

msgid "Audio Clips"
msgstr "აუდიო კლიპები"

msgid "Functions"
msgstr "ფუნქციები"

msgid "Library Name:"
msgstr "ბიბლიოთეკის სახელი:"

msgid "Add Animation to Library: %s"
msgstr "ანიმაცების ჩამატება ბიბლიოთეკაში: %s"

msgid "Add Animation Library: %s"
msgstr "ანიმაციის ბიბლიოთეკის დამატება: %s"

msgid "Make Animation Unique: %s"
msgstr "ანიმაციის უნიკალურად გახდენა: %s"

msgid "Save Animation to File: %s"
msgstr "ანიმაციის შენახვა ფაილში: %s"

msgid "Some AnimationLibrary files were invalid."
msgstr "AnimationLibrary-ის ზოგიერთი ფაილი არასწორი იყო."

msgid "Some Animation files were invalid."
msgstr "ზოგიერთი ანიმაციის ფაილი არასწორია."

msgid "Load Animations into Library"
msgstr "ანიმაციის ჩატვირთვა ბიბლიოთეკაში"

msgid "Load Animation into Library: %s"
msgstr "ანიმაციის ჩატვირთვა ბიბლიოთეკაში: %s"

msgid "Rename Animation Library: %s"
msgstr "ანიმაციის ბიბლიოთეკის სახელის გადარქმევა: %s"

msgid "Rename Animation: %s"
msgstr "ანიმაციის სახელის გადარქმევა: %s"

msgid "Remove Animation Library: %s"
msgstr "ანიმაციის ბიბლიოთეკის წაშლა: %s"

msgid "Add animation to library."
msgstr "ანიმაციის დამატება ბიბლიოთეკაში."

msgid "Load animation from file and add to library."
msgstr "ანიმაციის ჩატვირთვა ფაილიდან და ბიბლიოთეკაში ჩამატება."

msgid "Remove animation library."
msgstr "ანიმაციის ბიბლიოთეკის წაშლა."

msgid "Copy animation to clipboard."
msgstr "ანიმაციის კოპირება ბუფერში."

msgid "Save animation to resource on disk."
msgstr "ანიმაციის შენახვა რესურსში, დისკზე."

msgid "Remove animation from Library."
msgstr "ანიმაციის წაშლა ბიბლიოთეკიდან."

msgid "Edit Animation Libraries"
msgstr "ანიმაციის ბიბლიოთეკების ჩასწორება"

msgid "Create new empty animation library."
msgstr "ახალი ცარიელი ანიმაციის ბიბლიოთეკის შექმნა."

msgid "Load animation library from disk."
msgstr "ანიმაციის ბიბლიოთეკის ჩატვირთვა დისკიდან."

msgid "Storage"
msgstr "საცავი"

msgid "Delete Animation '%s'?"
msgstr "წავშალო ანიმაცია '%s'?"

msgid "Duplicated Animation Name:"
msgstr "დუბლირებული ანიმაციის სახელი:"

msgid "Animation"
msgstr "ანიმაცია"

msgid "Manage Animations..."
msgstr "ანიმაციების მართვა..."

msgid "Edit Transitions..."
msgstr "გადასვლების ჩასწორება..."

msgid "Directions"
msgstr "მიმართულებები"

msgid "Past"
msgstr "წარსული"

msgid "Future"
msgstr "მომავალი"

msgid "Depth"
msgstr "სიღრმე"

msgid "Transition exists!"
msgstr "გარდასვლა არსებობს!"

msgid "Edit %s"
msgstr "%s-ის ჩასწორება"

msgid "Immediate"
msgstr "უეცარი"

msgid "Sync"
msgstr "სინქრონიზაცია"

msgid "Travel"
msgstr "მოგზაურობა"

msgid "Create new nodes."
msgstr "ახალი კვანძების შექმნა."

msgid "Connect nodes."
msgstr "კვანძთან დაკავშირება."

msgid "Transition:"
msgstr "გარდასვლა:"

msgid "Delete Selected"
msgstr "მონიშნულის წაშლა"

msgid "Delete All"
msgstr "ყველას წაშლა"

msgid "Root"
msgstr "Root"

msgid "Author"
msgstr "ავტორი"

msgid "Version:"
msgstr "ვერსია:"

msgid "Contents:"
msgstr "შემადგენლობა:"

msgid "No response."
msgstr "პასუხის გარეშე."

msgid "Write error."
msgstr "ჩაწერის შეცდომა."

msgid "Timeout."
msgstr "ლოდინის ვადა გავიდა."

msgid "Failed:"
msgstr "წარუმატებელი:"

msgid "Downloading..."
msgstr "გადმოწერა..."

msgid "Idle"
msgstr "უმოქმედო"

msgid "Install..."
msgstr "დაყენება..."

msgid "Retry"
msgstr "თავიდან ცდა"

msgid "Download Error"
msgstr "გადმოწერის შეცდომა"

msgid "Recently Updated"
msgstr "ახლახანს განახლებული"

msgid "Testing"
msgstr "ტესტირება"

msgid "Loading..."
msgstr "იტვირთება..."

msgctxt "Pagination"
msgid "First"
msgstr "პირველი"

msgctxt "Pagination"
msgid "Previous"
msgstr "წინა"

msgctxt "Pagination"
msgid "Next"
msgstr "შემდეგი"

msgctxt "Pagination"
msgid "Last"
msgstr "ბოლო"

msgid "Import..."
msgstr "შემოტანა..."

msgid "Sort:"
msgstr "დალაგება:"

msgid "Site:"
msgstr "საიტი:"

msgid "Support"
msgstr "მხარდაჭერა"

msgid "Create Horizontal Guide"
msgstr "ჰორიზონტალური გიდის შექმნა"

msgid "Locked"
msgstr "დაბლოკილი"

msgid "Grouped"
msgstr "დაჯგუფებული"

msgid "Add Node Here..."
msgstr "აქ კვანძის დამატება..."

msgid "Instantiate Scene Here..."
msgstr "სცენის წარმოდგენა აქ..."

msgid "Move Node(s) Here"
msgstr "კვანძ(ებ)-ის აქ გადმოტანა"

msgid "px"
msgstr "px"

msgid "units"
msgstr "ერთეულები"

msgid "Rotating:"
msgstr "ბრუნვა:"

msgid "Scaling:"
msgstr "მასშტაბი:"

msgid "Ungroup Selected"
msgstr "მონიშნულის განჯგუფება"

msgid "Zoom to 25%"
msgstr "25%-ზე გადიდება"

msgid "Zoom to 50%"
msgstr "50%-ზე გადიდება"

msgid "Zoom to 100%"
msgstr "100%-მდე გადიდება"

msgid "Zoom to 200%"
msgstr "200%-ზე გადიდება"

msgid "Zoom to 400%"
msgstr "400%-ზე გადიდება"

msgid "Zoom to 800%"
msgstr "800%-ზე გადიდება"

msgid "Scale Mode"
msgstr "გადიდების რეჟიმი"

msgid "Ruler Mode"
msgstr "გაზომვის რეჟიმი"

msgid "Show Rulers"
msgstr "სახაზავების ჩვენება"

msgid "Show Guides"
msgstr "გიდების ჩვენება"

msgid "Center Selection"
msgstr "მონიშვნის ცენტრირება"

msgid "Project theme"
msgstr "პროექტის თემა"

msgid "Insert keys (based on mask)."
msgstr "გასაღებების ჩასმა (ნიღაბზე დამოკიდებულებით)."

msgid "Insert Key"
msgstr "ჩასვით გასაღები"

msgid "Animation Key and Pose Options"
msgstr "ანიმაციის გასაღებისა და პოზის მორგება"

msgid "Error instantiating scene from %s."
msgstr "%s-დან სცენის ინსტანცირების შეცდომა."

msgid "Create Node"
msgstr "კვანძის შექმნა"

msgid "Instantiating: "
msgstr "წარმოდგენა: "

msgid "Adding %s and %s..."
msgstr "%s-ის და %s-ის დამატება..."

msgid "Change Default Type"
msgstr "ნაგულისხმები ტიპის შეცვლა"

msgid "Set Target Position"
msgstr "სამიზნე მდებარეობის დაყენება"

msgid "Shrink Begin"
msgstr "დასაწყისისკენ შემცირება"

msgid "Expand"
msgstr "გაფართოება"

msgid "Top Left"
msgstr "ზედა მარცხენა"

msgid "Top Right"
msgstr "ზედა მარჯვენა"

msgid "Center Left"
msgstr "მარცხენა ცენტრი"

msgid "Center"
msgstr "ცენტრი"

msgid "Center Right"
msgstr "მარჯვენა ცენტრი"

msgid "Bottom Left"
msgstr "ქვედა მარცხენა"

msgid "Bottom Right"
msgstr "ქვედა მარჯვენა"

msgid "Change Horizontal Size Flags"
msgstr "ჰორიზონტალური ზომის ალმების შეცვლა"

msgid "Anchor preset"
msgstr "ღუზის პრესეტი"

msgid "Set to Current Ratio"
msgstr "მიმდინარე მასშტაბზე დაყენება"

msgid "Horizontal alignment"
msgstr "ჰორიზონტალური სწორება"

msgid "Vertical alignment"
msgstr "ვერტიკალური სწორება"

msgid "Add Curve Point"
msgstr "მრუდის წერტილის დამატება"

msgid "Edit Plugin"
msgstr "დამატების ჩასწორება"

msgid "Create New Plugin"
msgstr "ახალი დამატების შექმნა"

msgid "Version"
msgstr "ვერსია"

msgid "Size: %s"
msgstr "ზომა: %s"

msgid "Type: %s"
msgstr "ტიპი: %s"

msgid "Overrides (%d)"
msgstr "გადაფარავს (%d)"

msgid "Variation Coordinates (%d)"
msgstr "ვარიაციის კოორდინატები (%d)"

msgid " - Variation"
msgstr " - ვარიაცია"

msgid "Change Box Shape Size"
msgstr "მართკუთხედის მოხაზულობის ზომის შეცვლა"

msgid "Change Decal Size"
msgstr "კამერის ზომის შეცვლა"

msgid "Change Probe Size"
msgstr "ზონდის ტიპის შეცვლა"

msgid "Volume"
msgstr "ხმის სიმაღლე"

msgid "Emission Source:"
msgstr "გამოსხივების წყარო:"

msgid "Low"
msgstr "დაბალი"

msgid "Moderate"
msgstr "საშუალო"

msgid "High"
msgstr "მაღალი"

msgid "No editor scene root found."
msgstr "რედაქტორის ძირითადი სცენა ვერ ვიპოვე."

msgid "Couldn't create a simplified collision shape."
msgstr "გამარტივებული შეჯახების ფიგურის შექმნა შეუძლებელია."

msgid "Could not create outline."
msgstr "კონტური ვერ შევქმენი."

msgid "Mesh"
msgstr "ბადე"

msgid "Create Collision Shape..."
msgstr "შეჯახების ფიგურის შექმნა..."

msgid "Sibling"
msgstr "შვილ"

msgid "Creates collision shapes as Sibling."
msgstr "შეჯახების ფორმის შექმნა შვილის სახით შეუძლებელია."

<<<<<<< HEAD
=======
msgid "Collision Shape Type"
msgstr "შეჯახების ფორმის ტპი"

>>>>>>> dc5f1b7a
msgid "Add Item"
msgstr "ჩანაწერის დამატება"

msgid "X-Axis"
msgstr "X-ღერძი"

msgid "Y-Axis"
msgstr "Y-ღერძი"

msgid "Amount:"
msgstr "რაოდენობა:"

msgid "Set start_position"
msgstr "'start_position'-ის დაყენება"

msgid "Orthogonal"
msgstr "ორთოგონალური"

msgid "Perspective"
msgstr "პერსპექტივა"

msgid "Instantiating:"
msgstr "წარმოდგენა:"

msgid "Can't instantiate: %s."
msgstr "ინსტანცირება შეუძლებელია: %s."

msgid "Rotate"
msgstr "შემობრუნება"

msgid "Translate"
msgstr "თარგმნა"

msgid "Translating:"
msgstr "გადატანა:"

msgid "Translating %s."
msgstr "%s-ის თარგმანი."

msgid "Scaling %s."
msgstr "%s-ის მასშტაბი."

msgid "Display Advanced..."
msgstr "დამატებით ჩვენება..."

msgid "View Grid"
msgstr "ბადის ნახვა"

msgid "View Frame Time"
msgstr "კადრის დროის ნახვა"

msgid "Preview disabled."
msgstr "მინიატურა გამორთულია."

msgid "Front View"
msgstr "წინა ხედი"

msgid "Focus Selection"
msgstr "ფოკუსის არჩევა"

msgid "Transform"
msgstr "ტრასფორმირება"

msgid "Snap Settings"
msgstr "მიბმის მორგება"

msgid "Perspective VFOV (deg.):"
msgstr "პერსპექტივის VFOV (გრად.):"

msgid "Pre"
msgstr "პრე"

msgid "Post"
msgstr "პოსტი"

msgid "Sun Direction"
msgstr "მზის მიმართულება"

msgid "Angular Altitude"
msgstr "ადგილის კუთხე"

msgid "Azimuth"
msgstr "აზიმუტი"

msgid "Sun Color"
msgstr "მზის ფერი"

msgid "Preview Environment"
msgstr "გარემოს გადახედვა"

msgid "Sky Color"
msgstr "ცის ფერი"

msgid "Ground Color"
msgstr "მიწის ფერი"

msgid "Glow"
msgstr "ნათება"

msgid "Post Process"
msgstr "პოსტ-პროცესი"

msgid "Delete Point"
msgstr "წერტილის წაშლა"

msgid "Remove all curve points?"
msgstr "წავშალო ყველა რკალის წერტილი?"

msgid "Edit a Plugin"
msgstr "დამატების ჩასწორება"

msgid "Create a Plugin"
msgstr "დამატების შექმნა"

msgid "Plugin Name:"
msgstr "დამატების სახელი:"

msgid "Subfolder:"
msgstr "ქვესაქაღალდე:"

msgid "Author:"
msgstr "ავტორი:"

msgid "Script Name:"
msgstr "სკრიპტის სახელი:"

msgid "Activate now?"
msgstr "გავააქტიურო ახლა?"

msgid "UV"
msgstr "ულტრაიისფერი გამოსხივება"

msgid "Points"
msgstr "წერტილები"

msgid "Bones"
msgstr "ძვლები"

msgid "Radius:"
msgstr "რადიუსი:"

msgid "Snap"
msgstr "მიბმა"

msgid "Enable Snap"
msgstr "მიმაგრების ჩართვა"

msgid "Show Grid"
msgstr "ბადის ჩვენება"

msgid "Add Resource"
msgstr "რესურსის დამატება"

msgid "Delete Resource"
msgstr "რესურსის წაშლა"

msgid "Path to AnimationMixer is invalid"
msgstr "ბილიკი AnimationMixer-მდე არასწორია"

msgid "Error writing TextFile:"
msgstr "ტექსტური ფაილის შენახვის შეცდომა:"

msgid "Error saving file!"
msgstr "ფაილის შენახვის შეცდომა!"

msgid "Error while saving theme."
msgstr "შეცდომა თემის შენახვისას."

msgid "Error Saving"
msgstr "შენახვის შეცდომა"

msgid "Error importing theme."
msgstr "შეცდომა თემის შემოტანისას."

msgid "Error Importing"
msgstr "შემოტანის შეცდომა"

msgid "Could not load file at:"
msgstr "შეუძლებელია ფაილის ჩატვირთვა მისამართზე:"

msgid "Save File As..."
msgstr "ფაილის შენახვა როგორც..."

msgid "Import Theme"
msgstr "თემის შემოტანა"

msgid "Error while saving theme"
msgstr "შეცდომა თემის შენახვისას"

msgid "Save Theme As..."
msgstr "თემის შენახვა, როგორც..."

msgid "Find Next"
msgstr "მომდევნოს მოძებნა"

msgid "Find Previous"
msgstr "წინანდელის ძიება"

msgid "Next Script"
msgstr "შემდეგი სკრიპტი"

msgid "Previous Script"
msgstr "წინა სკრიპტი"

msgid "Open..."
msgstr "გახსნა..."

msgid "Save All"
msgstr "ყველას შენახვა"

msgid "Import Theme..."
msgstr "თემის შემოტანა.."

msgid "Reload Theme"
msgstr "თემის გადატვირთვა"

msgid "Theme"
msgstr "თემა"

msgid "Close All"
msgstr "ყველას დახურვა"

msgid "Run"
msgstr "სირბილი"

msgid "Discard"
msgstr "მოცილება"

msgid "What action should be taken?:"
msgstr "რა ქმედება უნდა შესრულდეს?:"

msgid "Search Results"
msgstr "ძებნის შედეგები"

msgid "Uppercase"
msgstr "მაღალირეგისტრი"

msgid "Lowercase"
msgstr "პატარა სიმბოლოები"

msgid "Capitalize"
msgstr "მაღალ რეგისტრში გადაყვანა"

msgid "Standard"
msgstr "სტანდარტული"

msgid "Plain Text"
msgstr "უბრალო ტექსტი"

msgid "JSON"
msgstr "JSON"

msgid "Target"
msgstr "სამიზნე"

msgid ""
"Missing connected method '%s' for signal '%s' from node '%s' to node '%s'."
msgstr ""
"აკლია მიერთების მეთოდი '%s' სიგნალისთვის '%s' კვანძიდან '%s' კვანძამდე '%s'."

msgid "Line %d (%s):"
msgstr "ხაზი %d (%s):"

msgid "Line %d:"
msgstr "ხაზი %d:"

msgid "Pick Color"
msgstr "აირჩიეთ ფერი"

msgid "Line"
msgstr "ხაზი"

msgid "Bookmarks"
msgstr "სანიშნეები"

msgid "Delete Line"
msgstr "ხაზის წაშლა"

msgid "Unindent"
msgstr "შეწევის გაუქმება"

msgid "Toggle Comment"
msgstr "კომენტარის გადართვა"

msgid "Duplicate Selection"
msgstr "მონიშვნის ასლის შექმნა"

msgid "Auto Indent"
msgstr "ავტომატური სწორება"

msgid "Replace in Files..."
msgstr "ფაილებში ჩანაცვლება..."

msgid "Contextual Help"
msgstr "კონტექსტური დახმარება"

msgid "Toggle Bookmark"
msgstr "სანიშნის გადართვა"

msgid "Go to Next Bookmark"
msgstr "შემდეგ სანიშნზე გადასვლა"

msgid "Go to Previous Bookmark"
msgstr "წინა სანიშნზე გადასვლა"

msgid "Remove All Bookmarks"
msgstr "ყველა სანიშნის წაშლა"

msgid "Go to Function..."
msgstr "ფუნქციაზე გადასვლა..."

msgid "Go to Line..."
msgstr "ხაზზე გადასვლა..."

msgid "Toggle Breakpoint"
msgstr "გამართვის წერტილის გადართვა"

msgid "New Shader Include..."
msgstr "ახალი შეიდერის ჩასმა..."

msgid "Load Shader File..."
msgstr "შეიდერის ფაილის ჩატვირთვა..."

msgid "Load Shader Include File..."
msgstr "შეიდერის ჩასასმელი ფაილის ჩატვირთვა..."

msgid "Close File"
msgstr "ფაილის დახურვა"

msgid "Reset to Rest Pose"
msgstr "მოსვენების პოზაში დაბრუნება"

msgid "Set Bone Rest"
msgstr "ძვლის მოსვენების დაყენება"

msgid "Export Skeleton Profile As..."
msgstr "ჩონჩხის პროფილის გატანა, როგორც..."

msgid "Reset All Bone Poses"
msgstr "ყველა ძვლის პოზის დაბრუნება"

msgid "Reset Selected Poses"
msgstr "მონიშნული პოზების დაბრუნება"

msgid "Can't convert an empty sprite to mesh."
msgstr "ცარიელი სპრაიტის ბადეში გადაყვანა შეუძლებელია."

msgid "Simplification:"
msgstr "გამარტივება:"

msgid "Update Preview"
msgstr "მინიატურის განახლება"

msgid "Add Frame"
msgstr "კადრის დამატება"

msgid "Animations:"
msgstr "ანიმაციები:"

msgid "Animation Speed"
msgstr "ანიმაციის სიჩქარე"

msgid "Filter Animations"
msgstr "ანიმაციების ფილტრი"

msgid "Animation Frames:"
msgstr "ანიმაციის კადრები:"

msgid "Frame Duration:"
msgstr "ჩარჩოს ხანგრძლივობა:"

msgid "Zoom Reset"
msgstr "გადიდების გაუქმება"

msgid "Add frame from file"
msgstr "კადრის დამატება ფაილიდან"

msgid "Left to Right, Top to Bottom"
msgstr "მარცხნიდან მარჯვნივ, ზემოდან ქვემოთ"

msgid "Left to Right, Bottom to Top"
msgstr "მარცხნიდან მარჯვნივ, ქვემოდან ზემოთ"

msgid "Right to Left, Top to Bottom"
msgstr "მარჯვნიდან მარცხნივ, ზევიდან ქვემოთ"

msgid "Right to Left, Bottom to Top"
msgstr "მარჯვნიდან მარცხნივ, ქვემოდან ზემოთ"

msgid "Top to Bottom, Left to Right"
msgstr "ზემოდან ქვემოთ, მარცხნიდან მარჯვნივ"

msgid "Top to Bottom, Right to Left"
msgstr "ზემოდან ქვემოთ, მარჯვნიდან მარცხნივ"

msgid "Bottom to Top, Left to Right"
msgstr "ქვემოდან ზემოთ, მარცხნიდან მარჯვნივ"

msgid "Bottom to Top, Right to Left"
msgstr "ქვემოდან ზემოთ, მარჯვნიდან მარცხნივ"

msgid "Select None"
msgstr "მონიშვნის მოხსნა"

msgid "Horizontal"
msgstr "ჰორიზონტალური"

msgid "Vertical"
msgstr "ვერტიკალური"

msgid "Separation"
msgstr "გაცალკევება"

msgid "Offset"
msgstr "წანაცვლება"

msgid "Reload"
msgstr "თავიდან ჩატვირთვა"

msgid "Separation:"
msgstr "გაცალკევება:"

msgid "1 color"
msgid_plural "{num} colors"
msgstr[0] "1 ფერი"
msgstr[1] "{num} ფერი"

msgid "1 constant"
msgid_plural "{num} constants"
msgstr[0] "1 მუდმივა"
msgstr[1] "{num} მუდმივა"

msgid "No constants found."
msgstr "მუდმივები აღმოჩენილი არაა."

msgid "No font sizes found."
msgstr "ფონტის ზომები ვერ ვიპოვე."

msgid "Importing Theme Items"
msgstr "თემის ელემენტების შემოტანა"

msgid "Finalizing"
msgstr "დასრულება"

msgid "Import Theme Items"
msgstr "თემის ელემენტების შემოტანა"

msgid "Select all visible font size items."
msgstr "ყველა ხილული ფონტის ზომის ელემენტების მონიშვნა."

msgid "Deselect all visible font size items."
msgstr "ყველა ხილული ფონტის ზომის ელემენტის მონიშვნის მოხსნა."

msgid "Collapse types."
msgstr "ტიპების ჩაკეცვა."

msgid "Select all Theme items."
msgstr "ყველა თემის ელემენტის მონიშვნა."

msgid "Deselect All"
msgstr "მონიშვნის მოხსნა"

msgid "Import Selected"
msgstr "მონიშნულის შემოტანა"

msgid "Remove All Color Items"
msgstr "ყველა ფერის წაშლა"

msgid "Rename Item"
msgstr "ჩანაწერის სახელის გადარქმევა"

msgid "Remove All Font Items"
msgstr "ყველა ფონტის წაშლა"

msgid "Remove All Font Size Items"
msgstr "ყველა ფონტის ზომის წაშლა"

msgid "Create Theme Item"
msgstr "თემის ელემენტის შექმნა"

msgid "Remove Data Type Items From Theme"
msgstr "თემიდან მონაცემის ტიპის ელემენტების წაშლა"

msgid "Add Color Item"
msgstr "ფერის დამატება"

msgid "Add Font Item"
msgstr "ფონტის დამატება"

msgid "Add Font Size Item"
msgstr "ფონტის ზომის დამატება"

msgid "Add Icon Item"
msgstr "ხატულას დამატება"

msgid "Types:"
msgstr "ტიპები:"

msgid "Remove Items:"
msgstr "ელემენტების წაშლა:"

msgid "Default Theme"
msgstr "ნაგულისხმები თემა"

msgid "Available Node-based types:"
msgstr "ხელმისაწვდომი კვანძზე-ბაზირებული ტიპები:"

msgid "Type name is empty!"
msgstr "ტიპის სახელი ცარიელია!"

msgid "Override Theme Item"
msgstr "თემის ელემენტის გადაფარვა"

msgid "Set Variation Base Type"
msgstr "ვარიაციის საბაზისო ტიპის დაყენება"

msgid "Set Base Type"
msgstr "საბაზისო ტიპის დაყენება"

msgid "Base Type"
msgstr "საბაზისო ტიპი"

msgid "Theme:"
msgstr "თემა:"

msgid "Item"
msgstr "ელემენტი"

msgid "Submenu"
msgstr "ქვემენიუ"

msgid "Has"
msgstr "ჰასი"

msgid "Many"
msgstr "ბევრი"

msgid "Tab 1"
msgstr "ჩანართი 1"

msgid "Tab 2"
msgstr "ჩანართი 2"

msgid "Subtree"
msgstr "ქვეხე"

msgid "Merge"
msgstr "_შერწყმა"

msgid "Base Tiles"
msgstr "საბაზისო ფილები"

msgid "Flip Polygons Horizontally"
msgstr "მრავალკუთხედების ჰორიზონტალური გადაბრუნება"

msgid "Add polygon tool"
msgstr "მრავალკუთხედის ხელსაწყოს დამატება"

msgid "Reset to default tile shape"
msgstr "ნაგულისხმები ფილის ფიგურაზე დაბრუნება"

msgid "Rotate Right"
msgstr "მარჯვნივ შებრუნება"

msgid "Rotate Left"
msgstr "მარცხნივ შებრუნება"

msgid "Flip Horizontally"
msgstr "ჰორიზონტალურად გადაბრუნება"

msgid "Flip Vertically"
msgstr "ვერტიკალურად გადაბრუნება"

msgid "Painting Tiles Property"
msgstr "ფილების თვისების დახატვა"

msgid "Painting:"
msgstr "ხატვა:"

msgid "Index: %d"
msgstr "ინდექსი: %d"

msgid "Move tiles"
msgstr "ფილების გადაადგილება"

msgid "Selection"
msgstr "მონიშვნა"

msgid "Place Random Tile"
msgstr "შემთხვევითი ფილის მოთავსება"

msgid "Tiles"
msgstr "ნაწილები"

msgid "Patterns"
msgstr "შაბლონები"

msgid "Select previous layer"
msgstr "წინა ფენის მონიშვნა"

msgid "Delete All Tile Proxies"
msgstr "ყველა ფილის პროქსის წაშლა"

msgid "Global actions:"
msgstr "გლობალური ქმედებები:"

msgid "Atlas"
msgstr "ატლასი"

msgid "Base Tile"
msgstr "საბაზისო ფილა"

msgid "Rendering"
msgstr "რენდერი"

msgid "Occlusion Layer %d"
msgstr "ფენა %d"

msgid "Probability"
msgstr "ალბათობა"

msgid "Physics"
msgstr "ფიზიკა"

msgid "Physics Layer %d"
msgstr "ფიზიკური ფენა %d"

msgid "No physics layers"
msgstr "ფიზიკური ფენების გარეშე"

msgid "Navigation Layer %d"
msgstr "ნავიგაციის ფენა %d"

msgid "No navigation layers"
msgstr "ნავიგაციის ფენების გარეშე"

msgid "Custom Data %d"
msgstr "ხელით მითითებული მონაცემები %d"

msgid "Remove tiles"
msgstr "ფილების წაშლა"

msgid "Create tile alternatives"
msgstr "ფილის ალტერნატივების შექმნა"

msgid "Animation speed in frames per second."
msgstr "ანიმაციის სიჩქარე კადრებით წამში."

msgid "Setup"
msgstr "მორგება"

msgid "Select tiles."
msgstr "აირჩიეთ ფილები."

msgid "Paint"
msgstr "დახატვა"

msgid "Paint Properties:"
msgstr "ხატვის თვისებები:"

msgid "Create an Alternative Tile"
msgstr "ალტერნატიული ფილის შექმნა"

msgid "Remove source"
msgstr "წყაროს წაშლა"

msgid "Manage Tile Proxies"
msgstr "ფილის პროქსიების მართვა"

msgid "Scenes collection properties:"
msgstr "სცენების კოლექციის თვისებები:"

msgid "Tile properties:"
msgstr "ფილის თვისებები:"

msgctxt "Tool"
msgid "Line"
msgstr "ხაზი"

msgid "Rect"
msgstr "მართკუთხედი"

msgid "Eraser"
msgstr "საშლელი"

msgid "Picker"
msgstr "არჩევი"

msgid "Commit"
msgstr "კომიტი"

msgid "Open in editor"
msgstr "რედაქტორში გახსნა"

msgid "Discard changes"
msgstr "ცვლილებების გაუქმება"

msgid "Staged Changes"
msgstr "რიგში მყოფი ცვლილებები"

msgid "Unstaged Changes"
msgstr "რიგიდან მოცილებული ცვლილებები"

msgid "Commit:"
msgstr "კომიტი:"

msgid "Subtitle:"
msgstr "სუბტიტრები:"

msgid "Toggle Version Control Bottom Panel"
msgstr "ვერსიის კონტროლის ქვედა პანელის გადართვა"

msgid "Apply"
msgstr "გადატარება"

msgid "Connect to VCS"
msgstr "VCS-სთან მიერთება"

msgid "Remote Login"
msgstr "დაშორებული შესვლა"

msgid "Detect new changes"
msgstr "ახალი ცვლილებების აღმოჩენა"

msgid "Permanentally delete my changes"
msgstr "ჩემი ცვლილებების სამუდამოდ წაშლა"

msgid "Stage all changes"
msgstr "ყველა ცვლილებების ინდექსირება"

msgid "Commit Message"
msgstr "კომიტის კომენტარი"

msgid "Commit Changes"
msgstr "ცვლილებების გადაცემა"

msgid "Branches"
msgstr "ბრენჩები"

msgid "Create New Branch"
msgstr "ახალი ბრენჩის შექმნა"

msgid "Remove Branch"
msgstr "ბრენჩის წაშლა"

msgid "Remotes"
msgstr "დაშორებულები"

msgid "Create New Remote"
msgstr "ახალი დაშორებულის შექმნა"

msgid "Remote Name"
msgstr "დაშორებულის სახელი"

msgid "Remote URL"
msgstr "დაშორებული URL"

msgid "Fetch"
msgstr "გამოთხოვა"

msgid "Pull"
msgstr "მიღება"

msgid "Push"
msgstr "გადაცემა"

msgid "Force Push"
msgstr "ძალით დაპუშვა"

msgid "Modified"
msgstr "შეიცვალა"

msgid "Renamed"
msgstr "გადარქმეულია"

msgid "Deleted"
msgstr "წაშლილია"

msgid "Split"
msgstr "გაყოფა"

msgid "Unified"
msgstr "გაერთიანებული"

msgid "Add Input"
msgstr "შეყვანის დამატება"

msgid "Add Output"
msgstr "გამოტანის დამატება"

msgid "Float"
msgstr "მცურავი"

msgid "Int"
msgstr "მთელი რიცხვი"

msgid "Boolean"
msgstr "ბულევი"

msgid "[default]"
msgstr "[ნაგულისხმები]"

msgid "Add Input Port"
msgstr "შეყვანის პორტის დამატება"

msgid "Add Output Port"
msgstr "გამოტანის პორტის დამატება"

msgid "Change Input Port Type"
msgstr "შეყვანის პორტის ტიპის შეცვლა"

msgid "Change Output Port Type"
msgstr "გამოტანის პორტის ტიპის შეცვლა"

msgid "Expand Output Port"
msgstr "გამოტანს პორტის გაფართოება"

msgid "Shrink Output Port"
msgstr "გამოტანის პორტის შემცირება"

msgid "Resize VisualShader Node"
msgstr "VisualShader-ის კვანძის ზომის შეცვლა"

msgid "Set Frame Color"
msgstr "კადრის ფერის დაყენება"

msgid "Delete VisualShader Node"
msgstr "VisualShader-ის კვანძის წაშლა"

msgid "Delete VisualShader Node(s)"
msgstr "VisualShader-ის კვანძ(ებ)ის წაშლა"

msgid "Paste VisualShader Node(s)"
msgstr "VisualShader-ის კვანძ(ებ)-ის ჩასმა"

msgid "Cut VisualShader Node(s)"
msgstr "VisualShader-ის კვანძ(ებ)-ის ამოჭრა"

msgid "Set Constant: %s"
msgstr "მუდმივის დაყენება: %s"

msgid "Vertex"
msgstr "წვერო"

msgid "Light"
msgstr "მსუბუქი"

msgid "Process"
msgstr "პროცესი"

msgid "Sky"
msgstr "ცა"

msgid "Fog"
msgstr "ნისლი"

msgid "Show generated shader code."
msgstr "გენერირებული შეიდერის კოდის ჩვენება."

msgid "Generated Shader Code"
msgstr "გენერირებული შეიდერის კოდი"

msgid "Add Node"
msgstr "კვანძის დამატება"

msgid "High-end node"
msgstr "ხარისხიანი კვანძი"

msgid "Create Shader Node"
msgstr "შეიდერის კვანძის შექმნა"

msgid "Create Shader Varying"
msgstr "ცვლადი შეიდერის შექმნა"

msgid "Color function."
msgstr "ფერის ფუნქცია."

msgid "Grayscale function."
msgstr "ნაცრისფრის ფუნქცია."

msgid "Sepia function."
msgstr "სეპიის ფუნქცია."

msgid "Color constant."
msgstr "ფერის მუდმივა."

msgid "Color parameter."
msgstr "ფერის პარამეტრი."

msgid "Float function."
msgstr "მცურავი ფუნქცია."

msgid "Float operator."
msgstr "მცურავი ოპერატორი."

msgid "Integer function."
msgstr "მთელი რიცხვის ფუნქცია."

msgid "Integer operator."
msgstr "მთელი რიცხვის ოპერატორი."

msgid "Unsigned integer function."
msgstr "უნიშნო მთელი რიცხვის ფუნქცია."

msgid "Scalar integer constant."
msgstr "სკალარული მთელი მუდმივა."

msgid "Transform function."
msgstr "გარდაქმნის ფუნქცია."

msgid "Transform operator."
msgstr "გარდაქმნის ოპერატორი."

msgid "Sums two transforms."
msgstr "კრებს ორ გარდაქმნას."

msgid "Divides two transforms."
msgstr "ყოფს ორ გარდაქმნას."

msgid "Multiplies two transforms."
msgstr "ამრავლებს ორ გარდაქმნას."

msgid "Subtracts two transforms."
msgstr "აკლებს ორ გარდაქმნას."

msgid "Transform constant."
msgstr "გარდაქმნის მუდმივა."

msgid "Transform parameter."
msgstr "გარდაქმნის პარამეტრი."

msgid "Vector function."
msgstr "ვექტორული ფუნქცია."

msgid "2D vector constant."
msgstr "2D ვექტორული მუდმივა."

msgid "3D vector constant."
msgstr "3D ვექტორული მუდმივა."

msgid "4D vector constant."
msgstr "4D ვექტორული მუდმივა."

msgid "Edit Visual Property: %s"
msgstr "ვიზუალური თვისების ჩასწორება: %s"

msgid "Bake VoxelGI"
msgstr "VoxelGI-ის გამოცხობა"

msgid "Select path for VoxelGI Data File"
msgstr "აირჩიეთ ბილიკი VoxelGl-ის მონაცემები ფაილამდე"

msgctxt "Application"
msgid "Project Manager"
msgstr "პროექტის მმართველი"

msgid "New Project"
msgstr "ახალი პროექტი"

msgid "Import Project"
msgstr "პროექტის შემოტანა"

msgid "Scan"
msgstr "სკანირება"

msgid "Loading, please wait..."
msgstr "იტვირთება. გთხოვთ, მოითმინოთ..."

msgid "Create New Project"
msgstr "ახალი პროექტის შექმნა"

msgid "Edit Project"
msgstr "პროექტის რედაქტირება"

msgid "Manage Tags"
msgstr "ჭდეების მართვა"

msgid "Remove All"
msgstr "ყველას გამოერთება"

msgid "Project Tags"
msgstr "პროექტის ჭდეები"

msgid "All Tags"
msgstr "ყველა ჭდე"

msgid "Create New Tag"
msgstr "ახალი ჭდის შექმნა"

msgid "Couldn't create project directory, check permissions."
msgstr "პროექტის საქაღალდე ვერ შეიქმნა. შეამოწმეთ წვდომები."

msgid "Project Name:"
msgstr "პროექტის სახელი:"

msgid "Renderer:"
msgstr "რენდერერი:"

msgid "Git"
msgstr "Git"

msgid "Missing Project"
msgstr "აკლია პროექტი"

msgid "Restart Now"
msgstr "ახლა გადატვირთვა"

msgid "Delete Item"
msgstr "ჩანაწერის წაშლა"

msgid "(All)"
msgstr "(ყველა)"

msgid "Advanced Settings"
msgstr "დამატებითი პარამეტრები"

msgid "Localization"
msgstr "ლოკალიზაცია"

msgid "Plugins"
msgstr "დამატებები"

msgid "Prefix:"
msgstr "პრეფიქსი:"

msgid "Suffix:"
msgstr "სუფიქსი:"

msgid "Node name."
msgstr "კვანძის სახელი."

msgid "Node type."
msgstr "კვანძის ტიპი."

msgid "Current scene name."
msgstr "მიმდინარე სცენის სახელი."

msgid "Root node name."
msgstr "ძირითადი კვანძის სახელი."

msgid "Step"
msgstr "ბიჯი"

msgid "Padding"
msgstr "შევსება"

msgid "Style"
msgstr "სტილი"

msgid "Case"
msgstr "რეგისტრი"

msgid "Reset"
msgstr "დაბრუნება"

msgid "Select new parent:"
msgstr "აირჩიეთ ახალი მშობელი:"

msgid "Run Instances"
msgstr "გაშვებული ასლების გაშვება"

msgid "Pick Root Node Type"
msgstr "აირჩიეთ ძირითადი კვანძის ტიპი"

msgid "Pick"
msgstr "აირჩიეთ"

msgid "Scene name is empty."
msgstr "სცენის სახელი ცარიელია."

msgid "File name invalid."
msgstr "ფაილის სახელი არასწორია."

msgid "File already exists."
msgstr "ფაილი უკვე არსებობს."

msgid "Root Type:"
msgstr "ფესვის ტიპი:"

msgid "3D Scene"
msgstr "3D სცენა"

msgid "User Interface"
msgstr "სამომხმარებლო ინტერფეისი"

msgid "Scene Name:"
msgstr "სცენის სახელი:"

msgid "Root Name:"
msgstr "ძირითადის სახელი:"

msgid "Scene name is valid."
msgstr "სცენის სახელი სწორია."

msgid "Root node valid."
msgstr "ძირითადი კვანძი სწორია."

msgid "Error instantiating scene from %s"
msgstr "%s-დან სცენის ინსტანცირების შეცდომა"

msgid "Instantiate Scene"
msgid_plural "Instantiate Scenes"
msgstr[0] "სცენის ინსტანცირება"
msgstr[1] "სცენების ინსტანცირება"

msgid "Delete %d nodes?"
msgstr "წავშალო %d კვანძი?"

msgid "Delete node \"%s\"?"
msgstr "წავშალო კვანძი \"%s\"?"

msgid "Filters"
msgstr "ფილტრები"

msgid "Filter by Type"
msgstr "ტიპით გაფილტვრა"

msgid "Filter by Group"
msgstr "ჯგუფით გაფილტვრა"

msgid "Selects all Nodes of the given type."
msgstr "მითითებული ტიპის ყველა კვანძის მონიშვნა."

msgid "Paste Node(s) as Child of %s"
msgstr "კვანძების %s-ის შვილების სახით ჩასმა"

msgid "<Unnamed> at %s"
msgstr "<უსახელო> მისამართზე %s"

msgid "Batch Rename..."
msgstr "ერთდროული სახელის გადარქმევა..."

msgid "Add Child Node..."
msgstr "შვილი კვანძის დამატება..."

msgid "Instantiate Child Scene..."
msgstr "შვილი სცენის წარმოდგენა..."

msgid "Change Type..."
msgstr "ტიპის შეცვლა..."

msgid "Attach Script..."
msgstr "სკრიპტის მიმაგრება..."

msgid "Reparent to New Node..."
msgstr "მშობლობის ახალ კვანძზე გადატანა..."

msgid "Add/Create a New Node."
msgstr "ახალი კვანის დამატება/შექმნა."

msgid "Extra scene options."
msgstr "დამატებითი სცენის პარამეტრები."

msgid "Remote"
msgstr "დაშორებული"

msgid "Local"
msgstr "ლოკალური"

msgid "Path is empty."
msgstr "ბილიკი ცარიელია."

msgid "Filename is empty."
msgstr "ფაილის სახელი ცარიელია."

msgid "Filename is invalid."
msgstr "ფაილის სახელია არასწორია."

msgid "Template:"
msgstr "შაბლონი:"

msgid "Open Script"
msgstr "სკრიპტის გახსნა"

msgid "Inherit"
msgstr "მემკვიდრეობით"

msgid "Using existing script file."
msgstr "გამოიყენება არსებული სკრიპტის ფაილი."

msgid "Will create a new script file."
msgstr "შეიქმნება ახალი სკრიპტის ფაილი."

msgid "Built-in Script:"
msgstr "ჩაშენებული სკრიპტი:"

msgid "Error loading shader from %s"
msgstr "%s-დან შეიდერის ჩატვირთვა შეუძლებელია"

msgid "Will create a new shader file."
msgstr "შეიქმენა ახალი შეიდერის ფაილი."

msgid "Built-in Shader:"
msgstr "ჩაშენებული შეიდერი:"

msgid "Create Shader"
msgstr "შეიდერის შექმნა"

msgid "Global shader parameter '%s' already exists."
msgstr "გლობალური შეიდერის პარამეტრი '%s' უკვე არსებობს."

msgid "Cannot instantiate GDScript class."
msgstr "GDScript-ს კლასის ინსტანცირება შეუძლებელია."

msgid "Export Settings:"
msgstr "პარამეტრების გატანა:"

msgid "glTF 2.0 Scene..."
msgstr "glTF 2.0 სცენა..."

msgid "Clear Selection"
msgstr "მონიშნულის გასუფთავება"

msgid "Fill Selection"
msgstr "მონიშნულის შევსება"

msgid "Filter Meshes"
msgstr "ბადეების ფილტრი"

msgid "Edit Transitions"
msgstr "გადასვლების ჩასწორება"

msgctxt "Transition Time Position"
msgid "Prev"
msgstr "წინა"

msgid "Hold Previous:"
msgstr "წინას შენარჩუნება:"

msgid "Class name must be a valid identifier"
msgstr "კლასის სახელი სწორ იდენტიფიკატორს უნდა წარმოადგენდეს"

msgctxt "Network"
msgid "Down"
msgstr "ქვემოთ"

msgctxt "Network"
msgid "Up"
msgstr "ჩართული"

msgid "Config"
msgstr "კონფიგურაცია"

msgid "Count"
msgstr "რაოდენობა"

msgid "Not possible to add a new property to synchronize without a root."
msgstr ""
"ძირითადის გარეშე ახალი დასასინქრონიზებელი თვისების დამატება შეუძლებელია."

msgid "Invalid property path: '%s'"
msgstr "არასწორი თვისების ბილიკი: \"%s\""

msgid "Set spawn property"
msgstr "თვისების დაყენება"

msgid "Set sync property"
msgstr "სინქრონიზაციის თვისების დაყენება"

msgid "Delete Property?"
msgstr "წავშალო თვისება?"

msgid "Change Action Type"
msgstr "ქმედების ტიპის შეცვლა"

msgid "Error loading %s: %s."
msgstr "%s-ის ჩატვირთვის შეცდომა: %s."

msgid "Error saving file %s: %s"
msgstr "ფაილის (%s) შენახვის შეცდომა: %s"

msgid "OpenXR Action map:"
msgstr "OpenXR ქმედების რუკა:"

msgid "Action Map"
msgstr "ქმედების რუკა"

msgid "Add an action set."
msgstr "ქმედებების ნაკრების დამატება."

msgid "Add profile"
msgstr "პროფილის დამატება"

msgid "Add action"
msgstr "ქმედების დამატება"

msgid "Add action."
msgstr "ქმედების დამატება."

msgid "Remove action set."
msgstr "ქმედებების ნაკრების წაშლა."

msgid "OpenXR Action Map"
msgstr "OpenXR ქმედების რუკა"

msgid "Select an interaction profile"
msgstr "აირჩიეთ ინტერაქციის პროფილი"

msgid "Invalid package name:"
msgstr "არასწორი პაკეტის სახელი:"

msgid "Uninstalling..."
msgstr "წაშლა..."

msgid "Installing to device, please wait..."
msgstr "მოწყობილობაზე დაყენება. მოითმინეთ..."

msgid "Missing 'bin' directory!"
msgstr "საქაღალდე 'bin' არ არსებობს!"

msgid "Unable to copy and rename export file:"
msgstr "გატანის ფაილის კოპირება და სახელის გადარქმევა შეუძლებელია:"

msgid "Package not found: \"%s\"."
msgstr "პაკეტი ვერ ვიპოვე: \"%s\"."

msgid "Adding files..."
msgstr "ფაილების დამატება..."

msgid "Invalid Identifier:"
msgstr "არასწორი იდენტიფიკატორი:"

msgid "Failed to create the directory: \"%s\""
msgstr "საქაღალდის შექმნის შეცდომა: \"%s\""

msgid "Could not create and open the directory: \"%s\""
msgstr "საქაღალდის შექმნის და გახსნის შეცდომა: \"%s\""

msgid "Could not copy a file at path \"%s\" to \"%s\"."
msgstr "ბილიკზე \"%s\" არსებული ფაილის \"%s\"-ში კოპირება შეუძლებელია."

msgid "Could not access the filesystem."
msgstr "ფაილურ სისტემასთან წვდომა შეუძლებელია."

msgid "Failed to create a file at path \"%s\" with code %d."
msgstr "ჩავარდა შექმნა ფაილისთვის ბილიკზე \"%s\" კოდით %d."

msgid "Debug Script Export"
msgstr "გამართვის სკრიპტის გატანა"

msgid "Could not open file \"%s\"."
msgstr "ფაილის (\"%s\") გახსნა შეუძლებელია."

msgid "Could not create console wrapper."
msgstr "კონსოლის გამშვების შექმნა შეუძლებელია."

msgid "Failed to open executable file \"%s\"."
msgstr "გამშვების ფაილის \"%s\" გახსნის შეცდომა."

msgid "Running..."
msgstr "გაშვება..."

msgid "Exporting project..."
msgstr "მიმდინარეობს პროექტის გატანა..."

msgid "Uploading archive..."
msgstr "არქივის ატვირთვა..."

msgid "Uploading scripts..."
msgstr "სკრიპტების ატვირთვა..."

msgid "Starting project..."
msgstr "პროექტის დაწყება..."

msgid "Invalid bundle identifier:"
msgstr "არასწორი პაკეტის იდენტიფიკატორი:"

msgid "Cannot sign file %s."
msgstr "ფაილის (%s) ხელმოწერის შეცდომა."

msgid "Exporting for macOS"
msgstr "გატანა macOS-სთვის"

msgid "Could not create directory: \"%s\"."
msgstr "საქაღალდის შექმნის შეცდომა: \"%s\"."

msgid "Could not create directory \"%s\"."
msgstr "საქაღალდის (\"%s\") შექმნა შეუძლებელია."

msgid "Could not created symlink \"%s\" -> \"%s\"."
msgstr "შეცდომა სიმბმულის \"%s\" -> \"%s\" შექმნსას."

msgid "Entitlements Modified"
msgstr "გარემოები შეიცვალა"

msgid "Invalid export template: \"%s\"."
msgstr "არასწორი გატანის ნიმუში: \"%s\"."

msgid "Start HTTP Server"
msgstr "HTTP სერვერის გაშვება"

msgid "Start the HTTP server."
msgstr "HTTP სერვერის გაშვება."

msgid "Stop the HTTP server."
msgstr "HTTP სერვერის გაჩერება."

msgid "Error starting HTTP server: %d."
msgstr "HTTP სერვერის გაშვების შეცდომა: %d."

msgid "Failed to rename temporary file \"%s\"."
msgstr "დროებითი ფაილის (\"%s\") სახელის გადარქმევის შეცდომა."

msgid "Invalid icon file \"%s\"."
msgstr "არასწორი ხატულის ფაილი \"%s\"."

msgid "rcedit failed to modify executable: %s."
msgstr "rcedit-ის შეცდომა გამშვები ფაილის შეცვლისას: %s."

msgid "No identity found."
msgstr "Identity ვერ ვიპოვე."

msgid "Signtool failed to sign executable: %s."
msgstr "Signtool-ის შეცდომა გამშვები ფაილის ხელმოწერისას: %s."

msgid "Failed to remove temporary file \"%s\"."
msgstr "შეცდომა დროებითი ფაილის \"%s\" წაშლისას."

msgid "Creating probes"
msgstr "ზონდების შექმნა"

msgid "Preparing Environment"
msgstr "გარემოს მომზადება"

msgid "Animation not found: '%s'"
msgstr "ანიმაცია ვერ ვიპოვე: '%s'"

msgid "Nothing connected to input '%s' of node '%s'."
msgstr "არაფერია შეერთებული შეყვანაში '%s' კვანძისთვის '%s'."

msgid "Default Color"
msgstr "ნაგულისხმები ფერი"

msgid "Repeat"
msgstr "გამეორება"

msgid "2D Mode"
msgstr "2D რეჟიმი"

msgid "Invalid assignment of '%s' to '%s'."
msgstr "'%s'-ის '%s'-ზე მინიჭება არასწორია."

msgid "Cannot convert from '%s' to '%s'."
msgstr "'%s'-დან '%s'-ში გადაყვანს შეცდომა."

msgid "No matching constructor found for: '%s'."
msgstr "შესაბამისი კონსტრუქტორი ვერ ვიპოვე: '%s'."

msgid "Expected a function name."
msgstr "მოველოდი ფუნქციის სახელს."

msgid "No matching function found for: '%s'."
msgstr "შესაფერისი ფუნქცია ვერ ვიპოვე: '%s'."

msgid "Invalid token for the operator: '%s'."
msgstr "არასწორი კოდი ოპერატორისთვის: '%s'."

msgid "Invalid arguments to unary operator '%s': %s."
msgstr "არასწორი არგუმენტები უნარული ოპერატორისთვის '%s': %s."

msgid "Invalid argument to ternary operator: '%s'."
msgstr "არასწორი არგუმენტი ტერნარული ოპერატორისთვის: '%s'."

msgid "Invalid arguments to operator '%s': '%s'."
msgstr "არასწორი არგუმენტები ოპერატორისთვის '%s': '%s'."

msgid "Duplicated case label: %d."
msgstr "დუბლირებული არჩევანის ჭდე: %d."

msgid "Invalid shader type. Valid types are: %s"
msgstr "არასწორი შეიდერის ტიპი. სწორი ტიპებია: %s"

msgid "Duplicated render mode: '%s'."
msgstr "დუბლირებული რენდერის რეჟიმი: '%s'."

msgid "Invalid render mode: '%s'."
msgstr "არასწორი რენდერის რეჟიმი: '%s'."

msgid "Unexpected token: '%s'."
msgstr "მოულოდნელი კოდი: '%s'."

msgid "Duplicated filter mode: '%s'."
msgstr "დუბლირებული ფილტრაციის რჟიმი: '%s'."

msgid "Duplicated repeat mode: '%s'."
msgstr "დუბლირებული გამეორების რეჟიმი: '%s'."

msgid "Expected a '{' to begin function."
msgstr "ფუნქციის დასაწყისთან '{'-ს მოველოდი."

msgid "Expected a '%s' or '%s'."
msgstr "მოველოდი '%s'-ს ან '%s'-ს."

msgid "Expected a '%s' after '%s'."
msgstr "მოველოდი '%s'-ს '%s'-ის შემდეგ."

msgid "Redefinition of '%s'."
msgstr "%s მეორედაა აღწერილი."

msgid "Missing condition."
msgstr "პირობა მითითებული არაა."

msgid "Unmatched else."
msgstr "სხვა დამთხვევების გარეშე."<|MERGE_RESOLUTION|>--- conflicted
+++ resolved
@@ -12,11 +12,7 @@
 "Project-Id-Version: Godot Engine editor interface\n"
 "Report-Msgid-Bugs-To: https://github.com/godotengine/godot\n"
 "POT-Creation-Date: \n"
-<<<<<<< HEAD
-"PO-Revision-Date: 2024-07-04 12:08+0000\n"
-=======
 "PO-Revision-Date: 2024-08-14 12:59+0000\n"
->>>>>>> dc5f1b7a
 "Last-Translator: Temuri Doghonadze <temuri.doghonadze@gmail.com>\n"
 "Language-Team: Georgian <https://hosted.weblate.org/projects/godot-engine/"
 "godot/ka/>\n"
@@ -26,12 +22,9 @@
 "Content-Transfer-Encoding: 8bit\n"
 "Plural-Forms: nplurals=2; plural=n != 1;\n"
 "X-Generator: Weblate 5.7-dev\n"
-<<<<<<< HEAD
-=======
 
 msgid "Main Thread"
 msgstr "მთავარი ნაკადი"
->>>>>>> dc5f1b7a
 
 msgid "Unset"
 msgstr "მოხსნა"
@@ -2069,11 +2062,7 @@
 msgstr "დაკრული სცენის თავიდან ჩატვირთვა."
 
 msgid "Could not start subprocess(es)!"
-<<<<<<< HEAD
-msgstr "ქვეპროცეს(ებ)-ის გაშვება შეუძლებელია"
-=======
 msgstr "ქვეპროცეს(ებ)-ის გაშვება შეუძლებელია!"
->>>>>>> dc5f1b7a
 
 msgid "Stop Running Project"
 msgstr "გაშვებული პროექტის შეჩერება"
@@ -2206,12 +2195,9 @@
 msgid "(Current)"
 msgstr "(მიმდინარე)"
 
-<<<<<<< HEAD
-=======
 msgid "Capitalized (e.g. \"%s\")"
 msgstr "ზედა რეგისტრში (მაგ: \"%s\")"
 
->>>>>>> dc5f1b7a
 msgid "Copy Properties"
 msgstr "თვისებების კოპირება"
 
@@ -2696,12 +2682,9 @@
 msgid "Creates collision shapes as Sibling."
 msgstr "შეჯახების ფორმის შექმნა შვილის სახით შეუძლებელია."
 
-<<<<<<< HEAD
-=======
 msgid "Collision Shape Type"
 msgstr "შეჯახების ფორმის ტპი"
 
->>>>>>> dc5f1b7a
 msgid "Add Item"
 msgstr "ჩანაწერის დამატება"
 
