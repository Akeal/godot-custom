--- conflicted
+++ resolved
@@ -873,15 +873,12 @@
 msgid "Track path is invalid, so can't add a key."
 msgstr "Αδύνατη η προσθήκη κλειδιού, λόγω άκυρης διαδρομής κομματιού."
 
-<<<<<<< HEAD
-=======
 msgid "Track is not of type Node3D, can't insert key"
 msgstr "Αδύνατη η προσθήκη κλειδιού, το κομμάτι δεν είναι τύπου Node3D"
 
 msgid "Track is not of type MeshInstance3D, can't insert key"
 msgstr "Αδύνατη η προσθήκη κλειδιού, το κομμάτι δεν είναι τύπου MeshInstance3D"
 
->>>>>>> dc5f1b7a
 msgid "Track path is invalid, so can't add a method key."
 msgstr "Αδύνατη η προσθήκη κλειδιού μεθόδου, λόγω άκυρης διαδρομής κομματιού."
 
@@ -2650,15 +2647,12 @@
 msgid "Write your logic in the _run() method."
 msgstr "Γράψτε τη λογική σας στη μέθοδο _run()."
 
-<<<<<<< HEAD
-=======
 msgid "Edit Built-in Action: %s"
 msgstr "Επεξεργασία ενσωματωμένης ενέργειας: %s"
 
 msgid "Edit Shortcut: %s"
 msgstr "Eπεξεργασία συντόμευσης: %s"
 
->>>>>>> dc5f1b7a
 msgid "Editor Settings"
 msgstr "Ρυθμίσεις επεξεργαστή"
 
