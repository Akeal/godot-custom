# Chinese (Taiwan) translation of the Godot Engine editor interface.
# Copyright (c) 2014-present Godot Engine contributors.
# Copyright (c) 2007-2014 Juan Linietsky, Ariel Manzur.
# This file is distributed under the same license as the Godot source code.
# Allen H <w84miracle@gmail.com>, 2017.
# Billy SU <g4691821@gmail.com>, 2018.
# Chao Yu <casd82@gmail.com>, 2017.
# Cliffs Dover <bottle@dancingbottle.com>, 2017.
# Kisaragi Hiu <mail@kisaragi-hiu.com>, 2018, 2021.
# Matt <chchwy@gmail.com>, 2017.
# popcade <popcade@gmail.com>, 2016.
# Qing <icinriiq@gmail.com>, 2018.
# Sam Pan <sampan66@gmail.com>, 2016.
# ken l <macauhome@gmail.com>, 2018.
# Eric K <eric900601@gmail.com>, 2019, 2023.
# cnieFIT <dtotncq@gmail.com>, 2019.
# Bluesir Bruce <a5566740293@gmail.com>, 2019, 2020.
# leela <53352@protonmail.com>, 2019.
# Kenneth Lo <closer.tw@gmail.com>, 2019.
# SIYU FU <1002492607@qq.com>, 2019.
# 鄭惟中 <biglionlion06@gmail.com>, 2020, 2023.
# Alexander Wang <zxcvb22217@gmail.com>, 2020.
# binotaliu <binota@protonmail.ch>, 2020.
# Allen H. <w84miracle@gmail.com>, 2020.
# BinotaLIU <binota@protonmail.ch>, 2020.
# BinotaLIU <me@binota.org>, 2020, 2021, 2022.
# MintSoda <lionlxh@qq.com>, 2020.
# meowmeowmeowcat <meowmeowcat1211@gmail.com>, 2021.
# anthonychen <anton1554970211@126.com>, 2021.
# Chia-Hsiang Cheng <cche0109@student.monash.edu>, 2021, 2022.
# 曹恩逢 <nelson22768384@gmail.com>, 2022.
# Number18 <secretemail7730@gmail.com>, 2022.
# Haoyu Qiu <timothyqiu32@gmail.com>, 2022, 2023.
# Otis Kao <momoslim@gmail.com>, 2022.
# YuChiang Chang <chiang.c.tw@gmail.com>, 2022.
# 菘菘 <rrt467778@gmail.com>, 2022.
# marktwtn <marktwtn@gmail.com>, 2022.
# Shi-Xun Hong <jimmy3421@gmail.com>, 2022.
# Hugel <qihu@nfschina.com>, 2022.
# nitenook <admin@alterbaum.net>, 2022.
# Edison Lee <edisonlee@edisonlee55.com>, 2023.
# abcabcc <xmmandxpp@outlook.com>, 2023.
# leo <leowong1220@gmail.com>, 2023.
# adenpun <adenpun2000@gmail.com>, 2023.
# Bogay Chuang <pojay11523@gmail.com>, 2023, 2024.
# 廖文睿 <petey7271@gmail.com>, 2023.
# hung0123 <flyking1486325@gmail.com>, 2023.
# Sand Smith <1105483764@qq.com>, 2023.
# Skyter Lin <linskyter@gmail.com>, 2023.
# powder <hhurhxhdyruw@gmail.com>, 2023.
# Ink&Soul <mbyl_inkandsoul@foxmail.com>, 2023.
# lemtea8 <polylemtea@gmail.com>, 2024.
# Chang-Chia Tseng <pswo10680@gmail.com>, 2024.
# hugoalh <hugoalh@users.noreply.hosted.weblate.org>, 2024.
# gecko322 chen <cabyzzit@gmail.com>, 2024.
# Ricky From Hong Kong <lamricky11@hotmail.com>, 2024.
<<<<<<< HEAD
=======
# STENYIN lee <stenyin@gmail.com>, 2024.
>>>>>>> dc5f1b7a
msgid ""
msgstr ""
"Project-Id-Version: Godot Engine editor interface\n"
"Report-Msgid-Bugs-To: https://github.com/godotengine/godot\n"
"POT-Creation-Date: \n"
<<<<<<< HEAD
"PO-Revision-Date: 2024-07-25 01:09+0000\n"
"Last-Translator: Ricky From Hong Kong <lamricky11@hotmail.com>\n"
"Language-Team: Chinese (Traditional) <https://hosted.weblate.org/projects/"
"godot-engine/godot/zh_Hant/>\n"
=======
"PO-Revision-Date: 2024-09-16 08:50+0000\n"
"Last-Translator: STENYIN lee <stenyin@gmail.com>\n"
"Language-Team: Chinese (Traditional Han script) <https://hosted.weblate.org/"
"projects/godot-engine/godot/zh_Hant/>\n"
>>>>>>> dc5f1b7a
"Language: zh_TW\n"
"MIME-Version: 1.0\n"
"Content-Type: text/plain; charset=UTF-8\n"
"Content-Transfer-Encoding: 8bit\n"
"Plural-Forms: nplurals=1; plural=0;\n"
<<<<<<< HEAD
"X-Generator: Weblate 5.7-dev\n"
=======
"X-Generator: Weblate 5.8-dev\n"
>>>>>>> dc5f1b7a

msgid "Main Thread"
msgstr "主執行緒"

msgid "Unset"
msgstr "未設定"

msgid "Physical"
msgstr "物理"

msgid "Left Mouse Button"
msgstr "滑鼠左鍵"

msgid "Right Mouse Button"
msgstr "滑鼠右鍵"

msgid "Middle Mouse Button"
msgstr "滑鼠中鍵"

msgid "Mouse Wheel Up"
msgstr "滑鼠滾輪向上"

msgid "Mouse Wheel Down"
msgstr "滑鼠滾輪向下"

msgid "Mouse Wheel Left"
msgstr "滑鼠滾輪向左"

msgid "Mouse Wheel Right"
msgstr "滑鼠滾輪向右"

msgid "Mouse Thumb Button 1"
msgstr "滑鼠側面鍵 1"

msgid "Mouse Thumb Button 2"
msgstr "滑鼠側面鍵 2"

msgid "Button"
msgstr "按鈕"

msgid "Double Click"
msgstr "雙擊"

msgid "Mouse motion at position (%s) with velocity (%s)"
msgstr "滑鼠移動至（%s）速度為（%s）"

msgid "Left Stick X-Axis, Joystick 0 X-Axis"
msgstr "左類比搖桿 X軸、類比搖桿 0 X軸"

msgid "Left Stick Y-Axis, Joystick 0 Y-Axis"
msgstr "左類比搖桿 Y軸、類比搖桿 0 Y軸"

msgid "Right Stick X-Axis, Joystick 1 X-Axis"
msgstr "右類比搖桿 X軸、類比搖桿 1 X軸"

msgid "Right Stick Y-Axis, Joystick 1 Y-Axis"
msgstr "右類比搖桿 Y軸、類比搖桿 1 Y軸"

msgid "Joystick 2 X-Axis, Left Trigger, Sony L2, Xbox LT"
msgstr "類比搖桿 2 X軸、左肩板機、Sony L2、Xbox LT"

msgid "Joystick 2 Y-Axis, Right Trigger, Sony R2, Xbox RT"
msgstr "類比搖桿 2 Y軸、右肩板機、Sony R2、Xbox RT"

msgid "Joystick 3 X-Axis"
msgstr "類比搖桿 3 X軸"

msgid "Joystick 3 Y-Axis"
msgstr "類比搖桿 3 Y軸"

msgid "Joystick 4 X-Axis"
msgstr "類比搖桿 4 X軸"

msgid "Joystick 4 Y-Axis"
msgstr "類比搖桿 4 Y軸"

msgid "Unknown Joypad Axis"
msgstr "未知的搖桿軸"

msgid "Joypad Motion on Axis %d (%s) with Value %.2f"
msgstr "搖桿於軸 %d (%s) 進行值為 %.2f 的運動"

msgid "Bottom Action, Sony Cross, Xbox A, Nintendo B"
msgstr "下方動作鍵、Sony 叉鍵 (✕)、Xbox A、Nintendo B"

msgid "Right Action, Sony Circle, Xbox B, Nintendo A"
msgstr "右方動作鍵、Sony 圓圈 (○)、Xbox B、Nintendo A"

msgid "Left Action, Sony Square, Xbox X, Nintendo Y"
msgstr "左方動作鍵、Sony 方塊 (□)、Xbox X、Nintendo Y"

msgid "Top Action, Sony Triangle, Xbox Y, Nintendo X"
msgstr "上方動作鍵、Sony 三角 (△)、Xbox Y、Nintendo X"

msgid "Back, Sony Select, Xbox Back, Nintendo -"
msgstr "返回、Sony Select、Xbox Back、Nintendo -"

msgid "Guide, Sony PS, Xbox Home"
msgstr "指南、Sony PS、Xbox Home"

msgid "Start, Xbox Menu, Nintendo +"
msgstr "Start 鍵、Xbox Menu 鍵、Nintendo +鍵"

msgid "Left Stick, Sony L3, Xbox L/LS"
msgstr "左類比搖桿、Sony L3、Xbox L/LS"

msgid "Right Stick, Sony R3, Xbox R/RS"
msgstr "右類比搖桿、Sony R3、Xbox R/RS"

msgid "Left Shoulder, Sony L1, Xbox LB"
msgstr "左肩鍵、Sony L1、Xbox LB"

msgid "Right Shoulder, Sony R1, Xbox RB"
msgstr "右肩鍵、Sony R1、Xbox RB"

msgid "D-pad Up"
msgstr "方向鍵 (D-pad) 上"

msgid "D-pad Down"
msgstr "方向鍵 (D-pad) 下"

msgid "D-pad Left"
msgstr "方向鍵 (D-pad) 左"

msgid "D-pad Right"
msgstr "方向鍵 (D-pad) 右"

msgid "Xbox Share, PS5 Microphone, Nintendo Capture"
msgstr "Xbox Share、PS5 麥克風、Nintendo 截圖"

msgid "Xbox Paddle 1"
msgstr "Xbox 搖桿 1"

msgid "Xbox Paddle 2"
msgstr "Xbox 搖桿 2"

msgid "Xbox Paddle 3"
msgstr "Xbox 搖桿 3"

msgid "Xbox Paddle 4"
msgstr "Xbox 搖桿 4"

msgid "PS4/5 Touchpad"
msgstr "PS4/5 觸控板"

msgid "Joypad Button %d"
msgstr "搖桿按鈕 %d"

msgid "Pressure:"
msgstr "感壓:"

msgid "canceled"
msgstr "已取消"

msgid "touched"
msgstr "已觸碰"

msgid "released"
msgstr "放開"

msgid "Screen %s at (%s) with %s touch points"
msgstr "螢幕 %s 於 (%s) 接收到 %s 個觸控點"

msgid ""
"Screen dragged with %s touch points at position (%s) with velocity of (%s)"
msgstr "螢幕上有 %s 個觸控點於位置 (%s) 以速率 (%s) 拖動"

msgid "Magnify Gesture at (%s) with factor %s"
msgstr "於位置 (%s) 以倍率 %s 使用放大手勢"

msgid "Pan Gesture at (%s) with delta (%s)"
msgstr "於位置 (%s) 以加速度 (%s) 使用平移手勢"

msgid "MIDI Input on Channel=%s Message=%s"
msgstr "輸入MIDI，頻道=%s、訊息=%s"

msgid "Input Event with Shortcut=%s"
msgstr "輸入事件，快捷鍵=%s"

msgid "Accept"
msgstr "接受"

msgid "Select"
msgstr "選擇"

msgid "Cancel"
msgstr "取消"

msgid "Focus Next"
msgstr "聚焦下一個"

msgid "Focus Prev"
msgstr "聚焦上一個"

msgid "Left"
msgstr "左"

msgid "Right"
msgstr "右"

msgid "Up"
msgstr "上"

msgid "Down"
msgstr "下"

msgid "Page Up"
msgstr "畫面上捲"

msgid "Page Down"
msgstr "畫面下捲"

msgid "Home"
msgstr "頁首"

msgid "End"
msgstr "頁尾"

msgid "Cut"
msgstr "剪下"

msgid "Copy"
msgstr "複製"

msgid "Paste"
msgstr "貼上"

msgid "Undo"
msgstr "復原"

msgid "Redo"
msgstr "重做"

msgid "Completion Query"
msgstr "補全請求"

msgid "New Line"
msgstr "換行"

msgid "New Blank Line"
msgstr "新增空行"

msgid "New Line Above"
msgstr "向上換行"

msgid "Indent"
msgstr "縮排"

msgid "Dedent"
msgstr "取消縮排"

msgid "Backspace"
msgstr "倒退鍵"

msgid "Backspace Word"
msgstr "退格一個文字"

msgid "Backspace all to Left"
msgstr "退格至最左側"

msgid "Delete"
msgstr "刪除"

msgid "Delete Word"
msgstr "刪除文字"

msgid "Delete all to Right"
msgstr "刪除右側文字"

msgid "Caret Left"
msgstr "輸入指標左移"

msgid "Caret Word Left"
msgstr "輸入指標左移一個字"

msgid "Caret Right"
msgstr "輸入指標右移"

msgid "Caret Word Right"
msgstr "輸入指標右移一個字"

msgid "Caret Up"
msgstr "輸入指標上移"

msgid "Caret Down"
msgstr "輸入指標下移"

msgid "Caret Line Start"
msgstr "輸入指標移至最左側"

msgid "Caret Line End"
msgstr "輸入指標移至最右側"

msgid "Caret Page Up"
msgstr "輸入指標移至上頁"

msgid "Caret Page Down"
msgstr "輸入指標移至下頁"

msgid "Caret Document Start"
msgstr "輸入指標移至文件開頭"

msgid "Caret Document End"
msgstr "輸入指標移至文件結尾"

msgid "Caret Add Below"
msgstr "向下新增游標"

msgid "Caret Add Above"
msgstr "向上新增游標"

msgid "Scroll Up"
msgstr "向上滾動"

msgid "Scroll Down"
msgstr "向下滾動"

msgid "Select All"
msgstr "全部選擇"

msgid "Select Word Under Caret"
msgstr "選擇光標下的單詞"

msgid "Add Selection for Next Occurrence"
msgstr "將下一個匹配項添加到選區"

msgid "Skip Selection for Next Occurrence"
msgstr "將下一個匹配項略過選區"

msgid "Clear Carets and Selection"
msgstr "清除光標和選區"

msgid "Toggle Insert Mode"
msgstr "開關插入模式"

msgid "Submit Text"
msgstr "提交字串"

msgid "Duplicate Nodes"
msgstr "重複節點"

msgid "Delete Nodes"
msgstr "刪除節點"

msgid "Go Up One Level"
msgstr "向上一級"

msgid "Refresh"
msgstr "重新整理"

msgid "Show Hidden"
msgstr "顯示隱藏的文件"

msgid "Swap Input Direction"
msgstr "交換輸入方向"

msgid "Invalid input %d (not passed) in expression"
msgstr "運算式的輸入%d 無效（未傳遞）"

msgid "self can't be used because instance is null (not passed)"
msgstr "由於實例為null或是未被傳遞，無法使用self"

msgid "Invalid operands to operator %s, %s and %s."
msgstr "運算子 %s 的運算元 %s 與 %s 無效。"

msgid "Invalid index of type %s for base type %s"
msgstr "索引型別 %s 對基礎型別 %s 無效"

msgid "Invalid named index '%s' for base type %s"
msgstr "命名索引「%s」對基礎型別 %s 無效"

msgid "Invalid arguments to construct '%s'"
msgstr "用了無效的引數來建置「%s」"

msgid "On call to '%s':"
msgstr "呼叫「%s」時："

msgid "Built-in script"
msgstr "內建腳本"

msgid "Built-in"
msgstr "內建"

msgid "B"
msgstr "B"

msgid "KiB"
msgstr "KiB"

msgid "MiB"
msgstr "MiB"

msgid "GiB"
msgstr "GiB"

msgid "TiB"
msgstr "TiB"

msgid "PiB"
msgstr "PiB"

msgid "EiB"
msgstr "EiB"

msgid ""
"Invalid action name. It cannot be empty nor contain '/', ':', '=', '\\' or "
"'\"'"
msgstr "無效的操作名稱。名稱不可留空或包含 “/”, “:”, “=”, “\\” 或 “\"”"

msgid "An action with the name '%s' already exists."
msgstr "已有名稱「%s」的操作。"

msgid "Cannot Revert - Action is same as initial"
msgstr "無法還原 - 操作與初始狀態相同"

msgid "Revert Action"
msgstr "還原動作"

msgid "Add Event"
msgstr "新增事件"

msgid "Remove Action"
msgstr "移除動作"

msgid "Cannot Remove Action"
msgstr "無法移除動作"

msgid "Edit Event"
msgstr "編輯事件"

msgid "Remove Event"
msgstr "移除事件"

msgid "Filter by Name"
msgstr "按名稱篩選"

msgid "Clear All"
msgstr "全部清除"

msgid "Clear all search filters."
msgstr "清除所有的搜尋篩選。"

msgid "Add New Action"
msgstr "新增動作"

msgid "Add"
msgstr "Add"

msgid "Show Built-in Actions"
msgstr "顯示内置動作"

msgid "Action"
msgstr "動作"

msgid "Deadzone"
msgstr "盲區"

msgid "Time:"
msgstr "時間："

msgid "Value:"
msgstr "數值："

msgid "Update Selected Key Handles"
msgstr "更新所選按鍵控制點"

msgid "Insert Key Here"
msgstr "在此插入關鍵影格"

msgid "Duplicate Selected Key(s)"
msgstr "重複所選關鍵影格"

msgid "Cut Selected Key(s)"
msgstr "剪下所選關鍵影格"

msgid "Copy Selected Key(s)"
msgstr "複製所選關鍵影格"

msgid "Paste Key(s)"
msgstr "貼上關鍵影格"

msgid "Delete Selected Key(s)"
msgstr "刪除所選關鍵影格"

msgid "Make Handles Free"
msgstr "改爲自由控制柄"

msgid "Make Handles Linear"
msgstr "改爲綫性控制柄"

msgid "Make Handles Balanced"
msgstr "改爲平衡控制柄"

msgid "Make Handles Mirrored"
msgstr "改爲鏡像控制柄"

msgid "Make Handles Balanced (Auto Tangent)"
msgstr "改爲平衡控制柄 (自動切綫)"

msgid "Make Handles Mirrored (Auto Tangent)"
msgstr "使用反轉手柄(自動切線)"

msgid "Add Bezier Point"
msgstr "新增貝茲曲線控制點"

msgid "Move Bezier Points"
msgstr "移動貝茲曲線控制點"

msgid "Animation Duplicate Keys"
msgstr "重複動畫關鍵影格"

msgid "Animation Cut Keys"
msgstr "剪下動畫關鍵影格"

msgid "Animation Paste Keys"
msgstr "貼上動畫關鍵影格"

msgid "Animation Delete Keys"
msgstr "刪除動畫關鍵影格"

msgid "Focus"
msgstr "焦點"

msgid "Select All Keys"
msgstr "選擇全部關鍵影格"

msgid "Deselect All Keys"
msgstr "取消全選關鍵影格"

msgid "Animation Change Transition"
msgstr "更改動畫轉場效果"

msgid "Animation Change Position3D"
msgstr "更改動畫 3D 位置"

msgid "Animation Change Rotation3D"
msgstr "更改動畫3D旋轉"

msgid "Animation Change Scale3D"
msgstr "更改動畫3D 縮放"

msgid "Animation Change Keyframe Value"
msgstr "更改動畫關鍵影格數值"

msgid "Animation Change Call"
msgstr "更改動畫呼叫"

msgid "Animation Multi Change Transition"
msgstr "更改多個動畫的轉場效果"

msgid "Animation Multi Change Position3D"
msgstr "更改多個動畫的3D 位置"

msgid "Animation Multi Change Rotation3D"
msgstr "更改多個動畫的 3D 旋轉"

msgid "Animation Multi Change Scale3D"
msgstr "更改多個動畫的 3D 縮放"

msgid "Animation Multi Change Keyframe Value"
msgstr "更改多個動畫的關鍵影格數值"

msgid "Animation Multi Change Call"
msgstr "更改多個動畫的呼叫"

msgid "Change Animation Length"
msgstr "更改動畫長度"

msgid "Change Animation Loop"
msgstr "更改動畫循環"

msgid "Can't change loop mode on animation instanced from imported scene."
msgstr "無法更改從導入場景instance的動畫的循環播放模式。"

msgid "Can't change loop mode on animation embedded in another scene."
msgstr "無法更改從其他場景嵌入的動畫的循環播放模式。"

msgid "Property Track..."
msgstr "屬性軌道…"

msgid "3D Position Track..."
msgstr "3D 位置軌道…"

msgid "3D Rotation Track..."
msgstr "3D 旋轉軌道…"

msgid "3D Scale Track..."
msgstr "3D 尺寸軌道…"

msgid "Blend Shape Track..."
msgstr "混合形狀軌道…"

msgid "Call Method Track..."
msgstr "呼叫方法軌道…"

msgid "Bezier Curve Track..."
msgstr "貝茲曲線軌道…"

msgid "Audio Playback Track..."
msgstr "音訊播放軌道…"

msgid "Animation Playback Track..."
msgstr "動畫播放軌道…"

msgid "Animation length (frames)"
msgstr "動畫長度（影格）"

msgid "Animation length (seconds)"
msgstr "動畫長度（秒）"

msgid "Add Track"
msgstr "新增動畫軌"

msgid "Animation Looping"
msgstr "重複動畫"

msgid "Functions:"
msgstr "函式："

msgid "Audio Clips:"
msgstr "音訊片段："

msgid "Animation Clips:"
msgstr "多個動畫片段："

msgid "Change Track Path"
msgstr "調整軌道路徑"

msgid "Toggle this track on/off."
msgstr "打開／關閉此軌道。"

msgid "Use Blend"
msgstr "使用混合"

msgid "Update Mode (How this property is set)"
msgstr "更新模式（屬性設定方法）"

msgid "Interpolation Mode"
msgstr "插值模式"

msgid "Loop Wrap Mode (Interpolate end with beginning on loop)"
msgstr "無縫循環模式（從循環開始插入結束）"

msgid "Remove this track."
msgstr "移除該動畫軌。"

msgid "Time (s):"
msgstr "時間（秒）："

msgid "Position:"
msgstr "位置："

msgid "Rotation:"
msgstr "旋轉："

msgid "Scale:"
msgstr "縮放："

msgid "Blend Shape:"
msgstr "Blend Shape："

msgid "Type:"
msgstr "型別："

msgid "(Invalid, expected type: %s)"
msgstr "（無效，預期型別：%s）"

msgid "Easing:"
msgstr "緩入緩出："

msgid "In-Handle:"
msgstr "進入控點："

msgid "Out-Handle:"
msgstr "離開控點："

msgid "Handle mode: Free\n"
msgstr "控制模式：自由\n"

msgid "Handle mode: Linear\n"
msgstr "控制模式：線性\n"

msgid "Handle mode: Balanced\n"
msgstr "控制模式：平衡\n"

msgid "Handle mode: Mirrored\n"
msgstr "控制模式：鏡像\n"

msgid "Stream:"
msgstr "流："

msgid "Start (s):"
msgstr "開始（秒）："

msgid "End (s):"
msgstr "結束（秒）："

msgid "Animation Clip:"
msgstr "動畫片段："

msgid "Toggle Track Enabled"
msgstr "啟用／禁用軌道"

msgid "Don't Use Blend"
msgstr "禁用混合"

msgid "Continuous"
msgstr "連續"

msgid "Discrete"
msgstr "離散"

msgid "Capture"
msgstr "截取"

msgid "Nearest"
msgstr "最近的"

msgid "Linear"
msgstr "線性"

msgid "Cubic"
msgstr "立方體"

msgid "Linear Angle"
msgstr "線性角度"

msgid "Cubic Angle"
msgstr "立方角度"

msgid "Clamp Loop Interp"
msgstr "鉗制內插循環 (Clamp)"

msgid "Wrap Loop Interp"
msgstr "無縫內插循環 (Wrap)"

msgid "Insert Key..."
msgstr "插入關鍵影格…"

msgid "Duplicate Key(s)"
msgstr "複製關鍵影格"

msgid "Cut Key(s)"
msgstr "剪下關鍵影格"

msgid "Copy Key(s)"
msgstr "複製關鍵影格"

msgid "Add RESET Value(s)"
msgstr "新增 RESET 值"

msgid "Delete Key(s)"
msgstr "刪除關鍵影格"

msgid "Change Animation Update Mode"
msgstr "更改動畫更新模式"

msgid "Change Animation Interpolation Mode"
msgstr "更改動畫插值模式"

msgid "Change Animation Loop Mode"
msgstr "更改動畫循環模式"

msgid "Change Animation Use Blend"
msgstr "更改動畫使用混合"

msgid ""
"Compressed tracks can't be edited or removed. Re-import the animation with "
"compression disabled in order to edit."
msgstr "壓縮軌道沒有辦法被編輯或移除。重新加上不要壓縮的選項重新導入來編輯。"

msgid "Remove Anim Track"
msgstr "刪除動畫軌"

msgid "Create new track for %s and insert key?"
msgstr "確定要為 %s 建立動畫軌並插入關鍵影格嗎？"

msgid "Create %d new tracks and insert keys?"
msgstr "確定要建立 %d 個動畫軌並插入影格嗎？"

msgid "Hold Shift when clicking the key icon to skip this dialog."
msgstr "按住 Shift 時點擊按鍵圖示可跳過此對話框。"

msgid "Create"
msgstr "建立"

msgid "Animation Insert Key"
msgstr "新增動畫關鍵影格"

msgid "node '%s'"
msgstr "無法開啟 \"%s\""

msgid "animation"
msgstr "動畫"

msgid "AnimationPlayer can't animate itself, only other players."
msgstr "AnimationPlayer 只可由其他 Player 播放。"

msgid "property '%s'"
msgstr "屬性「%s」"

msgid "Change Animation Step"
msgstr "更改動畫步長"

msgid "Rearrange Tracks"
msgstr "重新排列軌道"

msgid "Blend Shape tracks only apply to MeshInstance3D nodes."
msgstr "Blend Shape軌僅可套用至 MeshInstance3D 節點。"

msgid "Position/Rotation/Scale 3D tracks only apply to 3D-based nodes."
msgstr "座標/旋轉/縮放軌僅可套用至3D節點。"

msgid ""
"Audio tracks can only point to nodes of type:\n"
"-AudioStreamPlayer\n"
"-AudioStreamPlayer2D\n"
"-AudioStreamPlayer3D"
msgstr ""
"音訊軌僅可指向以下型別節點：\n"
"-AudioStreamPlayer\n"
"-AudioStreamPlayer2D\n"
"-AudioStreamPlayer3D"

msgid "Animation tracks can only point to AnimationPlayer nodes."
msgstr "動畫軌僅可指向 AnimationPlayer 節點。"

msgid "Not possible to add a new track without a root"
msgstr "沒有根節點時無法新增軌道"

msgid "Invalid track for Bezier (no suitable sub-properties)"
msgstr "不可用於貝茲曲線的軌道（無適用之子屬性）"

msgid "Add Bezier Track"
msgstr "新增貝茲曲線軌"

msgid "Track path is invalid, so can't add a key."
msgstr "無效的軌道路徑，無法新增關鍵影格。"

msgid "Track is not of type Node3D, can't insert key"
msgstr "非NODE3D型別之軌道，無法插入關鍵影格"

<<<<<<< HEAD
=======
msgid "Track is not of type MeshInstance3D, can't insert key"
msgstr "軌道類型不是 MeshInstance3D，無法插入關鍵影格"

>>>>>>> dc5f1b7a
msgid "Track path is invalid, so can't add a method key."
msgstr "無效軌道路徑，無法新增方法關鍵影格。"

msgid "Add Method Track Key"
msgstr "新增方法軌道關鍵影格"

msgid "Method not found in object:"
msgstr "在物件中找不到該方法："

msgid "Animation Move Keys"
msgstr "動畫移動關鍵影格"

msgid "Position"
msgstr "位置"

msgid "Rotation"
msgstr "旋轉"

msgid "Scale"
msgstr "縮放"

msgid "BlendShape"
msgstr "BlendShape(混合形狀)"

msgid "Methods"
msgstr "方法"

msgid "Bezier"
msgstr "貝茲"

msgid "Audio"
msgstr "音訊"

msgid "Clipboard is empty!"
msgstr "剪貼簿為空！"

msgid "Paste Tracks"
msgstr "貼上軌道"

msgid "Animation Scale Keys"
msgstr "動畫縮放關鍵影格"

msgid "Animation Set Start Offset"
msgstr "設置動畫開始偏移"

msgid "Animation Set End Offset"
msgstr "動畫集結束偏移"

msgid "Make Easing Keys"
msgstr "產生中間(Easing)關鍵影格"

msgid "Animation Add RESET Keys"
msgstr "新增動畫 RESET 關鍵影格"

msgid "Bake Animation as Linear Keys"
msgstr "烘焙動畫產生線性關鍵影格"

msgid ""
"This animation belongs to an imported scene, so changes to imported tracks "
"will not be saved.\n"
"\n"
"To modify this animation, navigate to the scene's Advanced Import settings "
"and select the animation.\n"
"Some options, including looping, are available here. To add custom tracks, "
"enable \"Save To File\" and\n"
"\"Keep Custom Tracks\"."
msgstr ""
"該動畫屬於外部匯入之場景，套用於匯入軌道的修改將不會被儲存。\n"
"\n"
"若要修改此動畫，請在場景在進階匯入設定中選擇此動畫\n"
"某些選項，例如循環模式，可以被使用。如果要加上自訂軌道，啟動「保存至檔案」然"
"後\n"
"「維持自訂軌道」。"

msgid ""
"Some AnimationPlayerEditor's options are disabled since this is the dummy "
"AnimationPlayer for preview.\n"
"\n"
"The dummy player is forced active, non-deterministic and doesn't have the "
"root motion track. Furthermore, the original node is inactive temporary."
msgstr ""
"某些AnimationPlayerEditor的選項被禁用，因為這是用於預覽的虛擬動畫播放。\n"
"\n"
"虛擬播放機是強制啟用、非確定性的，並且沒有根運動軌跡。此外，原始節點暫時處於非"
"啟用狀態。"

msgid "AnimationPlayer is inactive. The playback will not be processed."
msgstr "AnimationPlayer 處於非啟用狀態。不會處理播放。"

msgid "Select an AnimationPlayer node to create and edit animations."
msgstr "選擇 AnimationPlayer 節點以建立並編輯動畫。"

msgid "Imported Scene"
msgstr "匯入的場景"

msgid "Warning: Editing imported animation"
msgstr "警告：正在編輯匯入的動畫"

msgid "Dummy Player"
msgstr "虛擬播放機"

msgid "Warning: Editing dummy AnimationPlayer"
msgstr "警告：正在編輯虛擬的 AnimationPlayer"

msgid "Inactive Player"
msgstr "未啟用的播放器"

msgid "Warning: AnimationPlayer is inactive"
msgstr "警告: AnimationPlayer 未啟用"

msgid "Toggle between the bezier curve editor and track editor."
msgstr "在貝茲曲線編輯器與軌道編輯器之間切換。"

msgid "Only show tracks from nodes selected in tree."
msgstr "僅顯示樹中所選節點的軌跡。"

msgid "Group tracks by node or display them as plain list."
msgstr "依節點分組軌跡或將其顯示為普通清單。"

msgid "Snap:"
msgstr "吸附："

msgid "Animation step value."
msgstr "動畫步進值。"

msgid "Seconds"
msgstr "秒"

msgid "FPS"
msgstr "FPS"

msgid "Fit to panel"
msgstr "適配到面板"

msgid "Edit"
msgstr "編輯"

msgid "Animation properties."
msgstr "動畫屬性。"

msgid "Copy Tracks..."
msgstr "複製軌道…"

msgid "Scale Selection..."
msgstr "縮放所選…"

msgid "Scale From Cursor..."
msgstr "以游標縮放…"

msgid "Set Start Offset (Audio)"
msgstr "設定開始偏移（音訊）"

msgid "Set End Offset (Audio)"
msgstr "設定結束偏移（音訊）"

msgid "Make Easing Selection..."
msgstr "進行寬鬆選擇..."

msgid "Duplicate Selected Keys"
msgstr "再製所選關鍵影格"

msgid "Cut Selected Keys"
msgstr "剪下所選關鍵影格"

msgid "Copy Selected Keys"
msgstr "複製所選關鍵影格"

msgid "Paste Keys"
msgstr "貼上關鍵影格"

msgid "Move First Selected Key to Cursor"
msgstr "移動首個選定的關鍵影格到游標位置"

msgid "Move Last Selected Key to Cursor"
msgstr "移動最後選定的關鍵影格到游標位置"

msgid "Delete Selection"
msgstr "刪除所選"

msgid "Go to Next Step"
msgstr "跳至下一步"

msgid "Go to Previous Step"
msgstr "跳至上一步"

msgid "Apply Reset"
msgstr "套用重設"

msgid "Bake Animation..."
msgstr "烘焙動畫…"

msgid "Optimize Animation (no undo)..."
msgstr "優化動畫（不可還原）…"

msgid "Clean-Up Animation (no undo)..."
msgstr "清理動畫（不可還原）…"

msgid "Pick a node to animate:"
msgstr "選擇欲設定動畫之節點："

msgid "Use Bezier Curves"
msgstr "使用貝茲曲線"

msgid "Create RESET Track(s)"
msgstr "貼上關鍵影格"

msgid "Animation Optimizer"
msgstr "最佳化動畫工具"

msgid "Max Velocity Error:"
msgstr "最大速度誤差："

msgid "Max Angular Error:"
msgstr "最大角度誤差："

msgid "Max Precision Error:"
msgstr "最大精準度誤差："

msgid "Optimize"
msgstr "最佳化"

msgid "Trim keys placed in negative time"
msgstr "修剪位於負時間的關鍵影格"

msgid "Trim keys placed exceed the animation length"
msgstr "修剪超出動畫長度的關鍵影格"

msgid "Remove invalid keys"
msgstr "移除無效的關鍵影格"

msgid "Remove unresolved and empty tracks"
msgstr "刪除未處理與空白的軌道"

msgid "Clean-up all animations"
msgstr "清除所有動畫"

msgid "Clean-Up Animation(s) (NO UNDO!)"
msgstr "永久刪除動畫（無法復原！）"

msgid "Clean-Up"
msgstr "清除"

msgid "Scale Ratio:"
msgstr "縮放比例："

msgid "Select Transition and Easing"
msgstr "選擇轉換與Easing"

msgctxt "Transition Type"
msgid "Linear"
msgstr "線性的"

msgctxt "Transition Type"
msgid "Sine"
msgstr "正弦"

msgctxt "Transition Type"
msgid "Quint"
msgstr "五次方"

msgctxt "Transition Type"
msgid "Quart"
msgstr "四次方"

msgctxt "Transition Type"
msgid "Quad"
msgstr "平方"

msgctxt "Transition Type"
msgid "Expo"
msgstr "指數"

msgctxt "Transition Type"
msgid "Elastic"
msgstr "彈性"

msgctxt "Transition Type"
msgid "Cubic"
msgstr "立方"

msgctxt "Transition Type"
msgid "Circ"
msgstr "根號"

msgctxt "Transition Type"
msgid "Bounce"
msgstr "反彈"

msgctxt "Transition Type"
msgid "Back"
msgstr "倒轉"

msgctxt "Transition Type"
msgid "Spring"
msgstr "彈簧"

msgctxt "Ease Type"
msgid "In"
msgstr "進入"

msgctxt "Ease Type"
msgid "Out"
msgstr "離開"

msgctxt "Ease Type"
msgid "InOut"
msgstr "進入離開"

msgctxt "Ease Type"
msgid "OutIn"
msgstr "離開進入"

msgid "Transition Type:"
msgstr "轉換效果："

msgid "Ease Type:"
msgstr "Ease型別："

msgid "FPS:"
msgstr "FPS："

msgid "Animation Baker"
msgstr "動畫烘焙器"

msgid "3D Pos/Rot/Scl Track:"
msgstr "3D位置/旋轉/縮放軌道："

msgid "Blendshape Track:"
msgstr "Blendshape軌道："

msgid "Value Track:"
msgstr "數值軌道："

msgid "Select Tracks to Copy"
msgstr "選擇軌道以複製"

msgid "Select All/None"
msgstr "選擇全部／取消選擇"

msgid "Animation Change Keyframe Time"
msgstr "更改動畫關鍵影格時間"

msgid "Add Audio Track Clip"
msgstr "新增音訊軌片段"

msgid "Change Audio Track Clip Start Offset"
msgstr "更改音訊軌片段起始偏移"

msgid "Change Audio Track Clip End Offset"
msgstr "更改音訊軌片段結束偏移"

msgid "Go to Line"
msgstr "跳至第 ... 行"

msgid "Line Number:"
msgstr "行號："

msgid "%d replaced."
msgstr "已取代 %d 件。"

msgid "No match"
msgstr "無相符結果"

msgid "%d match"
msgid_plural "%d matches"
msgstr[0] "%d 件相符合的結果"

msgid "%d of %d match"
msgid_plural "%d of %d matches"
msgstr[0] "%d 件中%d件相符合的結果"

msgid "Find"
msgstr "尋找"

msgid "Previous Match"
msgstr "上一個匹配項"

msgid "Next Match"
msgstr "下一個匹配項"

msgid "Match Case"
msgstr "區分大小寫"

msgid "Whole Words"
msgstr "搜尋完整單詞"

msgid "Replace"
msgstr "取代"

msgid "Replace All"
msgstr "取代全部"

msgid "Selection Only"
msgstr "僅搜尋所選區域"

msgid "Hide"
msgstr "隱藏"

msgctxt "Indentation"
msgid "Spaces"
msgstr "空格"

msgctxt "Indentation"
msgid "Tabs"
msgstr "Tabs"

msgid "Toggle Scripts Panel"
msgstr "開啟／關閉腳本面板"

msgid "Zoom In"
msgstr "放大"

msgid "Zoom Out"
msgstr "縮小"

msgid "Reset Zoom"
msgstr "重設縮放大小"

msgid "Errors"
msgstr "錯誤"

msgid "Warnings"
msgstr "警告"

msgid "Zoom factor"
msgstr "縮放系數"

msgid "Line and column numbers."
msgstr "行號與列號。"

msgid "Indentation"
msgstr "縮排"

msgid "Method in target node must be specified."
msgstr "必須指定目標節點方法。"

msgid "Method name must be a valid identifier."
msgstr "方法名稱必須為有效識別項。"

msgid ""
"Target method not found. Specify a valid method or attach a script to the "
"target node."
msgstr "找不到目標方法！請指定一個有效的方法，或將腳本附加至目標節點上。"

msgid "Attached Script"
msgstr "添加腳本"

msgid "%s: Callback code won't be generated, please add it manually."
msgstr "%s: 回調程式碼不會自動生成，請手動添加。"

msgid "Connect to Node:"
msgstr "連接至節點："

msgid "Connect to Script:"
msgstr "連接至腳本："

msgid "From Signal:"
msgstr "自訊號："

msgid "Filter Nodes"
msgstr "節點篩選"

msgid "Go to Source"
msgstr "前往來源"

msgid "Scene does not contain any script."
msgstr "場景中無任何腳本。"

msgid "Select Method"
msgstr "選擇方法"

msgid "Filter Methods"
msgstr "方法篩選"

msgid "No method found matching given filters."
msgstr "找不到方法能符合給予的條件。"

msgid "Script Methods Only"
msgstr "僅腳本方法"

msgid "Compatible Methods Only"
msgstr "僅相容方法"

msgid "Remove"
msgstr "移除"

msgid "Add Extra Call Argument:"
msgstr "新增額外呼叫引數："

msgid "Extra Call Arguments:"
msgstr "額外呼叫引數："

msgid "Allows to drop arguments sent by signal emitter."
msgstr "允許放出訊號的可以不放參數(drop arguments)。"

msgid "Unbind Signal Arguments:"
msgstr "解除綁定訊號參數:"

msgid "Receiver Method:"
msgstr "接收器方法："

msgid "Advanced"
msgstr "進階"

msgid "Deferred"
msgstr "延遲"

msgid ""
"Defers the signal, storing it in a queue and only firing it at idle time."
msgstr "延後送出訊號，將其存放於佇列中並待閒置時再送出。"

msgid "One Shot"
msgstr "一次性"

msgid "Disconnects the signal after its first emission."
msgstr "首次發送訊號後中斷連接。"

msgid "Cannot connect signal"
msgstr "無法連接訊號"

msgid "Close"
msgstr "關閉"

msgid "Connect"
msgstr "連接"

msgid "Connect '%s' to '%s'"
msgstr "將「%s」連接至「%s」"

msgid "Disconnect '%s' from '%s'"
msgstr "將「%s」自「%s」斷開"

msgid "Disconnect all from signal: '%s'"
msgstr "中斷所有來自「%s」的訊號"

msgid "Connect..."
msgstr "連接..."

msgid "Disconnect"
msgstr "斷開訊號連接"

msgid "Connect a Signal to a Method"
msgstr "連接訊號至方法"

msgid "Edit Connection: '%s'"
msgstr "編輯連結: '%s'"

msgid "Are you sure you want to remove all connections from the \"%s\" signal?"
msgstr "確定要删除所有來自訊號「%s」的連接嗎？"

msgid "Signals"
msgstr "訊號"

msgid "Filter Signals"
msgstr "訊號篩選"

msgid "Are you sure you want to remove all connections from this signal?"
msgstr "確定要刪除所有來自此訊號的連接嗎？"

msgid "Open Documentation"
msgstr "開啟說明文件"

msgid "Disconnect All"
msgstr "中斷全部"

msgid "Copy Name"
msgstr "複製名稱"

msgid "Edit..."
msgstr "編輯…"

msgid "Go to Method"
msgstr "跳至方法"

msgid "Change Type of \"%s\""
msgstr "更改型別「%s」"

msgid "Change"
msgstr "改動"

msgid "Create New %s"
msgstr "建立新的 %s"

msgid "No results for \"%s\"."
msgstr "找不到與「%s」相關的結果。"

msgid "This class is marked as deprecated."
msgstr "這個class已經標記不用了。"

msgid "This class is marked as experimental."
msgstr "這個class已經標記實驗性了。"

msgid "The selected class can't be instantiated."
msgstr "無法實例化所選擇的類別。"

msgid "Favorites:"
msgstr "我的最愛："

msgid "Recent:"
msgstr "最近存取："

msgid "(Un)favorite selected item."
msgstr "將目前物件新增或移除至我的最愛。"

msgid "Search:"
msgstr "搜尋："

msgid "Matches:"
msgstr "符合條件："

msgid "Description:"
msgstr "描述："

msgid "Remote %s:"
msgstr "遠端 %s："

msgid "Debugger"
msgstr "除錯工具"

msgid "Debug"
msgstr "除錯"

msgid "Save Branch as Scene"
msgstr "儲存分支為場景"

msgid "Copy Node Path"
msgstr "複製節點路徑"

msgid "Instance:"
msgstr "實體："

msgid ""
"This node has been instantiated from a PackedScene file:\n"
"%s\n"
"Click to open the original file in the Editor."
msgstr ""
"這個節點是從PackedScene中instantiated，來自：\n"
"「%s」\n"
"點擊以在編輯器中開啟原始檔案。"

msgid "Toggle Visibility"
msgstr "切換可見／隱藏"

msgid "Updating assets on target device:"
msgstr "在目標裝置上更新素材："

msgid "Syncing headers"
msgstr "同步Headers"

msgid "Getting remote file system"
msgstr "取得遠端檔案系統"

msgid "Decompressing remote file system"
msgstr "解壓縮遠端檔案系統"

msgid "Scanning for local changes"
msgstr "尋找本地改變"

msgid "Sending list of changed files:"
msgstr "傳送更改檔案表："

msgid "Sending file:"
msgstr "正在傳送檔案："

msgid "ms"
msgstr "ms"

msgid "Monitors"
msgstr "監視器"

msgid "Monitor"
msgstr "檢視程式"

msgid "Value"
msgstr "值"

msgid "Pick one or more items from the list to display the graph."
msgstr "在子列表中選擇一個或多個項目以顯示圖表。"

msgid "Stop"
msgstr "停止"

msgid "Start"
msgstr "開始"

msgid "Clear"
msgstr "清除"

msgid "Measure:"
msgstr "測量："

msgid "Frame Time (ms)"
msgstr "影格時間（毫秒）"

msgid "Average Time (ms)"
msgstr "平均時間（毫秒）"

msgid "Frame %"
msgstr "影格 %"

msgid "Physics Frame %"
msgstr "物理影格 %"

msgid "Inclusive"
msgstr "全部"

msgid "Self"
msgstr "僅自己"

msgid ""
"Inclusive: Includes time from other functions called by this function.\n"
"Use this to spot bottlenecks.\n"
"\n"
"Self: Only count the time spent in the function itself, not in other "
"functions called by that function.\n"
"Use this to find individual functions to optimize."
msgstr ""
"包含：包含被該函式呼叫的其他函式的時間。\n"
"使用此選項以找出瓶頸。\n"
"\n"
"自身：只計算函式消耗的時間，不包含被該函式呼叫的其他函式。\n"
"使用此選項以找出並最佳化個別的函式。"

msgid "Display internal functions"
msgstr "顯示內部函式"

msgid "Frame #:"
msgstr "影格 #:"

msgid "Name"
msgstr "Name"

msgid "Time"
msgstr "時間"

msgid "Calls"
msgstr "呼叫"

msgid "Fit to Frame"
msgstr "吻合到單影格"

msgid "Linked"
msgstr "已連接"

msgid "CPU"
msgstr "CPU"

msgid "GPU"
msgstr "GPU"

msgid "Execution resumed."
msgstr "恢復操作。"

msgid "Bytes:"
msgstr "位元組："

msgid "Warning:"
msgstr "警告："

msgid "Error:"
msgstr "錯誤："

msgid "%s Error"
msgstr "%s 錯誤"

msgid "%s Error:"
msgstr "%s 錯誤:"

msgid "%s Source"
msgstr "%s 來源"

msgid "%s Source:"
msgstr "%s原始檔："

msgid "Stack Trace"
msgstr "堆疊回溯"

msgid "Stack Trace:"
msgstr "堆疊追蹤:"

msgid "Debug session started."
msgstr "除錯階段開始。"

msgid "Debug session closed."
msgstr "除錯階段結束。"

msgid "Line %d"
msgstr "%d行"

msgid "Delete Breakpoint"
msgstr "移除中斷點"

msgid "Delete All Breakpoints in:"
msgstr "移除所有中斷點:"

msgid "Delete All Breakpoints"
msgstr "移除全部中斷點"

msgid "Copy Error"
msgstr "複製錯誤"

msgid "Open C++ Source on GitHub"
msgstr "於GitHub開啟C++原始碼"

msgid "C++ Source"
msgstr "C++ 原始檔"

msgid "Video RAM"
msgstr "顯存"

msgid "Skip Breakpoints"
msgstr "跳過中斷點"

msgid "Step Into"
msgstr "逐步執行"

msgid "Step Over"
msgstr "不進入函式"

msgid "Break"
msgstr "中斷"

msgid "Continue"
msgstr "繼續"

msgid "Thread:"
msgstr "執行序:"

msgid "Stack Frames"
msgstr "堆疊框"

msgid "Filter Stack Variables"
msgstr "篩選堆疊變數"

msgid "Breakpoints"
msgstr "中斷點"

msgid "Expand All"
msgstr "展開全部"

msgid "Collapse All"
msgstr "收合全部"

msgid "Profiler"
msgstr "分析工具"

msgid "Visual Profiler"
msgstr "分析工具"

msgid "List of Video Memory Usage by Resource:"
msgstr "依據資源列出視訊記憶體佔用："

msgid "Total:"
msgstr "總計："

msgid "Export list to a CSV file"
msgstr "匯出列表至 CSV 檔案"

msgid "Resource Path"
msgstr "資源路徑"

msgid "Type"
msgstr "型別"

msgid "Format"
msgstr "格式"

msgid "Usage"
msgstr "使用量"

msgid "Misc"
msgstr "雜項"

msgid "Clicked Control:"
msgstr "點擊的控制項："

msgid "Clicked Control Type:"
msgstr "點擊的控制項類型："

msgid "Live Edit Root:"
msgstr "即時編輯根節點："

msgid "Set From Tree"
msgstr "自場景樹中設定"

msgid "Export measures as CSV"
msgstr "匯出測量資料為 CSV"

msgid "Search Replacement For:"
msgstr "尋找取代目標："

msgid "Dependencies For:"
msgstr "相依於："

msgid ""
"Scene '%s' is currently being edited.\n"
"Changes will only take effect when reloaded."
msgstr ""
"場景「%s」正在編輯中。\n"
"變更會在重新載入時套用。"

msgid ""
"Resource '%s' is in use.\n"
"Changes will only take effect when reloaded."
msgstr ""
"資源「%s」正在使用中。\n"
"變更會在重新載入時套用。"

msgid "Dependencies"
msgstr "相依性"

msgid "Resource"
msgstr "資源"

msgid "Path"
msgstr "路徑"

msgid "Dependencies:"
msgstr "相依於："

msgid "Fix Broken"
msgstr "修復損壞的"

msgid "Dependency Editor"
msgstr "相依性編輯器"

msgid "Search Replacement Resource:"
msgstr "搜尋並取代資源："

msgid "Open Scene"
msgid_plural "Open Scenes"
msgstr[0] "開啟場景"

msgid "Open"
msgstr "開啟"

msgid "Owners of: %s (Total: %d)"
msgstr "%s 的所有者（總計：%d）"

msgid "Localization remap"
msgstr "當地語系化重新對應"

msgid "Localization remap for path '%s' and locale '%s'."
msgstr "當地語系化重對應，路徑「%s」對應本地「%s」。"

msgid ""
"Remove the selected files from the project? (Cannot be undone.)\n"
"Depending on your filesystem configuration, the files will either be moved to "
"the system trash or deleted permanently."
msgstr ""
"確定要將所選檔案自專案中移除嗎？（無法復原）\n"
"取決於您的檔案系統設定，檔案將移至系統資源回收桶或是永久刪除。"

msgid ""
"The files being removed are required by other resources in order for them to "
"work.\n"
"Remove them anyway? (Cannot be undone.)\n"
"Depending on your filesystem configuration, the files will either be moved to "
"the system trash or deleted permanently."
msgstr ""
"有其他資源需要正在刪除的檔案才能正常運作。\n"
"依然要移除嗎？（無法復原）\n"
"取決於您的檔案系統設定，檔案將移至系統資源回收桶或是永久刪除。"

msgid "Cannot remove:"
msgstr "無法移除："

msgid "Error loading:"
msgstr "載入時發生錯誤："

msgid "Load failed due to missing dependencies:"
msgstr "缺乏下列相依性內容，無法載入："

msgid "Open Anyway"
msgstr "強制開啟"

msgid "Which action should be taken?"
msgstr "該執行什麼操作？"

msgid "Fix Dependencies"
msgstr "修復相依性"

msgid "Errors loading!"
msgstr "載入錯誤！"

msgid "Permanently delete %d item(s)? (No undo!)"
msgstr "是否要永久刪除「%d」個項目？（無法復原！）"

msgid "Show Dependencies"
msgstr "顯示相依性"

msgid "Orphan Resource Explorer"
msgstr "孤立資源瀏覽器"

msgid "Owns"
msgstr "擁有"

msgid "Resources Without Explicit Ownership:"
msgstr "沒有明確從屬關係的資源："

msgid "Folder name cannot be empty."
msgstr "資料夾名稱不能為空。"

msgid "Folder name contains invalid characters."
msgstr "資料夾名稱包含無效字元。"

msgid "Folder name cannot begin or end with a space."
msgstr "資料夾名稱不能以空格開頭或結尾。"

msgid "Folder name cannot begin with a dot."
msgstr "資料夾名稱不能以英文句點開頭。"

msgid "File with that name already exists."
msgstr "已存在相同名稱的檔案。"

msgid "Folder with that name already exists."
msgstr "已存在相同名稱的資料夾。"

msgid "Using slashes in folder names will create subfolders recursively."
msgstr "如果使用斜線在資料夾名稱，會對應產生子資料夾。"

msgid "Could not create folder."
msgstr "無法新增資料夾。"

msgid "Create new folder in %s:"
msgstr "建立新資料夾在%s："

msgid "Create Folder"
msgstr "建立資料夾"

msgid "Folder name is valid."
msgstr "資料夾名稱為空。"

msgid "Double-click to open in browser."
msgstr "雙擊以在瀏覽器中開啟。"

msgid "Thanks from the Godot community!"
msgstr "Godot 社群感謝你！"

msgid "(unknown)"
msgstr "（未知）"

msgid ""
"Git commit date: %s\n"
"Click to copy the version number."
msgstr ""
"Git 提交日期：%s \n"
"點擊以複製版本號。"

msgid "Godot Engine contributors"
msgstr "Godot Engine 貢獻者"

msgid "Project Founders"
msgstr "專案發起人"

msgid "Lead Developer"
msgstr "主要開發者"

msgctxt "Job Title"
msgid "Project Manager"
msgstr "專案管理員"

msgid "Developers"
msgstr "開發人員"

msgid "Authors"
msgstr "作者"

msgid "Patrons"
msgstr "贊助者"

msgid "Platinum Sponsors"
msgstr "白金贊助"

msgid "Gold Sponsors"
msgstr "黃金贊助"

msgid "Silver Sponsors"
msgstr "白銀贊助"

msgid "Diamond Members"
msgstr "鑽石級贊助"

msgid "Titanium Members"
msgstr "鈦級贊助"

msgid "Platinum Members"
msgstr "白金級贊助"

msgid "Gold Members"
msgstr "黃金級贊助"

msgid "Donors"
msgstr "捐贈者"

msgid "License"
msgstr "授權條款"

msgid "Third-party Licenses"
msgstr "第三方授權條款"

msgid ""
"Godot Engine relies on a number of third-party free and open source "
"libraries, all compatible with the terms of its MIT license. The following is "
"an exhaustive list of all such third-party components with their respective "
"copyright statements and license terms."
msgstr ""
"Godot Engine 依賴數個自由且開放原始碼的第三方函式庫，所有函式庫皆相容於 MIT 授"
"權條款。以下為這些第三方元件的完整列表與其著作權宣告及授權條款。"

msgid "All Components"
msgstr "所有元件"

msgid "Components"
msgstr "元件"

msgid "Licenses"
msgstr "授權條款"

msgid "Error opening asset file for \"%s\" (not in ZIP format)."
msgstr "開啟素材檔案「%s」時發生錯誤（非 ZIP 格式）。"

msgid "%s (already exists)"
msgstr "%s（已存在）"

msgid "%d file conflicts with your project and won't be installed"
msgid_plural "%d files conflict with your project and won't be installed"
msgstr[0] "有%d個檔案與專案衝突，且不會被安裝"

msgid "This asset doesn't have a root directory, so it can't be ignored."
msgstr "這個素材沒有根目錄，所以無法被忽略。"

msgid "Ignore the root directory when extracting files."
msgstr "解壓縮檔案時忽略根目錄。"

msgid "Select Install Folder"
msgstr "選擇安裝資料夾"

msgid "Uncompressing Assets"
msgstr "正在解壓縮素材"

msgid "The following files failed extraction from asset \"%s\":"
msgstr "無法自素材「%s」中取得下列檔案："

msgid "(and %s more files)"
msgstr "（與其他%s個檔案）"

msgid "Asset \"%s\" installed successfully!"
msgstr "素材「%s」已成功安裝！"

msgid "Success!"
msgstr "成功！"

msgid "Asset:"
msgstr "素材:"

msgid "Open the list of the asset contents and select which files to install."
msgstr "打開素材內容清單，選擇要安裝的檔案。"

msgid "Change Install Folder"
msgstr "修改安裝資料夾"

msgid ""
"Change the folder where the contents of the asset are going to be installed."
msgstr "更改要安裝素材內容的資料夾。"

msgid "Ignore asset root"
msgstr "忽略素材根目錄"

msgid "No files conflict with your project"
msgstr "無檔案與您的專案有衝突"

msgid "Show contents of the asset and conflicting files."
msgstr "顯示素材和衝突檔案的內容。"

msgid "Contents of the asset:"
msgstr "素材內容:"

msgid "Installation preview:"
msgstr "安裝預覽:"

msgid "Configure Asset Before Installing"
msgstr "安裝前設定素材"

msgid "Install"
msgstr "安裝"

msgid "Speakers"
msgstr "揚聲器"

msgid "Add Effect"
msgstr "新增效果"

msgid "Rename Audio Bus"
msgstr "重新命名音訊匯流排"

msgid "Change Audio Bus Volume"
msgstr "更改音訊匯流排音量"

msgid "Toggle Audio Bus Solo"
msgstr "開啟／關閉音訊匯流排獨奏"

msgid "Toggle Audio Bus Mute"
msgstr "靜音／取消靜音音訊匯流排"

msgid "Toggle Audio Bus Bypass Effects"
msgstr "忽略／取消忽略音訊匯流排效果"

msgid "Select Audio Bus Send"
msgstr "選擇音訊匯流排輸出位置"

msgid "Add Audio Bus Effect"
msgstr "新增音效匯流排效果"

msgid "Move Bus Effect"
msgstr "移動匯流排效果"

msgid "Delete Bus Effect"
msgstr "刪除匯流排效果"

msgid "Drag & drop to rearrange."
msgstr "拖放以重新排列。"

msgid "Solo"
msgstr "獨奏"

msgid "Mute"
msgstr "靜音"

msgid "Bypass"
msgstr "旁通"

msgid "Bus Options"
msgstr "匯流排選項"

msgid "Duplicate Bus"
msgstr "創建匯流排副本"

msgid "Delete Bus"
msgstr "刪除匯流排"

msgid "Reset Volume"
msgstr "重設音量"

msgid "Delete Effect"
msgstr "刪除效果"

msgid "Toggle Audio Bottom Panel"
msgstr "切換音訊底部面板"

msgid "Add Audio Bus"
msgstr "新增音訊匯流排"

msgid "Master bus can't be deleted!"
msgstr "不可刪除主匯流排！"

msgid "Delete Audio Bus"
msgstr "刪除音訊匯流排"

msgid "Duplicate Audio Bus"
msgstr "重複音訊匯流排"

msgid "Reset Bus Volume"
msgstr "重設匯流排音量"

msgid "Move Audio Bus"
msgstr "移動音訊匯流排"

msgid "Save Audio Bus Layout As..."
msgstr "將音訊匯流排配置另存為..."

msgid "Location for New Layout..."
msgstr "新佈局的位置..."

msgid "Open Audio Bus Layout"
msgstr "開啟音訊匯流排配置"

msgid "There is no '%s' file."
msgstr "檔案「%s」不存在。"

msgid "Layout:"
msgstr "佈局："

msgid "Invalid file, not an audio bus layout."
msgstr "無效檔案或該檔案並非音訊匯流排配置檔。"

msgid "Error saving file: %s"
msgstr "無法保存檔案：%s"

msgid "Add Bus"
msgstr "新增匯流排"

msgid "Add a new Audio Bus to this layout."
msgstr "新增一個新的音訊匯流排至該配置。"

msgid "Load"
msgstr "載入"

msgid "Load an existing Bus Layout."
msgstr "載入現有的匯流排佈局。"

msgid "Save As"
msgstr "另存新檔"

msgid "Save this Bus Layout to a file."
msgstr "將該音訊匯流排佈局保存到檔。"

msgid "Load Default"
msgstr "載入預設"

msgid "Load the default Bus Layout."
msgstr "載入預設匯流排配置。"

msgid "Create a new Bus Layout."
msgstr "建立新匯流排配置。"

msgid "Audio Bus Layout"
msgstr "音訊匯流排佈局"

<<<<<<< HEAD
=======
msgid "Invalid name."
msgstr "無效的名稱。"

>>>>>>> dc5f1b7a
msgid "Cannot begin with a digit."
msgstr "不能以數字開頭。"

msgid "Valid characters:"
msgstr "有效字元："

<<<<<<< HEAD
=======
msgid "Must not collide with an existing engine class name."
msgstr "不得與已有的引擎類別名稱衝突。"

>>>>>>> dc5f1b7a
msgid "Must not collide with an existing global script class name."
msgstr "不可與現存的全域腳本類別名稱衝突。"

msgid "Must not collide with an existing built-in type name."
msgstr "不可與現存的內建型別名稱衝突。"

<<<<<<< HEAD
=======
msgid "Must not collide with an existing global constant name."
msgstr "不得與已有的全域常數名稱衝突。"

msgid "Keyword cannot be used as an Autoload name."
msgstr "關鍵字不能用作自動加載名稱。"

>>>>>>> dc5f1b7a
msgid "Autoload '%s' already exists!"
msgstr "自動載入「%s」已經存在！"

msgid "Rename Autoload"
msgstr "重新命名自動載入"

msgid "Toggle Autoload Globals"
msgstr "開啟／關閉全域 AutoLoad"

msgid "Move Autoload"
msgstr "移動 Autoload"

msgid "Remove Autoload"
msgstr "刪除 Autoload"

msgid "Enable"
msgstr "啟用"

msgid "Rearrange Autoloads"
msgstr "重新排列 Autoload"

msgid "Can't add Autoload:"
msgstr "無法新增 Autoload："

msgid "%s is an invalid path. File does not exist."
msgstr "%s為無效路徑。檔案不存在。"

msgid "%s is an invalid path. Not in resource path (res://)."
msgstr "%s為無效路徑，並非資源路徑（res://）。"

msgid "Add Autoload"
msgstr "新增 Autoload"

msgid "Path:"
msgstr "路徑："

msgid "Set path or press \"%s\" to create a script."
msgstr "設置路徑或按「%s」來創建腳本。"

msgid "Node Name:"
msgstr "節點名稱："

msgid "Global Variable"
msgstr "全域變數"

msgid "3D Engine"
msgstr "3D 引擎"

msgid "2D Physics"
msgstr "2D 物理"

msgid "3D Physics"
msgstr "3D 物理"

msgid "Navigation"
msgstr "導覽"

msgid "XR"
msgstr "XR"

msgid "RenderingDevice"
msgstr "算繪裝置"

msgid "OpenGL"
msgstr "OpenGL"

msgid "Vulkan"
msgstr "Vulkan"

msgid "Text Server: Fallback"
msgstr "文字伺服器：Fallback"

msgid "Text Server: Advanced"
msgstr "文字伺服器：進間"

msgid "TTF, OTF, Type 1, WOFF1 Fonts"
msgstr "TTF, OTF, Type 1, WOFF1字型"

msgid "WOFF2 Fonts"
msgstr "WOFF2字型"

msgid "SIL Graphite Fonts"
msgstr "SIL Graphite字型"

msgid "Multi-channel Signed Distance Field Font Rendering"
msgstr "多通道距離場(Multi-channel Signed Distance Field)字型算繪"

msgid "3D Nodes as well as RenderingServer access to 3D features."
msgstr "3D節點，又或是RenderingServer會有3D功能。"

msgid "2D Physics nodes and PhysicsServer2D."
msgstr "2D物理節點與PhysicsServer2D。"

msgid "3D Physics nodes and PhysicsServer3D."
msgstr "3D物理節點與PhysicsServer3D。"

msgid "Navigation, both 2D and 3D."
msgstr "導航，包含2D與3D。"

msgid "XR (AR and VR)."
msgstr "XR(包含AR和VR)。"

msgid ""
"RenderingDevice based rendering (if disabled, the OpenGL back-end is "
"required)."
msgstr "基於算繪裝置的算繪(如果取消，那會需要OpenGL 的後端)。"

msgid "OpenGL back-end (if disabled, the RenderingDevice back-end is required)."
msgstr "OpenGL 的後端(如果取消，那會需要算繪裝置的後端)。"

msgid "Vulkan back-end of RenderingDevice."
msgstr "算繪裝置的Vulkan後端。"

msgid ""
"Fallback implementation of Text Server\n"
"Supports basic text layouts."
msgstr ""
"文本服務器的fallback實現\n"
"支持基本的文本佈局。"

msgid ""
"Text Server implementation powered by ICU and HarfBuzz libraries.\n"
"Supports complex text layouts, BiDi, and contextual OpenType font features."
msgstr ""
"由 ICU 和 HarfBuzz libraries實現文本服務器。\n"
"支持複雜的文本佈局、BiDi 和本文 OpenType 字體功能。"

msgid ""
"TrueType, OpenType, Type 1, and WOFF1 font format support using FreeType "
"library (if disabled, WOFF2 support is also disabled)."
msgstr ""
"使用 FreeType 庫可以支持 TrueType、OpenType、Type 1 和 WOFF1 字體格式（如果禁"
"用，WOFF2 支持也會被禁用）。"

msgid "WOFF2 font format support using FreeType and Brotli libraries."
msgstr "使用 FreeType 和 Brotli 庫支持 WOFF2 字體格式。"

msgid ""
"SIL Graphite smart font technology support (supported by Advanced Text Server "
"only)."
msgstr "SIL Graphite 智能字體技術支持（僅受 Advanced Text Server 支持）。"

msgid ""
"Multi-channel signed distance field font rendering support using msdfgen "
"library (pre-rendered MSDF fonts can be used even if this option disabled)."
msgstr ""
"使用 msdfgen 庫的多通道帶符號距離場(MSDF)字體算繪支持（即使禁用此選項，也可以"
"使用預算繪的 MSDF 字體）。"

msgid "General Features:"
msgstr "通用功能："

msgid "Text Rendering and Font Options:"
msgstr "文字算繪與字型選項："

msgid "Reset the edited profile?"
msgstr "重置已編輯的設定檔？"

msgid "File saving failed."
msgstr "保存檔案時發生錯誤。"

msgid "Create a new profile?"
msgstr "建立新的設定檔？"

msgid "This will scan all files in the current project to detect used classes."
msgstr "這將掃描當前項目中的所有檔案以檢測使用的類別。"

msgid "Nodes and Classes:"
msgstr "節點與類別："

msgid "File '%s' format is invalid, import aborted."
msgstr "檔案「%s」的格式無效，已中止匯入。"

msgid "Error saving profile to path: '%s'."
msgstr "在下列路徑保存設定檔時發生錯誤：%s。"

msgid "New"
msgstr "新增"

msgid "Save"
msgstr "儲存"

msgid "Profile:"
msgstr "設定:"

msgid "Reset to Defaults"
msgstr "重設為預設"

msgid "Detect from Project"
msgstr "從專案中檢測"

msgid "Actions:"
msgstr "動作："

msgid "Configure Engine Compilation Profile:"
msgstr "配置引擎編譯設定檔："

msgid "Please Confirm:"
msgstr "請確認:"

msgid "Engine Compilation Profile"
msgstr "引擎編譯設定檔"

msgid "Load Profile"
msgstr "開啟設定檔"

msgid "Export Profile"
msgstr "匯出設定檔"

msgid "Forced Classes on Detect:"
msgstr "檢測時強制使用的類別："

msgid "Edit Compilation Configuration Profile"
msgstr "編輯編譯設定檔"

msgid ""
"Failed to execute command \"%s\":\n"
"%s."
msgstr ""
"執行指令「%s」失敗:\n"
"%s。"

msgid "Filter Commands"
msgstr "篩選指令"

msgid "Paste Params"
msgstr "貼上參數"

msgid "Updating Scene"
msgstr "更新場景"

msgid "Storing local changes..."
msgstr "正在儲存變更..."

msgid "Updating scene..."
msgstr "正在更新場景…"

msgid "[empty]"
msgstr "[空]"

msgid "[unsaved]"
msgstr "[未儲存]"

msgid "%s - Godot Engine"
msgstr "%s - Godot 引擎<3"

msgid "Move this dock right one tab."
msgstr "將此停靠面板向右移動一個分頁。"

msgid "Move this dock left one tab."
msgstr "將此停靠面板向左移動一個分頁。"

msgid "Dock Position"
msgstr "停駐列位置"

msgid "Make Floating"
msgstr "使其Floating"

msgid "Make this dock floating."
msgstr "將此停靠面板設為浮動。"

msgid "Move to Bottom"
msgstr "移至底部"

msgid "Move this dock to the bottom panel."
msgstr "將此停靠面板移動到底部面板。"

msgid "Close this dock."
msgstr "關閉此面板。"

msgid "3D Editor"
msgstr "3D 編輯器"

msgid "Script Editor"
msgstr "腳本編輯器"

msgid "Asset Library"
msgstr "素材庫"

msgid "Scene Tree Editing"
msgstr "正在編輯場景樹"

msgid "Node Dock"
msgstr "節點面板"

msgid "FileSystem Dock"
msgstr "檔案系統面板"

msgid "Import Dock"
msgstr "匯入面板"

msgid "History Dock"
msgstr "歷史紀錄面板"

msgid "Allows to view and edit 3D scenes."
msgstr "允許檢視並編輯3D場景。"

msgid "Allows to edit scripts using the integrated script editor."
msgstr "允許使用整合式編輯器以編輯腳本。"

msgid "Provides built-in access to the Asset Library."
msgstr "提供內建素材庫存取功能。"

msgid "Allows editing the node hierarchy in the Scene dock."
msgstr "允許在場景停佇列中編輯節點階層。"

msgid ""
"Allows to work with signals and groups of the node selected in the Scene dock."
msgstr "允許操作場景停佇列中所選擇的訊號及節點群。"

msgid "Allows to browse the local file system via a dedicated dock."
msgstr "允許藉由專用停佇列來瀏覽本地檔案系統。"

msgid ""
"Allows to configure import settings for individual assets. Requires the "
"FileSystem dock to function."
msgstr "允許為個別素材調整匯入設定。需要檔案系統停佇列以運作。"

msgid "Provides an overview of the editor's and each scene's undo history."
msgstr "提供編輯器與各場景歷史紀錄的概覽。"

msgid "(current)"
msgstr "（目前）"

msgid "(none)"
msgstr "（無）"

msgid "Remove currently selected profile, '%s'? Cannot be undone."
msgstr "是否刪除目前所選擇的設定檔「%s」？刪除後將無法復原。"

msgid "Profile must be a valid filename and must not contain '.'"
msgstr "配置必須是有效的檔案名，並且不能包含 “.”"

msgid "Profile with this name already exists."
msgstr "同名的配置已經存在。"

msgid "(Editor Disabled, Properties Disabled)"
msgstr "（已禁用編輯器，已禁用屬性）"

msgid "(Properties Disabled)"
msgstr "（已禁用屬性）"

msgid "(Editor Disabled)"
msgstr "（已禁用編輯器）"

msgid "Class Options:"
msgstr "類別選項："

msgid "Enable Contextual Editor"
msgstr "啟用本文編輯器"

msgid "Class Properties:"
msgstr "類別屬性："

msgid "Main Features:"
msgstr "主要功能："

msgid ""
"Profile '%s' already exists. Remove it first before importing, import aborted."
msgstr "設定檔「%s」已存在。匯入前請先將其移除。已中止匯入。"

msgid "Reset to Default"
msgstr "重設為預設值"

msgid "Current Profile:"
msgstr "目前配置："

msgid "Create Profile"
msgstr "創建配置"

msgid "Remove Profile"
msgstr "移除配置"

msgid "Available Profiles:"
msgstr "可用配置："

msgid "Make Current"
msgstr "設為目前的"

msgid "Import"
msgstr "匯入"

msgid "Export"
msgstr "匯出"

msgid "Configure Selected Profile:"
msgstr "配置所選配置："

msgid "Extra Options:"
msgstr "更多選項："

msgid "Create or import a profile to edit available classes and properties."
msgstr "建立或匯入配置以編輯可用類別及屬性。"

msgid "New profile name:"
msgstr "新的配置名稱："

msgid "Godot Feature Profile"
msgstr "Godot 功能配置"

msgid "Import Profile(s)"
msgstr "匯入配置"

msgid "Manage Editor Feature Profiles"
msgstr "管理編輯器功能配置"

msgid "Some extensions need the editor to restart to take effect."
msgstr "某些擴充功能需要重新啟動編輯器才能生效。"

msgid "Restart"
msgstr "重新啟動"

msgid "Save & Restart"
msgstr "儲存並重新啟動"

msgid "ScanSources"
msgstr "掃描原始檔"

msgid "Update Scene Groups"
msgstr "更新場景群組"

msgid "Updating Scene Groups..."
msgstr "正在更新場景群組..."

msgid ""
"There are multiple importers for different types pointing to file %s, import "
"aborted"
msgstr "由於有多個匯入器對檔案 %s 提供了不同的型別，已中止匯入"

msgid "(Re)Importing Assets"
msgstr "（重新）匯入素材"

msgid "Import resources of type: %s"
msgstr "匯入資源的型態：%s"

msgid "No return value."
msgstr "沒有回傳值。"

msgid "This value is an integer composed as a bitmask of the following flags."
msgstr "這個值是由下列旗標構成的位元遮罩整數。"

msgid "Deprecated"
msgstr "重複"

msgid "Experimental"
msgstr "實驗性"

msgid "Deprecated:"
msgstr "已棄用："

msgid "Experimental:"
msgstr "實驗性："

msgid "This method supports a variable number of arguments."
msgstr "這個方法支援可變數量的參數。"

msgid ""
"This method is called by the engine.\n"
"It can be overridden to customize built-in behavior."
msgstr ""
"這個方法由引擎呼叫。\n"
"覆蓋後可自訂內置行為。"

msgid ""
"This method has no side effects.\n"
"It does not modify the object in any way."
msgstr ""
"這個方法沒有副作用。\n"
"不會以任何形式修改該物件。"

msgid ""
"This method does not need an instance to be called.\n"
"It can be called directly using the class name."
msgstr ""
"呼叫這個方法不需要實例。\n"
"可以直接使用類別名呼叫。"

msgid "Constructors"
msgstr "建構子"

msgid "Operators"
msgstr "運算子"

msgid "Method Descriptions"
msgstr "方法說明"

msgid "Constructor Descriptions"
msgstr "建構子說明"

msgid "Operator Descriptions"
msgstr "運算子說明"

msgid "This method may be changed or removed in future versions."
msgstr "此方法在未來版本中可能會被更改或移除。"

msgid "This constructor may be changed or removed in future versions."
msgstr "此建構子在未來版本中可能會被更改或移除。"

msgid "This operator may be changed or removed in future versions."
msgstr "此運算子在未來版本中可能會被更改或移除。"

msgid "Error codes returned:"
msgstr "傳回錯誤碼:"

msgid "There is currently no description for this method."
msgstr "現在沒有關於該方法的說明。"

msgid "There is currently no description for this constructor."
msgstr "現在沒有關於該建構式的說明。"

msgid "There is currently no description for this operator."
msgstr "目前沒有此運算子的說明。"

msgid ""
"There is currently no description for this method. Please help us by "
"[color=$color][url=$url]contributing one[/url][/color]!"
msgstr ""
"該方法目前沒有說明。請幫我們[color=$color][url=$url]貢獻一個[/url][/color]！"

msgid ""
"There is currently no description for this constructor. Please help us by "
"[color=$color][url=$url]contributing one[/url][/color]!"
msgstr ""
"該建構式目前沒有說明。請幫我們[color=$color][url=$url]貢獻一個[/url][/color]！"

msgid ""
"There is currently no description for this operator. Please help us by "
"[color=$color][url=$url]contributing one[/url][/color]!"
msgstr ""
"目前沒有此運算子的說明。請幫助我們[color=$color][url=$url]貢獻一個[/url][/"
"color]！"

msgid "Top"
msgstr "頂端"

msgid "Class:"
msgstr "類別："

msgid "This class may be changed or removed in future versions."
msgstr "此類別在未來版本中可能會被更改或移除。"

msgid "Inherits:"
msgstr "繼承："

msgid "Inherited by:"
msgstr "被繼承："

msgid "Description"
msgstr "說明"

msgid "There is currently no description for this class."
msgstr "現在沒有關於這個class的描述喔<3。"

msgid ""
"There is currently no description for this class. Please help us by "
"[color=$color][url=$url]contributing one[/url][/color]!"
msgstr ""
"該class目前沒有說明。請幫我們[color=$color][url=$url]貢獻一個[/url][/color]！"

msgid "Note:"
msgstr "注意："

msgid ""
"There are notable differences when using this API with C#. See [url=%s]C# API "
"differences to GDScript[/url] for more information."
msgstr ""
"將此 API 與 C# 一起使用時存在顯著差異。請參閱 [url=%s]C# API 與 GDScript[/"
"url] 的差異以獲取更多資訊。"

msgid "Online Tutorials"
msgstr "線上教學"

msgid "Properties"
msgstr "屬性"

msgid "overrides %s:"
msgstr "覆蓋 %s："

msgid "default:"
msgstr "預設："

msgid "property:"
msgstr "屬性:"

msgid "Theme Properties"
msgstr "主題屬性"

msgid "Colors"
msgstr "顏色"

msgid "Constants"
msgstr "常數"

msgid "Fonts"
msgstr "字體"

msgid "Font Sizes"
msgstr "字體大小"

msgid "Icons"
msgstr "圖示"

msgid "Styles"
msgstr "樣式"

msgid "There is currently no description for this theme property."
msgstr "目前沒有此主題屬性的描述。"

msgid ""
"There is currently no description for this theme property. Please help us by "
"[color=$color][url=$url]contributing one[/url][/color]!"
msgstr ""
"目前沒有此主題屬性的描述。請幫助我們 [color=$color][url=$url]貢獻一個描述[/"
"url][/color]！"

msgid "This signal may be changed or removed in future versions."
msgstr "此訊號在未來版本中可能會被更改或移除。"

msgid "There is currently no description for this signal."
msgstr "目前沒有此訊號的描述。"

msgid ""
"There is currently no description for this signal. Please help us by "
"[color=$color][url=$url]contributing one[/url][/color]!"
msgstr ""
"目前沒有此訊號的描述。請幫助我們 [color=$color][url=$url]貢獻一個描述[/url][/"
"color]！"

msgid "Enumerations"
msgstr "列舉"

msgid "This enumeration may be changed or removed in future versions."
msgstr "此列舉在未來版本中可能會被更改或移除。"

msgid "This constant may be changed or removed in future versions."
msgstr "此常數在未來版本中可能會被更改或移除。"

msgid "Annotations"
msgstr "註釋"

msgid "There is currently no description for this annotation."
msgstr "現在沒有關於這個註釋的描述<3。"

msgid ""
"There is currently no description for this annotation. Please help us by "
"[color=$color][url=$url]contributing one[/url][/color]!"
msgstr ""
"該註解目前沒有說明。請幫我們[color=$color][url=$url]貢獻一個[/url][/color]！"

msgid "Property Descriptions"
msgstr "屬性說明"

msgid "(value)"
msgstr "（數值）"

msgid "This property may be changed or removed in future versions."
msgstr "此屬性在未來版本中可能會被更改或移除。"

msgid ""
"[b]Note:[/b] The returned array is [i]copied[/i] and any changes to it will "
"not update the original property value. See [%s] for more details."
msgstr ""
"[b]注意：[/b] 返回的數組是[i]複製[/i]的，對其進行的任何更改將不會更新原始屬性"
"值。有關更多詳細信息，請參閱[%s]。"

msgid "There is currently no description for this property."
msgstr "現在沒有關於這個屬性的描述<3。"

msgid ""
"There is currently no description for this property. Please help us by "
"[color=$color][url=$url]contributing one[/url][/color]!"
msgstr ""
"該屬性目前無說明。請幫助我們[color=$color][url=$url]貢獻一個[/url][/color]！"

msgid "Editor"
msgstr "編輯器"

msgid "Click to copy."
msgstr "點擊以複製。"

msgid "No description available."
msgstr "沒有說明。"

msgid "Metadata:"
msgstr "Metadata:"

msgid "Setting:"
msgstr "設定："

msgid "Property:"
msgstr "屬性："

msgid "Internal Property:"
msgstr "內部屬性："

msgid "This property can only be set in the Inspector."
msgstr "此屬性只能在檢視器中設置。"

msgid "Method:"
msgstr "方法:"

msgid "Signal:"
msgstr "訊號："

msgid "Theme Property:"
msgstr "主題屬性："

msgid "%d match."
msgstr "%d 個匹配項。"

msgid "%d matches."
msgstr "%d 件相符合的結果。"

msgid "Constructor"
msgstr "建構子"

msgid "Method"
msgstr "方法"

msgid "Operator"
msgstr "運算子"

msgid "Signal"
msgstr "訊號"

msgid "Constant"
msgstr "常數"

msgid "Property"
msgstr "屬性"

msgid "Theme Property"
msgstr "主題屬性"

msgid "Annotation"
msgstr "註釋"

msgid "Search Help"
msgstr "搜尋說明"

msgid "Case Sensitive"
msgstr "區分大小寫"

msgid "Show Hierarchy"
msgstr "以樹狀顯示"

msgid "Display All"
msgstr "全部顯示"

msgid "Classes Only"
msgstr "僅顯示類別"

msgid "Constructors Only"
msgstr "僅建構子"

msgid "Methods Only"
msgstr "僅顯示方法"

msgid "Operators Only"
msgstr "僅運算子"

msgid "Signals Only"
msgstr "僅顯示訊號"

msgid "Annotations Only"
msgstr "僅註釋"

msgid "Constants Only"
msgstr "僅顯示常數"

msgid "Properties Only"
msgstr "僅顯示屬性"

msgid "Theme Properties Only"
msgstr "僅顯示主題屬性"

msgid "Member Type"
msgstr "成員型別"

msgid "(constructors)"
msgstr "(建構子)"

msgid "Keywords"
msgstr "關鍵字"

msgid "Class"
msgstr "類別"

msgid "This member is marked as deprecated."
msgstr "這個成員被標記廢棄:(。"

msgid "This member is marked as experimental."
msgstr "這個成員被標記實驗性:(。"

msgid "Pin Value"
msgstr "釘選數值"

msgid "Pin Value [Disabled because '%s' is editor-only]"
msgstr "釘選數值【已停用因'%s'僅適用於編輯器】"

msgid "Pinning a value forces it to be saved even if it's equal to the default."
msgstr "釘選的數值將被迫儲存，即使其值與預設值相同。"

msgid "(%d change)"
msgid_plural "(%d changes)"
msgstr[0] "(%d變更)"

msgid "Add element to property array with prefix %s."
msgstr "加入前綴%s元素到屬性陣列。"

msgid "Remove element %d from property array with prefix %s."
msgstr "從屬性陣列移除在%d的前綴%s元素。"

msgid "Move element %d to position %d in property array with prefix %s."
msgstr "移動在屬性陣列從%d到%d的前綴%s元素。"

msgid "Clear Property Array with Prefix %s"
msgstr "清除%s前綴屬性陣列"

msgid "Resize Property Array with Prefix %s"
msgstr "重新定有%s前綴屬性的陣列大小"

msgid "Element %d: %s%d*"
msgstr "元素 %d：%s%d*"

msgid "Move Up"
msgstr "上移"

msgid "Move Down"
msgstr "下移"

msgid "Insert New Before"
msgstr "在前一格插入新的"

msgid "Insert New After"
msgstr "在後一格插入新的"

msgid "Clear Array"
msgstr "清除陣列"

msgid "Resize Array..."
msgstr "調整陣列大小..."

msgid "Add Element"
msgstr "新增元素"

msgid "Resize Array"
msgstr "調整陣列大小"

msgid "New Size:"
msgstr "新大小："

msgid "Element %s"
msgstr "元素%s"

msgid "Add Metadata"
msgstr "新增Metadata"

msgid "Set %s"
msgstr "設定 %s"

msgid "Set Multiple: %s"
msgstr "設定多個：%s"

msgid "Remove metadata %s"
msgstr "刪除metadata %s"

msgid "Pinned %s"
msgstr "已固定 %s"

msgid "Unpinned %s"
msgstr "已解除釘選%s"

msgid "Add metadata %s"
msgstr "新增metadata %s"

msgid "Metadata name can't be empty."
msgstr "metadata名稱不能是空的。"

msgid "Metadata name must be a valid identifier."
msgstr "metadata名稱必須為有效識別項。"

msgid "Metadata with name \"%s\" already exists."
msgstr "已存在名稱為「%s」的metadata。"

msgid "Names starting with _ are reserved for editor-only metadata."
msgstr "metadata名稱開頭為底線的是給編輯器專用的。"

msgid "Name:"
msgstr "名稱："

msgid "Metadata name is valid."
msgstr "可用的metadata名稱。"

msgid "Add Metadata Property for \"%s\""
msgstr "新增metadata屬性給「%s」"

msgid "Copy Value"
msgstr "複製數值"

msgid "Paste Value"
msgstr "貼上數值"

msgid "Copy Property Path"
msgstr "複製屬性路徑"

msgid "Creating Mesh Previews"
msgstr "建立網格預覽"

msgid "Thumbnail..."
msgstr "縮圖…"

msgid "Select existing layout:"
msgstr "選擇既存的畫面佈局:"

msgid "Or enter new layout name"
msgstr "或是輸入新的排版名稱"

msgid "Changed Locale Language Filter"
msgstr "更改地區語言篩選條件"

msgid "Changed Locale Script Filter"
msgstr "更改地區腳本篩選條件"

msgid "Changed Locale Country Filter"
msgstr "更改地區國家篩選條件"

msgid "Changed Locale Filter Mode"
msgstr "更改地區設定篩選模式"

msgid "[Default]"
msgstr "[預設]"

msgid "Select a Locale"
msgstr "選擇一個地區"

msgid "Show All Locales"
msgstr "顯示所有地區"

msgid "Show Selected Locales Only"
msgstr "僅顯示選定的地區"

msgid "Edit Filters"
msgstr "編輯篩選條件"

msgid "Language:"
msgstr "語言："

msgctxt "Locale"
msgid "Script:"
msgstr "文字:"

msgid "Country:"
msgstr "地區:"

msgid "Language"
msgstr "語言"

msgctxt "Locale"
msgid "Script"
msgstr "腳 本"

msgid "Country"
msgstr "地區"

msgid "Variant"
msgstr "變體"

msgid "Filter Messages"
msgstr "篩選訊息"

msgid "Clear Output"
msgstr "清除輸出"

msgid "Copy Selection"
msgstr "複製所選"

msgid ""
"Collapse duplicate messages into one log entry. Shows number of occurrences."
msgstr "把重複訊息摺疊到一個log entry。顯示發生次數。"

msgid "Focus Search/Filter Bar"
msgstr "焦點搜尋/篩選條"

msgid "Toggle visibility of standard output messages."
msgstr "顯示／取消顯示輸出訊息。"

msgid "Toggle visibility of errors."
msgstr "顯示／取消顯示錯誤。"

msgid "Toggle visibility of warnings."
msgstr "顯示／取消顯示警告。"

msgid "Toggle visibility of editor messages."
msgstr "顯示／取消顯示編輯器訊息。"

msgid "Native Shader Source Inspector"
msgstr "內鍵著色器源頭屬性面板"

msgid "Unnamed Project"
msgstr "未命名專案"

msgid ""
"Spins when the editor window redraws.\n"
"Update Continuously is enabled, which can increase power usage. Click to "
"disable it."
msgstr ""
"當編輯器視窗重新繪製時旋轉。\n"
"已啟用持續更新，耗電量將增加。點擊以停用。"

msgid "Spins when the editor window redraws."
msgstr "編輯器視窗重新繪製時旋轉。"

msgid "Imported resources can't be saved."
msgstr "導入的資源無法保存。"

msgid "OK"
msgstr "好"

msgid "Error saving resource!"
msgstr "保存資料發生錯誤！"

msgid ""
"This resource can't be saved because it does not belong to the edited scene. "
"Make it unique first."
msgstr "由於該資源不屬於已編輯的場景，無法儲存該資源。請先使其獨立化。"

msgid ""
"This resource can't be saved because it was imported from another file. Make "
"it unique first."
msgstr "此資源無法保存，因為它是從另一個文件導入的。請先將其設為獨立。"

msgid "Save Resource As..."
msgstr "另存資源為..."

<<<<<<< HEAD
msgid "Error while parsing file '%s'."
msgstr "無法解析檔案：%s。"

=======
msgid "Can't open file for writing:"
msgstr "無法開啟文件進行寫入："

msgid "Requested file format unknown:"
msgstr "請求的文件格式未知："

msgid "Error while saving."
msgstr "保存時發生錯誤。"

msgid "Can't open file '%s'. The file could have been moved or deleted."
msgstr "無法開啟文件「%s」。該文件可能已被移動或刪除。"

msgid "Error while parsing file '%s'."
msgstr "無法解析檔案：%s。"

msgid "Scene file '%s' appears to be invalid/corrupt."
msgstr "場景文件「%s」似乎無效或已損壞。"

msgid "Missing file '%s' or one of its dependencies."
msgstr "文件「%s」或其依賴項之一缺失。"

msgid ""
"File '%s' is saved in a format that is newer than the formats supported by "
"this version of Godot, so it can't be opened."
msgstr ""
"文件「%s」是以比此版本的 Godot 支援的格式更新的格式保存的，因此無法打開。"

msgid "Error while loading file '%s'."
msgstr "加載文件「%s」時發生錯誤。"

>>>>>>> dc5f1b7a
msgid "Saving Scene"
msgstr "正在保存場景"

msgid "Analyzing"
msgstr "正在分析"

msgid "Creating Thumbnail"
msgstr "正在建立縮圖"

msgid "This operation can't be done without a tree root."
msgstr "此操作無法在沒有樹根節點的情況下完成。"

msgid ""
"This scene can't be saved because there is a cyclic instance inclusion.\n"
"Please resolve it and then attempt to save again."
msgstr ""
"無法保存此場景，因為存在循環的實體包含。\n"
"請解決此問題後再嘗試保存。"

msgid ""
"Couldn't save scene. Likely dependencies (instances or inheritance) couldn't "
"be satisfied."
msgstr "無法保存場景。可能是依賴項（實例或繼承）無法滿足。"

msgid "Save scene before running..."
msgstr "執行前先儲存場景..."

msgid "Could not save one or more scenes!"
msgstr "無法保存一個或多個場景！"

msgid "Save All Scenes"
msgstr "儲存所有場景"

msgid "Can't overwrite scene that is still open!"
msgstr "無法複寫未關閉的場景！"

msgid "Merge With Existing"
msgstr "與現有的合併"

msgid "Apply MeshInstance Transforms"
msgstr "套用MeshInstance變換"

<<<<<<< HEAD
=======
msgid "Can't load MeshLibrary for merging!"
msgstr "無法加載 MeshLibrary 進行合併！"

>>>>>>> dc5f1b7a
msgid "Error saving MeshLibrary!"
msgstr "儲存網格庫出錯！"

msgid ""
"An error occurred while trying to save the editor layout.\n"
"Make sure the editor's user data path is writable."
msgstr ""
"儲存編輯器畫面配置時發生錯誤。\n"
"請確認編輯器的使用者資料路徑是否可寫入。"

msgid ""
"Default editor layout overridden.\n"
"To restore the Default layout to its base settings, use the Delete Layout "
"option and delete the Default layout."
msgstr ""
"預設編輯器畫面配置已被複寫。\n"
"若要恢復預設的畫面配置，請使用 [刪除配置] 選項，並刪除預設畫面配置。"

msgid "Layout name not found!"
msgstr "找不到配置名稱！"

msgid "Restored the Default layout to its base settings."
msgstr "已將預設配置還原至基本設定。"

msgid "This object is marked as read-only, so it's not editable."
msgstr "該物件被標示為唯讀，所以無法編輯。"

msgid ""
"This resource belongs to a scene that was imported, so it's not editable.\n"
"Please read the documentation relevant to importing scenes to better "
"understand this workflow."
msgstr ""
"該資源屬於已匯入的場景，因此不可編輯。 \n"
"請閱讀有關匯入場景的說明文件以更瞭解該工作流程。"

msgid ""
"This resource belongs to a scene that was instantiated or inherited.\n"
"Changes to it must be made inside the original scene."
msgstr ""
"此資源屬於已被實例化或被繼承的場景。\n"
"對它的改動必須在原本場景內。"

msgid ""
"This resource was imported, so it's not editable. Change its settings in the "
"import panel and then re-import."
msgstr "該資源自外部匯入，無法編輯。請在匯入面板中修改設定並重新匯入。"

msgid ""
"This scene was imported, so changes to it won't be kept.\n"
"Instantiating or inheriting it will allow you to make changes to it.\n"
"Please read the documentation relevant to importing scenes to better "
"understand this workflow."
msgstr ""
"該場景自外部匯入，因此做出的改動將不會保存。\n"
"實例化或繼承該場景即可對其做出修改。\n"
"請閱讀與匯入相關的說明文件以更加瞭解該工作流程。"

msgid "Changes may be lost!"
msgstr "變更可能會丟失！"

msgid "This object is read-only."
msgstr "這個物件是唯讀。"

msgid "Open Base Scene"
msgstr "開啟基本場景"

msgid "Quick Open..."
msgstr "快速開啟..."

msgid "Quick Open Scene..."
msgstr "快速開啟場景…"

msgid "Quick Open Script..."
msgstr "快速開啟腳本…"

msgid "%s no longer exists! Please specify a new save location."
msgstr "%s 不再存在！請指定一個新的保存位置。"

msgid ""
<<<<<<< HEAD
=======
"The current scene has no root node, but %d modified external resource(s) and/"
"or plugin data were saved anyway."
msgstr "當前場景沒有根節點，但仍然保存了 %d 個已修改的外部資源和/或插件數據。"

msgid ""
>>>>>>> dc5f1b7a
"A root node is required to save the scene. You can add a root node using the "
"Scene tree dock."
msgstr "必須有根節點才可儲存場景。您可使用場景停佇列以加入一個根節點。"

msgid "Save Scene As..."
msgstr "另存場景為…"

msgid "Current scene not saved. Open anyway?"
msgstr "尚未儲存目前場景。仍然要開啟嗎？"

msgid "Can't undo while mouse buttons are pressed."
msgstr "當滑鼠按鍵被按下時無法復原。"

msgid "Nothing to undo."
msgstr "無變更以復原。"

msgid "Global Undo: %s"
msgstr "全域復原：%s"

msgid "Remote Undo: %s"
msgstr "遠端復原: %s"

msgid "Scene Undo: %s"
msgstr "場景復原：%s"

msgid "Can't redo while mouse buttons are pressed."
msgstr "當滑鼠按鍵按下時無法復原。"

msgid "Nothing to redo."
msgstr "無變更以復原。"

msgid "Global Redo: %s"
msgstr "全域取消復原：%s"

msgid "Remote Redo: %s"
msgstr "遠端重做: %s"

msgid "Scene Redo: %s"
msgstr "場景取消復原：%s"

msgid "Can't reload a scene that was never saved."
msgstr "無法重新載入從未儲存過的場景。"

msgid "Reload Saved Scene"
msgstr "重新載入已儲存的場景"

msgid ""
"The current scene has unsaved changes.\n"
"Reload the saved scene anyway? This action cannot be undone."
msgstr ""
"目前場景有未儲存的改動。\n"
"仍要重新載入場景嗎？此操作將無法復原。"

msgid "Save & Reload"
msgstr "儲存並重新載入"

msgid "Save modified resources before reloading?"
msgstr "是否在重新載入前儲存變更？"

msgid "Save & Quit"
msgstr "儲存並退出"

msgid "Save modified resources before closing?"
msgstr "關閉前是否儲存更改？"

msgid "Save changes to the following scene(s) before reloading?"
msgstr "重新載入前要儲存下列場景的變更嗎？"

msgid "Save changes to the following scene(s) before quitting?"
msgstr "退出前是否保存對以下場景的更改？"

msgid "Save changes to the following scene(s) before opening Project Manager?"
msgstr "開啟專案管理員前要先儲存以下場景嗎？"

msgid ""
"This option is deprecated. Situations where refresh must be forced are now "
"considered a bug. Please report."
msgstr "此選項已被棄用。需要強制刷新情況現在被視為一個錯誤。請回報此問題。"

msgid "Pick a Main Scene"
msgstr "選取主要場景"

msgid "This operation can't be done without a scene."
msgstr "此操作無法在沒有場景的情況下完成。"

msgid "Export Mesh Library"
msgstr "匯出網格庫"

msgid "Unable to enable addon plugin at: '%s' parsing of config failed."
msgstr "無法在「%s」上啟用擴充功能，解析組態設定失敗。"

msgid "Unable to find script field for addon plugin at: '%s'."
msgstr "無法在擴充功能「r%s」中找到腳本欄位。"

msgid "Unable to load addon script from path: '%s'."
msgstr "無法自路徑「%s」載入擴充腳本。"

msgid ""
"Unable to load addon script from path: '%s'. This might be due to a code "
"error in that script.\n"
"Disabling the addon at '%s' to prevent further errors."
msgstr ""
"無法自路徑「%s」載入擴充腳本。該腳本可能有程式碼錯誤。\n"
"將停用擴充套件'%s'以避免進一步的錯誤。"

msgid ""
"Unable to load addon script from path: '%s'. Base type is not 'EditorPlugin'."
msgstr "無法從路徑「%s」加載附加腳本。基類型不是 'EditorPlugin'。"

msgid "Unable to load addon script from path: '%s'. Script is not in tool mode."
msgstr "無法從路徑「%s」載入擴充腳本。腳本未處於工具模式。"

msgid ""
"Scene '%s' was automatically imported, so it can't be modified.\n"
"To make changes to it, a new inherited scene can be created."
msgstr ""
"「%s」為自動匯入的場景，將無法修改。\n"
"若要對其進行改動，可建立新繼承場景。"

msgid ""
"Error loading scene, it must be inside the project path. Use 'Import' to open "
"the scene, then save it inside the project path."
msgstr ""
"加載場景時出錯，場景必須位於項目路徑內。請使用「匯入」開啟場景，然後將其保存到"
"項目路徑內。"

msgid "Scene '%s' has broken dependencies:"
msgstr "場景「%s」的相依性損壞："

msgid ""
"Multi-window support is not available because the `--single-window` command "
"line argument was used to start the editor."
msgstr "多窗口支持不可用，因為啟動編輯器時使用了 `--single-window` 命令列引數。"

msgid ""
"Multi-window support is not available because the current platform doesn't "
"support multiple windows."
msgstr "多窗口支持不可用，因為當前平台不支持多個窗口。"

msgid ""
"Multi-window support is not available because Interface > Editor > Single "
"Window Mode is enabled in the editor settings."
msgstr ""
"多窗口支持不可用，因為在編輯器設置中啟用了「介面 > 編輯器 > 單窗口模式」。"

msgid ""
"Multi-window support is not available because Interface > Multi Window > "
"Enable is disabled in the editor settings."
msgstr "多窗口支持不可用，因為在編輯器設置中「介面 > 多窗口 > 啟用」已被禁用。"

msgid "Clear Recent Scenes"
msgstr "清除最近開啟的場景"

msgid "There is no defined scene to run."
msgstr "沒有定義要運行的場景。"

msgid ""
"No main scene has ever been defined, select one?\n"
"You can change it later in \"Project Settings\" under the 'application' "
"category."
msgstr ""
"尚未定義主場景。要選擇一個場景嗎？\n"
"稍後可在「專案設定」的 [Application] 分類中修改。"

msgid ""
"Selected scene '%s' does not exist, select a valid one?\n"
"You can change it later in \"Project Settings\" under the 'application' "
"category."
msgstr ""
"所選的場景「%s」不存在，是否要選擇一個有效的場景？\n"
"稍後可在「專案設定」的 [Application] 分類中修改。"

msgid ""
"Selected scene '%s' is not a scene file, select a valid one?\n"
"You can change it later in \"Project Settings\" under the 'application' "
"category."
msgstr ""
"所選的場景「%s」並非場景檔案，是否要選擇另一個有效的場景？\n"
"稍後可在「專案設定」中的 [Application] 中修改。"

msgid "Save Layout..."
msgstr "儲存畫面佈局…"

msgid "Delete Layout..."
msgstr "刪除畫面佈局…"

msgid "Default"
msgstr "預設"

msgid "Save Layout"
msgstr "儲存配置"

msgid "Delete Layout"
msgstr "刪除配置"

msgid "This scene was never saved."
msgstr "該場景從未保存過。"

msgid "%d second ago"
msgid_plural "%d seconds ago"
msgstr[0] "%d 秒前"

msgid "%d minute ago"
msgid_plural "%d minutes ago"
msgstr[0] "%d 分前"

msgid "%d hour ago"
msgid_plural "%d hours ago"
msgstr[0] "%d 小時前"

msgid ""
"Scene \"%s\" has unsaved changes.\n"
"Last saved: %s."
msgstr ""
"場景 \"%s\" 有未保存的更改。\n"
"上次儲存：%s."

msgid "Save & Close"
msgstr "儲存並關閉"

msgid "Save before closing?"
msgstr "關閉前是否儲存更改？"

msgid "%d more files or folders"
msgstr "還有 %d 個檔案／資料夾"

msgid "%d more folders"
msgstr "還有 %d 個資料夾"

msgid "%d more files"
msgstr "其他 %d 個檔案"

msgid ""
"Unable to write to file '%s', file in use, locked or lacking permissions."
msgstr "無法寫入檔案'%s'，該檔案正被使用、鎖定或因權限不足。"

msgid "Preparing scenes for reload"
msgstr "正在準備重新加載場景"

msgid "Analyzing scene %s"
msgstr "正在分析場景 %s"

msgid "Preparation done."
msgstr "準備完成。"

msgid "Scenes reloading"
msgstr "場景正在重新加載"

msgid "Reloading..."
msgstr "正在重新加載..."

msgid "Reloading done."
msgstr "重新加載完成。"

msgid ""
"Changing the renderer requires restarting the editor.\n"
"\n"
"Choosing Save & Restart will change the rendering method to:\n"
"- Desktop platforms: %s\n"
"- Mobile platforms: %s\n"
"- Web platform: gl_compatibility"
msgstr ""
"變更算繪引擎需要重新啟動編輯器。\n"
"\n"
"選擇「儲存並重新啟動」會將算繪方法變更為：\n"
"- 桌面平台：%s\n"
"- 行動平台：%s\n"
"- 網頁平台：gl_compatibility"

msgid "Forward+"
msgstr "Forward+"

msgid "Mobile"
msgstr "移動裝置"

msgid "Compatibility"
msgstr "相容性"

msgid "(Overridden)"
msgstr "（已覆寫）"

msgid "Lock Selected Node(s)"
msgstr "鎖定所選的節點"

msgid "Unlock Selected Node(s)"
msgstr "取消鎖定所選的節點"

msgid "Group Selected Node(s)"
msgstr "為所選的節點建立群組"

msgid "Ungroup Selected Node(s)"
msgstr "取消所選節點的群組"

msgid "Restart Emission"
msgstr "重新啟動發射"

msgid "Pan View"
msgstr "平移檢視"

msgid "Distraction Free Mode"
msgstr "專注模式"

msgid "Toggle Last Opened Bottom Panel"
msgstr "切換最後打開的底部面板"

msgid "Toggle distraction-free mode."
msgstr "切換／取消專注模式。"

msgid "Scene"
msgstr "場景"

msgid "Operations with scene files."
msgstr "操作場景檔案。"

msgid "Copy Text"
msgstr "複製文字"

msgid "Next Scene Tab"
msgstr "下個場景分頁"

msgid "Previous Scene Tab"
msgstr "上個場景分頁"

msgid "Focus FileSystem Filter"
msgstr "焦點檔案系統篩選"

msgid "Command Palette"
msgstr "Command表"

msgid "New Scene"
msgstr "新場景"

msgid "New Inherited Scene..."
msgstr "新增繼承場景…"

msgid "Open Scene..."
msgstr "開啟場景…"

msgid "Reopen Closed Scene"
msgstr "重新開啟已關閉的場景"

msgid "Open Recent"
msgstr "最近開啟的場景"

msgid "Save Scene"
msgstr "儲存場景"

msgid "Export As..."
msgstr "匯出成..."

msgid "MeshLibrary..."
msgstr "網格庫…"

msgid "Close Scene"
msgstr "關閉場景"

msgid "Quit"
msgstr "離開"

msgid "Editor Settings..."
msgstr "編輯器設定..."

msgid "Project"
msgstr "專案"

msgid "Project Settings..."
msgstr "專案設定..."

msgid "Project Settings"
msgstr "專案設定"

msgid "Version Control"
msgstr "版本控制"

msgid "Export..."
msgstr "匯出..."

msgid "Install Android Build Template..."
msgstr "安裝 Android 建置樣板..."

msgid "Open User Data Folder"
msgstr "打開使用者資料資料夾"

msgid "Tools"
msgstr "工具"

msgid "Orphan Resource Explorer..."
msgstr "孤立資源瀏覽器..."

msgid "Engine Compilation Configuration Editor..."
msgstr "引擎編譯配置編輯器..."

msgid "Upgrade Mesh Surfaces..."
msgstr "升級網格表面..."

msgid "Reload Current Project"
msgstr "重新載入目前專案"

msgid "Quit to Project List"
msgstr "退出到專案列表"

msgid "Command Palette..."
msgstr "Command表..."

msgid "Editor Docks"
msgstr "編輯器停靠面板"

msgid "Editor Layout"
msgstr "編輯器配置"

msgid "Take Screenshot"
msgstr "螢幕截圖"

msgid "Screenshots are stored in the user data folder (\"user://\")."
msgstr "截圖儲存在用戶數據資料夾（'user://'）中。"

msgid "Toggle Fullscreen"
msgstr "開啟／取消全螢幕顯示"

msgid "Open Editor Data/Settings Folder"
msgstr "開啟編輯器資料／編輯器設定資料夾"

msgid "Open Editor Data Folder"
msgstr "開啟編輯器資料目錄"

msgid "Open Editor Settings Folder"
msgstr "開啟編輯器設定目錄"

msgid "Manage Editor Features..."
msgstr "管理編輯器功能..."

msgid "Manage Export Templates..."
msgstr "管理匯出樣板..."

msgid "Configure FBX Importer..."
msgstr "設定FBX匯入器..."

msgid "Help"
msgstr "說明"

msgid "Search Help..."
msgstr "搜尋幫助…"

msgid "Online Documentation"
msgstr "線上說明文件"

msgid "Forum"
msgstr "討論區"

msgid "Community"
msgstr "社群"

msgid "Copy System Info"
msgstr "複製系統資訊"

msgid "Copies the system info as a single-line text into the clipboard."
msgstr "複製系統資訊到clipboard為單行文字。"

msgid "Report a Bug"
msgstr "回報錯誤"

msgid "Suggest a Feature"
msgstr "提出功能建議"

msgid "Send Docs Feedback"
msgstr "傳送說明文件回饋"

msgid "About Godot..."
msgstr "關於 Godot…"

msgid "Support Godot Development"
msgstr "支援 Godot 開發"

msgid ""
"Choose a rendering method.\n"
"\n"
"Notes:\n"
"- On mobile platforms, the Mobile rendering method is used if Forward+ is "
"selected here.\n"
"- On the web platform, the Compatibility rendering method is always used."
msgstr ""
"選擇算繪方法。\n"
"\n"
"注意事項：\n"
"- 在移動平台上，如果此處選擇了 Forward+，將使用移動端的算繪方法。\n"
"- 在網絡平台上，始終使用兼容性算繪方法。"

msgid "Update Continuously"
msgstr "持續更新"

msgid "Update When Changed"
msgstr "更新所有變更"

msgid "Hide Update Spinner"
msgstr "隱藏更新旋轉圖"

msgid "FileSystem"
msgstr "檔案系統"

msgid "Toggle FileSystem Bottom Panel"
msgstr "切換檔案系統底部面板"

msgid "Inspector"
msgstr "屬性面板"

msgid "Node"
msgstr "節點"

msgid "History"
msgstr "歷史記錄"

msgid "Output"
msgstr "輸出"

msgid "Toggle Output Bottom Panel"
msgstr "切換輸出底部面板"

msgid "Don't Save"
msgstr "不儲存"

msgid "Android build template is missing, please install relevant templates."
msgstr "缺少 Android 建置樣板，請先安裝對應的樣板。"

msgid "Manage Templates"
msgstr "管理樣板"

msgid "Install from file"
msgstr "自檔案安裝"

msgid "Select Android sources file"
msgstr "選擇Android原始檔"

msgid "Show in File Manager"
msgstr "在檔案總管中顯示"

msgid "Import Templates From ZIP File"
msgstr "自 ZIP 檔匯入樣板"

msgid "Template Package"
msgstr "樣板包"

msgid "Export Library"
msgstr "匯出函式庫"

msgid "Open & Run a Script"
msgstr "開啟並執行腳本"

msgid "Files have been modified on disk"
msgstr "檔案已在磁碟上被修改"

msgid ""
"The following files are newer on disk.\n"
"What action should be taken?"
msgstr ""
"磁碟中的下列檔案已更新。\n"
"要執行什麼操作？"

msgid "Discard local changes and reload"
msgstr "放棄本地更改並重新加載"

msgid "Keep local changes and overwrite"
msgstr "保留本地更改並覆蓋"

msgid "Create/Override Version Control Metadata..."
msgstr "創建/覆蓋版本控制中繼資料..."

msgid "Version Control Settings..."
msgstr "版本控制系統設定..."

msgid "New Inherited"
msgstr "新增繼承"

msgid "Load Errors"
msgstr "載入錯誤"

msgid "Select Current"
msgstr "選擇目前項目"

msgid "Open 2D Editor"
msgstr "開啟 2D 編輯器"

msgid "Open 3D Editor"
msgstr "開啟 3D 編輯器"

msgid "Open Script Editor"
msgstr "開啟腳本編輯器"

msgid "Open Asset Library"
msgstr "開啟素材庫"

msgid "Open the next Editor"
msgstr "開啟下一個編輯器"

msgid "Open the previous Editor"
msgstr "開啟上一個編輯器"

msgid "Ok"
msgstr "Ok"

msgid "Warning!"
msgstr "警告！"

msgid "Edit Text:"
msgstr "編輯文字："

msgid "On"
msgstr "開啟"

msgid "Renaming layer %d:"
msgstr "重新命名%d圖層："

msgid "No name provided."
msgstr "未提供名稱。"

msgid "Name contains invalid characters."
msgstr "名稱包含無效字元。"

msgid "Bit %d, value %d"
msgstr "位元 %d，值 %d"

msgid "Rename"
msgstr "重新命名"

msgid "Rename layer"
msgstr "重新命名圖層"

msgid "Layer %d"
msgstr "圖層%d"

msgid "No Named Layers"
msgstr "沒有命名圖層"

msgid "Edit Layer Names"
msgstr "更改圖層名稱"

msgid "<empty>"
msgstr "<空>"

msgid "Temporary Euler may be changed implicitly!"
msgstr "Temporary Euler可能會偷偷改變！"

msgid ""
"Temporary Euler will not be stored in the object with the original value. "
"Instead, it will be stored as Quaternion with irreversible conversion.\n"
"This is due to the fact that the result of Euler->Quaternion can be "
"determined uniquely, but the result of Quaternion->Euler can be multi-"
"existent."
msgstr ""
"臨時的歐拉角將不會以原始值儲存在物件中，而是會以四元數的形式儲存，且此轉換不可"
"逆。\n"
"這是因為從歐拉角轉換為四元數的結果是唯一的，但從四元數轉換回歐拉角的結果可能會"
"有多種不同的表示方式。"

msgid "Temporary Euler"
msgstr "臨時歐拉角"

msgid "Assign..."
msgstr "指派..."

msgid "Copy as Text"
msgstr "複製為文字"

msgid "Show Node in Tree"
msgstr "在節點樹中顯示"

msgid "Invalid RID"
msgstr "無效的 RID"

msgid "Recursion detected, unable to assign resource to property."
msgstr "偵測到遞迴，沒辦法指定資源到屬性。"

msgid ""
"Can't create a ViewportTexture in a Texture2D node because the texture will "
"not be bound to a scene.\n"
"Use a Texture2DParameter node instead and set the texture in the \"Shader "
"Parameters\" tab."
msgstr ""
"無法在 Texture2D 節點中創建 ViewportTexture，因為該紋理將不會綁定到場景。\n"
"請改用 Texture2DParameter 節點，並在「著色器參數」分頁中設置該紋理貼圖。"

msgid ""
"Can't create a ViewportTexture on resources saved as a file.\n"
"Resource needs to belong to a scene."
msgstr ""
"無法為欲儲存成檔案之資源建立 ViewportTexture。\n"
"資源必須屬於一個場景。"

msgid ""
"Can't create a ViewportTexture on this resource because it's not set as local "
"to scene.\n"
"Please switch on the 'local to scene' property on it (and all resources "
"containing it up to a node)."
msgstr ""
"無法為該資源建立 ViewportTexture，因其未設定為對應本機之場景。\n"
"請開啟其（與其至節點的所有資源）「Local to Scene」屬性。"

msgid "Pick a Viewport"
msgstr "選擇 Viewport"

msgid "Selected node is not a Viewport!"
msgstr "所選節點並非 Viewport！"

msgid "New Key:"
msgstr "新增索引鍵："

msgid "New Value:"
msgstr "新增數值："

msgid "(Nil) %s"
msgstr "「Nil」%s"

msgid "%s (size %s)"
msgstr "%s (大小 %s)"

msgid "Size:"
msgstr "大小："

msgid "Remove Item"
msgstr "移除項目"

msgid "Dictionary (Nil)"
msgstr "字典(Nil)"

msgid "Dictionary (size %d)"
msgstr "字典(大小%d)"

msgid "Add Key/Value Pair"
msgstr "新增索引鍵／值組"

msgid "Localizable String (Nil)"
msgstr "當地語系化字串(Nil)"

msgid "Localizable String (size %d)"
msgstr "當地語系化字串(大小%d)"

msgid "Add Translation"
msgstr "新增翻譯"

msgid "Lock/Unlock Component Ratio"
msgstr "鎖定/解除鎖定元件比例"

msgid ""
"The selected resource (%s) does not match any type expected for this property "
"(%s)."
msgstr "所選資源（%s）不符合任該屬性（%s）的任何型別。"

msgid "Quick Load..."
msgstr "快速載入…"

msgid "Opens a quick menu to select from a list of allowed Resource files."
msgstr "開啟快速選單以從允許的資源文件列表中選擇。"

msgid "Load..."
msgstr "載入..."

msgid "Inspect"
msgstr "屬性檢視"

msgid "Make Unique"
msgstr "設為獨立"

msgid "Make Unique (Recursive)"
msgstr "設為獨立（遞迴）"

msgid "Save As..."
msgstr "另存為..."

msgid "Show in FileSystem"
msgstr "在檔案系統中顯示"

msgid "Convert to %s"
msgstr "轉換為 %s"

msgid "Select resources to make unique:"
msgstr "選擇要設為獨立的資源："

msgid "New %s"
msgstr "新增 %s"

msgid "New Script..."
msgstr "新增腳本..."

msgid "Extend Script..."
msgstr "擴充腳本..."

msgid "New Shader..."
msgstr "新增著色器…"

msgid "No Remote Debug export presets configured."
msgstr "沒有遠端除錯輸出預設被設定。"

msgid "Remote Debug"
msgstr "遠端除錯"

msgid ""
"No runnable export preset found for this platform.\n"
"Please add a runnable preset in the Export menu or define an existing preset "
"as runnable."
msgstr ""
"為找到可執行於該平台的匯出預設設定。\n"
"請在 [匯出] 選單中新增一個可執行的預設設定，或將現有的預設設定設為可執行。"

msgid ""
"Warning: The CPU architecture '%s' is not active in your export preset.\n"
"\n"
msgstr ""
"警告：CPU 架構「%s」在您的匯出預設中未啟用。\n"
"\n"

msgid "Run 'Remote Debug' anyway?"
msgstr "仍然執行「遠端除錯」嗎？"

msgid "Project Run"
msgstr "執行專案"

msgid "Write your logic in the _run() method."
msgstr "在 _run() 方法中填寫邏輯。"

<<<<<<< HEAD
=======
msgid "The current scene already has a root node."
msgstr "當前場景已經有一個根節點。"

>>>>>>> dc5f1b7a
msgid "Edit Built-in Action: %s"
msgstr "編輯內建動作：%s"

msgid "Edit Shortcut: %s"
msgstr "編輯快捷鍵: %s"

msgid "Common"
msgstr "常見"

msgid "Editor Settings"
msgstr "編輯器設定"

msgid "General"
msgstr "一般"

msgid "Filter Settings"
msgstr "篩選設定"

msgid "The editor must be restarted for changes to take effect."
msgstr "必須重新啟動編輯器才會使改動生效。"

msgid "Shortcuts"
msgstr "快捷鍵"

msgid "Binding"
msgstr "綁定"

msgid "Failed to check for updates. Error: %d."
msgstr "檢查更新失敗。錯誤碼：%d。"

msgid "Failed to check for updates. Response code: %d."
msgstr "檢查更新失敗。響應碼：%d。"

msgid "Failed to parse version JSON."
msgstr "解析版本 JSON 失敗。"

msgid "Received JSON data is not a valid version array."
msgstr "接收到的 JSON 數據不是有效的版本數組。"

msgid "Update available: %s."
msgstr "有可用更新：%s。"

msgid "Offline mode, update checks disabled."
msgstr "離線模式，更新檢查已禁用。"

msgid "Update checks disabled."
msgstr "更新檢查已停用。"

msgid "An error has occurred. Click to try again."
msgstr "發生錯誤。點擊以重試。"

msgid "Click to open download page."
msgstr "點擊以開啟下載頁面。"

msgid "Left Stick Left, Joystick 0 Left"
msgstr "左搖桿往左，搖桿0往左"

msgid "Left Stick Right, Joystick 0 Right"
msgstr "左搖桿往右，搖桿0往右"

msgid "Left Stick Up, Joystick 0 Up"
msgstr "左搖桿往上，搖桿0往上"

msgid "Left Stick Down, Joystick 0 Down"
msgstr "左搖桿往下，搖桿0往下"

msgid "Right Stick Left, Joystick 1 Left"
msgstr "右搖桿往左，搖桿1往左"

msgid "Right Stick Right, Joystick 1 Right"
msgstr "右搖桿往右，搖桿1往右"

msgid "Right Stick Up, Joystick 1 Up"
msgstr "右搖桿往上，搖桿1往上"

msgid "Right Stick Down, Joystick 1 Down"
msgstr "右搖桿往下，搖桿1往下"

msgid "Joystick 2 Left"
msgstr "搖桿2往左"

msgid "Left Trigger, Sony L2, Xbox LT, Joystick 2 Right"
msgstr "左觸發器，Sony L2，Xbox LT，搖桿 2 往右"

msgid "Joystick 2 Up"
msgstr "搖桿2往上"

msgid "Right Trigger, Sony R2, Xbox RT, Joystick 2 Down"
msgstr "右觸發器，Sony R2，Xbox RT，搖桿 2 往下"

msgid "Joystick 3 Left"
msgstr "搖桿 3 往左"

msgid "Joystick 3 Right"
msgstr "搖桿 3 往右"

msgid "Joystick 3 Up"
msgstr "搖桿 3 往上"

msgid "Joystick 3 Down"
msgstr "搖桿 3 往下"

msgid "Joystick 4 Left"
msgstr "搖桿 4 往左"

msgid "Joystick 4 Right"
msgstr "搖桿 4 往右"

msgid "Joystick 4 Up"
msgstr "搖桿 4 往上"

msgid "Joystick 4 Down"
msgstr "搖桿 4 往下"

msgid "or"
msgstr "or"

msgid "Unicode"
msgstr "Unicode"

msgid "Joypad Axis %d %s (%s)"
msgstr "搖桿軸 %d %s (%s)"

msgid "All Devices"
msgstr "所有裝置"

msgid "Device"
msgstr "裝置"

msgid "Listening for Input"
msgstr "聆聽輸入中"

msgid "Filter by Event"
msgstr "按事件篩選"

msgid "Can't get filesystem access."
msgstr "無法存取檔案系統。"

msgid "Failed to get Info.plist hash."
msgstr "無法獲得 Info.plist hash。"

msgid "Invalid Info.plist, no exe name."
msgstr "無效的 info.plist，沒有可執行檔名稱。"

msgid "Invalid Info.plist, no bundle id."
msgstr "無效的 info.plist，沒有套件識別碼。"

msgid "Invalid Info.plist, can't load."
msgstr "無效的 info.plist，無法載入。"

msgid "Failed to create \"%s\" subfolder."
msgstr "無法新增「%s」子資料夾。"

msgid "Failed to extract thin binary."
msgstr "提取精簡執行檔失敗。"

msgid "Invalid binary format."
msgstr "無效的二進位檔案格式。"

msgid "Already signed!"
msgstr "已被簽署！"

msgid "Failed to process nested resources."
msgstr "處理巢狀資源失敗。"

msgid "Failed to create _CodeSignature subfolder."
msgstr "創建 _CodeSignature 子資料夾失敗。"

msgid "Failed to get CodeResources hash."
msgstr "取得 CodeResources 雜湊失敗。"

msgid "Invalid entitlements file."
msgstr "授權檔無效。"

msgid "Invalid executable file."
msgstr "無效的執行檔。"

msgid "Can't resize signature load command."
msgstr "無法改變簽名載入命令的大小。"

msgid "Failed to create fat binary."
msgstr "無法建立肥胖的執行檔。"

msgid "Unknown bundle type."
msgstr "未知捆綁包型別。"

msgid "Unknown object type."
msgstr "未知物件型別。"

msgid "Project export for platform:"
msgstr "專案匯出平台："

msgid "Completed with warnings."
msgstr "完成並帶有警告。"

msgid "Completed successfully."
msgstr "套件安裝成功。"

msgid "Failed."
msgstr "失敗。"

msgid "Unknown Error"
msgstr "未知錯誤"

msgid "Export failed with error code %d."
msgstr "匯出失敗，錯誤代碼 %d。"

msgid "Storing File: %s"
msgstr "儲存檔案：%s"

msgid "Storing File:"
msgstr "儲存檔案："

msgid "No export template found at the expected path:"
msgstr "在預期路徑中找不到匯出模板："

msgid "ZIP Creation"
msgstr "ZIP 檔案創建"

msgid "Could not open file to read from path \"%s\"."
msgstr "無法打開位於「%s」的檔案進行讀取。"

msgid "Packing"
msgstr "正在打包"

msgid "Save PCK"
msgstr "儲存 PCK"

msgid "Cannot create file \"%s\"."
msgstr "無法建立「%s」檔案。"

msgid "Failed to export project files."
msgstr "無法匯出專案檔。"

msgid "Can't open file for writing at path \"%s\"."
msgstr "無法用寫入模式開啟檔案「%s」。"

msgid "Can't open file for reading-writing at path \"%s\"."
msgstr "無法用讀取-寫入模式開啟檔案「%s」。"

msgid "Can't create encrypted file."
msgstr "無法產生加密檔案。"

msgid "Can't open encrypted file to write."
msgstr "無法開啟加密檔案並寫入。"

msgid "Can't open file to read from path \"%s\"."
msgstr "無法打開位於「%s」的檔案用於讀取。"

msgid "Save ZIP"
msgstr "儲存 ZIP"

msgid "Custom debug template not found."
msgstr "找不到自定義偵錯樣板。"

msgid "Custom release template not found."
msgstr "找不到自定義發行樣板。"

msgid ""
"A texture format must be selected to export the project. Please select at "
"least one texture format."
msgstr "必須選擇一種紋理格式才能匯出專案。請至少選擇一種紋理貼圖格式。"

msgid "Prepare Template"
msgstr "準備模板"

msgid "The given export path doesn't exist."
msgstr "給定的匯出路徑不存在。"

msgid "Template file not found: \"%s\"."
msgstr "找不到模板檔案：「%s」。"

msgid "Failed to copy export template."
msgstr "複製匯出模板失敗。"

msgid "PCK Embedding"
msgstr "PCK 嵌入"

msgid "On 32-bit exports the embedded PCK cannot be bigger than 4 GiB."
msgstr "匯出 32 位元檔時，內嵌 PCK 大小不得超過 4 GB。"

msgid "Plugin \"%s\" is not supported on \"%s\""
msgstr "外掛”%s“ 不支援\"%s\""

msgid "Open the folder containing these templates."
msgstr "開啟包含這些樣板的資料夾。"

msgid "Uninstall these templates."
msgstr "解除安裝這些樣板。"

msgid "There are no mirrors available."
msgstr "無可用的鏡像。"

msgid "Retrieving the mirror list..."
msgstr "正在取得鏡像列表，請稍後……"

msgid "Starting the download..."
msgstr "正在開始下載……"

msgid "Error requesting URL:"
msgstr "請求 URL 時發生錯誤："

msgid "Connecting to the mirror..."
msgstr "正在連線到鏡像……"

msgid "Can't resolve the requested address."
msgstr "無法解析請求的位址。"

msgid "Can't connect to the mirror."
msgstr "無法連線至鏡像。"

msgid "No response from the mirror."
msgstr "鏡像沒有回應。"

msgid "Request failed."
msgstr "要求失敗。"

msgid "Request ended up in a redirect loop."
msgstr "請求進入了重新導向迴圈。"

msgid "Request failed:"
msgstr "請求失敗："

msgid "Download complete; extracting templates..."
msgstr "下載完成；解壓縮樣板中……"

msgid "Cannot remove temporary file:"
msgstr "無法移除臨時檔案："

msgid ""
"Templates installation failed.\n"
"The problematic templates archives can be found at '%s'."
msgstr ""
"樣板安裝失敗。\n"
"發生問題之樣板檔案存放於「%s」。"

msgid "Error getting the list of mirrors."
msgstr "取得鏡像列表時發生錯誤。"

msgid "Error parsing JSON with the list of mirrors. Please report this issue!"
msgstr "解析鏡像列表的 JSON 時發生錯誤。請回報此問題！"

msgid "Best available mirror"
msgstr "最佳可用鏡像"

msgid ""
"No download links found for this version. Direct download is only available "
"for official releases."
msgstr "未找到該版本的下載鏈接。直接下載僅適用於正式發行版本。"

msgid "Disconnected"
msgstr "已斷開連接"

msgid "Resolving"
msgstr "正在解析"

msgid "Can't Resolve"
msgstr "無法解析"

msgid "Connecting..."
msgstr "正在連線..."

msgid "Can't Connect"
msgstr "無法連線"

msgid "Connected"
msgstr "已連接"

msgid "Requesting..."
msgstr "正在要求…"

msgid "Downloading"
msgstr "正在下載"

msgid "Connection Error"
msgstr "連接錯誤"

msgid "TLS Handshake Error"
msgstr "TLS 握手錯誤"

msgid "Can't open the export templates file."
msgstr "無法開啟匯出樣板檔。"

msgid "Invalid version.txt format inside the export templates file: %s."
msgstr "匯出樣板檔中有無效的version.txt格式：%s。"

msgid "No version.txt found inside the export templates file."
msgstr "匯出樣板檔中未找到 version.txt。"

msgid "Error creating path for extracting templates:"
msgstr "為解壓縮樣板而建立路徑時發生錯誤："

msgid "Extracting Export Templates"
msgstr "正在解壓縮匯出樣板"

msgid "Importing:"
msgstr "正在匯入："

msgid "Remove templates for the version '%s'?"
msgstr "是否移除樣板版本「%s」？"

msgid "Uncompressing Android Build Sources"
msgstr "正在解壓縮 Android 建置來源"

msgid "Export Template Manager"
msgstr "匯出樣板管理員"

msgid "Current Version:"
msgstr "目前版本："

msgid "Export templates are missing. Download them or install from a file."
msgstr "遺失匯出樣板。請下載或自檔案安裝匯出樣板。"

msgid "Export templates are missing. Install them from a file."
msgstr "匯出模板缺失。請從檔案中安裝它們。"

msgid "Export templates are installed and ready to be used."
msgstr "匯出樣板已被安裝就緒。"

msgid "Open Folder"
msgstr "開啟資料夾"

msgid "Open the folder containing installed templates for the current version."
msgstr "開啟含有已安裝目前版本之樣本資料夾。"

msgid "Uninstall"
msgstr "取消安裝"

msgid "Uninstall templates for the current version."
msgstr "解除安裝目前版本的樣板。"

msgid "Download from:"
msgstr "下載自："

msgid "(no templates for development builds)"
msgstr "（沒有用於開發建置的範本）"

msgid "Open in Web Browser"
msgstr "在瀏覽器中開啟"

msgid "Copy Mirror URL"
msgstr "複製鏡像URL"

msgid "Download and Install"
msgstr "下載並安裝"

msgid ""
"Download and install templates for the current version from the best possible "
"mirror."
msgstr "自最佳可用的鏡像下載並安裝目前版本的樣板。"

msgid "Official export templates aren't available for development builds."
msgstr "開發建置 (Development Build) 下無法使用官方匯出樣板。"

msgid "Install from File"
msgstr "自檔案安裝"

msgid "Install templates from a local file."
msgstr "自本地檔案安裝樣板。"

msgid "Cancel the download of the templates."
msgstr "取消下載樣板。"

msgid "Other Installed Versions:"
msgstr "其他已安裝版本："

msgid "Uninstall Template"
msgstr "解除安裝樣板"

msgid "Select Template File"
msgstr "選擇樣板檔案"

msgid "Godot Export Templates"
msgstr "Godot 匯出樣板"

msgid ""
"The templates will continue to download.\n"
"You may experience a short editor freeze when they finish."
msgstr ""
"將繼續下載樣板。\n"
"完成時編輯器可能會被短暫凍結。"

msgid ""
"Target platform requires '%s' texture compression. Enable 'Import %s' to fix."
msgstr "目標平台上 必須使用「%s」紋理壓縮。請在專案設定中啟用「Import %s」。"

msgid "Fix Import"
msgstr "修復導入"

msgid "Runnable"
msgstr "可執行"

msgid "Export the project for all the presets defined."
msgstr "使用每個已定義的預設設定來匯出該專案。"

msgid "All presets must have an export path defined for Export All to work."
msgstr "所有預設設定都必須定義好匯出路徑，才可使用 [匯出全部] 功能。"

msgid "Delete preset '%s'?"
msgstr "確定要刪除預設設定「%s」？"

msgid "Resources to exclude:"
msgstr "排除的資源："

msgid "Resources to override export behavior:"
msgstr "覆寫匯出的資源："

msgid "Resources to export:"
msgstr "匯出的資源："

msgid "(Inherited)"
msgstr "(繼承)"

msgid "Export With Debug"
msgstr "以偵錯模式匯出"

msgid "%s Export"
msgstr "%s 匯出"

msgid "Release"
msgstr "發行"

msgid "Exporting All"
msgstr "全部匯出"

msgid "Presets"
msgstr "預設設定"

msgid "Add..."
msgstr "新增…"

msgid "Duplicate"
msgstr "重複"

msgid ""
"If checked, the preset will be available for use in one-click deploy.\n"
"Only one preset per platform may be marked as runnable."
msgstr ""
"若選中，則預設設定將可使用單鍵部署。\n"
"每個平台只可將一個預設設定設為可執行。"

msgid "Advanced Options"
msgstr "進階選項"

msgid "If checked, the advanced options will be shown."
msgstr "如果選中，將顯示進階選項。"

msgid "Export Path"
msgstr "匯出路徑"

msgid "Options"
msgstr "選項"

msgid "Resources"
msgstr "資源"

msgid "Export all resources in the project"
msgstr "匯出專案內所有資源"

msgid "Export selected scenes (and dependencies)"
msgstr "匯出所選場景（與其所有相依性）"

msgid "Export selected resources (and dependencies)"
msgstr "匯出所選資源（與其所有相依性）"

msgid "Export all resources in the project except resources checked below"
msgstr "匯出專案內所有資源，除了以下被勾選的資源"

msgid "Export as dedicated server"
msgstr "匯出成伺服器"

msgid "Export Mode:"
msgstr "匯出模式："

msgid ""
"\"Strip Visuals\" will replace the following resources with placeholders:"
msgstr "“Strip Visuals”將用佔位符(placeholders)替換以下資源："

msgid "Strip Visuals"
msgstr "Strip Visual"

msgid "Keep"
msgstr "保持"

msgid ""
"Filters to export non-resource files/folders\n"
"(comma-separated, e.g: *.json, *.txt, docs/*)"
msgstr ""
"篩選非資源的檔案／資料夾以進行匯出\n"
"（以半形逗號區分，如： *.json, *.txt, docs/*）"

msgid ""
"Filters to exclude files/folders from project\n"
"(comma-separated, e.g: *.json, *.txt, docs/*)"
msgstr ""
"進行篩選以在專案內排除檔案／資料夾\n"
"（以半形逗號區分，如： *.json, *.txt, docs/*）"

msgid "Features"
msgstr "功能"

msgid "Custom (comma-separated):"
msgstr "自訂（以逗號分隔）："

msgid "Feature List:"
msgstr "功能清單："

msgid "Encryption"
msgstr "加密"

msgid "Encrypt Exported PCK"
msgstr "加密匯出PCK"

msgid "Encrypt Index (File Names and Info)"
msgstr "加密指標(檔案名及其說明)"

msgid ""
"Filters to include files/folders\n"
"(comma-separated, e.g: *.tscn, *.tres, scenes/*)"
msgstr ""
"包含檔案／資料夾的篩選條件\n"
"（以半形逗號區分，如： *.tscn, *.tres, scenes/*）"

msgid ""
"Filters to exclude files/folders\n"
"(comma-separated, e.g: *.ctex, *.import, music/*)"
msgstr ""
"排除檔案／資料夾的篩選條件\n"
"（以半形逗號區分，如： *.ctex, *.import, music/*）"

msgid "Invalid Encryption Key (must be 64 hexadecimal characters long)"
msgstr "無效的加密密鑰（長度需為 64 個十六進位字元）"

msgid "Encryption Key (256-bits as hexadecimal):"
msgstr "加密密鑰（256 位元的 16 進位）："

msgid ""
"Note: Encryption key needs to be stored in the binary,\n"
"you need to build the export templates from source."
msgstr ""
"注意：加密金鑰必須以二進位形式保存，\n"
"必須從原始碼來編譯匯出樣板。"

msgid "More Info..."
msgstr "更多資訊..."

msgid "Scripts"
msgstr "腳本"

msgid "GDScript Export Mode:"
msgstr "GDScript 匯出模式："

msgid "Text (easier debugging)"
msgstr "文字（便於除錯）"

msgid "Binary tokens (faster loading)"
msgstr "二進位符號（加快載入速度）"

msgid "Compressed binary tokens (smaller files)"
msgstr "壓縮的二進位符號（檔案更小）"

msgid "Export PCK/ZIP..."
msgstr "匯出 PCK/ZIP..."

msgid ""
"Export the project resources as a PCK or ZIP package. This is not a playable "
"build, only the project data without a Godot executable."
msgstr ""
"將專案資源匯出為 PCK 或 ZIP 包。這不是可執行的遊戲版本，只包含專案數據，不包"
"括 Godot 可執行檔。"

msgid "Export Project..."
msgstr "匯出專案..."

msgid ""
"Export the project as a playable build (Godot executable and project data) "
"for the selected preset."
msgstr ""
"將專案匯出為可執行版本（包含 Godot 可執行檔和專案數據），依據所選的預設設定。"

msgid "Export All"
msgstr "全部匯出"

msgid "Choose an export mode:"
msgstr "選擇匯出模式："

msgid "Export All..."
msgstr "全部匯出..."

msgid "ZIP File"
msgstr "ZIP 檔案"

msgid "Godot Project Pack"
msgstr "Godot 專案包"

msgid "Export templates for this platform are missing:"
msgstr "缺少匯出該平台用的樣板："

msgid "Project Export"
msgstr "專案匯出"

msgid "Manage Export Templates"
msgstr "管理匯出樣板"

msgid "Disable FBX2glTF & Restart"
msgstr "禁用 FBX2glTF 並重新啟動"

msgid ""
"Canceling this dialog will disable the FBX2glTF importer and use the ufbx "
"importer.\n"
"You can re-enable FBX2glTF in the Project Settings under Filesystem > Import "
"> FBX > Enabled.\n"
"\n"
"The editor will restart as importers are registered when the editor starts."
msgstr ""
"取消此對話框將禁用 FBX2glTF 匯入器並使用 ufbx 匯入器。\n"
"您可以在專案設置中的檔案系統 > 匯入 > FBX > 啟用 下重新啟用 FBX2glTF。\n"
"\n"
"編輯器將重新啟動，因為匯入工具在編輯器啟動時會被註冊。"

msgid "Path to FBX2glTF executable is empty."
msgstr "FBX2glTF執行檔的路徑是空的。"

msgid "Path to FBX2glTF executable is invalid."
msgstr "至 FBX2glTF執行檔的路徑無效。"

msgid "Error executing this file (wrong version or architecture)."
msgstr "執行這個檔案時發生錯誤(錯誤版本或架構)。"

msgid "FBX2glTF executable is valid."
msgstr "無效的FBX2glTF執行檔。"

msgid "Configure FBX Importer"
msgstr "設定FBX匯入"

msgid ""
"FBX2glTF is required for importing FBX files if using FBX2glTF.\n"
"Alternatively, you can use ufbx by disabling FBX2glTF.\n"
"Please download the necessary tool and provide a valid path to the binary:"
msgstr ""
"如果使用 FBX2glTF，則需要 FBX2glTF 來匯入 FBX 檔案。\n"
"或者，您可以通過禁用 FBX2glTF 來使用 ufbx。\n"
"請下載必要的工具並提供有效的二進位檔案路徑："

msgid "Click this link to download FBX2glTF"
msgstr "點擊這個連結以下載FBX2glTF"

msgid "Browse"
msgstr "瀏覽"

msgid "Confirm Path"
msgstr "確認路徑"

msgid "Favorites"
msgstr "我的最愛"

msgid "View items as a grid of thumbnails."
msgstr "以網格縮圖方式顯示項目。"

msgid "View items as a list."
msgstr "以清單方式顯示項目。"

msgid "Status: Import of file failed. Please fix file and reimport manually."
msgstr "狀態：檔案匯入失敗。請修正檔案並手動重新匯入。"

msgid ""
"Importing has been disabled for this file, so it can't be opened for editing."
msgstr "已停止匯入該檔案，所以無法將其開啟編輯。"

msgid "Cannot move/rename resources root."
msgstr "無法移動或重新命名根資源。"

msgid "Cannot move a folder into itself."
msgstr "無法移動資料夾至該資料夾自己。"

msgid "Error moving:"
msgstr "移動時發生錯誤："

msgid "Error duplicating:"
msgstr "複製時發生錯誤："

msgid "Failed to save resource at %s: %s"
msgstr "儲存「%s」資源失敗：%s"

msgid "Failed to load resource at %s: %s"
msgstr "加載「%s」資源失敗：%s"

msgid "Unable to update dependencies for:"
msgstr "無法更新相依性："

msgid ""
"This filename begins with a dot rendering the file invisible to the editor.\n"
"If you want to rename it anyway, use your operating system's file manager."
msgstr ""
"這個命名用.(dot)作為檔案開頭，該檔案不會在編輯器中顯示。\n"
"如果你確定要重新命名，請使用系統的檔案管理員。"

msgid ""
"This file extension is not recognized by the editor.\n"
"If you want to rename it anyway, use your operating system's file manager.\n"
"After renaming to an unknown extension, the file won't be shown in the editor "
"anymore."
msgstr ""
"編輯器無法辨識該檔案副檔名。\n"
"如果你仍要重新命名，請使用系統的檔案管理員。\n"
"重新命名為未知副檔名後，該檔案不會在編輯器中顯示。"

msgid "A file or folder with this name already exists."
msgstr "已有相同名稱的檔案或資料夾存在。"

msgid "Name begins with a dot."
msgstr "名稱以點開頭。"

msgid ""
"The following files or folders conflict with items in the target location "
"'%s':"
msgstr "以下檔案或資料夾與目標路徑「%s」中的項目衝突："

msgid "Do you wish to overwrite them or rename the copied files?"
msgstr "你希望覆蓋這些檔案或重新命名複製出的檔案嗎?"

msgid "Do you wish to overwrite them or rename the moved files?"
msgstr "你希望覆蓋這些檔案或重新命名移動完的檔案嗎?"

msgid ""
"Couldn't run external program to check for terminal emulator presence: "
"command -v %s"
msgstr "無法執行外部程式以檢查終端模擬器的存在：command -v %s"

msgid ""
"Couldn't run external terminal program (error code %d): %s %s\n"
"Check `filesystem/external_programs/terminal_emulator` and `filesystem/"
"external_programs/terminal_emulator_flags` in the Editor Settings."
msgstr ""
"無法執行外部終端程式（錯誤代碼 %d）：%s %s\n"
"請檢查編輯器設置中的`filesystem/external_programs/terminal_emulator` 和"
"`filesystem/external_programs/terminal_emulator_flags`。"

msgid "Duplicating file:"
msgstr "複製檔案："

msgid "Duplicating folder:"
msgstr "複製資料夾："

msgid "New Inherited Scene"
msgstr "新增繼承場景"

msgid "Set as Main Scene"
msgstr "設為主場景"

msgid "Open Scenes"
msgstr "開啟場景"

msgid "Instantiate"
msgstr "實例化"

msgid "Edit Dependencies..."
msgstr "編輯相依性..."

msgid "View Owners..."
msgstr "檢視擁有者..."

msgid "Create New"
msgstr "建立新的"

msgid "Folder..."
msgstr "資料夾..."

msgid "Scene..."
msgstr "場景..."

msgid "Script..."
msgstr "腳本..."

msgid "Resource..."
msgstr "資源..."

msgid "TextFile..."
msgstr "文字檔案..."

msgid "Expand Folder"
msgstr "擴展資料夾"

msgid "Expand Hierarchy"
msgstr "擴展繼承樹狀圖"

msgid "Collapse Hierarchy"
msgstr "摺疊繼承樹狀圖"

msgid "Set Folder Color..."
msgstr "設定資料夾顏色..."

msgid "Default (Reset)"
msgstr "預設值（重置）"

msgid "Move/Duplicate To..."
msgstr "移動/重複到..."

msgid "Add to Favorites"
msgstr "新增到我的最愛"

msgid "Remove from Favorites"
msgstr "自我的最愛中移除"

msgid "Reimport"
msgstr "重新匯入"

msgid "Open in Terminal"
msgstr "在終端機中開啟"

msgid "Open Containing Folder in Terminal"
msgstr "在終端中開啟包含的資料夾"

msgid "Open in File Manager"
msgstr "在檔案總管中開啟"

msgid "New Folder..."
msgstr "新增資料夾..."

msgid "New Scene..."
msgstr "新增場景..."

msgid "New Resource..."
msgstr "新增資源..."

msgid "New TextFile..."
msgstr "新增文字檔..."

msgid "Sort Files"
msgstr "檔案排序"

msgid "Sort by Name (Ascending)"
msgstr "按名稱排序（升冪）"

msgid "Sort by Name (Descending)"
msgstr "按名稱排序（降冪）"

msgid "Sort by Type (Ascending)"
msgstr "按型別排序（升冪）"

msgid "Sort by Type (Descending)"
msgstr "按型別排序（降冪）"

msgid "Sort by Last Modified"
msgstr "按最後修改時間排序"

msgid "Sort by First Modified"
msgstr "按最早修改時間排序"

msgid "Copy Path"
msgstr "複製路徑"

msgid "Copy Absolute Path"
msgstr "複製絕對路徑"

msgid "Copy UID"
msgstr "複製UID"

msgid "Duplicate..."
msgstr "重複..."

msgid "Rename..."
msgstr "重新命名..."

msgid "Open in External Program"
msgstr "在外部程式中開啟"

msgid "Red"
msgstr "紅色"

msgid "Orange"
msgstr "橙色"

msgid "Yellow"
msgstr "黃色"

msgid "Green"
msgstr "綠色"

msgid "Teal"
msgstr "深青色"

msgid "Blue"
msgstr "藍色"

msgid "Purple"
msgstr "紫色"

msgid "Pink"
msgstr "粉紅色"

msgid "Gray"
msgstr "灰色"

msgid "Go to previous selected folder/file."
msgstr "前往上一個選擇的資料夾/檔案。"

msgid "Go to next selected folder/file."
msgstr "前往下一個選擇的資料夾/檔案。"

msgid "Re-Scan Filesystem"
msgstr "重新掃描檔案系統"

msgid "Change Split Mode"
msgstr "變更分割模式"

msgid "Filter Files"
msgstr "篩選檔案"

msgid ""
"Scanning Files,\n"
"Please Wait..."
msgstr ""
"正在掃描檔案，\n"
"請稍後..."

msgid "Overwrite"
msgstr "複寫"

msgid "Keep Both"
msgstr "兩者都保留"

msgid "Create Script"
msgstr "建立腳本"

msgid "Find in Files"
msgstr "在檔案中搜尋"

msgid "Find:"
msgstr "搜尋："

msgid "Replace:"
msgstr "取代："

msgid "Folder:"
msgstr "資料夾："

msgid "Filters:"
msgstr "篩選："

msgid ""
"Include the files with the following extensions. Add or remove them in "
"ProjectSettings."
msgstr "包含有下列副檔名的檔案。可在專案設定中新增或移除。"

msgid "Find..."
msgstr "搜尋..."

msgid "Replace..."
msgstr "取代..."

msgid "Replace in Files"
msgstr "在檔案中取代"

msgid "Replace all (no undo)"
msgstr "取代全部（不可復原）"

msgid "Searching..."
msgstr "正在搜尋..."

msgid "%d match in %d file"
msgstr "%d 件相符合的結果（於 %d 個檔案內）"

msgid "%d matches in %d file"
msgstr "%d 件相符合結果（於 %d 個檔案內）"

msgid "%d matches in %d files"
msgstr "%d 件符合的結果（於 %d 個檔案內）"

msgid "Set Group Description"
msgstr "設置群組描述"

msgid "Invalid group name. It cannot be empty."
msgstr "無效的分組名稱。名稱不能為空。"

msgid "A group with the name '%s' already exists."
msgstr "名稱為 '%s' 的分組已經存在。"

msgid "Renaming Group References"
msgstr "重新命名群組參考"

msgid "Removing Group References"
msgstr "移除群組參考"

msgid "Rename Group"
msgstr "重新命名群組"

msgid "Delete references from all scenes"
msgstr "從所有場景中刪除參考"

msgid "Rename references in all scenes"
msgstr "在所有場景中重新命名參考"

msgid "This group belongs to another scene and can't be edited."
msgstr "此群組屬於另一個場景，無法進行編輯。"

msgid "Copy group name to clipboard."
msgstr "將分組名稱複製至剪貼簿。"

msgid "Global Groups"
msgstr "全域分組"

msgid "Add to Group"
msgstr "新增到群組"

msgid "Remove from Group"
msgstr "自群組中移除"

msgid "Convert to Scene Group"
msgstr "轉換為場景組"

msgid "Global"
msgstr "全域"

msgid ""
"Git commit date: %s\n"
"Click to copy the version information."
msgstr ""
"Git 提交日期：%s\n"
"點擊以複製版本資訊。"

msgid "Expand Bottom Panel"
msgstr "展開底部面板"

msgid "Move/Duplicate: %s"
msgstr "移動／重複：%s"

msgid "Move/Duplicate %d Item"
msgid_plural "Move/Duplicate %d Items"
msgstr[0] "移動／重複 %d 個項目"

msgid "Choose target directory:"
msgstr "選擇目標目錄："

msgid "Move"
msgstr "移動"

msgid "Network"
msgstr "網路"

msgid "Select Current Folder"
msgstr "選擇目前資料夾"

msgid "Cannot save file with an empty filename."
msgstr "無法保存空檔案名的檔案。"

msgid "Cannot save file with a name starting with a dot."
msgstr "無法保存檔案名開頭是句點的檔案。"

msgid ""
"File \"%s\" already exists.\n"
"Do you want to overwrite it?"
msgstr ""
"檔案「%s」已存在。\n"
"你希望覆寫嗎?"

msgid "Select This Folder"
msgstr "選擇此資料夾"

msgid "All Recognized"
msgstr "支援的型別"

msgid "All Files (*)"
msgstr "所有型別的檔案 (*)"

msgid "Open a File"
msgstr "開啟檔案"

msgid "Open File(s)"
msgstr "開啟檔案"

msgid "Open a Directory"
msgstr "開啟資料夾"

msgid "Open a File or Directory"
msgstr "開啟檔案或資料夾"

msgid "Save a File"
msgstr "儲存檔案"

msgid "Could not create folder. File with that name already exists."
msgstr "無法建立資料夾，已有相同名稱的檔案或資料夾存在。"

msgid "Favorited folder does not exist anymore and will be removed."
msgstr "最愛資料夾將不存在或會被移除。"

msgid "Go Back"
msgstr "上一頁"

msgid "Go Forward"
msgstr "下一頁"

msgid "Go Up"
msgstr "上一層"

msgid "Toggle Hidden Files"
msgstr "顯示／取消顯示隱藏檔案"

msgid "Toggle Favorite"
msgstr "新增／取消我的最愛"

msgid "Toggle Mode"
msgstr "切換模式"

msgid "Focus Path"
msgstr "聚焦路徑"

msgid "Move Favorite Up"
msgstr "向上移動我的最愛"

msgid "Move Favorite Down"
msgstr "向下移動我的最愛"

msgid "Go to previous folder."
msgstr "前往上一個資料夾。"

msgid "Go to next folder."
msgstr "前往下一個資料夾。"

msgid "Go to parent folder."
msgstr "前往上一層資料夾。"

msgid "Refresh files."
msgstr "重新整理檔案。"

msgid "(Un)favorite current folder."
msgstr "將目前資料夾新增或移除至我的最愛。"

msgid "Toggle the visibility of hidden files."
msgstr "顯示／取消顯示隱藏檔案。"

msgid "Directories & Files:"
msgstr "資料夾與檔案："

msgid "Preview:"
msgstr "預覽："

msgid "File:"
msgstr "檔案："

msgid ""
"Remove the selected files? For safety only files and empty directories can be "
"deleted from here. (Cannot be undone.)\n"
"Depending on your filesystem configuration, the files will either be moved to "
"the system trash or deleted permanently."
msgstr ""
"確定要將所選檔案自專案中移除嗎？為了安全只有檔案和空資料夾可以從這邊刪除（無法"
"復原）\n"
"取決於您的檔案系統設定，檔案將移至系統資源回收桶或是永久刪除。"

msgid "No sub-resources found."
msgstr "未找到子資源。"

msgid "Open a list of sub-resources."
msgstr "開啟子資源列表。"

msgid "Play the project."
msgstr "執行該專案。"

msgid "Play the edited scene."
msgstr "執行已編輯的場景。"

msgid "Play a custom scene."
msgstr "執行自定義場景。"

msgid "Reload the played scene."
msgstr "重新載入播放場景。"

msgid "Quick Run Scene..."
msgstr "快速執行場景…"

msgid ""
"Movie Maker mode is enabled, but no movie file path has been specified.\n"
"A default movie file path can be specified in the project settings under the "
"Editor > Movie Writer category.\n"
"Alternatively, for running single scenes, a `movie_file` string metadata can "
"be added to the root node,\n"
"specifying the path to a movie file that will be used when recording that "
"scene."
msgstr ""
"已啟用 Movie Maker 模式，但未指定電影檔案路徑。\n"
"可以在專案設定中的編輯器 > Movie Writer 類別下指定預設的電影檔案路徑。\n"
"另外，對於單個場景的錄製，可以在根節點添加 movie_file 字串元資料，\n"
"指定一個電影檔案的路徑，該檔案將在錄製該場景時使用。"

msgid "Run the project's default scene."
msgstr "執行專案預設場景。"

msgid "Run Project"
msgstr "執行專案"

msgid "Pause the running project's execution for debugging."
msgstr "暫停場景以進行除錯。"

msgid "Pause Running Project"
msgstr "暫停執行中專案"

msgid "Stop the currently running project."
msgstr "停止目前執行的專案。"

msgid "Stop Running Project"
msgstr "停止執行的專案"

msgid "Run the currently edited scene."
msgstr "執行目前編輯的場景。"

msgid "Run Current Scene"
msgstr "執行目前場景"

msgid "Run a specific scene."
msgstr "執行特定的場景。"

msgid "Run Specific Scene"
msgstr "執行特定場景"

msgid ""
"Enable Movie Maker mode.\n"
"The project will run at stable FPS and the visual and audio output will be "
"recorded to a video file."
msgstr ""
"啟用電影製作模式。\n"
"該項目將以穩定的 FPS 運行，畫面和音訊輸出將記錄到影片檔案中。"

msgid "Play This Scene"
msgstr "執行此場景"

msgid "Close Tab"
msgstr "關閉分頁"

msgid "Undo Close Tab"
msgstr "取消關閉分頁"

msgid "Close Other Tabs"
msgstr "關閉其他分頁"

msgid "Close Tabs to the Right"
msgstr "關閉右側分頁"

msgid "Close All Tabs"
msgstr "全部所有分頁"

msgid "New Window"
msgstr "新視窗"

msgid "Add a new scene."
msgstr "新增場景。"

msgid ""
"Hold %s to round to integers.\n"
"Hold Shift for more precise changes."
msgstr ""
"按住 %s 以取整數。\n"
"按住 Shift 以進行更精確的更動。"

msgid "No notifications."
msgstr "沒有通知。"

msgid "Show notifications."
msgstr "顯示通知。"

msgid "Silence the notifications."
msgstr "靜音通知。"

msgid "Toggle Visible"
msgstr "切換可見／隱藏"

msgid "Unlock Node"
msgstr "解鎖節點"

msgid "Disable Scene Unique Name"
msgstr "禁用場景唯一名稱"

msgid "(Connecting From)"
msgstr "（連接自）"

msgid "Node configuration warning:"
msgstr "節點組態設定警告："

msgid ""
"This node can be accessed from within anywhere in the scene by preceding it "
"with the '%s' prefix in a node path.\n"
"Click to disable this."
msgstr ""
"該節點可在此場景中的任何地方通過在節點路徑前方加上「%s」前置詞來存取。\n"
"點擊以禁用。"

msgid "Node has one connection."
msgid_plural "Node has {num} connections."
msgstr[0] "節點有 {num} 個連結。"

msgid "Node is in this group:"
msgid_plural "Node is in the following groups:"
msgstr[0] "節點在這些群組中："

msgid "Click to show signals dock."
msgstr "點擊以顯示訊號 Dock。"

msgid "This script is currently running in the editor."
msgstr "這個腳本當前正在編輯器中執行。"

msgid "This script is a custom type."
msgstr "這個腳本是一個自訂型態。"

msgid "Open Script:"
msgstr "開啟腳本："

msgid ""
"Node is locked.\n"
"Click to unlock it."
msgstr ""
"節點已鎖定。\n"
"點擊以解鎖。"

msgid ""
"Children are not selectable.\n"
"Click to make them selectable."
msgstr ""
"子節點不可選擇。\n"
"點擊以令其可被選擇。"

msgid ""
"AnimationPlayer is pinned.\n"
"Click to unpin."
msgstr ""
"已固定 AnimationPlayer。\n"
"點擊以取消固定。"

msgid "Open in Editor"
msgstr "在編輯器中開啟"

msgid "\"%s\" is not a known filter."
msgstr "「%s」不是一個已知的篩選。"

msgid "Invalid node name, the following characters are not allowed:"
msgstr "無效的節點名稱，名稱不可包含下列字元："

msgid "A node with the unique name %s already exists in this scene."
msgstr "場景中已經存在名稱為 %s 的唯一節點。"

msgid "Scene Tree (Nodes):"
msgstr "場景樹（節點）："

msgid "Node Configuration Warning!"
msgstr "節點組態設定警告！"

msgid "Allowed:"
msgstr "允許："

msgid "Select a Node"
msgstr "選擇一個節點"

msgid "Show All"
msgstr "顯示全部"

msgid "The Beginning"
msgstr "剛開始"

msgid "Pre-Import Scene"
msgstr "預導入場景"

msgid "Importing Scene..."
msgstr "正在匯入場景..."

msgid "Import Scene"
msgstr "匯入場景"

msgid "Running Custom Script..."
msgstr "正在執行自定腳本..."

msgid "Couldn't load post-import script:"
msgstr "無法載入 Post-Import 腳本："

msgid "Invalid/broken script for post-import (check console):"
msgstr "Post-Import 腳本無效或損毀（請檢查主控台）："

msgid "Error running post-import script:"
msgstr "執行 Post-Import 腳本時發生錯誤："

msgid "Did you return a Node-derived object in the `_post_import()` method?"
msgstr "您是否在「_post_import()」方法中返回了 Node 派生的對象？"

msgid "Saving..."
msgstr "正在保存..."

msgid "<Unnamed Material>"
msgstr "<未命名材質>"

msgid "Import ID: %s"
msgstr "導入 ID：%s"

msgid ""
"Type: %s\n"
"Import ID: %s"
msgstr ""
"型別：%s\n"
"導入 ID：%s"

msgid "Error opening scene"
msgstr "打開場景時出錯"

msgid "Advanced Import Settings for AnimationLibrary '%s'"
msgstr "動畫庫「%s」的進階導入設置"

msgid "Advanced Import Settings for Scene '%s'"
msgstr "場景「%s」的進階導入設置"

msgid "Select folder to extract material resources"
msgstr "選擇資料夾以擷取材質資源"

msgid "Select folder where mesh resources will save on import"
msgstr "選擇導入時保存網格資源的文件夾"

msgid "Select folder where animations will save on import"
msgstr "選擇導入時保存動畫的文件夾"

msgid "Warning: File exists"
msgstr "警告：文件存在"

msgid "Existing file with the same name will be replaced."
msgstr "現有的同名文件將被替換。"

msgid "Will create new file"
msgstr "將創建新文件"

msgid "Already External"
msgstr "已經是外部的"

msgid ""
"This material already references an external file, no action will be taken.\n"
"Disable the external property for it to be extracted again."
msgstr ""
"該材料已引用成外部文件，不會採取任何操作。\n"
"禁用外部屬性以便再次提取它。"

msgid "No import ID"
msgstr "無導入 ID"

msgid ""
"Material has no name nor any other way to identify on re-import.\n"
"Please name it or ensure it is exported with an unique ID."
msgstr ""
"材質沒有名稱或其他辨識方式以便重新匯入。\n"
"請為它命名或確保它以唯一 ID 匯出。"

msgid "Extract Materials to Resource Files"
msgstr "取出材質到資源文件"

msgid "Extract"
msgstr "取出"

msgid "Already Saving"
msgstr "已經在保存中"

msgid ""
"This mesh already saves to an external resource, no action will be taken."
msgstr "該網格已保存到外部資源，不會採取任何操作。"

msgid "Existing file with the same name will be replaced on import."
msgstr "導入時將替換現有的同名文件。"

msgid "Will save to new file"
msgstr "將保存到新文件"

msgid ""
"Mesh has no name nor any other way to identify on re-import.\n"
"Please name it or ensure it is exported with an unique ID."
msgstr ""
"網格沒有名稱或其他辨識方式以便重新匯入。\n"
"請為它命名或確保它以唯一 ID 匯出。"

msgid "Set paths to save meshes as resource files on Reimport"
msgstr "設置路徑以在重新導入時將網格保存為資源文件"

msgid "Set Paths"
msgstr "設置路徑"

msgid ""
"This animation already saves to an external resource, no action will be taken."
msgstr "該動畫已保存到外部資源，不會採取任何操作。"

msgid "Set paths to save animations as resource files on Reimport"
msgstr "設定路徑將動畫另存為可導入的資源檔案"

msgid "Can't make material external to file, write error:"
msgstr "無法將材質保存到外部檔中，寫入錯誤："

msgid "Actions..."
msgstr "動作..."

msgid "Extract Materials"
msgstr "提取材質"

msgid "Set Animation Save Paths"
msgstr "設定動畫儲存路徑"

msgid "Set Mesh Save Paths"
msgstr "設定網格儲存路徑"

msgid "Meshes"
msgstr "網格"

msgid "Materials"
msgstr "材質"

msgid "Selected Animation Play/Pause"
msgstr "播放/暫停選中動畫"

msgid "Primary Light"
msgstr "主燈光"

msgid "Secondary Light"
msgstr "輔助光源"

msgid "Status"
msgstr "狀態"

msgid "Save Extension:"
msgstr "儲存副檔名:"

msgid "Text: *.tres"
msgstr "文本: *.tres"

msgid "Binary: *.res"
msgstr "二進位檔案: *.res"

msgid "Text Resource"
msgstr "文本資源"

msgid "Binary Resource"
msgstr "二進位檔案資源"

msgid "Audio Stream Importer: %s"
msgstr "音訊流匯入：%s"

msgid "Enable looping."
msgstr "啟用循環模式。"

msgid "Offset:"
msgstr "偏移："

msgid ""
"Loop offset (from beginning). Note that if BPM is set, this setting will be "
"ignored."
msgstr "循環偏移（從開始處開始）。 請注意，如果設置了 BPM，則該設置將被忽略。"

msgid "Loop:"
msgstr "循環:"

msgid "BPM:"
msgstr "BPM："

msgid ""
"Configure the Beats Per Measure (tempo) used for the interactive streams.\n"
"This is required in order to configure beat information."
msgstr ""
"配置用於交互流的每小節節拍（Beats Per Measure，節奏）。\n"
"這是設定節拍信息所必需的。"

msgid "Beat Count:"
msgstr "節拍數:"

msgid ""
"Configure the amount of Beats used for music-aware looping. If zero, it will "
"be autodetected from the length.\n"
"It is recommended to set this value (either manually or by clicking on a beat "
"number in the preview) to ensure looping works properly."
msgstr ""
"配置用於音樂感知循環的節拍量。 如果為零，它將根據長度自動檢測。\n"
"建議設置此值（手動或通過單擊預覽中的節拍編號）以確保循環正常工作。"

msgid "Bar Beats:"
msgstr "每小節節拍："

msgid ""
"Configure the Beats Per Bar. This used for music-aware transitions between "
"AudioStreams."
msgstr "配置每小節節拍。 這用於音訊流之間的音樂感知轉換。"

msgid "Music Playback:"
msgstr "音樂播放:"

msgid "New Configuration"
msgstr "新配置"

msgid "Remove Variation"
msgstr "刪除變異"

msgid "Preloaded glyphs: %d"
msgstr "預加載字形：%d"

msgid ""
"Warning: There are no configurations specified, no glyphs will be pre-"
"rendered."
msgstr "警告：沒有指定配置，不會預算繪任何字形。"

msgid ""
"Warning: Multiple configurations have identical settings. Duplicates will be "
"ignored."
msgstr "警告：多個配置具有相同的設定。 重複項將被忽略。"

msgid ""
"Note: LCD Subpixel antialiasing is selected, each of the glyphs will be pre-"
"rendered for all supported subpixel layouts (5x)."
msgstr ""
"注意：選擇了 LCD 子像素抗鋸齒，每個字形都將為所有支持的子像素佈局 (5x) 進行預"
"算繪。"

msgid ""
"Note: Subpixel positioning is selected, each of the glyphs might be pre-"
"rendered for multiple subpixel offsets (up to 4x)."
msgstr ""
"注意：選擇子像素定位，每個字形可能會針對多個子像素偏移（最多 4x）進行預算繪。"

msgid "Advanced Import Settings for '%s'"
msgstr "“%s”的進階導入設定"

msgid "Rendering Options"
msgstr "算繪選項"

msgid "Select font rendering options, fallback font, and metadata override:"
msgstr "選擇字體算繪選項、後備字體和metadata覆蓋："

msgid "Pre-render Configurations"
msgstr "預算繪配置"

msgid ""
"Add font size, and variation coordinates, and select glyphs to pre-render:"
msgstr "添加字體大小和變化坐標，並選擇要預算繪的字形："

msgid "Configuration:"
msgstr "設定:"

msgid "Add configuration"
msgstr "添加配置"

msgid "Clear Glyph List"
msgstr "清除字形列表"

msgid "Glyphs from the Translations"
msgstr "翻譯中的字形"

msgid "Select translations to add all required glyphs to pre-render list:"
msgstr "選擇翻譯以將所有必需的字形添加到預算繪列表："

msgid "Shape all Strings in the Translations and Add Glyphs"
msgstr "修改翻譯中的所有字符串並添加字形"

msgid "Glyphs from the Text"
msgstr "文本中的字形"

msgid ""
"Enter a text and select OpenType features to shape and add all required "
"glyphs to pre-render list:"
msgstr "輸入文本並選擇 OpenType 功能來修改並將所有必需的字形添加到預算繪列表："

msgid "Shape Text and Add Glyphs"
msgstr "修改文本並添加字形"

msgid "Glyphs from the Character Map"
msgstr "字符映射表中的字形"

msgid ""
"Add or remove glyphs from the character map to pre-render list:\n"
"Note: Some stylistic alternatives and glyph variants do not have one-to-one "
"correspondence to character, and not shown in this map, use \"Glyphs from the "
"text\" tab to add these."
msgstr ""
"從字符映射表中添加或刪除字形到預算繪列表：\n"
"注意：一些文體替代方案和字形變體與字符沒有一一對應，並且未在此圖中顯示，請使"
"用“文本中的字形”選項卡添加這些。"

msgid "Dynamically rendered TrueType/OpenType font"
msgstr "動態算繪的 TrueType/OpenType 字體"

msgid "Prerendered multichannel(+true) signed distance field"
msgstr "預算繪的multichannel（+true）signed distance field"

msgid ""
"Error importing GLSL shader file: '%s'. Open the file in the filesystem dock "
"in order to see the reason."
msgstr "導入 GLSL 著色器文件時出錯：“%s”。 打開文件系統面板中的文件以查看原因。"

msgid ""
"%s: Texture detected as used as a normal map in 3D. Enabling red-green "
"texture compression to reduce memory usage (blue channel is discarded)."
msgstr ""
"%s: 偵測到使用在3D上的法線貼圖。啟用紅-綠材質壓縮來減少記憶體用量(藍色通道已被"
"捨棄)。"

msgid ""
"%s: Texture detected as used as a roughness map in 3D. Enabling roughness "
"limiter based on the detected associated normal map at %s."
msgstr ""
"%s: 偵測到使用在3D上的roughness map。根據在 %s 處檢測到的相關法線貼圖啟用"
"roughness limiter。"

msgid ""
"%s: Texture detected as used in 3D. Enabling mipmap generation and setting "
"the texture compression mode to %s."
msgstr ""
"%s：檢測到在 3D 中使用的貼圖。 啟用 mipmap 生成並將貼圖壓縮模式設置為 %s。"

msgid "2D/3D (Auto-Detect)"
msgstr "2D/3D（自動檢測）"

msgid "2D"
msgstr "2D"

msgid "3D"
msgstr "3D"

msgid ""
"%s: Atlas texture significantly larger on one axis (%d), consider changing "
"the `editor/import/atlas_max_width` Project Setting to allow a wider texture, "
"making the result more even in size."
msgstr ""
"%s：圖集紋理貼圖在某一軸向上顯著較大（%d），考慮更改 `editor/import/"
"atlas_max_width` 專案設定以允許更寬的紋理貼圖，使結果的尺寸更為均勻。"

msgid "Importer:"
msgstr "匯入器:"

msgid "%d Files"
msgstr "%d 個檔案"

msgid "Set as Default for '%s'"
msgstr "設為「%s」的預設值"

msgid "Clear Default for '%s'"
msgstr "清除「%s」的預設值"

msgid ""
"You have pending changes that haven't been applied yet. Click Reimport to "
"apply changes made to the import options.\n"
"Selecting another resource in the FileSystem dock without clicking Reimport "
"first will discard changes made in the Import dock."
msgstr ""
"仍有未套用的變更。請點選「重新匯入」以套用匯入選項的變更。\n"
"若未先點選「重新匯入」而選擇另一個檔案系統停佇列中的資源，匯入停佇列中的變更將"
"遺失。"

msgid "Import As:"
msgstr "匯入為："

msgid "Preset"
msgstr "預設"

msgid "Advanced..."
msgstr "進階..."

msgid ""
"The imported resource is currently loaded. All instances will be replaced and "
"undo history will be cleared."
msgstr "匯入的資源目前已載入。將取代所有實例並清除復原歷史記錄。"

msgid ""
"WARNING: Assets exist that use this resource. They may stop loading properly "
"after changing type."
msgstr "警告：存在使用此資源的素材。更改型別後，它們可能會無法正確載入。"

msgid ""
"Select a resource file in the filesystem or in the inspector to adjust import "
"settings."
msgstr "從檔案系統中選擇資源檔，或是在屬性面板上調整匯入設定。"

msgid "No Event Configured"
msgstr "未配置事件"

msgid "Keyboard Keys"
msgstr "鍵盤按鍵"

msgid "Mouse Buttons"
msgstr "滑鼠按鈕"

msgid "Joypad Buttons"
msgstr "控制器按鈕"

msgid "Joypad Axes"
msgstr "控制器軸"

msgid "Event Configuration for \"%s\""
msgstr "「%s」的事件配置"

msgid "Event Configuration"
msgstr "事件配置"

msgid "Manual Selection"
msgstr "手動選擇"

msgid "Filter Inputs"
msgstr "篩選輸入"

msgid "Additional Options"
msgstr "其他選項"

msgid "Device:"
msgstr "設備："

msgid "Command / Control (auto)"
msgstr "命令/控制（自動）"

msgid ""
"Automatically remaps between 'Meta' ('Command') and 'Control' depending on "
"current platform."
msgstr "根據當前平台自動在\"Meta\"（\"命令\"）和\"控制\"之間重新映射。"

msgid "Keycode (Latin Equivalent)"
msgstr "鍵碼（拉丁語等效）"

msgid "Physical Keycode (Position on US QWERTY Keyboard)"
msgstr "物理鍵碼（美國 QWERTY 鍵盤上的位置）"

msgid "Key Label (Unicode, Case-Insensitive)"
msgstr "鍵標籤（Unicode，不區分大小寫）"

msgid "Any"
msgstr "任何"

msgid ""
"The following resources will be duplicated and embedded within this resource/"
"object."
msgstr "以下資源將被複製並嵌入到該資源/對象中。"

msgid "This object has no resources."
msgstr "該對象沒有資源。"

msgid "Failed to load resource."
msgstr "加載資源失敗。"

msgid "(Current)"
msgstr "（當前）"

msgid "Expand Non-Default"
msgstr "展開非預設"

msgid "Property Name Style"
msgstr "屬性名稱樣式"

<<<<<<< HEAD
=======
msgid "Raw (e.g. \"%s\")"
msgstr "原始（例如 \"%s\"）"

msgid "Localized (e.g. \"Z Index\")"
msgstr "本地化（例如「Z 索引」）"

>>>>>>> dc5f1b7a
msgid "Localization not available for current language."
msgstr "目前的語言不支援本地化。"

msgid "Copy Properties"
msgstr "複製屬性"

msgid "Paste Properties"
msgstr "貼上屬性"

msgid "Make Sub-Resources Unique"
msgstr "使子資源獨立"

msgid "Create a new resource in memory and edit it."
msgstr "在記憶體中建立新資源並編輯。"

msgid "Load an existing resource from disk and edit it."
msgstr "從磁碟中載入現有的資源並編輯。"

msgid "Save the currently edited resource."
msgstr "儲存目前編輯的資源。"

msgid "Extra resource options."
msgstr "更多資源選項。"

msgid "Edit Resource from Clipboard"
msgstr "編輯剪貼簿的資源"

msgid "Copy Resource"
msgstr "複製資源"

msgid "Make Resource Built-In"
msgstr "轉為內建資源"

msgid "Go to previous edited object in history."
msgstr "跳到歷史記錄中上一個編輯的物件。"

msgid "Go to next edited object in history."
msgstr "跳至歷史記錄中下一個編輯的物件。"

msgid "History of recently edited objects."
msgstr "最近編輯的物件歷史記錄。"

msgid "Open documentation for this object."
msgstr "開啟該物件之說明文件。"

msgid "Filter Properties"
msgstr "篩選屬性s"

msgid "Manage object properties."
msgstr "管理物件屬性。"

msgid "This cannot be undone. Are you sure?"
msgstr "這不能反悔。 你確定嗎？"

msgid "Add %d Translations"
msgstr "新增%d項翻譯"

msgid "Remove Translation"
msgstr "移除翻譯"

msgid "Translation Resource Remap: Add %d Path(s)"
msgstr "翻譯資源重映射：新增%d個路徑"

msgid "Translation Resource Remap: Add %d Remap(s)"
msgstr "翻譯資源重映射：新增%d項重映射"

msgid "Change Resource Remap Language"
msgstr "更改資源重映射語言"

msgid "Remove Resource Remap"
msgstr "移除資源重映射"

msgid "Remove Resource Remap Option"
msgstr "移除資源重映射選項"

msgid "Add %d file(s) for POT generation"
msgstr "添加 %d 個文件以生成 POT"

msgid "Remove file from POT generation"
msgstr "從 POT 生成中刪除文件"

msgid "Removed"
msgstr "已刪除"

msgid "%s cannot be found."
msgstr "找不到 %s。"

msgid "Translations"
msgstr "翻譯"

msgid "Translations:"
msgstr "翻譯："

msgid "Remaps"
msgstr "重映射"

msgid "Resources:"
msgstr "資源："

msgid "Remaps by Locale:"
msgstr "依地區設定重映射："

msgid "Locale"
msgstr "地區"

msgid "POT Generation"
msgstr "POT生成"

msgid "Files with translation strings:"
msgstr "帶有翻譯字串的文件："

msgid "Generate POT"
msgstr "生成POT"

msgid "Add Built-in Strings to POT"
msgstr "將內建字串新增至 POT"

msgid "Add strings from built-in components such as certain Control nodes."
msgstr "從內建元件中添加字串，例如某些 Control 節點。"

msgid "Set %s on %d nodes"
msgstr "設置 %s在 %d 個節點上"

msgid "%s (%d Selected)"
msgstr "%s（已選擇 %d）"

msgid "Groups"
msgstr "群組"

msgid "Select a single node to edit its signals and groups."
msgstr "選擇單一節點以編輯其訊號與群組。"

msgid "Create Polygon"
msgstr "新增多邊形"

msgid "Create points."
msgstr "建立頂點。"

msgid ""
"Edit points.\n"
"LMB: Move Point\n"
"RMB: Erase Point"
msgstr ""
"編輯頂點。\n"
"左鍵點擊：移動頂點\n"
"右鍵點擊：刪除頂點"

msgid "Erase points."
msgstr "移除頂點。"

msgid "Edit Polygon"
msgstr "編輯多邊形"

msgid "Insert Point"
msgstr "插入頂點"

msgid "Edit Polygon (Remove Point)"
msgstr "編輯多邊形（移除頂點）"

msgid "Remove Polygon And Point"
msgstr "移除多邊形與頂點"

msgid "Add Animation"
msgstr "動畫"

msgid "Add %s"
msgstr "新增 %s"

msgid "Move Node Point"
msgstr "移動節點頂點"

msgid "Change BlendSpace1D Config"
msgstr "更改 BlendSpace1D 配置"

msgid "Change BlendSpace1D Labels"
msgstr "修改 BlendSpace1D 標籤"

msgid "This type of node can't be used. Only animation nodes are allowed."
msgstr "不能使用這種型別的節點。 僅允許動畫節點。"

msgid "This type of node can't be used. Only root nodes are allowed."
msgstr "無法使用該型別的節點。僅允許根節點。"

msgid "Add Node Point"
msgstr "新增節點頂點"

msgid "Add Animation Point"
msgstr "新增動畫頂點"

msgid "Remove BlendSpace1D Point"
msgstr "移除 BlendSpace1D 頂點"

msgid "Move BlendSpace1D Node Point"
msgstr "移動 BlendSpace1D 節點頂點"

msgid ""
"AnimationTree is inactive.\n"
"Activate to enable playback, check node warnings if activation fails."
msgstr ""
"AnimationTree 未啟用。\n"
"請先啟用以播放，若啟用失敗請檢查節點警告訊息。"

msgid "Set the blending position within the space"
msgstr "在此空間中設定混合位置"

msgid "Select and move points, create points with RMB."
msgstr "選擇並移動頂點，使用滑鼠右鍵建立頂點。"

msgid "Enable snap and show grid."
msgstr "啟用吸附並顯示網格。"

msgid "Sync:"
msgstr "同步："

msgid "Blend:"
msgstr "混合："

msgid "Point"
msgstr "點"

msgid "Open Editor"
msgstr "開啟編輯器"

msgid "Open Animation Node"
msgstr "開啟動畫節點"

msgid "Triangle already exists."
msgstr "已存在三角形。"

msgid "Add Triangle"
msgstr "新增三角形"

msgid "Change BlendSpace2D Config"
msgstr "更改 BlendSpace2D 配置"

msgid "Change BlendSpace2D Labels"
msgstr "修改 BlendSpace2D 標籤"

msgid "Remove BlendSpace2D Point"
msgstr "移除 BlendSpace2D 頂點"

msgid "Remove BlendSpace2D Triangle"
msgstr "移除 BlendSpace2D 三角形"

msgid "No triangles exist, so no blending can take place."
msgstr "無三角形，將不會進行混合。"

msgid "Toggle Auto Triangles"
msgstr "開啟／取消自動三角形"

msgid "Create triangles by connecting points."
msgstr "通過連接頂點來建立三角形。"

msgid "Erase points and triangles."
msgstr "刪除頂點與三角形。"

msgid "Generate blend triangles automatically (instead of manually)"
msgstr "自動產生混合三角形（而非手動）"

msgid "Parameter Changed: %s"
msgstr "已更改參數：%s"

msgid "Inspect Filters"
msgstr "檢視篩選器"

msgid "Output node can't be added to the blend tree."
msgstr "輸出節點無法被新增至混合樹。"

msgid "Add Node to BlendTree"
msgstr "新增節點至 BlendTree"

msgid "Node Moved"
msgstr "已移動節點"

msgid "Unable to connect, port may be in use or connection may be invalid."
msgstr "無法連線，該連接埠可能已被佔用或連線無效。"

msgid "Nodes Connected"
msgstr "已連接節點"

msgid "Nodes Disconnected"
msgstr "已斷開節點連接"

msgid "Set Animation"
msgstr "設定動畫"

msgid "Delete Node"
msgstr "刪除節點"

msgid "Delete Node(s)"
msgstr "刪除節點"

msgid "Toggle Filter On/Off"
msgstr "開啟／關閉篩選"

msgid "Change Filter"
msgstr "更改篩選條件"

msgid ""
"Animation player has no valid root node path, so unable to retrieve track "
"names."
msgstr "動畫播放器的根節點位置無效，無法取得軌道名稱。"

msgid "Anim Clips"
msgstr "動畫片段"

msgid "Audio Clips"
msgstr "音訊片段"

msgid "Functions"
msgstr "函式"

msgid "Inspect Filtered Tracks:"
msgstr "檢視已篩選的軌道："

msgid "Edit Filtered Tracks:"
msgstr "編輯已篩選的軌道："

msgid "Node Renamed"
msgstr "已重新命名節點"

msgid "Add Node..."
msgstr "新增節點..."

msgid "Enable Filtering"
msgstr "啟用條件篩選"

msgid "Invert"
msgstr "反轉"

msgid "Library Name:"
msgstr "函式庫名稱："

msgid "Animation name can't be empty."
msgstr "動畫名稱不能為空。"

msgid "Animation name contains invalid characters: '/', ':', ',' or '['."
msgstr "動畫名稱包含無效字符：\"/\"、\":\"、\",\"或\"[\"。"

msgid "Animation with the same name already exists."
msgstr "同名動畫已存在。"

msgid "Enter a library name."
msgstr "輸入函式庫名稱。"

msgid "Library name contains invalid characters: '/', ':', ',' or '['."
msgstr "函式庫名稱包含無效字符：\"/\"、\":\"、\",\"或\"[\"。"

msgid "Library with the same name already exists."
msgstr "同名函式庫已存在。"

msgid "Animation name is valid."
msgstr "動畫名稱合法。"

msgid "Global library will be created."
msgstr "將創建全域函式庫。"

msgid "Library name is valid."
msgstr "函式庫名稱有效。"

msgid "Add Animation to Library: %s"
msgstr "將動畫添加到函式庫：%s"

msgid "Add Animation Library: %s"
msgstr "添加動畫庫：%s"

msgid "Load Animation"
msgstr "載入動畫"

msgid ""
"This animation library can't be saved because it does not belong to the "
"edited scene. Make it unique first."
msgstr "此動畫庫無法儲存，因為它不屬於正在編輯的場景。請先將其設為獨立。"

msgid ""
"This animation library can't be saved because it was imported from another "
"file. Make it unique first."
msgstr "此動畫庫無法儲存，因為它是從其他檔案匯入的。請先將其設為獨立。"

msgid "Save Library"
msgstr "儲存庫"

msgid "Make Animation Library Unique: %s"
msgstr "使動畫庫獨立：%s"

msgid ""
"This animation can't be saved because it does not belong to the edited scene. "
"Make it unique first."
msgstr "此動畫無法儲存，因為它不屬於正在編輯的場景。請先將其設為獨立。"

msgid ""
"This animation can't be saved because it was imported from another file. Make "
"it unique first."
msgstr "此動畫無法儲存，因為它是從其他檔案匯入的。請先將其設為獨立。"

msgid "Save Animation"
msgstr "儲存動畫"

msgid "Make Animation Unique: %s"
msgstr "使動畫獨立：%s"

msgid "Save Animation library to File: %s"
msgstr "將動畫庫保存到文件：%s"

msgid "Save Animation to File: %s"
msgstr "將動畫保存到文件：%s"

msgid "Some AnimationLibrary files were invalid."
msgstr "某些 AnimationLibrary 檔案無效。"

msgid "Some Animation files were invalid."
msgstr "某些動畫檔案無效。"

msgid "Load Animation into Library: %s"
msgstr "將動畫加載到庫中：%s"

msgid "Rename Animation Library: %s"
msgstr "重命名動畫庫：%s"

msgid "[Global]"
msgstr "[全域]"

msgid "Rename Animation: %s"
msgstr "重命名動畫：%s"

msgid "Animation Name:"
msgstr "動畫名稱："

msgid "No animation resource in clipboard!"
msgstr "剪貼板中沒有動畫資源！"

msgid "Pasted Animation"
msgstr "已貼上的動畫"

msgid "Open in Inspector"
msgstr "在屬性面板中開啟"

msgid "Remove Animation Library: %s"
msgstr "刪除動畫庫：%s"

msgid "Remove Animation from Library: %s"
msgstr "從庫中刪除動畫：%s"

msgid "[built-in]"
msgstr "[內置]"

msgid "[foreign]"
msgstr "[外部]"

msgid "[imported]"
msgstr "[匯入]"

msgid "Add animation to library."
msgstr "將動畫新增至庫中。"

msgid "Load animation from file and add to library."
msgstr "從檔案載入動畫並新增至庫中。"

msgid "Paste animation to library from clipboard."
msgstr "將動畫從剪貼簿貼上至庫中。"

msgid "Save animation library to resource on disk."
msgstr "將動畫庫儲存到磁碟上的資源。"

msgid "Remove animation library."
msgstr "移除動畫庫。"

msgid "Copy animation to clipboard."
msgstr "將動畫複製至剪貼簿。"

msgid "Save animation to resource on disk."
msgstr "將動畫儲存到磁碟上的資源。"

msgid "Remove animation from Library."
msgstr "從庫中移除動畫。"

msgid "Edit Animation Libraries"
msgstr "編輯動畫庫"

msgid "Create new empty animation library."
msgstr "建立新的空動畫庫。"

msgid "Load Library"
msgstr "載入庫"

msgid "Load animation library from disk."
msgstr "從磁碟載入動畫庫。"

msgid "Storage"
msgstr "儲存"

msgid "Toggle Autoplay"
msgstr "開啟／關閉自動播放"

msgid "Create New Animation"
msgstr "建立新動畫"

msgid "New Animation Name:"
msgstr "新增動畫名稱："

msgid "Rename Animation"
msgstr "重新命名動畫"

msgid "Change Animation Name:"
msgstr "更改動畫名稱："

msgid "Delete Animation '%s'?"
msgstr "是否刪除動畫「%s」？"

msgid "Remove Animation"
msgstr "移除動畫"

msgid "Invalid animation name!"
msgstr "無效的動畫名稱！"

msgid "Animation '%s' already exists!"
msgstr "動畫「%s」已經存在！"

msgid "Duplicate Animation"
msgstr "重複動畫"

msgid "Blend Next Changed"
msgstr "混合下一個更改"

msgid "Change Blend Time"
msgstr "修改混合時間"

msgid "[Global] (create)"
msgstr "[全局]（創建）"

msgid "Duplicated Animation Name:"
msgstr "重複的動畫名稱："

msgid "Onion skinning requires a RESET animation."
msgstr "洋蔥皮效果需要一個 RESET 動畫。"

msgid "Play selected animation backwards from current pos. (A)"
msgstr "自目前位置開始倒放所選的動畫。 (A)"

msgid "Play selected animation backwards from end. (Shift+A)"
msgstr "自結尾倒放所選動畫。(Shift+A)"

msgid "Pause/stop animation playback. (S)"
msgstr "暫停/停止動畫播放。 （S）"

msgid "Play selected animation from start. (Shift+D)"
msgstr "從頭播放所選動畫。(Shift+D)"

msgid "Play selected animation from current pos. (D)"
msgstr "自目前位置開始播放所選動畫。(D)"

msgid "Animation position (in seconds)."
msgstr "動畫位置（秒）。"

msgid "Scale animation playback globally for the node."
msgstr "為節點全域縮放動畫播放。"

msgid "Animation Tools"
msgstr "動畫工具"

msgid "Animation"
msgstr "動畫"

msgid "New..."
msgstr "新建..."

msgid "Manage Animations..."
msgstr "管理動畫..."

msgid "Edit Transitions..."
msgstr "編輯轉場..."

msgid "Display list of animations in player."
msgstr "在播放器中顯示動畫列表。"

msgid "Autoplay on Load"
msgstr "載入後自動播放"

msgid "Enable Onion Skinning"
msgstr "啟用描圖紙"

msgid "Onion Skinning Options"
msgstr "描圖紙選項"

msgid "Directions"
msgstr "方向"

msgid "Past"
msgstr "過去"

msgid "Future"
msgstr "未來"

msgid "Depth"
msgstr "深度"

msgid "1 step"
msgstr "1 步"

msgid "2 steps"
msgstr "2 步"

msgid "3 steps"
msgstr "3 步"

msgid "Differences Only"
msgstr "僅顯示差異"

msgid "Force White Modulate"
msgstr "強制使用白色調變"

msgid "Include Gizmos (3D)"
msgstr "包含 Gizmo (3D)"

msgid "Pin AnimationPlayer"
msgstr "固定 AnimationPlayer"

msgid "Error!"
msgstr "錯誤！"

msgid "Cross-Animation Blend Times"
msgstr "跨動畫混合時間"

msgid "Blend Times:"
msgstr "混合時間："

msgid "Next (Auto Queue):"
msgstr "下一個（自動佇列）："

msgid "Toggle Animation Bottom Panel"
msgstr "切換動畫底部面板"

msgid "Move Node"
msgstr "移動節點"

msgid "Transition exists!"
msgstr "轉場已存在！"

msgid "Play/Travel to %s"
msgstr "遊玩/平移到%s"

msgid "Edit %s"
msgstr "編輯%s"

msgid "Add Node and Transition"
msgstr "添加節點和轉換"

msgid "Add Transition"
msgstr "新增轉場"

msgid "Immediate"
msgstr "立即"

msgid "Sync"
msgstr "同步"

msgid "At End"
msgstr "在結尾"

msgid "Travel"
msgstr "行程"

msgid "No playback resource set at path: %s."
msgstr "路徑 %s 中沒有可播放的資源。"

msgid "Node Removed"
msgstr "已刪除節點"

msgid "Transition Removed"
msgstr "已刪除轉場"

msgid ""
"Select and move nodes.\n"
"RMB: Add node at position clicked.\n"
"Shift+LMB+Drag: Connects the selected node with another node or creates a new "
"node if you select an area without nodes."
msgstr ""
"選擇並移動節點。\n"
"滑鼠右鍵：在點擊的位置添加節點。\n"
"Shift+滑鼠左鍵+拖動：將選定的節點與另一個節點連接，或者如果選擇沒有節點的區"
"域，則創建一個新節點。"

msgid "Create new nodes."
msgstr "建立新節點。"

msgid "Connect nodes."
msgstr "連接節點。"

msgid "Remove selected node or transition."
msgstr "移除所選的節點或轉場。"

msgid "Transition:"
msgstr "轉場效果："

msgid "New Transitions Should Auto Advance"
msgstr "新的轉場應該自動推進"

msgid "Play Mode:"
msgstr "播放模式："

msgid "Delete Selected"
msgstr "刪除所選"

msgid "Delete All"
msgstr "刪除全部"

msgid "Root"
msgstr "根結點"

msgid "AnimationTree"
msgstr "動畫樹"

msgid "Toggle AnimationTree Bottom Panel"
msgstr "切換動畫樹底部面板"

msgid "Author"
msgstr "作者"

msgid "Version:"
msgstr "版本："

msgid "Contents:"
msgstr "內容："

msgid "View Files"
msgstr "檢視檔案"

msgid "Download"
msgstr "下載"

msgid "Connection error, please try again."
msgstr "連線錯誤，請重試。"

msgid "Can't connect."
msgstr "無法連線。"

msgid "Can't connect to host:"
msgstr "無法連線至主機："

msgid "No response from host:"
msgstr "主機沒有回應："

msgid "No response."
msgstr "沒有回應。"

msgid "Can't resolve hostname:"
msgstr "無法解析主機名稱："

msgid "Can't resolve."
msgstr "無法解析。"

msgid "Request failed, return code:"
msgstr "要求失敗，回傳代碼："

msgid "Cannot save response to:"
msgstr "無法儲存回覆至："

msgid "Write error."
msgstr "寫入錯誤。"

msgid "Request failed, too many redirects"
msgstr "要求失敗，過多重新導向"

msgid "Redirect loop."
msgstr "重新導向循環。"

msgid "Request failed, timeout"
msgstr "要求失敗，逾時"

msgid "Timeout."
msgstr "逾時。"

msgid "Failed:"
msgstr "失敗："

msgid "Bad download hash, assuming file has been tampered with."
msgstr "下載雜湊錯誤，檔案可能被篡改。"

msgid "Expected:"
msgstr "預期："

msgid "Got:"
msgstr "獲得："

msgid "Failed SHA-256 hash check"
msgstr "SHA-256 雜湊檢查失敗"

msgid "Asset Download Error:"
msgstr "素材下載錯誤："

msgid "Ready to install!"
msgstr "準備安裝！"

msgid "Downloading (%s / %s)..."
msgstr "正在下載 (%s / %s)…"

msgid "Downloading..."
msgstr "正在下載..."

msgid "Resolving..."
msgstr "正在解析..."

msgid "Error making request"
msgstr "建立要求時發生錯誤"

msgid "Idle"
msgstr "待命"

msgid "Install..."
msgstr "安裝..."

msgid "Retry"
msgstr "重試"

msgid "Download Error"
msgstr "下載錯誤"

msgid "Recently Updated"
msgstr "最近更新"

msgid "Least Recently Updated"
msgstr "最近更新（倒序）"

msgid "Name (A-Z)"
msgstr "名稱（A-Z）"

msgid "Name (Z-A)"
msgstr "名稱（Z-A）"

msgid "License (A-Z)"
msgstr "授權（A-Z）"

msgid "License (Z-A)"
msgstr "授權（Z-A）"

msgid "Testing"
msgstr "測試"

msgid "Loading..."
msgstr "正在載入..."

msgctxt "Pagination"
msgid "First"
msgstr "第一個"

msgctxt "Pagination"
msgid "Previous"
msgstr "上一個"

msgctxt "Pagination"
msgid "Next"
msgstr "下一個"

msgctxt "Pagination"
msgid "Last"
msgstr "最後一個"

msgid ""
"The Asset Library requires an online connection and involves sending data "
"over the internet."
msgstr "素材庫需要網路連線，並涉及透過網際網路傳送資料。"

msgid "Failed to get repository configuration."
msgstr "無法取得儲存庫配置。"

msgid "All"
msgstr "全部"

msgid "No results for \"%s\" for support level(s): %s."
msgstr "找不到「%s」的結果給support level(s)：%s 。"

msgid ""
"No results compatible with %s %s for support level(s): %s.\n"
"Check the enabled support levels using the 'Support' button in the top-right "
"corner."
msgstr ""
"沒有與 %s %s 兼容的 support level(s)結果：%s。\n"
"使用右上角的「支持」按鈕檢查啟用的支持級別。"

msgid "Search Templates, Projects, and Demos"
msgstr "搜尋樣板、專案以及範例"

msgid "Search Assets (Excluding Templates, Projects, and Demos)"
msgstr "搜尋素材（不包含樣板、專案以及範例）"

msgid "Import..."
msgstr "匯入..."

msgid "Plugins..."
msgstr "外掛..."

msgid "Sort:"
msgstr "排序："

msgid "Category:"
msgstr "分類："

msgid "Site:"
msgstr "網站："

msgid "Support"
msgstr "支援"

msgid "Assets ZIP File"
msgstr "素材 ZIP 檔"

msgid "Audio Preview Play/Pause"
msgstr "音訊預先播放/暫停"

msgid "Bone Picker:"
msgstr "骨頭挑選器："

msgid "Clear mappings in current group."
msgstr "清除當前組中的映射。"

msgid "Preview"
msgstr "預覽"

msgid "Configure Snap"
msgstr "設定吸附"

msgid "Grid Offset:"
msgstr "網格偏移量："

msgid "Grid Step:"
msgstr "網格大小："

msgid "Primary Line Every:"
msgstr "主要線條間隔："

msgid "Rotation Offset:"
msgstr "旋轉偏移量："

msgid "Rotation Step:"
msgstr "旋轉步長："

msgid "Scale Step:"
msgstr "縮放步長："

msgid ""
"Children of a container get their position and size determined only by their "
"parent."
msgstr "容器子項目的位置和大小僅由其父項決定。"

msgid "Move Node(s) to Position"
msgstr "將節點移動到位置"

msgid "Move Vertical Guide"
msgstr "移動垂直參考線"

msgid "Create Vertical Guide"
msgstr "建立垂直參考線"

msgid "Remove Vertical Guide"
msgstr "移除垂直參考線"

msgid "Move Horizontal Guide"
msgstr "移動水平參考線"

msgid "Create Horizontal Guide"
msgstr "建立水平參考線"

msgid "Remove Horizontal Guide"
msgstr "移除水平參考線"

msgid "Create Horizontal and Vertical Guides"
msgstr "建立水平與垂直參考線"

msgid "Set CanvasItem \"%s\" Pivot Offset to (%d, %d)"
msgstr "將 CanvasItem「%s」的 Pivot Offset 設為 (%d, %d)"

msgid "Rotate %d CanvasItems"
msgstr "旋轉 %d 個 CanvasItem"

msgid "Rotate CanvasItem \"%s\" to %d degrees"
msgstr "旋轉 CanvasItem「%s」為 %d 度"

msgid "Move CanvasItem \"%s\" Anchor"
msgstr "移動 CanvasItem「%s」的錨點"

msgid "Scale Node2D \"%s\" to (%s, %s)"
msgstr "縮放 Node2D「%s」為 (%s, %s)"

msgid "Resize Control \"%s\" to (%d, %d)"
msgstr "縮放 Control「%s」為 (%d, %d)"

msgid "Scale %d CanvasItems"
msgstr "縮放 %d 個 CanvasItem"

msgid "Scale CanvasItem \"%s\" to (%s, %s)"
msgstr "縮放 CanvasItem「%s」為 (%s, %s)"

msgid "Move %d CanvasItems"
msgstr "移動 %d 個 CanvasItem"

msgid "Move CanvasItem \"%s\" to (%d, %d)"
msgstr "移動 CanvasItem「%s」至 (%d, %d)"

msgid "Locked"
msgstr "已鎖定"

msgid "Grouped"
msgstr "已組成群組"

msgid "Add Node Here..."
msgstr "在此新增節點..."

msgid "Instantiate Scene Here..."
msgstr "在這裡實例化場景..."

msgid "Paste Node(s) Here"
msgstr "將節點貼上到此處"

msgid "Move Node(s) Here"
msgstr "將節點移至此處"

msgid "px"
msgstr "像素"

msgid "units"
msgstr "單位"

msgid "Moving:"
msgstr "移動中："

msgid "Rotating:"
msgstr "旋轉中："

msgid "Scaling:"
msgstr "縮放："

msgid ""
"Project Camera Override\n"
"Overrides the running project's camera with the editor viewport camera."
msgstr ""
"專案相機複寫\n"
"以編輯器檢視區相機取代執行中專案的相機。"

msgid ""
"Project Camera Override\n"
"No project instance running. Run the project from the editor to use this "
"feature."
msgstr ""
"專案相機複寫\n"
"無執行中的專案實體。請在編輯器中執行專案以使用該功能。"

msgid "Lock Selected"
msgstr "鎖定所選"

msgid "Unlock Selected"
msgstr "取消鎖定所選"

msgid "Group Selected"
msgstr "為所選的項目建立群組"

msgid "Ungroup Selected"
msgstr "移除所選項目的群組"

msgid "Paste Pose"
msgstr "貼上姿勢"

msgid "Clear Guides"
msgstr "清除參考線"

msgid "Create Custom Bone2D(s) from Node(s)"
msgstr "從節點創建自定義 Bone2D"

msgid "Cancel Transformation"
msgstr "取消變換"

msgid "Zoom to 3.125%"
msgstr "縮放至3.125%"

msgid "Zoom to 6.25%"
msgstr "縮放至6.25%"

msgid "Zoom to 12.5%"
msgstr "縮放至12.5%"

msgid "Zoom to 25%"
msgstr "縮放至25%"

msgid "Zoom to 50%"
msgstr "縮放至50%"

msgid "Zoom to 100%"
msgstr "縮放至100%"

msgid "Zoom to 200%"
msgstr "縮放至200%"

msgid "Zoom to 400%"
msgstr "縮放至400%"

msgid "Zoom to 800%"
msgstr "縮放至800%"

msgid "Zoom to 1600%"
msgstr "縮放至1600%"

msgid "Center View"
msgstr "中間視角"

msgid "Select Mode"
msgstr "選擇模式"

msgid "Alt+Drag: Move selected node."
msgstr "Alt+拖曳：移動選中的節點。"

msgid "Alt+Drag: Scale selected node."
msgstr "Alt+拖曳：縮放選中的節點。"

msgid "V: Set selected node's pivot position."
msgstr "節點V：設置選擇的節點的樞紐位置。"

msgid "Alt+RMB: Show list of all nodes at position clicked, including locked."
msgstr "Alt+滑鼠右鍵：顯示該點擊位置所有物件的列表，包含已鎖定的節點。"

msgid "RMB: Add node at position clicked."
msgstr "滑鼠右鍵：在點擊位置增加節點。"

msgid "Move Mode"
msgstr "移動模式"

msgid "Rotate Mode"
msgstr "旋轉模式"

msgid "Scale Mode"
msgstr "縮放模式"

msgid "Shift: Scale proportionally."
msgstr "Shift：按比例縮放。"

msgid "Show list of selectable nodes at position clicked."
msgstr "在單擊的位置顯示可選節點的列表。"

msgid "Click to change object's rotation pivot."
msgstr "點擊以更改物件的旋轉樞紐。"

msgid "Shift: Set temporary rotation pivot."
msgstr "Shift：設置臨時旋轉樞紐。"

msgid ""
"Click this button while holding Shift to put the rotation pivot in the center "
"of the selected nodes."
msgstr "在按住 Shift 鍵的同時點擊此按鈕，以將旋轉樞紐放置在選中節點的中心。"

msgid "Pan Mode"
msgstr "平移模式"

msgid ""
"You can also use Pan View shortcut (Space by default) to pan in any mode."
msgstr "您還可以使用“平移視圖”快捷方式（默認為“空格”）在任何模式下進行平移。"

msgid "Ruler Mode"
msgstr "尺規模式"

msgid "Toggle smart snapping."
msgstr "開啟／關閉智慧型吸附。"

msgid "Use Smart Snap"
msgstr "使用智慧型吸附"

msgid "Toggle grid snapping."
msgstr "開啟／關閉網格吸附。"

msgid "Use Grid Snap"
msgstr "使用網格吸附"

msgid "Snapping Options"
msgstr "吸附選項"

msgid "Use Rotation Snap"
msgstr "使用旋轉吸附"

msgid "Use Scale Snap"
msgstr "使用縮放吸附"

msgid "Snap Relative"
msgstr "相對吸附"

msgid "Use Pixel Snap"
msgstr "使用像素吸附"

msgid "Snap to Parent"
msgstr "吸附至父級"

msgid "Snap to Node Anchor"
msgstr "吸附至節點錨點"

msgid "Snap to Node Sides"
msgstr "吸附至節點側邊"

msgid "Snap to Node Center"
msgstr "吸附至節點中央"

msgid "Snap to Other Nodes"
msgstr "吸附至其他節點"

msgid "Snap to Guides"
msgstr "吸附至參考線"

msgid "Smart Snapping"
msgstr "智慧型吸附"

msgid "Configure Snap..."
msgstr "設定吸附..."

msgid "Lock selected node, preventing selection and movement."
msgstr "鎖定選定的節點，防止選擇和移動。"

msgid "Unlock selected node, allowing selection and movement."
msgstr "解鎖選定的節點，允許選擇和移動。"

msgid ""
"Groups the selected node with its children. This causes the parent to be "
"selected when any child node is clicked in 2D and 3D view."
msgstr ""
"將選中的節點與其子節點進行分組。這會導致在 2D 和 3D 視圖中，當點擊任何子節點"
"時，父節點也會被選中。"

msgid ""
"Ungroups the selected node from its children. Child nodes will be individual "
"items in 2D and 3D view."
msgstr ""
"將選中的節點從其子節點中取消分組。子節點將在 2D 和 3D 視圖中作為單獨的項目顯"
"示。"

msgid "Skeleton Options"
msgstr "骨架選項"

msgid "Show Bones"
msgstr "顯示骨骼"

msgid "Make Bone2D Node(s) from Node(s)"
msgstr "從節點創建 Bone2D 節點"

msgid "View"
msgstr "檢視"

msgid "Show"
msgstr "顯示"

msgid "Show When Snapping"
msgstr "當吸附時顯示"

msgid "Toggle Grid"
msgstr "切換網格"

msgid "Grid"
msgstr "網格"

msgid "Show Helpers"
msgstr "顯示輔助資訊"

msgid "Show Rulers"
msgstr "顯示尺規"

msgid "Show Guides"
msgstr "顯示參考線"

msgid "Show Origin"
msgstr "顯示原點"

msgid "Show Viewport"
msgstr "顯示檢視區"

msgid "Lock"
msgstr "鎖定"

msgid "Group"
msgstr "分組"

msgid "Transformation"
msgstr "變換"

msgid "Gizmos"
msgstr "Gizmo"

msgid "Center Selection"
msgstr "置中所選"

msgid "Frame Selection"
msgstr "完整顯示所選"

msgid "Preview Canvas Scale"
msgstr "預覽畫布比例"

msgid "Project theme"
msgstr "專案主題"

msgid "Editor theme"
msgstr "編輯器主題"

msgid "Default theme"
msgstr "預設主題"

msgid "Preview Theme"
msgstr "預覽主題"

msgid "Translation mask for inserting keys."
msgstr "轉換遮罩以插入關鍵影格。"

msgid "Rotation mask for inserting keys."
msgstr "旋轉遮罩以插入關鍵影格。"

msgid "Scale mask for inserting keys."
msgstr "縮放遮罩以插入關鍵影格。"

msgid "Insert keys (based on mask)."
msgstr "（基於遮罩）插入關鍵影格。"

msgid "Insert Key"
msgstr "插入關鍵影格"

msgid ""
"Auto insert keys when objects are translated, rotated or scaled (based on "
"mask).\n"
"Keys are only added to existing tracks, no new tracks will be created.\n"
"Keys must be inserted manually for the first time."
msgstr ""
"當物件被轉換、旋轉 或（基於遮罩）縮放時自動插入關鍵影格。\n"
"關鍵影格只會被新增至現有軌道，不會建立新軌道。\n"
"第一次必須先手動插入關鍵影格。"

msgid "Auto Insert Key"
msgstr "自動插入關鍵影格"

msgid "Animation Key and Pose Options"
msgstr "動畫關鍵影格與姿勢選項"

msgid "Insert Key (Existing Tracks)"
msgstr "插入關鍵影格（於現有軌道）"

msgid "Copy Pose"
msgstr "複製姿勢"

msgid "Clear Pose"
msgstr "清除姿勢"

msgid "Multiply grid step by 2"
msgstr "將網格步數乘以 2"

msgid "Divide grid step by 2"
msgstr "將網格步數除以 2"

msgid "Adding %s..."
msgstr "正在新增 %s…"

msgid "Error instantiating scene from %s."
msgstr "從 %s 實例化場景時出錯。"

msgid "Create Node"
msgstr "建立節點"

msgid "Can't instantiate multiple nodes without root."
msgstr "無根節點無法實體化多個節點。"

msgid "Circular dependency found at %s."
msgstr "在 %s 發現循環依賴。"

msgid "Can't instantiate: %s"
msgstr "無法實體化：%s"

msgid "Creating inherited scene from: %s"
msgstr "從 %s 創建繼承的場景"

msgid "Instantiating: "
msgstr "實例化： "

msgid "Adding %s and %s..."
msgstr "正在添加 %s 和 %s.."

msgid ""
"Drag and drop to add as sibling of selected node (except when root is "
"selected)."
msgstr "拖放以將其添加為選擇節點的兄弟節點（根節點除外）。"

msgid "Hold Shift when dropping to add as child of selected node."
msgstr "拖放時按住 Shift 鍵以將其添加為選擇節點的子節點。"

msgid "Hold Alt when dropping to add as child of root node."
msgstr "拖放時按住 Alt 以新增為根節點的子節點。"

msgid "Hold Alt + Shift when dropping to add as different node type."
msgstr "拖放時按住 Alt + Shift 鍵以添加為不同的節點類型。"

msgid "Change Default Type"
msgstr "更改預設型別"

msgid ""
"All selected CanvasItems are either invisible or locked in some way and can't "
"be transformed."
msgstr ""
"所有選中的 CanvasItem 要麼不可見，要麼以某種方式被鎖定，因此無法進行變形操作。"

msgid "Set Target Position"
msgstr "設定目標位置"

msgid "Set Handle"
msgstr "設定處理程式"

msgid "This node doesn't have a control parent."
msgstr "該節點沒有控制父節點。"

msgid ""
"Use the appropriate layout properties depending on where you are going to put "
"it."
msgstr "根據要放置的位置使用適當的佈局屬性。"

msgid "This node is a child of a container."
msgstr "該節點是容器的子節點。"

msgid "Use container properties for positioning."
msgstr "使用容器屬性進行定位。"

msgid "This node is a child of a regular control."
msgstr "該節點是常規控制的子節點。"

msgid "Use anchors and the rectangle for positioning."
msgstr "使用錨點和矩形進行定位。"

msgid "Collapse positioning hint."
msgstr "折疊定位提示。"

msgid "Expand positioning hint."
msgstr "展開定位提示。"

msgid "Container Default"
msgstr "容器默認值"

msgid "Fill"
msgstr "填入"

msgid "Shrink Begin"
msgstr "收縮開始"

msgid "Shrink Center"
msgstr "收縮中心"

msgid "Shrink End"
msgstr "收縮結尾"

msgid "Custom"
msgstr "自定功能"

msgid "Expand"
msgstr "展開"

msgid "Top Left"
msgstr "左上"

msgid "Center Top"
msgstr "中上"

msgid "Top Right"
msgstr "右上"

msgid "Top Wide"
msgstr "上延展"

msgid "Center Left"
msgstr "中左"

msgid "Center"
msgstr "中央"

msgid "Center Right"
msgstr "中右"

msgid "HCenter Wide"
msgstr "水平中央延展"

msgid "Bottom Left"
msgstr "左下"

msgid "Center Bottom"
msgstr "中下"

msgid "Bottom Right"
msgstr "右下"

msgid "Bottom Wide"
msgstr "下延展"

msgid "Left Wide"
msgstr "左延展"

msgid "VCenter Wide"
msgstr "垂直中央延展"

msgid "Right Wide"
msgstr "右延展"

msgid "Full Rect"
msgstr "全矩形"

msgid ""
"Enable to also set the Expand flag.\n"
"Disable to only set Shrink/Fill flags."
msgstr ""
"啟用還可以設定展開旗標。\n"
"禁用以僅設定收縮/填充旗標。"

msgid "Some parents of the selected nodes do not support the Expand flag."
msgstr "所選節點的某些父節點不支持擴展旗標。"

msgid "Change Anchors, Offsets, Grow Direction"
msgstr "更改錨點、偏移、生長方向"

msgid "Change Anchors, Offsets (Keep Ratio)"
msgstr "更改錨點、偏移（保持比例）"

msgid "Change Vertical Size Flags"
msgstr "更改垂直尺寸旗標"

msgid "Change Horizontal Size Flags"
msgstr "更改水平尺寸旗標"

msgid "Change Vertical Expand Flag"
msgstr "更改垂直擴展標誌"

msgid "Change Horizontal Expand Flag"
msgstr "更改水平擴展標誌"

msgid "Presets for the anchor and offset values of a Control node."
msgstr "控制節點的錨點和偏移值的預設。"

msgid "Anchor preset"
msgstr "錨點預設"

msgid "Set to Current Ratio"
msgstr "設置為當前比率"

msgid "Adjust anchors and offsets to match the current rect size."
msgstr "調整錨點和偏移量以匹配當前的矩形大小。"

msgid ""
"When active, moving Control nodes changes their anchors instead of their "
"offsets."
msgstr "啟用後，移動控制節點將修改錨點而非外邊距。"

msgid "Sizing settings for children of a Container node."
msgstr "容器節點子節點的大小設置。"

msgid "Horizontal alignment"
msgstr "對齊水平"

msgid "Vertical alignment"
msgstr "對齊垂直"

msgid "Convert to GPUParticles3D"
msgstr "轉換為 GPUParticles3D"

msgid "Load Emission Mask"
msgstr "載入發射遮罩"

msgid "Convert to GPUParticles2D"
msgstr "轉換為 GPUParticles2D"

msgid "CPUParticles2D"
msgstr "CPU粒子2D"

msgid "Emission Mask"
msgstr "發射遮罩"

msgid "Solid Pixels"
msgstr "實體像素"

msgid "Border Pixels"
msgstr "邊界像素"

msgid "Directed Border Pixels"
msgstr "有向邊界像素"

msgid "Centered"
msgstr "置中"

msgid "Capture Colors from Pixel"
msgstr "從像素取出顏色"

msgid "Generating Visibility AABB (Waiting for Particle Simulation)"
msgstr "生成可見性 AABB（等待粒子模擬）"

msgid "Generate Visibility AABB"
msgstr "產生可見性 AABB"

msgid "CPUParticles3D"
msgstr "CPU粒子3D"

msgid "Generate AABB"
msgstr "產生 AABB"

msgid "Create Emission Points From Node"
msgstr "自節點建立發射點"

msgid "Generation Time (sec):"
msgstr "產生時間（秒）："

msgid "Load Curve Preset"
msgstr "加載曲線預設設定"

msgid "Add Curve Point"
msgstr "添加曲線點"

msgid "Remove Curve Point"
msgstr "移除曲線控制點"

msgid "Modify Curve Point"
msgstr "修改曲線控制點"

msgid "Modify Curve Point's Tangents"
msgstr "修改曲線點的切線"

msgid "Modify Curve Point's Left Tangent"
msgstr "修改曲線點的左切線"

msgid "Modify Curve Point's Right Tangent"
msgstr "修改曲線點的右切線"

msgid "Toggle Linear Curve Point's Tangent"
msgstr "開啟／關閉線性曲線點的切線"

msgid "Hold Shift to edit tangents individually"
msgstr "按住 Shift 鍵以單獨編輯切線"

msgid "Ease In"
msgstr "緩慢移入"

msgid "Ease Out"
msgstr "緩慢移出"

msgid "Smoothstep"
msgstr "平滑插值"

msgid "Toggle Grid Snap"
msgstr "切換網格吸附"

msgid "Debug with External Editor"
msgstr "使用外部編輯器進行除錯"

msgid "Toggle Debugger Bottom Panel"
msgstr "切換調試器底部面板"

msgid "Deploy with Remote Debug"
msgstr "部署並啟用遠端偵錯"

msgid ""
"When this option is enabled, using one-click deploy will make the executable "
"attempt to connect to this computer's IP so the running project can be "
"debugged.\n"
"This option is intended to be used for remote debugging (typically with a "
"mobile device).\n"
"You don't need to enable it to use the GDScript debugger locally."
msgstr ""
"當開啓該選項後，一鍵部署所產生的執行檔會嘗試連線至本電腦之 IP 位置以對執行中的"
"專案進行除錯。\n"
"該選項旨在進行遠端除錯（通常配合行動裝置使用）。\n"
"若要使用本機 GDScript 除錯工具，則不需啟用該選項。"

msgid "Small Deploy with Network Filesystem"
msgstr "使用網路檔案系統進行小型部署"

msgid ""
"When this option is enabled, using one-click deploy for Android will only "
"export an executable without the project data.\n"
"The filesystem will be provided from the project by the editor over the "
"network.\n"
"On Android, deploying will use the USB cable for faster performance. This "
"option speeds up testing for projects with large assets."
msgstr ""
"啟用該選項後，一鍵部署至 Android 時的可執行檔將不會包含專案資料。\n"
"專案之檔案系統將由本編輯器透過網路提供。\n"
"部署至 Android 平台需使用 USB 線以獲得更快速的效能。該選項用於有大型素材的專案"
"時可加速測試。"

msgid "Visible Collision Shapes"
msgstr "顯示碰撞區域"

msgid ""
"When this option is enabled, collision shapes and raycast nodes (for 2D and "
"3D) will be visible in the running project."
msgstr "開啟該選項後，碰撞區域與射線節點（2D 與 3D）會在專案執行時可見。"

msgid "Visible Paths"
msgstr "可見路徑"

msgid ""
"When this option is enabled, curve resources used by path nodes will be "
"visible in the running project."
msgstr "啟用此選項後，路徑節點使用的曲線資源將在專案運行中可見。"

msgid "Visible Navigation"
msgstr "顯示導覽"

msgid ""
"When this option is enabled, navigation meshes, and polygons will be visible "
"in the running project."
msgstr "啟用此選項後，導航網格和多邊形將在運行中的專案中可見。"

msgid "Visible Avoidance"
msgstr "可見迴避"

msgid ""
"When this option is enabled, avoidance object shapes, radiuses, and "
"velocities will be visible in the running project."
msgstr "啟用此選項後，避讓物體的形狀、半徑和速度將在運行中的專案中可見。"

msgid "Debug CanvasItem Redraws"
msgstr "偵錯 CanvasItem 重繪"

msgid ""
"When this option is enabled, redraw requests of 2D objects will become "
"visible (as a short flash) in the running project.\n"
"This is useful to troubleshoot low processor mode."
msgstr ""
"啟用此選項後，2D 物件的重繪請求將在運行中的專案中可見（以短暫閃爍的方式）。\n"
"這有助於排查低處理器模式的問題。"

msgid "Synchronize Scene Changes"
msgstr "同步常見更改"

msgid ""
"When this option is enabled, any changes made to the scene in the editor will "
"be replicated in the running project.\n"
"When used remotely on a device, this is more efficient when the network "
"filesystem option is enabled."
msgstr ""
"開啟該選項後，編輯器中對該場景的所有改動都將被套用至執行中的遊戲。\n"
"若在遠端裝置上使用，可使用網路檔案系統 NFS 以獲得最佳效能。"

msgid "Synchronize Script Changes"
msgstr "同步腳本更改"

msgid ""
"When this option is enabled, any script that is saved will be reloaded in the "
"running project.\n"
"When used remotely on a device, this is more efficient when the network "
"filesystem option is enabled."
msgstr ""
"開啟該選項後，儲存腳本時會於執行中的遊戲內重新載入腳本。\n"
"若在遠端裝置上使用，可使用網路檔案系統 NFS 以獲得最佳效能。"

msgid "Keep Debug Server Open"
msgstr "保持開啟除錯工具"

msgid ""
"When this option is enabled, the editor debug server will stay open and "
"listen for new sessions started outside of the editor itself."
msgstr ""
"啟用此選項後，編輯器除錯服務器將保持打開狀態並監聽在編輯器本身外部啟動的新階"
"段。"

msgid "Customize Run Instances..."
msgstr "自訂執行實例..."

msgid ""
"Name: %s\n"
"Path: %s\n"
"Main Script: %s\n"
"\n"
"%s"
msgstr ""
"名稱：%s\n"
"路徑：%s\n"
"主腳本：%s\n"
"\n"
"%s"

msgid "Edit Plugin"
msgstr "編輯外掛"

msgid "Installed Plugins:"
msgstr "已安裝的外掛："

msgid "Create New Plugin"
msgstr "建立插件"

msgid "Version"
msgstr "版本"

msgid "Size: %s"
msgstr "大小：%s"

msgid "Type: %s"
msgstr "型別：%s"

msgid "Dimensions: %d × %d"
msgstr "尺寸: %d x %d"

msgid "Length: %0dm %0ds"
msgstr "長度：%0d 分 %0d 秒"

msgid "Length: %0.1fs"
msgstr "長度：%0.1f 秒"

msgid "Length: %0.3fs"
msgstr "長度：%0.3f 秒"

msgid "Overrides (%d)"
msgstr "覆寫 (%d)"

msgctxt "Locale"
msgid "Add Script"
msgstr "新增腳本"

msgid "Add Locale"
msgstr "新增地區"

msgid "Variation Coordinates (%d)"
msgstr "變化坐標 (%d)"

msgid "No supported features"
msgstr "沒有支持的功能"

msgid "Features (%d of %d set)"
msgstr "功能（%d 組，共 %d 組）"

msgid "Add Feature"
msgstr "新增功能"

msgid "East Asian Language"
msgstr "東亞語言"

msgid "East Asian Widths"
msgstr "東亞字寬"

msgid " - Variation"
msgstr " - 變化"

msgid "Unable to preview font"
msgstr "無法預覽字體"

msgid "Change AudioStreamPlayer3D Emission Angle"
msgstr "更改 AudioStreamPlayer3D 發射角"

msgid "Change Camera FOV"
msgstr "更改相機視角"

msgid "Change Camera Size"
msgstr "更改相機尺寸"

msgid "Change Sphere Shape Radius"
msgstr "更改球形半徑"

msgid "Change Box Shape Size"
msgstr "改變盒子形狀尺寸"

msgid "Change Capsule Shape Radius"
msgstr "更改楕圓形半徑"

msgid "Change Capsule Shape Height"
msgstr "更改楕圓形高度"

msgid "Change Cylinder Shape Radius"
msgstr "更改圓柱形半徑"

msgid "Change Cylinder Shape Height"
msgstr "更改圓柱形高度"

msgid "Change Separation Ray Shape Length"
msgstr "更改分離射線形狀長度"

msgid "Change Decal Size"
msgstr "更改貼花尺寸"

msgid "Change Radius"
msgstr "更改半徑"

msgid "Change Light Radius"
msgstr "更改光照半徑"

msgid "End Location"
msgstr "結束位置"

msgid "Change Start Position"
msgstr "更改起始位置"

msgid "Change End Position"
msgstr "更改結束位置"

msgid "Change Probe Size"
msgstr "更改探查大小"

msgid "Change Probe Origin Offset"
msgstr "更改探查元點偏移植"

msgid "Change Notifier AABB"
msgstr "更改通知器 AABB"

msgid "Convert to CPUParticles2D"
msgstr "轉換為 CPUParticles2D"

msgid "Generating Visibility Rect (Waiting for Particle Simulation)"
msgstr "生成可見性矩形（等待粒子模擬）"

msgid "Generate Visibility Rect"
msgstr "產生矩形可見性"

msgid "Can only set point into a ParticleProcessMaterial process material"
msgstr "僅可設為指向 ProticlesMaterial 處理材料"

msgid "GPUParticles2D"
msgstr "粒子"

msgid "The geometry's faces don't contain any area."
msgstr "幾何體的面未包含任何區域。"

msgid "The geometry doesn't contain any faces."
msgstr "幾何體未包含任何面。"

msgid "\"%s\" doesn't inherit from Node3D."
msgstr "“%s”不繼承自 Node3D。"

msgid "\"%s\" doesn't contain geometry."
msgstr "「%s」未包含幾何體。"

msgid "\"%s\" doesn't contain face geometry."
msgstr "「%s」未包含面幾何體。"

msgid "Create Emitter"
msgstr "建立發射器"

msgid "Emission Points:"
msgstr "發射點："

msgid "Surface Points"
msgstr "表面頂點"

msgid "Surface Points+Normal (Directed)"
msgstr "表面點 + 法線（有向）"

msgid "Volume"
msgstr "音量; 體積"

msgid "Emission Source:"
msgstr "發射源："

msgid "A processor material of type 'ParticleProcessMaterial' is required."
msgstr "需「ParticlesMaterial」型別的處理器材質。"

msgid "Convert to CPUParticles3D"
msgstr "轉換為 CPUParticles3D"

msgid "GPUParticles3D"
msgstr "粒子"

msgid "Low"
msgstr "低"

msgid "Moderate"
msgstr "中"

msgid "High"
msgstr "高"

msgid "Subdivisions: %s"
msgstr "細分：%s"

msgid "Cell size: %s"
msgstr "區格大小：%s"

msgid "Video RAM size: %s MB (%s)"
msgstr "VRAM 大小：%s MB (%s)"

msgid "Bake SDF"
msgstr "烘焙SDF"

msgid ""
"No faces detected during GPUParticlesCollisionSDF3D bake.\n"
"Check whether there are visible meshes matching the bake mask within its "
"extents."
msgstr ""
"GPUParticlesCollisionSDF3D 烘焙期間未檢測到人臉。\n"
"檢查其範圍內是否存在與烘焙蒙版相匹配的可見網格。"

msgid "Select path for SDF Texture"
msgstr "選擇 SDF 紋理的路徑"

msgid "Add Gradient Point"
msgstr "新增漸變頂點"

msgid "Remove Gradient Point"
msgstr "拿掉漸變頂點"

msgid "Move Gradient Point"
msgstr "移動漸變頂點"

msgid "Recolor Gradient Point"
msgstr "修改漸變頂點顏色"

msgid "Reverse Gradient"
msgstr "反向/鏡像漸變"

msgid "Reverse/Mirror Gradient"
msgstr "反向/鏡像漸變"

msgid "Move GradientTexture2D Fill Point"
msgstr "移動 GradientTexture2D 的填充點"

msgid "Swap GradientTexture2D Fill Points"
msgstr "交換 GradientTexture2D 的填充點"

msgid "Swap Gradient Fill Points"
msgstr "交換 Gradient 填充點"

msgid "Configure"
msgstr "設定選項"

msgid "Create Occluder Polygon"
msgstr "建立遮光多邊形"

msgid ""
"Can't determine a save path for lightmap images.\n"
"Save your scene and try again."
msgstr ""
"無法判斷光照圖的儲存路徑。\n"
"請儲存場景並重試。"

msgid ""
"No meshes to bake. Make sure they contain an UV2 channel and that the 'Bake "
"Light' flag is on."
msgstr ""
"沒有要烘烤的網格。 確保它們包含 UV2 通道並且「Bake Light」標誌處於打開狀態。"

msgid "Failed creating lightmap images, make sure path is writable."
msgstr "建立光照圖失敗，請確保該路徑可寫入。"

msgid "No editor scene root found."
msgstr "未找到編輯器場景根。"

msgid "Lightmap data is not local to the scene."
msgstr "光照貼圖數據不是場景本地的。"

msgid ""
"Maximum texture size is too small for the lightmap images.\n"
"While this can be fixed by increasing the maximum texture size, it is "
"recommended you split the scene into more objects instead."
msgstr ""
"最大紋理貼圖尺寸對於光照貼圖來說過小。\n"
"雖然可以通過增加最大紋理貼圖尺寸來解決這個問題，但建議您將場景拆分成更多的物件"
"來解決。"

msgid ""
"Failed creating lightmap images. Make sure all meshes selected to bake have "
"`lightmap_size_hint` value set high enough, and `texel_scale` value of "
"LightmapGI is not too low."
msgstr ""
"創建光照貼圖失敗。請確保所有選擇進行烘焙的網格都設置了足夠高的 "
"`lightmap_size_hint` 值，並且 LightmapGI 的 `texel_scale` 值不過低。"

msgid ""
"Failed fitting a lightmap image into an atlas. This should never happen and "
"should be reported."
msgstr "將光照貼圖放入合集時失敗。這不應該發生，應該報告此問題。"

msgid "Bake Lightmaps"
msgstr "烘焙光照圖"

msgid "LightMap Bake"
msgstr "光照貼圖烘培"

msgid "Select lightmap bake file:"
msgstr "選擇光照圖烘焙檔案："

msgid "Couldn't create a Trimesh collision shape."
msgstr "無法建立三角網格碰撞形狀。"

msgid "Couldn't create any collision shapes."
msgstr "無法建立任何碰撞形狀。"

msgid "Mesh is empty!"
msgstr "空網格！"

msgid "Create Navigation Mesh"
msgstr "建立導航網格"

msgid "Create Debug Tangents"
msgstr "產生除錯切線"

msgid "No mesh to unwrap."
msgstr "沒有網格可供展開。"

msgid ""
"Mesh cannot unwrap UVs because it does not belong to the edited scene. Make "
"it unique first."
msgstr "網格無法展開 UV，因為它不屬於正在編輯的場景。請先將其設為獨立。"

msgid ""
"Mesh cannot unwrap UVs because it belongs to another resource which was "
"imported from another file type. Make it unique first."
msgstr "網格無法展開 UV，因為它屬於從其他文件類型導入的資源。請先將其設為獨立。"

msgid ""
"Mesh cannot unwrap UVs because it was imported from another file type. Make "
"it unique first."
msgstr "網格無法展開 UV，因為它是從其他文件類型導入的。請先將其設為獨立。"

msgid "Unwrap UV2"
msgstr "展開 UV2"

msgid "Contained Mesh is not of type ArrayMesh."
msgstr "包含之 Mesh 並非 ArrayMesh 型別。"

msgid "Can't unwrap mesh with blend shapes."
msgstr "無法展開具有混合形狀的網格。"

msgid "Only triangles are supported for lightmap unwrap."
msgstr "光照貼圖展開僅支援三角形。"

msgid "Normals are required for lightmap unwrap."
msgstr "光照貼圖圖展開需要法線。"

msgid "UV Unwrap failed, mesh may not be manifold?"
msgstr "UV 展開失敗，該網格可能並非流形？"

msgid "No mesh to debug."
msgstr "沒有可進行偵錯之網格。"

msgid "Mesh has no UV in layer %d."
msgstr "模型在%d圖層上無UV。"

msgid "MeshInstance3D lacks a Mesh."
msgstr "MeshInstance 未包含 Mesh。"

msgid "Mesh has no surface to create outlines from."
msgstr "網格沒有可用來創建輪廓的表面。"

msgid "Mesh primitive type is not PRIMITIVE_TRIANGLES."
msgstr "Mesh 的原始型別並非 PRIMITIVE_TRIANGLES。"

msgid "Could not create outline."
msgstr "無法建立輪廓。"

msgid "Create Outline"
msgstr "建立輪廓"

msgid "Mesh"
msgstr "網格"

msgid "Create Collision Shape..."
msgstr "建立碰撞形狀…"

msgid "Create Outline Mesh..."
msgstr "建立輪廓網格..."

msgid ""
"Creates a static outline mesh. The outline mesh will have its normals flipped "
"automatically.\n"
"This can be used instead of the StandardMaterial Grow property when using "
"that property isn't possible."
msgstr ""
"建立靜態輪廓網格。輪廓網格的法線會自動翻轉。\n"
"當無法使用 SpatialMetarial 的 Grow 屬性時，可以使用該屬性來代替該屬性。"

msgid "View UV1"
msgstr "檢視 UV1"

msgid "View UV2"
msgstr "檢視 UV2"

msgid "Unwrap UV2 for Lightmap/AO"
msgstr "為光照圖／AO 打開 UV2"

msgid "Create Outline Mesh"
msgstr "建立輪廓網格"

msgid "Outline Size:"
msgstr "輪廓尺寸："

msgid "Sibling"
msgstr "兄弟"

msgid "Static Body Child"
msgstr "靜態物體子項"

msgid "Creates a StaticBody3D as child and assigns collision shapes to it."
msgstr "創建一個 StaticBody3D 作為子項並將碰撞區域分配給它。"

msgid "Trimesh"
msgstr "三角網格"

msgid ""
"Creates a polygon-based collision shape.\n"
"This is the most accurate (but slowest) option for collision detection."
msgstr ""
"建立基於多邊形的碰撞形狀。\n"
"對於碰撞偵測，該選項為最精確（但最慢）的選項。"

msgid ""
"Creates a single convex collision shape.\n"
"This is the fastest (but least accurate) option for collision detection."
msgstr ""
"建立單一凸面碰撞形狀。\n"
"對於碰撞偵測，該選項為最快（但最不精確）的選項。"

msgid ""
"Creates a simplified convex collision shape.\n"
"This is similar to single collision shape, but can result in a simpler "
"geometry in some cases, at the cost of accuracy."
msgstr ""
"建立簡化凸型碰撞形狀。\n"
"類似於單一碰撞形狀，但在某些情形下會以精準度為代價，建構較簡單的幾何體。"

msgid ""
"Creates a polygon-based collision shape.\n"
"This is a performance middle-ground between a single convex collision and a "
"polygon-based collision."
msgstr ""
"建立基於多邊形的碰撞形狀。\n"
"其效能介於單一凸型碰撞和多邊形碰撞之間。"

msgid "UV Channel Debug"
msgstr "UV 通道偵錯"

msgid "Remove item %d?"
msgstr "是否移除項目 %d？"

msgid ""
"Update from existing scene?:\n"
"%s"
msgstr ""
"自現有場景中更新？\n"
"%s"

msgid "MeshLibrary"
msgstr "網格資源庫"

msgid "Add Item"
msgstr "新增項目"

msgid "Remove Selected Item"
msgstr "移除所選項目"

msgid "Import from Scene (Ignore Transforms)"
msgstr "自場景匯入（無視變換）"

msgid "Import from Scene (Apply Transforms)"
msgstr "自場景匯入（套用變換）"

msgid "Update from Scene"
msgstr "自場景更新"

msgid "Apply without Transforms"
msgstr "不包含變換的套用"

msgid "Apply with Transforms"
msgstr "包含變換的套用"

msgid "No mesh source specified (and no MultiMesh set in node)."
msgstr "未指定網格來源（且節點中沒有 MultiMesh 集）。"

msgid "No mesh source specified (and MultiMesh contains no Mesh)."
msgstr "未指定網格來源（且 MultiMesh 未包含 Mesh）。"

msgid "Mesh source is invalid (invalid path)."
msgstr "網格來源無效（無效的路徑）。"

msgid "Mesh source is invalid (not a MeshInstance3D)."
msgstr "網格來源無效（非 MeshInstance3D）。"

msgid "Mesh source is invalid (contains no Mesh resource)."
msgstr "網格來源無效（未包含 Mesh 資源）。"

msgid "No surface source specified."
msgstr "未指定表面來源。"

msgid "Surface source is invalid (invalid path)."
msgstr "表面來源無效（無效的路徑）。"

msgid "Surface source is invalid (no geometry)."
msgstr "表面來源無效（無幾何）。"

msgid "Surface source is invalid (no faces)."
msgstr "表面來源無效（無面）。"

msgid "Select a Source Mesh:"
msgstr "選擇來源網格："

msgid "Select a Target Surface:"
msgstr "選擇目標表面："

msgid "Populate Surface"
msgstr "填充表面"

msgid "Populate MultiMesh"
msgstr "填充 MultiMesh"

msgid "Target Surface:"
msgstr "目標表面："

msgid "Source Mesh:"
msgstr "來源網格："

msgid "X-Axis"
msgstr "X 軸"

msgid "Y-Axis"
msgstr "Y 軸"

msgid "Z-Axis"
msgstr "Z 軸"

msgid "Mesh Up Axis:"
msgstr "網格上軸："

msgid "Random Rotation:"
msgstr "隨機旋轉："

msgid "Random Tilt:"
msgstr "隨機傾斜："

msgid "Random Scale:"
msgstr "隨機縮放："

msgid "Amount:"
msgstr "數量："

msgid "Populate"
msgstr "填充"

msgid "Set start_position"
msgstr "設置起始位置"

msgid "Set end_position"
msgstr "設置結束位置"

msgid "Set NavigationObstacle3D Vertices"
msgstr "設置 NavigationObstacle3D 頂點"

msgid "Edit Vertices"
msgstr "編輯頂點"

msgid "Edit Poly"
msgstr "編輯多邊形"

msgid "Edit Poly (Remove Point)"
msgstr "編輯多邊形（移除頂點）"

msgid "Create Navigation Polygon"
msgstr "建立導航多邊形"

msgid "Bake NavigationPolygon"
msgstr "烘焙導航多邊形"

msgid ""
"Bakes the NavigationPolygon by first parsing the scene for source geometry "
"and then creating the navigation polygon vertices and polygons."
msgstr ""
"透過先解析場景中的來源幾何體，然後創建導航多邊形的頂點和多邊形來烘焙導航多邊"
"形。"

msgid "Clear NavigationPolygon"
msgstr "清除導航多邊形"

msgid "Clears the internal NavigationPolygon outlines, vertices and polygons."
msgstr "清除內部導航多邊形輪廓、頂點和多邊形。"

msgid ""
"A NavigationPolygon resource must be set or created for this node to work."
msgstr "必須設置或創建 NavigationPolygon 資源才能使此節點正常工作。"

msgid "Unnamed Gizmo"
msgstr "未命名裝置"

msgid "Transform Aborted."
msgstr "已中止變換。"

msgid "Orthogonal"
msgstr "正交"

msgid "Perspective"
msgstr "透視"

msgid "Top Orthogonal"
msgstr "正交上視圖"

msgid "Top Perspective"
msgstr "透視上視圖"

msgid "Bottom Orthogonal"
msgstr "正交下視圖"

msgid "Bottom Perspective"
msgstr "透視下視圖"

msgid "Left Orthogonal"
msgstr "正交左視圖"

msgid "Left Perspective"
msgstr "透視左視圖"

msgid "Right Orthogonal"
msgstr "正交右視圖"

msgid "Right Perspective"
msgstr "透視右視圖"

msgid "Front Orthogonal"
msgstr "正交前視圖"

msgid "Front Perspective"
msgstr "透視前視圖"

msgid "Rear Orthogonal"
msgstr "正交後視圖"

msgid "Rear Perspective"
msgstr "透視後視圖"

msgid " [auto]"
msgstr " [自動]"

msgid "X-Axis Transform."
msgstr "X 軸變換。"

msgid "Y-Axis Transform."
msgstr "Y 軸變換。"

msgid "Z-Axis Transform."
msgstr "Z 軸變換。"

msgid "View Plane Transform."
msgstr "檢視平面轉換。"

msgid "Keying is disabled (no key inserted)."
msgstr "鍵已被禁用（未插入鍵）。"

msgid "Animation Key Inserted."
msgstr "已插入動畫鍵。"

msgid "X: %s\n"
msgstr "X：%s\n"

msgid "Y: %s\n"
msgstr "Y：%s\n"

msgid "Z: %s\n"
msgstr "Z：%s\n"

msgid "Size: %s (%.1fMP)\n"
msgstr "大小：%s (%.1fMP)\n"

msgid "Objects: %d\n"
msgstr "物件ID：%d\n"

msgid "Primitives: %d\n"
msgstr "Primitives：%d\n"

msgid "Draw Calls: %d"
msgstr "繪製呼叫：%d"

msgid "CPU Time: %s ms"
msgstr "CPU 時間：%s 毫秒"

msgid "GPU Time: %s ms"
msgstr "GPU 時間：%s 毫秒"

msgid "FPS: %d"
msgstr "FPS: %d"

msgid "Instantiating:"
msgstr "實例化："

msgid "Top View."
msgstr "俯視圖。"

msgid "Bottom View."
msgstr "仰視圖。"

msgid "Left View."
msgstr "左視圖。"

msgid "Right View."
msgstr "右視圖。"

msgid "Front View."
msgstr "前視圖。"

msgid "Rear View."
msgstr "後視圖。"

msgid "Align Transform with View"
msgstr "將變換與視圖對齊"

msgid "Align Rotation with View"
msgstr "將旋轉與視圖對齊"

msgid "Set Surface %d Override Material"
msgstr "設置表面 %d 覆蓋材質"

msgid "Set Material Override"
msgstr "設置材質覆蓋"

msgid "Circular dependency found at %s"
msgstr "在 %s 發現循環依賴"

msgid "None"
msgstr "無"

msgid "Rotate"
msgstr "旋轉"

msgid "Translate"
msgstr "移動"

msgid "Translating:"
msgstr "移動："

msgid "Rotating %s degrees."
msgstr "旋轉 %s 度。"

msgid "Translating %s."
msgstr "移動：%s。"

msgid "Rotating %f degrees."
msgstr "旋轉 %f 度。"

msgid "Scaling %s."
msgstr "縮放%s。"

msgid "Auto Orthogonal Enabled"
msgstr "已啟用自動正交"

msgid "Lock View Rotation"
msgstr "鎖定視角旋轉"

msgid "Display Normal"
msgstr "顯示法線"

msgid "Display Wireframe"
msgstr "顯示線框"

msgid "Display Overdraw"
msgstr "顯示過度繪圖"

msgid "Display Lighting"
msgstr "展示照明"

msgid "Display Unshaded"
msgstr "顯示無陰影"

msgid "Directional Shadow Splits"
msgstr "定向陰影分割"

msgid "Normal Buffer"
msgstr "法線緩衝"

msgid "Shadow Atlas"
msgstr "陰影合集"

msgid "Directional Shadow Map"
msgstr "定向陰影貼圖"

msgid "Decal Atlas"
msgstr "貼花圖集"

msgid "VoxelGI Lighting"
msgstr "VoxelGI 光照"

msgid "VoxelGI Albedo"
msgstr "VoxelGI 反照率"

msgid "VoxelGI Emission"
msgstr "VoxelGI 發光"

msgid "SDFGI Cascades"
msgstr "SDFGI 瀑布(Cascades)"

msgid "SDFGI Probes"
msgstr "SDFGI 探查"

msgid "Scene Luminance"
msgstr "場景亮度"

msgid "SSAO"
msgstr "SSAO(螢幕空間環境光遮蔽)"

msgid "SSIL"
msgstr "SSIL(螢幕空間間接照明)"

msgid "VoxelGI/SDFGI Buffer"
msgstr "VoxelGI/SDFGI 緩衝"

msgid "Disable Mesh LOD"
msgstr "禁用網格 LOD"

msgid "OmniLight3D Cluster"
msgstr "OmniLight3D 集群"

msgid "SpotLight3D Cluster"
msgstr "SpotLight3D 集群"

msgid "Decal Cluster"
msgstr "貼花(Decal) 集群"

msgid "ReflectionProbe Cluster"
msgstr "ReflectionProbe集群"

msgid "Occlusion Culling Buffer"
msgstr "遮擋剔除緩衝"

msgid "Motion Vectors"
msgstr "運動向量"

msgid "Internal Buffer"
msgstr "內部緩衝"

msgid "Display Advanced..."
msgstr "顯示進階..."

msgid "View Environment"
msgstr "檢視環境"

msgid "View Gizmos"
msgstr "檢視 Gizmo"

msgid "View Grid"
msgstr "顯示網格"

msgid "View Information"
msgstr "檢視資訊"

msgid "View Frame Time"
msgstr "查看影格時間"

msgid "Half Resolution"
msgstr "半解析度"

msgid "Audio Listener"
msgstr "音訊監聽器"

msgid "Enable Doppler"
msgstr "啟用都卜勒效應"

msgid "Cinematic Preview"
msgstr "效果預覽"

msgid "Not available when using the OpenGL renderer."
msgstr "使用 OpenGL 算繪器時不可用。"

msgid "Freelook Left"
msgstr "自由觀看 左"

msgid "Freelook Right"
msgstr "自由觀看 右"

msgid "Freelook Forward"
msgstr "自由觀看 前"

msgid "Freelook Backwards"
msgstr "自由觀看 後"

msgid "Freelook Up"
msgstr "自由觀看 上"

msgid "Freelook Down"
msgstr "自由觀看 下"

msgid "Freelook Speed Modifier"
msgstr "自由觀看速度調整"

msgid "Freelook Slow Modifier"
msgstr "自由觀看減速調整"

msgid "Lock Transformation to X axis"
msgstr "將變換鎖定到 X 軸"

msgid "Lock Transformation to Y axis"
msgstr "將變換鎖定到 Y 軸"

msgid "Lock Transformation to Z axis"
msgstr "將變換鎖定到 Z 軸"

msgid "Lock Transformation to YZ plane"
msgstr "將變換鎖定到YZ 平面"

msgid "Lock Transformation to XZ plane"
msgstr "將變換鎖定到 XZ 平面"

msgid "Lock Transformation to XY plane"
msgstr "將變換鎖定到 XY 平面"

msgid "Begin Translate Transformation"
msgstr "開始翻譯轉換"

msgid "Begin Rotate Transformation"
msgstr "開始旋轉變換"

msgid "Begin Scale Transformation"
msgstr "開始大小變換"

msgid "Toggle Camera Preview"
msgstr "開啟／關閉相機預覽"

msgid "View Rotation Locked"
msgstr "視圖旋轉已鎖定"

msgid ""
"To zoom further, change the camera's clipping planes (View -> Settings...)"
msgstr "若要再繼續放大，請至 [檢視] -> [設定...] 修改攝影機的剪裁平面"

msgid "Overriding material..."
msgstr "覆寫材質..."

msgid ""
"Drag and drop to override the material of any geometry node.\n"
"Hold %s when dropping to override a specific surface."
msgstr ""
"拖放以覆蓋任何幾何節點的材質。\n"
"放下時按住 %s 鍵可覆蓋特定表面。"

msgid "XForm Dialog"
msgstr "XForm 對話框"

msgid ""
"Click to toggle between visibility states.\n"
"\n"
"Open eye: Gizmo is visible.\n"
"Closed eye: Gizmo is hidden.\n"
"Half-open eye: Gizmo is also visible through opaque surfaces (\"x-ray\")."
msgstr ""
"點擊以切換視覺狀態。\n"
"\n"
"眼鏡圖示：Gizmo 可見。\n"
"眼鏡圖示：Gizmo 隱藏。\n"
"半開眼鏡：Gizmo 也可以通過 Opaque Surface（「X-Ray - X光」）可見。"

msgid "Snap Nodes to Floor"
msgstr "移動節點至地面"

msgid "Couldn't find a solid floor to snap the selection to."
msgstr "找不到可吸附所選項目的堅固地板 (Solid Floor)。"

msgid "Add Preview Sun to Scene"
msgstr "將預覽太陽添加到場景中"

msgid "Add Preview Environment to Scene"
msgstr "將預覽環境添加到場景"

msgid ""
"Scene contains\n"
"DirectionalLight3D.\n"
"Preview disabled."
msgstr ""
"場景包含\n"
"DirectionalLight3D。\n"
"預覽已禁用。"

msgid "Preview disabled."
msgstr "禁用預覽。"

msgid ""
"Scene contains\n"
"WorldEnvironment.\n"
"Preview disabled."
msgstr ""
"場景包含\n"
"WorldEnvironment。\n"
"預覽已禁用。"

msgid ""
"Groups the selected node with its children. This selects the parent when any "
"child node is clicked in 2D and 3D view."
msgstr ""
"將選中的節點與其子項分組。當在 2D 和 3D 視圖中點擊任何子節點時，會選擇其父節"
"點。"

msgid "Use Local Space"
msgstr "使用本機空間"

msgid "Use Snap"
msgstr "使用吸附"

msgid ""
"Toggle preview sunlight.\n"
"If a DirectionalLight3D node is added to the scene, preview sunlight is "
"disabled."
msgstr ""
"切換預覽陽光。\n"
"如果將 DirectionalLight3D 節點添加到場景中，預覽陽光將被禁用。"

msgid ""
"Toggle preview environment.\n"
"If a WorldEnvironment node is added to the scene, preview environment is "
"disabled."
msgstr ""
"切換預覽環境。\n"
"如果將 WorldEnvironment 節點添加到場景中，預覽環境將被禁用。"

msgid "Edit Sun and Environment settings."
msgstr "編輯太陽和環境設置。"

msgid "Bottom View"
msgstr "仰視圖"

msgid "Top View"
msgstr "俯視圖"

msgid "Rear View"
msgstr "後視圖"

msgid "Front View"
msgstr "前視圖"

msgid "Left View"
msgstr "左視圖"

msgid "Right View"
msgstr "右視圖"

msgid "Orbit View Down"
msgstr "向下環視"

msgid "Orbit View Left"
msgstr "向左環視"

msgid "Orbit View Right"
msgstr "向右環視"

msgid "Orbit View Up"
msgstr "向上環視"

msgid "Orbit View 180"
msgstr "180度環視"

msgid "Switch Perspective/Orthogonal View"
msgstr "切換投影或正交視圖"

msgid "Insert Animation Key"
msgstr "插入動畫關鍵影格"

msgid "Focus Origin"
msgstr "聚焦原點"

msgid "Focus Selection"
msgstr "聚焦所選"

msgid "Toggle Freelook"
msgstr "開啟／關閉自由視圖"

msgid "Decrease Field of View"
msgstr "減少可視範圍"

msgid "Increase Field of View"
msgstr "增加可視範圍"

msgid "Reset Field of View to Default"
msgstr "重設為預設視野"

msgid "Transform"
msgstr "變換"

msgid "Snap Object to Floor"
msgstr "吸附物件至地板"

msgid "Transform Dialog..."
msgstr "變換對話框..."

msgid "1 Viewport"
msgstr "1 個檢視區"

msgid "2 Viewports"
msgstr "2 個檢視區"

msgid "2 Viewports (Alt)"
msgstr "2 個檢視區（替代）"

msgid "3 Viewports"
msgstr "3 個檢視區"

msgid "3 Viewports (Alt)"
msgstr "3 個檢視區（替代）"

msgid "4 Viewports"
msgstr "4 個檢視區"

msgid "View Origin"
msgstr "顯示原點"

msgid "Settings..."
msgstr "設定..."

msgid "Snap Settings"
msgstr "吸附設定"

msgid "Translate Snap:"
msgstr "移動吸附："

msgid "Rotate Snap (deg.):"
msgstr "旋轉吸附（度）："

msgid "Scale Snap (%):"
msgstr "縮放吸附（%）："

msgid "Viewport Settings"
msgstr "檢視區設定"

msgid ""
"FOV is defined as a vertical value, as the editor camera always uses the Keep "
"Height aspect mode."
msgstr "視場（FOV）定義為垂直值，因為編輯器相機始終使用「保持高度」縱橫比模式。"

msgid "View Z-Near:"
msgstr "檢視 Z-Near:"

msgid "View Z-Far:"
msgstr "檢視 Z-Far:"

msgid "Transform Change"
msgstr "修改變換"

msgid "Translate:"
msgstr "移動："

msgid "Rotate (deg.):"
msgstr "旋轉（度）："

msgid "Scale (ratio):"
msgstr "縮放（比例）："

msgid "Transform Type"
msgstr "轉換型別"

msgid "Pre"
msgstr "前置"

msgid "Post"
msgstr "後置"

msgid "Preview Sun"
msgstr "預覽太陽"

msgid "Sun Direction"
msgstr "太陽方向"

msgid "Angular Altitude"
msgstr "角高度"

msgid "Azimuth"
msgstr "方位角"

msgid "Sun Color"
msgstr "太陽顏色"

msgid "Sun Energy"
msgstr "太陽能量"

msgid "Shadow Max Distance"
msgstr "陰影最大距離"

msgid "Add Sun to Scene"
msgstr "將太陽添加到場景中"

msgid ""
"Adds a DirectionalLight3D node matching the preview sun settings to the "
"current scene.\n"
"Hold Shift while clicking to also add the preview environment to the current "
"scene."
msgstr ""
"將與預覽太陽設置匹配的 DirectionalLight3D 節點添加到當前場景。\n"
"按住 Shift 鍵同時單擊也可將預覽環境添加到當前場景。"

msgid "Preview Environment"
msgstr "預覽環境"

msgid "Sky Color"
msgstr "天空顏色"

msgid "Ground Color"
msgstr "地面顏色"

msgid "Sky Energy"
msgstr "天空能量"

msgid "AO"
msgstr "AO"

msgid "Glow"
msgstr "輝光"

msgid "Tonemap"
msgstr "色調對映"

msgid "GI"
msgstr "GI"

msgid "Post Process"
msgstr "後處理(Post Process)"

msgid "Add Environment to Scene"
msgstr "將環境添加到場景"

msgid ""
"Adds a WorldEnvironment node matching the preview environment settings to the "
"current scene.\n"
"Hold Shift while clicking to also add the preview sun to the current scene."
msgstr ""
"將與預覽環境設置匹配的 WorldEnvironment 節點添加到當前場景。\n"
"按住 Shift 鍵同時單擊也可將預覽太陽添加到當前場景。"

msgid ""
"Can't determine a save path for the occluder.\n"
"Save your scene and try again."
msgstr ""
"無法判斷遮擋物的儲存路徑。\n"
"請儲存場景並重試。"

msgid ""
"No meshes to bake.\n"
"Make sure there is at least one MeshInstance3D node in the scene whose visual "
"layers are part of the OccluderInstance3D's Bake Mask property."
msgstr ""
"沒有要烘烤的網格。\n"
"確保場景中至少有一個 MeshInstance3D 節點，其視覺層是 OcclusionrInstance3D 的 "
"Bake Mask 屬性的一部分。"

msgid "Could not save the new occluder at the specified path:"
msgstr "無法在指定路徑保存新遮擋物："

msgid "Bake Occluders"
msgstr "烘焙遮擋物"

msgid "Select occluder bake file:"
msgstr "選擇遮擋器烘焙文件："

msgid "ParallaxBackground"
msgstr "視差背景"

msgid "Hold Shift to scale around midpoint instead of moving."
msgstr "按住 Shift 以圍繞中點縮放，而不是移動。"

msgid "Toggle between minimum/maximum and base value/spread modes."
msgstr "在最小/最大值模式與基值/擴散模式之間切換。"

msgid "Remove Point from Curve"
msgstr "自曲線中刪除控制點"

msgid "Remove Out-Control from Curve"
msgstr "自曲線移除外控制點"

msgid "Remove In-Control from Curve"
msgstr "自曲線移除內控制點"

msgid "Move Point in Curve"
msgstr "移動控制點至曲線"

msgid "Add Point to Curve"
msgstr "新增控制點至曲線"

msgid "Split Curve"
msgstr "拆分控制點"

msgid "Move In-Control in Curve"
msgstr "移動曲線的內控制點"

msgid "Move Out-Control in Curve"
msgstr "移動曲線的外控制點"

msgid "Right Click: Delete Point"
msgstr "右鍵點擊：刪除控制點"

msgid "Select Control Points (Shift+Drag)"
msgstr "選擇控制點（Shift+拖移）"

msgid "Delete Point"
msgstr "刪除控制點"

msgid "Close Curve"
msgstr "關閉曲線"

msgid "Please Confirm..."
msgstr "請確認..."

msgid "Remove all curve points?"
msgstr "移除所有曲線點？"

msgid "Mirror Handle Angles"
msgstr "鏡像控點角度"

msgid "Mirror Handle Lengths"
msgstr "鏡像控點長度"

msgid "Curve Point #"
msgstr "曲線控制點 #"

msgid "Handle In #"
msgstr "處理輸入#"

msgid "Handle Out #"
msgstr "處理輸出#"

msgid "Handle Tilt #"
msgstr "處理傾斜#"

msgid "Set Curve Point Position"
msgstr "設定曲線控制點位置"

msgid "Set Curve Out Position"
msgstr "設定曲線外控制點位置"

msgid "Set Curve In Position"
msgstr "設定曲線內控制點位置"

msgid "Set Curve Point Tilt"
msgstr "設定曲線頂點傾斜"

msgid "Split Path"
msgstr "拆分路徑"

msgid "Remove Path Point"
msgstr "移除路徑控制點"

msgid "Reset Out-Control Point"
msgstr "重置外控制點"

msgid "Reset In-Control Point"
msgstr "重置內控制點"

msgid "Reset Point Tilt"
msgstr "重置頂點傾斜"

msgid "Split Segment (in curve)"
msgstr "拆分線段（在曲線中）"

msgid "Move Joint"
msgstr "移動關節"

msgid "Plugin name cannot be blank."
msgstr "插件名稱不能為空。"

msgid "Subfolder name is not a valid folder name."
msgstr "子文件夾名稱不是有效的文件夾名稱。"

msgid "Subfolder cannot be one which already exists."
msgstr "子文件夾不能是已存在的文件夾。"

msgid "Script extension must match chosen language extension (.%s)."
msgstr "腳本擴展必須與所選語言擴展(.%s) 相同。"

msgid ""
"C# doesn't support activating the plugin on creation because the project must "
"be built first."
msgstr "C# 不支持在創建時激活插件，因為項目必須先進行構建。"

msgid "Edit a Plugin"
msgstr "編輯外掛"

msgid "Create a Plugin"
msgstr "建立外掛"

msgid "Plugin Name:"
msgstr "外掛名稱："

msgid "Required. This name will be displayed in the list of plugins."
msgstr "必填。此名稱將顯示在外掛程式清單中。"

msgid "Subfolder:"
msgstr "子資料夾："

msgid ""
"Optional. The folder name should generally use `snake_case` naming (avoid "
"spaces and special characters).\n"
"If left empty, the folder will be named after the plugin name converted to "
"`snake_case`."
msgstr ""
"選填。資料夾名稱通常應使用「snake_case」命名（避免使用空格和特殊字元）。\n"
"如果留空，該資料夾將以轉換為“snake_case”的外掛程式名稱命名。"

msgid ""
"Optional. This description should be kept relatively short (up to 5 lines).\n"
"It will display when hovering the plugin in the list of plugins."
msgstr ""
"選填。此說明應保持相對較短（最多 5 行）。\n"
"將外掛程式懸停在外掛程式清單中時，將顯示它。"

msgid "Author:"
msgstr "作者："

msgid "Optional. The author's username, full name, or organization name."
msgstr "自選。作者的使用者名、全名或組織名稱。"

msgid ""
"Optional. A human-readable version identifier used for informational purposes "
"only."
msgstr "選填。僅供參考的人類可讀版本標識碼。"

msgid ""
"Required. The scripting language to use for the script.\n"
"Note that a plugin may use several languages at once by adding more scripts "
"to the plugin."
msgstr ""
"必填。脚本使用的脚本語言。\n"
"請注意，通過向外掛程式添加更多腳本，外掛程式可以同時使用多種語言。"

msgid "Script Name:"
msgstr "腳本名稱："

msgid ""
"Optional. The path to the script (relative to the add-on folder). If left "
"empty, will default to \"plugin.gd\"."
msgstr "選填。腳本的路徑（相對於載入項資料夾）。如果留空，將預設為“plugin.gd”。"

msgid "Activate now?"
msgstr "現在啟動？"

msgid "Plugin name is valid."
msgstr "外掛程式名稱有效。"

msgid "Script extension is valid."
msgstr "腳本副檔名有效。"

msgid "Subfolder name is valid."
msgstr "子資料夾名稱有效。"

msgid ""
"The skeleton property of the Polygon2D does not point to a Skeleton2D node"
msgstr "Polygon2D 的骨架屬性未指向 Skeleton2D 節點"

msgid "Sync Bones"
msgstr "同步骨骼"

msgid ""
"No texture in this polygon.\n"
"Set a texture to be able to edit UV."
msgstr ""
"該多邊形沒有紋理貼圖。\n"
"請先設定紋理以編輯 UV。"

msgid "Create UV Map"
msgstr "建立 UV Map"

msgid ""
"Polygon 2D has internal vertices, so it can no longer be edited in the "
"viewport."
msgstr "Polygon2D 有內部頂點，將無法在檢視區編輯。"

msgid "Create Polygon & UV"
msgstr "建立多邊形與 UV"

msgid "Create Internal Vertex"
msgstr "建立內部頂點"

msgid "Remove Internal Vertex"
msgstr "移除內部頂點"

msgid "Invalid Polygon (need 3 different vertices)"
msgstr "無效的多邊形（需要三個不同的頂點）"

msgid "Add Custom Polygon"
msgstr "新增自定多邊形"

msgid "Remove Custom Polygon"
msgstr "移除自定多邊形"

msgid "Transform UV Map"
msgstr "轉換 UV Map"

msgid "Transform Polygon"
msgstr "轉換多邊形"

msgid "Paint Bone Weights"
msgstr "描繪骨骼權重"

msgid "Open Polygon 2D UV editor."
msgstr "Polygon2D UV 編輯器。"

msgid "Polygon 2D UV Editor"
msgstr "Polygon2D UV 編輯器"

msgid "UV"
msgstr "UV"

msgid "Points"
msgstr "點"

msgid "Polygons"
msgstr "多邊形"

msgid "Bones"
msgstr "骨骼"

msgid "Shift: Scale"
msgstr "Shift：縮放"

msgid "Move Polygon"
msgstr "移動多邊形"

msgid "Rotate Polygon"
msgstr "旋轉多邊形"

msgid "Scale Polygon"
msgstr "縮放多邊形"

msgid "Create a custom polygon. Enables custom polygon rendering."
msgstr "建立自定多邊形。啟用自定多邊形算繪。"

msgid ""
"Remove a custom polygon. If none remain, custom polygon rendering is disabled."
msgstr "移除自定多邊形。若無剩餘多邊形，將禁用自定多邊形算繪。"

msgid "Paint weights with specified intensity."
msgstr "以指定的強度來繪製權重。"

msgid "Unpaint weights with specified intensity."
msgstr "以指定的強度來取消繪製權重。"

msgid "Radius:"
msgstr "半徑："

msgid "Copy Polygon to UV"
msgstr "將多邊形複製至 UV"

msgid "Copy UV to Polygon"
msgstr "將 UV 複製至多邊形"

msgid "Clear UV"
msgstr "清除 UV"

msgid "Grid Settings"
msgstr "網格設定"

msgid "Snap"
msgstr "吸附"

msgid "Enable Snap"
msgstr "啟用吸附"

msgid "Show Grid"
msgstr "顯示網格"

msgid "Configure Grid:"
msgstr "設定網格："

msgid "Grid Offset X:"
msgstr "網格 X 偏移："

msgid "Grid Offset Y:"
msgstr "網格 Y 偏移："

msgid "Grid Step X:"
msgstr "網格 X 步進值："

msgid "Grid Step Y:"
msgstr "網格 Y 步進值："

msgid "Sync Bones to Polygon"
msgstr "同步骨骼到多邊形"

msgid "Create Polygon3D"
msgstr "建立 Polygon3D"

msgid "ERROR: Couldn't load resource!"
msgstr "錯誤：無法載入資源！"

msgid "Add Resource"
msgstr "新增資源"

msgid "Rename Resource"
msgstr "重新命名資源"

msgid "Delete Resource"
msgstr "刪除資源"

msgid "Resource clipboard is empty!"
msgstr "資源剪貼板為空！"

msgid "Paste Resource"
msgstr "貼上資源"

msgid "Load Resource"
msgstr "載入資源"

msgid "Toggle ResourcePreloader Bottom Panel"
msgstr "切換資源預載器底部面板"

msgid "Path to AnimationMixer is invalid"
msgstr "至 AnimationMixer 的路徑無效"

msgid ""
"AnimationMixer has no valid root node path, so unable to retrieve track names."
msgstr "AnimationMixer 沒有有效的根節點路徑，無法取得軌道名稱。"

msgid "Can't open '%s'. The file could have been moved or deleted."
msgstr "無法開啟「%s」。該檔案可能已被移動或刪除。"

msgid "Close and save changes?"
msgstr "關閉並儲存修改嗎？"

msgid "Error Saving"
msgstr "保存時發生錯誤"

msgid "Error Importing"
msgstr "匯入時發生錯誤"

msgid "New Text File..."
msgstr "新增文字檔案..."

msgid "Open File"
msgstr "開啟檔案"

msgid "Save File As..."
msgstr "另存檔案為..."

msgid "Can't obtain the script for reloading."
msgstr "無法取得重新加載的腳本。"

msgid "Reload only takes effect on tool scripts."
msgstr "Reload僅對工具腳本生效。"

msgid "Cannot run the edited file because it's not a script."
msgstr "無法執行編輯好的檔案，因為它不是腳本。"

msgid "Cannot run the script because it contains errors, check the output log."
msgstr "無法執行腳本，因為它有錯，請檢查輸出日誌。"

msgid "Cannot run the script because it doesn't extend EditorScript."
msgstr "腳本不是從EditorScript繼承，無法運作。"

msgid ""
"Cannot run the script because it's not a tool script (add the @tool "
"annotation at the top)."
msgstr "因為不是工具腳本，無法運作（請在開頭添加 @tool 注解）。"

msgid "Cannot run the script because it's not a tool script."
msgstr "腳本不是工具腳本，無法運作。"

msgid "Import Theme"
msgstr "匯入主題"

msgid "Error saving"
msgstr "保存錯誤"

msgid "Save Theme As..."
msgstr "儲存主題為..."

msgid "Online Docs"
msgstr "線上說明文件"

msgid "Open Godot online documentation."
msgstr "打開 Godot 線上說明文件。"

msgid "Unsaved file."
msgstr "未保存的文件。"

msgid "%s Class Reference"
msgstr "%s 類別參照"

msgid "Find Next"
msgstr "尋找下一個"

msgid "Find Previous"
msgstr "尋找上一個"

msgid "Filter Scripts"
msgstr "篩選腳本"

msgid "Toggle alphabetical sorting of the method list."
msgstr "開啟／關閉按照字父順序排列方法列表。"

msgid "Sort"
msgstr "排序"

msgid "Next Script"
msgstr "下一個腳本"

msgid "Previous Script"
msgstr "上一個腳本"

msgid "File"
msgstr "檔案"

msgid "Open..."
msgstr "開啟…"

msgid "Save All"
msgstr "全部儲存"

msgid "Soft Reload Tool Script"
msgstr "軟重啟工具腳本"

msgid "Copy Script Path"
msgstr "複製腳本路徑"

msgid "History Previous"
msgstr "上一個歷史記錄"

msgid "History Next"
msgstr "下一個歷史記錄"

msgid "Import Theme..."
msgstr "匯入主題..."

msgid "Reload Theme"
msgstr "重新載入主題"

msgid "Theme"
msgstr "主題"

msgid "Save Theme"
msgstr "儲存主題"

msgid "Close All"
msgstr "全部關閉"

msgid "Close Docs"
msgstr "關閉說明文件"

msgid "Run"
msgstr "執行"

msgid "Search"
msgstr "搜尋"

msgid "Search the reference documentation."
msgstr "搜尋參照文件。"

msgid "Go to previous edited document."
msgstr "跳至上一個編輯的文件。"

msgid "Go to next edited document."
msgstr "跳至下一個編輯的文件。"

msgid "Make the script editor floating."
msgstr "使腳本編輯器浮動。"

msgid "Discard"
msgstr "放棄"

msgid "Toggle Search Results Bottom Panel"
msgstr "開啟／關閉搜尋結果底部面板"

msgid "There are unsaved changes in the following built-in script(s):"
msgstr "以下內置腳本中存在未儲存的變更："

msgid "Save changes to the following script(s) before quitting?"
msgstr "退出前要先儲存下列腳本嗎？"

msgid "Reopen Closed Script"
msgstr "重新打開關閉的腳本"

msgid "Clear Recent Scripts"
msgstr "清除最近開啟的腳本"

msgid "Uppercase"
msgstr "大寫"

msgid "Lowercase"
msgstr "小寫"

msgid "Capitalize"
msgstr "首字父大寫"

msgid "Standard"
msgstr "標準"

msgid "Plain Text"
msgstr "純文本"

msgid "JSON"
msgstr "JSON"

msgid "Connections to method:"
msgstr "連接至方法："

msgid "Source"
msgstr "來源"

msgid "Target"
msgstr "目標"

msgid "Error at (%d, %d):"
msgstr "錯誤位於（%d，%d）："

msgid ""
"Missing connected method '%s' for signal '%s' from node '%s' to node '%s'."
msgstr "找不到方法「%s」（自訊號「%s」），節點「%s」至「%s」的連接已中斷。"

msgid "[Ignore]"
msgstr "[忽略]"

msgid "Line %d (%s):"
msgstr "第 %d 行（%s）："

msgid "Line %d:"
msgstr "第 %d 行："

msgid "Go to Function"
msgstr "跳至函式"

msgid ""
"The resource does not have a valid path because it has not been saved.\n"
"Please save the scene or resource that contains this resource and try again."
msgstr ""
"資源尚未保存，因為沒有有效的路徑。\n"
"請保存包含此資源的場景或資源，然後重試。"

msgid "Preloading internal resources is not supported."
msgstr "不支援預載入內部資源。"

msgid "Can't drop nodes without an open scene."
msgstr "在沒有開放場景的情況下無法刪除節點。"

msgid "Can't drop nodes because script '%s' does not inherit Node."
msgstr "無法放置節點，因為腳本「%s」未從節點繼承。"

msgid "Lookup Symbol"
msgstr "搜尋符號"

msgid "Pick Color"
msgstr "選擇顏色"

msgid "Line"
msgstr "線段"

msgid "Folding"
msgstr "折疊"

msgid "Convert Case"
msgstr "轉換大小寫"

msgid "Syntax Highlighter"
msgstr "高亮顯示語法"

msgid "Bookmarks"
msgstr "書籤"

msgid "Go To"
msgstr "跳至"

msgid "Delete Line"
msgstr "删除行"

msgid "Unindent"
msgstr "不縮 排"

msgid "Toggle Comment"
msgstr "註解／取消註解"

msgid "Fold/Unfold Line"
msgstr "展開／收起行"

msgid "Fold All Lines"
msgstr "收起所有行"

msgid "Create Code Region"
msgstr "創建程式碼區域"

msgid "Unfold All Lines"
msgstr "展開所有行"

msgid "Duplicate Selection"
msgstr "重複所選"

msgid "Duplicate Lines"
msgstr "複製行"

msgid "Evaluate Selection"
msgstr "取值所選內容"

msgid "Toggle Word Wrap"
msgstr "切換自動換行"

msgid "Trim Trailing Whitespace"
msgstr "移除後方空白字元"

msgid "Trim Final Newlines"
msgstr "修剪末尾換行符"

msgid "Convert Indent to Spaces"
msgstr "轉換縮排為空白"

msgid "Convert Indent to Tabs"
msgstr "轉換縮排為 Tab"

msgid "Auto Indent"
msgstr "自動縮排"

msgid "Find in Files..."
msgstr "在檔案中搜尋..."

msgid "Replace in Files..."
msgstr "在檔案中取代..."

msgid "Contextual Help"
msgstr "本文說明"

msgid "Toggle Bookmark"
msgstr "新增／移除書籤"

msgid "Go to Next Bookmark"
msgstr "跳至下一個書籤"

msgid "Go to Previous Bookmark"
msgstr "跳至上一個書籤"

msgid "Remove All Bookmarks"
msgstr "刪除所有書籤"

msgid "Go to Function..."
msgstr "跳至函式..."

msgid "Go to Line..."
msgstr "跳至行..."

msgid "Toggle Breakpoint"
msgstr "設定／移除中斷點"

msgid "Remove All Breakpoints"
msgstr "移除所有中斷點"

msgid "Go to Next Breakpoint"
msgstr "跳至下一個中斷點"

msgid "Go to Previous Breakpoint"
msgstr "跳至上一個中斷點"

msgid "Save changes to the following shaders(s) before quitting?"
msgstr "退出前要儲存以下著色器更改嗎？"

msgid "Shader Editor"
msgstr "著色器編輯器"

msgid "New Shader Include..."
msgstr "新著色器包含…"

msgid "Load Shader File..."
msgstr "載入著色器檔案…"

msgid "Load Shader Include File..."
msgstr "載入包含著色器檔案…"

msgid "Save File"
msgstr "儲存 檔案"

msgid "Open File in Inspector"
msgstr "在屬性面板中開啟檔案"

msgid "Close File"
msgstr "關閉檔案"

msgid "Make the shader editor floating."
msgstr "使著色器編輯器浮動。"

msgid "Toggle Shader Editor Bottom Panel"
msgstr "開啟／關閉著色器編輯器底部面板"

msgid "No valid shader stages found."
msgstr "未找到有效的著色器階段。"

msgid "Shader stage compiled without errors."
msgstr "著色器階段編譯沒有錯誤。"

msgid ""
"File structure for '%s' contains unrecoverable errors:\n"
"\n"
msgstr ""
"“%s”的文件結構包含不可恢復的錯誤：\n"
"\n"

msgid "This skeleton has no bones, create some children Bone2D nodes."
msgstr "此骨架未包含骨骼，請建立一些子 Bone2D 節點。"

msgid "Set Rest Pose to Bones"
msgstr "設定靜止姿勢至骨骼"

msgid "Create Rest Pose from Bones"
msgstr "自骨骼建立靜止姿勢"

msgid "Skeleton2D"
msgstr "Skeleton 2D"

msgid "Reset to Rest Pose"
msgstr "重新設定為靜止姿勢"

msgid "Overwrite Rest Pose"
msgstr "覆蓋靜止姿勢"

msgid "Set Bone Transform"
msgstr "設置骨骼變換"

msgid "Set Bone Rest"
msgstr "設置骨頭休息姿勢"

msgid "Cannot create a physical skeleton for a Skeleton3D node with no bones."
msgstr "無法為沒有骨骼的 Skeleton3D 節點創建物理骨架。"

msgid "Create physical bones"
msgstr "建立物理骨骼"

msgid "Cannot export a SkeletonProfile for a Skeleton3D node with no bones."
msgstr "無法導出沒有骨骼的 Skeleton3D 節點的 SkeletonProfile。"

msgid "Export Skeleton Profile As..."
msgstr "將骨架設定檔導出為..."

msgid "Set Bone Parentage"
msgstr "設置骨骼繼承"

msgid "Skeleton3D"
msgstr "骨架"

msgid "Reset All Bone Poses"
msgstr "重置所有骨骼姿勢"

msgid "Reset Selected Poses"
msgstr "重置選定的骨頭姿勢"

msgid "Apply All Poses to Rests"
msgstr "將所有姿勢變休息"

msgid "Apply Selected Poses to Rests"
msgstr "將選定的姿勢變休息"

msgid "Create Physical Skeleton"
msgstr "建立物理骨架"

msgid "Export Skeleton Profile"
msgstr "匯出骨骼設定檔"

msgid ""
"Edit Mode\n"
"Show buttons on joints."
msgstr ""
"編輯模式\n"
"在關節上顯示按鈕。"

msgid "Insert Key (All Bones)"
msgstr "插入關鍵影格（所有骨骼）"

msgid "Bone Transform"
msgstr "骨骼變換"

msgid "Play IK"
msgstr "執行 IK"

msgid "Create MeshInstance2D"
msgstr "產生 MeshInstance2D"

msgid "MeshInstance2D Preview"
msgstr "MeshInstance2D 預覽"

msgid "Create Polygon2D"
msgstr "建立 Polygon2D"

msgid "Polygon2D Preview"
msgstr "預覽 Polygon2D"

msgid "Create CollisionPolygon2D"
msgstr "建立 CollisionPolygon2D"

msgid "CollisionPolygon2D Preview"
msgstr "碰撞 CollisionPolygon2D 預覽"

msgid "Create LightOccluder2D"
msgstr "建立 LightOccluder2D"

msgid "LightOccluder2D Preview"
msgstr "LightOccluder2D 預覽"

msgid "Can't convert an empty sprite to mesh."
msgstr "無法轉換空 sprite 為網格。"

msgid "Invalid geometry, can't replace by mesh."
msgstr "無效的幾何圖形，無法以網格取代。"

msgid "Convert to MeshInstance2D"
msgstr "轉換為 MeshInstance2D"

msgid "Invalid geometry, can't create polygon."
msgstr "無效的幾何圖形，無法建立多邊形。"

msgid "Convert to Polygon2D"
msgstr "轉換為 Polygon2D"

msgid "Invalid geometry, can't create collision polygon."
msgstr "無效的幾何圖形，無法建立碰撞多邊形。"

msgid "Create CollisionPolygon2D Sibling"
msgstr "建立 CollisionPolygon2D 同級"

msgid "Invalid geometry, can't create light occluder."
msgstr "無效的幾何圖形，無法建立遮光。"

msgid "Create LightOccluder2D Sibling"
msgstr "建立 LightOccluder2D 同級"

msgid "Sprite2D"
msgstr "Sprite2D"

msgid "Simplification:"
msgstr "簡化："

msgid "Shrink (Pixels):"
msgstr "收縮（像素）："

msgid "Grow (Pixels):"
msgstr "擴展（像素）："

msgid "Update Preview"
msgstr "更新預覽"

msgid "Settings:"
msgstr "設定："

msgid "No Frames Selected"
msgstr "未選擇影格"

msgid "Add %d Frame(s)"
msgstr "新增 %d 個影格"

msgid "Add Frame"
msgstr "新增影格"

msgid "Unable to load images"
msgstr "無法載入圖片"

msgid "ERROR: Couldn't load frame resource!"
msgstr "錯誤：無法載入影格資源！"

msgid "Add Empty"
msgstr "新增空白"

msgid "Move Frame"
msgstr "貼上影格"

msgid "Delete Animation?"
msgstr "是否刪除動畫？"

msgid "Change Animation FPS"
msgstr "更改動畫 FPS"

msgid "Set Frame Duration"
msgstr "設定影格長度"

msgid "(empty)"
msgstr "(空)"

msgid "Animations:"
msgstr "動畫："

msgid "Animation Speed"
msgstr "動畫速度"

msgid "Filter Animations"
msgstr "篩選動畫"

msgid "Delete Animation"
msgstr "刪除動畫"

msgid "This resource does not have any animations."
msgstr "該資源沒有任何動畫。"

msgid "Animation Frames:"
msgstr "動畫影格："

msgid "Frame Duration:"
msgstr "影格長度："

msgid "Zoom Reset"
msgstr "重設縮放"

msgid "Add frame from file"
msgstr "將檔案新增到框架"

msgid "Add frames from sprite sheet"
msgstr "自 Sprite 表新增影格"

msgid "Delete Frame"
msgstr "刪除影格"

msgid "Insert Empty (Before Selected)"
msgstr "在選擇前面插入空白"

msgid "Insert Empty (After Selected)"
msgstr "在選擇後面插入空白"

msgid "Move Frame Left"
msgstr "向左移動影格"

msgid "Move Frame Right"
msgstr "向右移動影格"

msgid "Select Frames"
msgstr "選擇影格"

msgid "Frame Order"
msgstr "影格順序"

msgid "As Selected"
msgstr "鎖定所選項"

msgid "By Row"
msgstr "按照行"

msgid "Left to Right, Top to Bottom"
msgstr "從左到右，從上到下"

msgid "Left to Right, Bottom to Top"
msgstr "從左到右，從下到上"

msgid "Right to Left, Top to Bottom"
msgstr "從右到左，從上到下"

msgid "Right to Left, Bottom to Top"
msgstr "從右到左，從下到上"

msgid "By Column"
msgstr "按照列"

msgid "Top to Bottom, Left to Right"
msgstr "從上到下，從左到右"

msgid "Top to Bottom, Right to Left"
msgstr "從上到下，從右到左"

msgid "Bottom to Top, Left to Right"
msgstr "從下到上，從左到右"

msgid "Bottom to Top, Right to Left"
msgstr "從下到上，從右到左"

msgid "Select None"
msgstr "取消選擇"

msgid "Toggle Settings Panel"
msgstr "開啟／關閉設定面板"

msgid "Horizontal"
msgstr "水平方向"

msgid "Vertical"
msgstr "垂直方向"

msgid "Size"
msgstr "大小"

msgid "Separation"
msgstr "間距"

msgid "Offset"
msgstr "偏移量"

msgid "Create Frames from Sprite Sheet"
msgstr "自 Sprite 表建立影格"

msgid "Warnings should be fixed to prevent errors."
msgstr "應修復警告以防止錯誤。"

msgid ""
"This shader has been modified on disk.\n"
"What action should be taken?"
msgstr ""
"磁碟上的著色器已被修改。\n"
"該執行什麼動作？"

msgid "Reload"
msgstr "重新載入"

msgid "Resave"
msgstr "重新儲存"

msgid "%s Mipmaps"
msgstr "%s Mipmap"

msgid "Memory: %s"
msgstr "記憶體：%s"

msgid "No Mipmaps"
msgstr "沒有 Mipmap"

msgid "Set Region Rect"
msgstr "設定區域矩形 (Region Rect)"

msgid "Set Margin"
msgstr "設定外邊距"

msgid "Region Editor"
msgstr "區域編輯器"

msgid "Snap Mode:"
msgstr "吸附模式："

msgid "Pixel Snap"
msgstr "像素吸附"

msgid "Grid Snap"
msgstr "網格吸附"

msgid "Auto Slice"
msgstr "自動剪裁"

msgid "Step:"
msgstr "步驟："

msgid "Separation:"
msgstr "分隔："

msgid "Edit Region"
msgstr "編輯區域"

msgid "Styleboxes"
msgstr "樣式盒"

msgid "1 color"
msgid_plural "{num} colors"
msgstr[0] "{num} 顏色"

msgid "No colors found."
msgstr "未找到任何顏色。"

msgid "1 constant"
msgid_plural "{num} constants"
msgstr[0] "{num} 常數"

msgid "No constants found."
msgstr "未發現任何常數。"

msgid "1 font"
msgid_plural "{num} fonts"
msgstr[0] "{num} 種字體"

msgid "No fonts found."
msgstr "未發現任何字體。"

msgid "1 font size"
msgid_plural "{num} font sizes"
msgstr[0] "{num} 字體大小"

msgid "No font sizes found."
msgstr "未發現任何字體大小。"

msgid "1 icon"
msgid_plural "{num} icons"
msgstr[0] "{num} 個圖標"

msgid "No icons found."
msgstr "未發現任何圖示。"

msgid "1 stylebox"
msgid_plural "{num} styleboxes"
msgstr[0] "{num}樣式盒"

msgid "No styleboxes found."
msgstr "未發現樣式盒。"

msgid "{num} currently selected"
msgid_plural "{num} currently selected"
msgstr[0] "目前已選擇{num}個"

msgid "Nothing was selected for the import."
msgstr "未選擇任何項目進行匯入。"

msgid "Importing Theme Items"
msgstr "正在匯入主題項目"

msgid "Importing items {n}/{n}"
msgstr "正在匯入項目 {n}/{n}"

msgid "Updating the editor"
msgstr "正在更新編輯器"

msgid "Finalizing"
msgstr "正在完成"

msgid "Import Theme Items"
msgstr "匯入主題項目"

msgid "Filter Items"
msgstr "篩選物件"

msgid "With Data"
msgstr "包含數據"

msgid "Select by data type:"
msgstr "以資料型別選擇："

msgid "Select all visible color items."
msgstr "選擇所有可見顏色項目。"

msgid "Select all visible color items and their data."
msgstr "選擇所有可見顏色項目及其資料。"

msgid "Deselect all visible color items."
msgstr "取消選擇所有可見顏色項目。"

msgid "Select all visible constant items."
msgstr "選擇所有可見常數項目。"

msgid "Select all visible constant items and their data."
msgstr "選擇所有可見常數及其資料。"

msgid "Deselect all visible constant items."
msgstr "取消選擇所有可見常數項目。"

msgid "Select all visible font items."
msgstr "選擇所有可見字體項目。"

msgid "Select all visible font items and their data."
msgstr "選擇所有可見字體項目及其資料。"

msgid "Deselect all visible font items."
msgstr "取消選擇所有可見字體項目。"

msgid "Font sizes"
msgstr "字型大小"

msgid "Select all visible font size items."
msgstr "選擇所有可見字體大小項目。"

msgid "Select all visible font size items and their data."
msgstr "選擇所有可見字體項目及其資料。"

msgid "Deselect all visible font size items."
msgstr "取消選擇所有可見字體項目。"

msgid "Select all visible icon items."
msgstr "選擇所有可見圖示項目。"

msgid "Select all visible icon items and their data."
msgstr "選擇所有可見圖示項目及其資料。"

msgid "Deselect all visible icon items."
msgstr "取消選擇所有可見圖示項目。"

msgid "Select all visible stylebox items."
msgstr "選擇所有可見樣式盒項目。"

msgid "Select all visible stylebox items and their data."
msgstr "選擇所有可見樣式盒項目及其資料。"

msgid "Deselect all visible stylebox items."
msgstr "取消選擇所有可見樣式盒項目。"

msgid ""
"Caution: Adding icon data may considerably increase the size of your Theme "
"resource."
msgstr "注意：加入圖示資料可能會明顯地增加主題資源的大小。"

msgid "Collapse types."
msgstr "收合型別。"

msgid "Expand types."
msgstr "展開型別。"

msgid "Select all Theme items."
msgstr "選擇所有主題項目。"

msgid "Select With Data"
msgstr "選擇資料"

msgid "Select all Theme items with item data."
msgstr "選擇所有主題項目及項目資料。"

msgid "Deselect All"
msgstr "取消全選"

msgid "Deselect all Theme items."
msgstr "取消選擇所有主題項目。"

msgid "Import Selected"
msgstr "匯入所選"

msgid ""
"Import Items tab has some items selected. Selection will be lost upon closing "
"this window.\n"
"Close anyway?"
msgstr ""
"匯入項目分頁中有被選擇的項目。關閉此視窗會導致選擇的項目遺失。\n"
"確定要關閉嗎？"

msgid "Remove Type"
msgstr "移除型別"

msgid ""
"Select a theme type from the list to edit its items.\n"
"You can add a custom type or import a type with its items from another theme."
msgstr ""
"從列表中選擇一項主題類別以編輯其項目。\n"
"您可以加入自訂類別或從另一個主題中匯入類別及其項目。"

msgid "Remove All Color Items"
msgstr "移除所有顏色項目"

msgid "Rename Item"
msgstr "重新令名項目"

msgid "Remove All Constant Items"
msgstr "移除所有常數項目"

msgid "Remove All Font Items"
msgstr "移除所有字體項目"

msgid "Remove All Font Size Items"
msgstr "移除所有字體大小物件"

msgid "Remove All Icon Items"
msgstr "移除所有圖示項目"

msgid "Remove All StyleBox Items"
msgstr "移除所有樣式盒項目"

msgid ""
"This theme type is empty.\n"
"Add more items to it manually or by importing from another theme."
msgstr ""
"該主題類別無內容。\n"
"手動加入更多項目於其中或從另一個主題匯入。"

msgid "Remove Theme Item"
msgstr "移除主題物件"

msgid "Add Theme Type"
msgstr "新增主題型別"

msgid "Create Theme Item"
msgstr "新增主題物件"

msgid "Remove Theme Type"
msgstr "移除主題型別"

msgid "Remove Data Type Items From Theme"
msgstr "自主集移除所選的資料型態物件"

msgid "Remove Class Items From Theme"
msgstr "從主題中移除類別項目"

msgid "Remove Custom Items From Theme"
msgstr "從主題中移除自訂項目"

msgid "Remove All Items From Theme"
msgstr "從主題中移除所有項目"

msgid "Add Color Item"
msgstr "新增顏色項目"

msgid "Add Constant Item"
msgstr "新增常數項目"

msgid "Add Font Item"
msgstr "新增字體項目"

msgid "Add Font Size Item"
msgstr "新增字體大小項目"

msgid "Add Icon Item"
msgstr "新增圖示項目"

msgid "Add Stylebox Item"
msgstr "新增樣式盒項目"

msgid "Rename Color Item"
msgstr "重新命名顏色項目"

msgid "Rename Constant Item"
msgstr "重新命名常數項目"

msgid "Rename Font Item"
msgstr "重新命名字體項目"

msgid "Rename Font Size Item"
msgstr "重新命名字體大小項目"

msgid "Rename Icon Item"
msgstr "重新命名圖示項目"

msgid "Rename Stylebox Item"
msgstr "重新命名樣式盒項目"

msgid "Rename Theme Item"
msgstr "重新命名主題項目"

msgid "Invalid file, not a Theme resource."
msgstr "檔案無效，非主題資源。"

msgid "Invalid file, same as the edited Theme resource."
msgstr "檔案無效，與被編輯的主題資源相同。"

msgid "Manage Theme Items"
msgstr "管理主題項目"

msgid "Edit Items"
msgstr "編輯項目"

msgid "Types:"
msgstr "類別："

msgid "Add Type:"
msgstr "新增類別："

msgid "Add Item:"
msgstr "新增項目："

msgid "Add StyleBox Item"
msgstr "新增樣式項目"

msgid "Remove Items:"
msgstr "移除項目："

msgid "Remove Class Items"
msgstr "刪除類別項目"

msgid "Remove Custom Items"
msgstr "刪除自訂項目"

msgid "Remove All Items"
msgstr "移除所有項目"

msgid "Add Theme Item"
msgstr "新增介面主題項目"

msgid "Old Name:"
msgstr "舊名稱："

msgid "Import Items"
msgstr "匯入項目"

msgid "Default Theme"
msgstr "預設主題"

msgid "Editor Theme"
msgstr "編輯器主題"

msgid "Select Another Theme Resource:"
msgstr "選擇其他主題資源："

msgid "Theme Resource"
msgstr "主題資源"

msgid "Another Theme"
msgstr "其他主題"

msgid "Filter the list of types or create a new custom type:"
msgstr "篩選型別列表，或是建立新的自定型別："

msgid "Available Node-based types:"
msgstr "可用之基於節點的型別："

msgid "Type name is empty!"
msgstr "型別名稱為空！"

msgid "Are you sure you want to create an empty type?"
msgstr "確定要建立空型別嗎？"

msgid "Confirm Item Rename"
msgstr "確認項目重新命名"

msgid "Cancel Item Rename"
msgstr "取消項目重新命名"

msgid "Override Item"
msgstr "複寫項目"

msgid "Unpin this StyleBox as a main style."
msgstr "取消釘選該樣式盒為主要樣式。"

msgid ""
"Pin this StyleBox as a main style. Editing its properties will update the "
"same properties in all other StyleBoxes of this type."
msgstr ""
"釘選該樣式盒為主要樣式。編輯其屬性將更新所有其他同類別的樣式盒之相同屬性。"

msgid "Add Item Type"
msgstr "新增項目型別"

msgid "Add Type"
msgstr "新增類別"

msgid "Override All Default Theme Items"
msgstr "複寫所有預設主題物件"

msgid "Override Theme Item"
msgstr "覆寫主題項目"

msgid "Set Color Item in Theme"
msgstr "在主題中設定顏色項目"

msgid "Set Constant Item in Theme"
msgstr "在主題中設定常數項目"

msgid "Set Font Size Item in Theme"
msgstr "主題中設置字體大小項目"

msgid "Set Font Item in Theme"
msgstr "在主題中設定字體項目"

msgid "Set Icon Item in Theme"
msgstr "在主題中設置圖標項"

msgid "Set Stylebox Item in Theme"
msgstr "在主題中設定風格箱項目"

msgid "Pin Stylebox"
msgstr "標記風格箱"

msgid "Unpin Stylebox"
msgstr "取消標記風格箱"

msgid "Set Theme Type Variation"
msgstr "設定主題種類變化"

msgid "Set Variation Base Type"
msgstr "設定變化基礎型別"

msgid "Set Base Type"
msgstr "設定基礎型別"

msgid "Add a type from a list of available types or create a new one."
msgstr "篩選型別列表，或是建立新的自定型別。"

msgid "Show Default"
msgstr "顯示預設"

msgid "Show default type items alongside items that have been overridden."
msgstr "顯示預設類別項目與被複寫的項目。"

msgid "Override All"
msgstr "複寫全部"

msgid "Override all default type items."
msgstr "複寫所有預設類別項目。"

msgid "Base Type"
msgstr "基礎型別"

msgid "Select the variation base type from a list of available types."
msgstr "從可用的型別列表中選擇基礎型別的變化。"

msgid ""
"A type associated with a built-in class cannot be marked as a variation of "
"another type."
msgstr "與內建型別相關聯的型別無法被標記為另一個型別的變化。"

msgid "Theme:"
msgstr "主題："

msgid "Manage Items..."
msgstr "管理項目……"

msgid "Add, remove, organize and import Theme items."
msgstr "新增、移除、安排以及匯入主題項目。"

msgid "Add Preview"
msgstr "新增預覽"

msgid "Default Preview"
msgstr "預設預覽"

msgid "Select UI Scene:"
msgstr "選擇UI場景："

msgid ""
"Toggle the control picker, allowing to visually select control types for edit."
msgstr "切換控制選擇器開關，並允許以視覺化的方式選擇控制型別加以編輯。"

msgid "Toggle Button"
msgstr "開啟／關閉按鈕"

msgid "Disabled Button"
msgstr "已停用的按鈕"

msgid "Item"
msgstr "項目"

msgid "Disabled Item"
msgstr "已停用的項目"

msgid "Check Item"
msgstr "檢查項目"

msgid "Checked Item"
msgstr "已檢查的項目"

msgid "Radio Item"
msgstr "單選項"

msgid "Checked Radio Item"
msgstr "已選中的單選項"

msgid "Named Separator"
msgstr "帶名稱的分隔線"

msgid "Submenu"
msgstr "子功能表"

msgid "Subitem 1"
msgstr "子項目 1"

msgid "Subitem 2"
msgstr "子項目 2"

msgid "Has"
msgstr "有"

msgid "Many"
msgstr "許多"

msgid "Disabled LineEdit"
msgstr "已停用的 LineEdit"

msgid "Tab 1"
msgstr "標籤 1"

msgid "Tab 2"
msgstr "標籤 2"

msgid "Tab 3"
msgstr "標籤 3"

msgid "Editable Item"
msgstr "可編輯的項目"

msgid "Subtree"
msgstr "子樹"

msgid "Has,Many,Options"
msgstr "有, 許多, 選項"

msgid "Invalid path, the PackedScene resource was probably moved or removed."
msgstr "路徑無效，PackedScene資源可能已被移動或移除。"

msgid "Invalid PackedScene resource, must have a Control node at its root."
msgstr "PackedScene資源無效，必須擁有Control節點作為根節點。"

msgid "Invalid file, not a PackedScene resource."
msgstr "檔案無效，並非PackedScene資源。"

msgid "Reload the scene to reflect its most actual state."
msgstr "重新載入場景以反映其最新狀態。"

msgid "Merge TileSetAtlasSource"
msgstr "合併 TileSetAtlasSource"

msgid "%s (ID: %d)"
msgstr "%s（ID：%d）"

msgid "Atlas Merging"
msgstr "融合圖集"

msgid "Merge (Keep original Atlases)"
msgstr "合併（保留原始圖集）"

msgid "Merge"
msgstr "Merge"

msgid "Next Line After Column"
msgstr "列後下一行"

msgid "Please select two atlases or more."
msgstr "請先選擇至少兩個圖集。"

msgid ""
"Source: %d\n"
"Atlas coordinates: %s\n"
"Alternative: 0"
msgstr ""
"來源：%d\n"
"圖集坐標：%s\n"
"替代：0"

msgid ""
"Source: %d\n"
"Atlas coordinates: %s\n"
"Alternative: %d"
msgstr ""
"來源：%d\n"
"圖集坐標：%s\n"
"替代：%d"

msgid ""
"The selected atlas source has no valid texture. Assign a texture in the "
"TileSet bottom tab."
msgstr "所選圖集源沒有有效的紋理。請在「TileSet」底部選項卡中指定紋理。"

msgid "Base Tiles"
msgstr "基礎Tile"

msgid "Alternative Tiles"
msgstr "替換Tile"

msgid "Reset Polygons"
msgstr "重設多邊形"

msgid "Clear Polygons"
msgstr "清除多邊形"

msgid "Rotate Polygons Right"
msgstr "往右旋轉多邊形"

msgid "Rotate Polygons Left"
msgstr "往左旋轉多邊形"

msgid "Flip Polygons Horizontally"
msgstr "水平翻轉多邊形"

msgid "Flip Polygons Vertically"
msgstr "垂直翻轉多邊形"

msgid "Edit Polygons"
msgstr "編輯多邊形"

msgid "Expand editor"
msgstr "展開編輯器"

msgid "Add polygon tool"
msgstr "新增多邊形工具"

msgid "Edit points tool"
msgstr "編輯點工具"

msgid "Delete points tool"
msgstr "刪除點工具"

msgid "Reset to default tile shape"
msgstr "重設為預設圖塊形狀"

msgid "Rotate Right"
msgstr "向右旋轉"

msgid "Rotate Left"
msgstr "向左旋轉"

msgid "Flip Horizontally"
msgstr "水平翻轉"

msgid "Flip Vertically"
msgstr "垂直翻轉"

msgid "Disable Snap"
msgstr "禁用吸附"

msgid "Half-Pixel Snap"
msgstr "半像素吸附"

msgid "Painting Tiles Property"
msgstr "繪製圖塊屬性"

msgid "Painting:"
msgstr "繪製:"

msgid "No terrains"
msgstr "沒有地形"

msgid "No terrain"
msgstr "沒地形"

msgid "Painting Terrain Set"
msgstr "繪製地形集"

msgid "Painting Terrain"
msgstr "繪製地形"

msgid "Can't transform scene tiles."
msgstr "無法轉換場景圖塊。"

msgid "Can't rotate patterns when using non-square tile grid."
msgstr "使用非正方形圖塊柵格時無法旋轉圖案。"

msgid "No Texture Atlas Source (ID: %d)"
msgstr "無紋理圖集源（ID：%d）"

msgid "Scene Collection Source (ID: %d)"
msgstr "場景集合源（ID：%d）"

msgid "Empty Scene Collection Source (ID: %d)"
msgstr "空場景集合源（ID：%d）"

msgid "Unknown Type Source (ID: %d)"
msgstr "未知的來源型別 (ID: %d)"

msgid "Add TileSet pattern"
msgstr "新增圖案至圖塊集"

msgid "Remove TileSet patterns"
msgstr "移除TileSet型式"

msgid "Index: %d"
msgstr "索引: %d"

msgid "Tile with Invalid Scene"
msgstr "含有無效場景的圖案"

msgid ""
"The selected scene collection source has no scenes. Add scenes in the TileSet "
"bottom tab."
msgstr "所選場景集合源沒有場景。在 TileSet底部選項卡中添加場景。"

msgid "Delete tiles"
msgstr "删除圖塊"

msgid "Drawing Rect:"
msgstr "繪製矩形:"

msgid "Change selection"
msgstr "切換所選"

msgid "Move tiles"
msgstr "移動圖塊"

msgid "Paint tiles"
msgstr "繪製圖塊"

msgid "Paste tiles"
msgstr "貼上圖塊"

msgid "Selection"
msgstr "剪下所選"

msgid "Shift: Draw rectangle."
msgstr "Shift：繪製矩形。"

msgid "Alternatively hold %s with other tools to pick tile."
msgstr "或是在其他工具中按下%s以選擇圖塊。"

msgid "Alternatively use RMB to erase tiles."
msgstr "或是使用滑鼠右鍵擦去圖塊。"

msgid "Rotate Tile Left"
msgstr "向左旋轉圖塊"

msgid "Rotate Tile Right"
msgstr "向右旋轉圖塊"

msgid "Flip Tile Horizontally"
msgstr "水平翻轉圖塊"

msgid "Flip Tile Vertically"
msgstr "垂直翻轉圖塊"

msgid "Contiguous"
msgstr "連續的"

msgid "Place Random Tile"
msgstr "放置隨機圖塊"

msgid ""
"Modifies the chance of painting nothing instead of a randomly selected tile."
msgstr "修改以不繪製內容取代隨機選取圖案的機率。"

msgid "Scattering:"
msgstr "散射："

msgid "Tiles"
msgstr "圖塊"

msgid "Sort sources"
msgstr "排序資源"

msgid "Sort by ID (Ascending)"
msgstr "按ID排序（升冪）"

msgid "Sort by ID (Descending)"
msgstr "按ID排序（降冪）"

msgid "Invalid source selected."
msgstr "選擇無效來源。"

msgid "Patterns"
msgstr "圖案"

msgid "Drag and drop or paste a TileMap selection here to store a pattern."
msgstr "將圖案複製貼上或拖曳至此處以將其儲存至圖塊地圖選單裡。"

msgid "Paint terrain"
msgstr "繪製地形"

msgid "Matches Corners and Sides"
msgstr "匹配角落和側邊"

msgid "Matches Corners Only"
msgstr "僅匹配角落"

msgid "Matches Sides Only"
msgstr "僅匹配側邊"

msgid "Terrain Set %d (%s)"
msgstr "地形集 %d (%s)"

msgid ""
"Connect mode: paints a terrain, then connects it with the surrounding tiles "
"with the same terrain."
msgstr "連結模式: 繪製一個地形並將周圍有相同地形的圖塊連結。"

msgid "Terrains"
msgstr "地形"

msgid "No Layers"
msgstr "無圖層"

msgid "Replace Tiles with Proxies"
msgstr "在檔案中取代圖塊"

msgid "Extract TileMap layers as individual TileMapLayer nodes"
msgstr "將 TileMap 層提取為單獨的 TileMapLayer 節點"

msgid "The selected TileMap has no layer to edit."
msgstr "所選擇的 TileMap 沒有可編輯的層。"

msgid "The edited layer is disabled or invisible"
msgstr "編輯的層已被禁用或隱藏"

msgid "Select Next Tile Map Layer"
msgstr "選擇下一個圖塊地圖層"

msgid "Select Previous Tile Map Layer"
msgstr "選擇上一個圖塊地圖層"

msgid "TileMap Layers"
msgstr "TileMap 圖層"

msgid "Highlight Selected TileMap Layer"
msgstr "強調所選TileMap圖層"

msgid "Toggle grid visibility."
msgstr "檢視／隱藏網格。"

msgid "Automatically Replace Tiles with Proxies"
msgstr "自動將圖塊替換為代理"

msgid "Remove Tile Proxies"
msgstr "移除圖塊代理"

msgid "Create Alternative-level Tile Proxy"
msgstr "創建替代級別圖塊代理"

msgid "Create Coords-level Tile Proxy"
msgstr "創建座標級別的圖塊代理"

msgid "Create source-level Tile Proxy"
msgstr "創建源級別的圖塊代理"

msgid "Delete All Invalid Tile Proxies"
msgstr "刪除所有無效的圖塊代理"

msgid "Delete All Tile Proxies"
msgstr "刪除所有圖塊代理"

msgid "Tile Proxies Management"
msgstr "圖塊代理管理"

msgid "Source-level proxies"
msgstr "源級別代理"

msgid "Coords-level proxies"
msgstr "座標級別代理"

msgid "Alternative-level proxies"
msgstr "替代級別代理"

msgid "Add a new tile proxy:"
msgstr "新增圖塊代理："

msgid "From Source"
msgstr "從來源"

msgid "From Coords"
msgstr "從座標"

msgid "From Alternative"
msgstr "從替代"

msgid "To Source"
msgstr "到來源"

msgid "To Coords"
msgstr "到座標"

msgid "To Alternative"
msgstr "到替代"

msgid "Global actions:"
msgstr "全域動作："

msgid "Clear Invalid"
msgstr "清除無效"

msgid "Atlas"
msgstr "合集"

msgid "Base Tile"
msgstr "基礎圖塊"

msgid "Alternative Tile"
msgstr "替代圖塊"

msgid ""
"Selected tile:\n"
"Source: %d\n"
"Atlas coordinates: %s\n"
"Alternative: %d"
msgstr ""
"選取圖塊：\n"
"來源：%d\n"
"圖集座標：%s\n"
"備選：%d"

msgid "Rendering"
msgstr "算繪"

msgid "Texture Origin"
msgstr "紋理原點"

msgid "Modulate"
msgstr "調製"

msgid "Z Index"
msgstr "Z 索引"

msgid "Y Sort Origin"
msgstr "Y 排序原點"

msgid "Occlusion Layer %d"
msgstr "圖層%d"

msgid "Probability"
msgstr "概率"

msgid "Physics"
msgstr "物理"

msgid "Physics Layer %d"
msgstr "物理層 %d"

msgid "No physics layers"
msgstr "無物理層"

msgid ""
"Create and customize physics layers in the inspector of the TileSet resource."
msgstr "請在 TileSet 資源的屬性面板中創建並自定義物理層。"

msgid "Navigation Layer %d"
msgstr "導航層 %d"

msgid "No navigation layers"
msgstr "無導航層"

msgid ""
"Create and customize navigation layers in the inspector of the TileSet "
"resource."
msgstr "在圖塊集資源的屬性面板中創建和自定義導航圖層。"

msgid "Custom Data"
msgstr "自訂資料"

msgid "Custom Data %d"
msgstr "自訂數值 %d"

msgid "No custom data layers"
msgstr "無自定義資料層"

msgid ""
"Create and customize custom data layers in the inspector of the TileSet "
"resource."
msgstr "在 TileSet 資源的屬性面板中創建和自定義自定義資料圖層。"

msgid "Select a property editor"
msgstr "請選擇一個屬性編輯器"

msgid ""
"TileSet is in read-only mode. Make the resource unique to edit TileSet "
"properties."
msgstr "TileSet 現在是唯讀模式。請將資源設為獨立以編輯 TileSet 屬性。"

msgid "Paint properties."
msgstr "繪製屬性。"

msgid "Create tiles"
msgstr "建立多個圖塊"

msgid "Create a tile"
msgstr "建立圖塊"

msgid "Remove tiles"
msgstr "移除圖塊"

msgid "Move a tile"
msgstr "移動圖塊"

msgid "Select tiles"
msgstr "選擇圖塊"

msgid "Resize a tile"
msgstr "縮放圖塊"

msgid "Remove tile"
msgstr "移除圖塊"

msgid "Create tile alternatives"
msgstr "創建備選圖塊"

msgid "Remove Tiles Outside the Texture"
msgstr "刪除紋理外的圖塊"

msgid "Create tiles in non-transparent texture regions"
msgstr "在不透明紋理區域中創建圖塊"

msgid "Remove tiles in fully transparent texture regions"
msgstr "從全透明紋理區域中移除圖塊"

msgid ""
"The tile's unique identifier within this TileSet. Each tile stores its source "
"ID, so changing one may make tiles invalid."
msgstr ""
"此 TileSet 中的磚塊唯一識別碼。每個磚塊都儲存其來源 ID，因此更改其中一個可能會"
"使磚塊變得無效。"

msgid ""
"The human-readable name for the atlas. Use a descriptive name here for "
"organizational purposes (such as \"terrain\", \"decoration\", etc.)."
msgstr ""
"該圖集的可讀名稱。請在這裡使用描述性名稱以便於組織（例如 '地形'、'裝飾' 等）。"

msgid "The image from which the tiles will be created."
msgstr "將從中創建圖塊的圖像。"

msgid ""
"The margins on the image's edges that should not be selectable as tiles (in "
"pixels). Increasing this can be useful if you download a tilesheet image that "
"has margins on the edges (e.g. for attribution)."
msgstr ""
"圖像邊緣不應該被選擇為圖塊的邊距（以像素為單位）。如果您下載的圖塊圖像邊緣有邊"
"距（例如用於著作權標註），增加這個值會很有用。"

msgid ""
"The separation between each tile on the atlas in pixels. Increasing this can "
"be useful if the tilesheet image you're using contains guides (such as "
"outlines between every tile)."
msgstr ""
"圖集中每個圖塊之間的間隔（以像素為單位）。如果您使用的圖塊圖像包含指示線（例如"
"每個圖塊之間的輪廓），增加這個值會很有用。"

msgid ""
"The size of each tile on the atlas in pixels. In most cases, this should "
"match the tile size defined in the TileMap property (although this is not "
"strictly necessary)."
msgstr ""
"圖集中每個圖塊的大小（以像素為單位）。在大多數情況下，這應該與 TileMap 屬性中"
"定義的圖塊大小匹配（雖然這不是絕對必要的）。"

msgid ""
"If checked, adds a 1-pixel transparent edge around each tile to prevent "
"texture bleeding when filtering is enabled. It's recommended to leave this "
"enabled unless you're running into rendering issues due to texture padding."
msgstr ""
"如果勾選，會在每個圖塊周圍添加 1 像素的透明邊緣，以防在啟用過濾器時出現紋理貼"
"圖滲透。建議保持此選項啟用，除非由於紋理貼圖填充問題而遇到渲染問題。"

msgid ""
"The position of the tile's top-left corner in the atlas. The position and "
"size must be within the atlas and can't overlap another tile.\n"
"Each painted tile has associated atlas coords, so changing this property may "
"cause your TileMaps to not display properly."
msgstr ""
"圖塊在圖集中的左上角位置。該位置和大小必須位於圖集內部，且不能與其他圖塊重"
"疊。\n"
"每個繪製的圖塊都有關聯的圖集坐標，因此更改此屬性可能會導致您的 TileMaps 顯示不"
"正確。"

msgid ""
"Number of columns for the animation grid. If number of columns is lower than "
"number of frames, the animation will automatically adjust row count."
msgstr "動畫柵欄的列數。如果列數低於幀數，動畫會自動調整行數。"

msgid "The space (in tiles) between each frame of the animation."
msgstr "每個動畫影格之間的空間（以圖塊為單位）。"

msgid ""
"Determines how animation will start. In \"Default\" mode all tiles start "
"animating at the same frame. In \"Random Start Times\" mode, each tile starts "
"animation with a random offset."
msgstr ""
"決定動畫的啟動方式。在「預設」模式下，所有圖塊從相同的影格開始動畫。在「隨機起"
"始時間」模式下，每個圖塊會以隨機偏移量開始動畫。"

msgid "If [code]true[/code], the tile is horizontally flipped."
msgstr "如果 [code]true[/code]，則圖塊會水平翻轉。"

msgid "If [code]true[/code], the tile is vertically flipped."
msgstr "如果 [code]true[/code]，則圖塊會垂直翻轉。"

msgid ""
"If [code]true[/code], the tile is rotated 90 degrees [i]counter-clockwise[/i] "
"and then flipped vertically. In practice, this means that to rotate a tile by "
"90 degrees clockwise without flipping it, you should enable [b]Flip H[/b] and "
"[b]Transpose[/b]. To rotate a tile by 180 degrees clockwise, enable [b]Flip "
"H[/b] and [b]Flip V[/b]. To rotate a tile by 270 degrees clockwise, enable "
"[b]Flip V[/b] and [b]Transpose[/b]."
msgstr ""
"如果 [code]true[/code]，則圖塊會先進行 90 度 [i]逆時針[/i] 旋轉，然後進行垂直"
"翻轉。實際上，若要將圖塊旋轉 90 度順時針而不進行翻轉，您應啟用 [b]水平翻轉[/"
"b] 和 [b]轉置[/b]。要將圖塊旋轉 180 度順時針，請啟用 [b]水平翻轉[/b] 和 [b]垂"
"直翻轉[/b]。要將圖塊旋轉 270 度順時針，請啟用 [b]垂直翻轉[/b] 和 [b]轉置[/b]。"

msgid ""
"The origin to use for drawing the tile. This can be used to visually offset "
"the tile compared to the base tile."
msgstr "繪製圖塊時使用的原點。這可以用來相對於基礎圖塊視覺上偏移圖塊的位置。"

msgid "The color multiplier to use when rendering the tile."
msgstr "渲染圖塊時使用的顏色倍率。"

msgid ""
"The material to use for this tile. This can be used to apply a different "
"blend mode or custom shaders to a single tile."
msgstr "此圖塊使用的材質。可以用來為單個圖塊應用不同的混合模式或自訂著色器。"

msgid ""
"The sorting order for this tile. Higher values will make the tile render in "
"front of others on the same layer. The index is relative to the TileMap's own "
"Z index."
msgstr ""
"此圖塊的排序順序。較高的值會使磚塊在同一層級上渲染於其他磚塊前面。該索引相對"
"於 TileMap 自身的 Z 索引。"

msgid ""
"The vertical offset to use for tile sorting based on its Y coordinate (in "
"pixels). This allows using layers as if they were on different height for top-"
"down games. Adjusting this can help alleviate issues with sorting certain "
"tiles. Only effective if Y Sort Enabled is true on the TileMap layer the tile "
"is placed on."
msgstr ""
"根據圖塊的 Y 坐標使用的垂直偏移量（以像素為單位）。這允許在俯視遊戲中使用不同"
"高度的圖層。調整此值可以幫助解決某些圖塊排序問題。僅在圖塊所放置的 TileMap 層"
"的「Y 排序啟用」為真時有效。"

msgid ""
"The index of the terrain set this tile belongs to. [code]-1[/code] means it "
"will not be used in terrains."
msgstr "該圖塊所屬的地形集的索引。[code]-1[/code] 表示此圖塊不會用於地形中。"

msgid ""
"The index of the terrain inside the terrain set this tile belongs to. "
"[code]-1[/code] means it will not be used in terrains."
msgstr ""
"該圖塊所屬地形集內的地形索引。[code]-1[/code] 表示此圖塊不會用於地形中。"

msgid ""
"The relative probability of this tile appearing when painting with \"Place "
"Random Tile\" enabled."
msgstr "啟用「隨機放置圖塊」時，此圖塊出現的相對機率。"

msgid "Setup"
msgstr "設定"

msgid ""
"Atlas setup. Add/Remove tiles tool (use the shift key to create big tiles, "
"control for rectangle editing)."
msgstr "圖集設置。圖塊添加/移除工具（Shift 鍵創建大圖塊、Ctrl 鍵編輯矩形）。"

msgid "Select tiles."
msgstr "所選圖塊。"

msgid "Paint"
msgstr "繪製圖塊"

msgid ""
"No tiles selected.\n"
"Select one or more tiles from the palette to edit its properties."
msgstr ""
"未選取圖塊。\n"
"請在調色盤取一個或多個圖塊，對屬性進行編輯。"

msgid "Paint Properties:"
msgstr "貼上屬性："

msgid "Create Tiles in Non-Transparent Texture Regions"
msgstr "在不透明紋理區域中創建圖塊"

msgid "Remove Tiles in Fully Transparent Texture Regions"
msgstr "在全透明紋理區域移除圖塊"

msgid ""
"The current atlas source has tiles outside the texture.\n"
"You can clear it using \"%s\" option in the 3 dots menu."
msgstr ""
"當前的圖集來源有些圖塊超出了紋理貼圖範圍。\n"
"您可以使用「%s」選項來清除它，該選項位於三個點的菜單中。"

msgid "Hold Ctrl to create multiple tiles."
msgstr "按住 Ctrl 創建多個圖塊。"

msgid "Hold Shift to create big tiles."
msgstr "按住 Shift 建立大型圖塊。"

msgid "Create an Alternative Tile"
msgstr "創建備選圖塊"

msgid "Create a Tile"
msgstr "建立圖塊"

msgid "Auto Create Tiles in Non-Transparent Texture Regions?"
msgstr "是否自動在不透明紋理區域創建圖塊？"

msgid ""
"The atlas's texture was modified.\n"
"Would you like to automatically create tiles in the atlas?"
msgstr ""
"該圖集的紋理發生改變。\n"
"是否想要自動在該圖集中創建圖塊？"

msgid "Yes"
msgstr "是"

msgid "No"
msgstr "否"

msgid "Invalid texture selected."
msgstr "選擇的紋理無效。"

msgid "Add a new atlas source"
msgstr "新增altas來源"

msgid "Remove source"
msgstr "移除來源"

msgid "Add atlas source"
msgstr "添加圖集來源"

msgid "Sort Sources"
msgstr "對來源進行排序"

msgid "Scenes Collection"
msgstr "場景集合"

msgid "Open Atlas Merging Tool"
msgstr "打開圖集合併工具"

msgid "Manage Tile Proxies"
msgstr "管理圖塊代理"

msgid ""
"No TileSet source selected. Select or create a TileSet source.\n"
"You can create a new source by using the Add button on the left or by "
"dropping a tileset texture onto the source list."
msgstr ""
"尚未選擇 TileSet 來源。請選擇或建立 TileSet 來源。\n"
"來源的新建方法有兩種，可以使用左側的“添加”按鈕，也可以將圖塊集紋理拖放到來源清"
"單中。"

msgid "Add new patterns in the TileMap editing mode."
msgstr "請在 TileMap 編輯模式中新增圖案。"

msgid ""
"Warning: Modifying a source ID will result in all TileMaps using that source "
"to reference an invalid source instead. This may result in unexpected data "
"loss. Change this ID carefully."
msgstr ""
"警告：修改源ID會導致所有使用該來源的TileMap引用無效的來源。可能導致意料之外的"
"資料遺失。請謹慎修改ID。"

msgid "Add a Scene Tile"
msgstr "新增場景圖塊"

msgid "Remove a Scene Tile"
msgstr "拿掉場景圖塊"

msgid "Drag and drop scenes here or use the Add button."
msgstr "將圖案複製貼上或拖曳至此處以將其儲存至圖塊地圖選單裡。"

msgid "Scenes collection properties:"
msgstr "場景合集屬性:"

msgid "Tile properties:"
msgstr "圖塊屬性:"

msgctxt "Tool"
msgid "Line"
msgstr "線"

msgid "Rect"
msgstr "矩形"

msgid "Bucket"
msgstr "填滿"

msgid "Eraser"
msgstr "橡皮擦"

msgid "Picker"
msgstr "顏色"

msgid ""
"No VCS plugins are available in the project. Install a VCS plugin to use VCS "
"integration features."
msgstr "專案中沒有可用的 VCS外掛。請安裝 VCS外掛以使用版本控制系統整合功能。"

msgid "Error"
msgstr "錯誤"

msgid ""
"Remote settings are empty. VCS features that use the network may not work."
msgstr "遠端設定是空的。使用網路的VCS功能恐無法運作。"

msgid "Commit"
msgstr "提交"

msgid "Open in editor"
msgstr "在編輯器中開啟"

msgid "Discard changes"
msgstr "捨棄變更"

msgid "Staged Changes"
msgstr "暫存變更"

msgid "Unstaged Changes"
msgstr "未暫存變更"

msgid "Commit:"
msgstr "提交："

msgid "Date:"
msgstr "日期："

msgid "Subtitle:"
msgstr "副標題："

msgid "Do you want to remove the %s branch?"
msgstr "你確定要移除 %s 分支？"

msgid "Do you want to remove the %s remote?"
msgstr "確定要移除遠端「%s」？"

msgid "Create Version Control Metadata"
msgstr "設定版本控制metadata"

msgid "Create VCS metadata files for:"
msgstr "建立 VCS metadata 檔案："

msgid "Existing VCS metadata files will be overwritten."
msgstr "現有的 VCS 中繼資料檔將被覆蓋。"

msgid "Local Settings"
msgstr "本機設定"

msgid "Apply"
msgstr "套用"

msgid "VCS Provider"
msgstr "VCS供應商"

msgid "Connect to VCS"
msgstr "連接至 VCS"

msgid "Remote Login"
msgstr "遠端登入"

msgid "Username"
msgstr "使用者名稱"

msgid "Password"
msgstr "密碼"

msgid "SSH Public Key Path"
msgstr "SSH公鑰路徑"

msgid "Select SSH public key path"
msgstr "選擇SSH公鑰的路徑"

msgid "SSH Private Key Path"
msgstr "SSH私鑰路徑"

msgid "Select SSH private key path"
msgstr "選擇SSH私鑰的路徑"

msgid "SSH Passphrase"
msgstr "SSH 密碼"

msgid "Detect new changes"
msgstr "偵測新改動"

msgid "Discard all changes"
msgstr "捨棄所有變更"

msgid "This operation is IRREVERSIBLE. Your changes will be deleted FOREVER."
msgstr "該操作為不可逆的。您的變更將被永久移除。"

msgid "Permanentally delete my changes"
msgstr "是否要永久刪除改動"

msgid "Stage all changes"
msgstr "預存所有變更"

msgid "Unstage all changes"
msgstr "撤銷暫存所有變更"

msgid "Commit Message"
msgstr "認可 (Commit) 訊息"

msgid "Commit Changes"
msgstr "提交改動"

msgid "Commit List"
msgstr "認可列表"

msgid "Commit list size"
msgstr "認可列表大小"

msgid "Branches"
msgstr "分支"

msgid "Create New Branch"
msgstr "建立分支"

msgid "Remove Branch"
msgstr "移除分支"

msgid "Branch Name"
msgstr "分支名稱"

msgid "Remotes"
msgstr "遠端"

msgid "Create New Remote"
msgstr "建立遠端"

msgid "Remove Remote"
msgstr "移除遠端"

msgid "Remote Name"
msgstr "遠端名稱"

msgid "Remote URL"
msgstr "遠端網址"

msgid "Fetch"
msgstr "截取 (Fetch)"

msgid "Pull"
msgstr "提取 (Pull)"

msgid "Push"
msgstr "推送 (Push)"

msgid "Force Push"
msgstr "強制更新遠端分支"

msgid "Modified"
msgstr "修改"

msgid "Renamed"
msgstr "重新命名"

msgid "Deleted"
msgstr "刪除"

msgid "Typechange"
msgstr "更改型別"

msgid "Unmerged"
msgstr "未合併"

msgid "View file diffs before committing them to the latest version"
msgstr "將檔案提交至最新版本前查看他們的差異"

msgid "View:"
msgstr "檢視："

msgid "Split"
msgstr "分割"

msgid "Unified"
msgstr "合併"

msgid "E constant (2.718282). Represents the base of the natural logarithm."
msgstr "E 常數 (2.718282)。表示自然對數的底數。"

msgid "Epsilon constant (0.00001). Smallest possible scalar number."
msgstr "ε (eplison) 常數 (0.00001)。最小可用的純量數字。"

msgid "Phi constant (1.618034). Golden ratio."
msgstr "Φ(Phi) 常數 (1.618034)。黃金比例。"

msgid "Pi/4 constant (0.785398) or 45 degrees."
msgstr "π (Pi)/4 常數 (0.785398) 或 45 度。"

msgid "Pi/2 constant (1.570796) or 90 degrees."
msgstr "π (Pi)/2 常數 (1.570796) 或 95 度。"

msgid "Pi constant (3.141593) or 180 degrees."
msgstr "π (Pi) 常數 (3.141593) 或 180 度。"

msgid "Tau constant (6.283185) or 360 degrees."
msgstr "τ (Tau) 常數 (6.283185) 或 360 度。"

msgid "Sqrt2 constant (1.414214). Square root of 2."
msgstr "Sqrt2 常數 (1.414214)。2 的平方根。"

msgid "Add Input"
msgstr "新增輸入"

msgid "Add Output"
msgstr "新增輸出"

msgid "Float"
msgstr "浮點數"

msgid "Int"
msgstr "整數"

msgid "UInt"
msgstr "UInt"

msgid "Vector2"
msgstr "Vector2"

msgid "Vector3"
msgstr "Vector3"

msgid "Vector4"
msgstr "Vector4"

msgid "Boolean"
msgstr "布林 Boolean"

msgid "Sampler"
msgstr "取向器"

msgid "[default]"
msgstr "[預設]"

msgid ""
"The 2D preview cannot correctly show the result retrieved from instance "
"parameter."
msgstr "2D 預覽無法正確顯示從實例參數檢索到的結果。"

msgid "Add Input Port"
msgstr "新增輸入埠口"

msgid "Add Output Port"
msgstr "新增輸出埠口"

msgid "Change Input Port Type"
msgstr "修改輸入埠型別"

msgid "Change Output Port Type"
msgstr "修改輸出埠型別"

msgid "Change Input Port Name"
msgstr "修改輸入埠名稱"

msgid "Change Output Port Name"
msgstr "修改輸出埠名稱"

msgid "Expand Output Port"
msgstr "新增輸出埠"

msgid "Shrink Output Port"
msgstr "新增輸出埠"

msgid "Remove Input Port"
msgstr "移除輸入埠口"

msgid "Remove Output Port"
msgstr "移除輸出埠口"

msgid "Set VisualShader Expression"
msgstr "設定 VisualShader 運算式"

msgid "Resize VisualShader Node"
msgstr "調整 VisualShader 節點大小"

msgid "Show Port Preview"
msgstr "顯示埠預覽"

msgid "Set Frame Color"
msgstr "設定影格顏色"

msgid "Set Parameter Name"
msgstr "設定參數名稱"

msgid "Set Input Default Port"
msgstr "設定輸入預設埠口"

msgid "Set Custom Node Option"
msgstr "設定自訂節點選項"

msgid "Add Node to Visual Shader"
msgstr "將節點新增至視覺著色器"

msgid "Add Varying to Visual Shader: %s"
msgstr "增加變化至視覺著色器：%s"

msgid "Remove Varying from Visual Shader: %s"
msgstr "從 Visual Shader 移除 Varying：%s"

msgid "Convert Constant Node(s) To Parameter(s)"
msgstr "將常數節點轉換為參數"

msgid "Convert Parameter Node(s) To Constant(s)"
msgstr "將參數節點轉換為常數"

msgid "Delete VisualShader Node"
msgstr "刪除 VisualShader 節點"

msgid "Delete VisualShader Node(s)"
msgstr "刪除 VisualShader 節點"

msgid "Float Constants"
msgstr "浮點數常數"

msgid "Convert Constant(s) to Parameter(s)"
msgstr "將常數轉換為參數"

msgid "Convert Parameter(s) to Constant(s)"
msgstr "將參數轉換為常數"

msgid "Duplicate VisualShader Node(s)"
msgstr "再製 VisualShader 節點"

msgid "Paste VisualShader Node(s)"
msgstr "貼上 VisualShader 節點"

msgid "Cut VisualShader Node(s)"
msgstr "剪切 VisualShader 節點"

msgid "Visual Shader Input Type Changed"
msgstr "已修改視覺著色器輸入型別"

msgid "ParameterRef Name Changed"
msgstr "ParameterRef 名稱已變更"

msgid "Varying Name Changed"
msgstr "Varying 名稱已變更"

msgid "Set Constant: %s"
msgstr "設定常數：%s"

msgid "Invalid name for varying."
msgstr "Varying 名稱無效。"

msgid "Varying with that name is already exist."
msgstr "已存在使用該名稱的 Varying。"

msgid "Add Node(s) to Visual Shader"
msgstr "將節點新增至 Visual Shader"

msgid "Vertex"
msgstr "頂點"

msgid "Fragment"
msgstr "片段"

msgid "Light"
msgstr "燈光"

msgid "Process"
msgstr "處理"

msgid "Collide"
msgstr "碰撞"

msgid "Sky"
msgstr "天空"

msgid "Fog"
msgstr "霧"

msgid "Manage Varyings"
msgstr "管理 Varying"

msgid "Add Varying"
msgstr "添加 Varying"

msgid "Remove Varying"
msgstr "移除 Varying"

msgid "Show generated shader code."
msgstr "顯示產生的著色器程式碼。"

msgid "Generated Shader Code"
msgstr "產生著色器程式碼"

msgid "Add Node"
msgstr "新增節點"

msgid "Clear Copy Buffer"
msgstr "清除複製緩衝區"

msgid "High-end node"
msgstr "高端節點"

msgid "Create Shader Node"
msgstr "建立著色器節點"

msgid "Create Shader Varying"
msgstr "建立著色器 Varying"

msgid "Delete Shader Varying"
msgstr "刪除著色器 Varying"

msgid "Color function."
msgstr "顏色函式。"

msgid "Color operator."
msgstr "色彩運算子。"

msgid "Grayscale function."
msgstr "灰階函式。"

msgid "Converts HSV vector to RGB equivalent."
msgstr "將 HSV 向量轉換為等效的 RGB 向量。"

msgid "Converts RGB vector to HSV equivalent."
msgstr "將 RGB 向量轉換為等效的 HSV 向量。"

msgid "Sepia function."
msgstr "深褐函式。"

msgid "Burn operator."
msgstr "加深 (Burn) 運算子。"

msgid "Darken operator."
msgstr "暗化運算子。"

msgid "Difference operator."
msgstr "差異運算子。"

msgid "Dodge operator."
msgstr "加亮 (Dodge) 運算子。"

msgid "HardLight operator."
msgstr "強光 (HardLight) 運算子。"

msgid "Lighten operator."
msgstr "亮化運算子。"

msgid "Overlay operator."
msgstr "疊加運算子。"

msgid "Screen operator."
msgstr "濾色運算子。"

msgid "SoftLight operator."
msgstr "柔光運算子。"

msgid "Color constant."
msgstr "色彩常數。"

msgid "Color parameter."
msgstr "顏色參數。"

msgid "(Fragment/Light mode only) Derivative function."
msgstr "（僅限片段/燈光模式）導數函數。"

msgid "Returns the boolean result of the %s comparison between two parameters."
msgstr "回傳兩個參數間 %s 比較的布林結果。"

msgid "Equal (==)"
msgstr "等於 (==)"

msgid "Greater Than (>)"
msgstr "大於 (>)"

msgid "Greater Than or Equal (>=)"
msgstr "大於等於 (>=)"

msgid ""
"Returns an associated vector if the provided scalars are equal, greater or "
"less."
msgstr "若提供的純量相等、大於、或小於，則回傳相關的向量。"

msgid ""
"Returns the boolean result of the comparison between INF and a scalar "
"parameter."
msgstr "回傳在 INF 與純量參數間比較的布林結果。"

msgid ""
"Returns the boolean result of the comparison between NaN and a scalar "
"parameter."
msgstr "回傳在 NaN 與純量參數間比較的布林結果。"

msgid "Less Than (<)"
msgstr "小於 (<)"

msgid "Less Than or Equal (<=)"
msgstr "小於等於 (<=)"

msgid "Not Equal (!=)"
msgstr "不等於 (!=)"

msgid ""
"Returns an associated 2D vector if the provided boolean value is true or "
"false."
msgstr "若提供的布林值為 true 或 false，則回傳相關的 2D 向量。"

msgid ""
"Returns an associated 3D vector if the provided boolean value is true or "
"false."
msgstr "若提供的布林值為 true 或 false，則回傳相關的 3D 向量。"

msgid ""
"Returns an associated boolean if the provided boolean value is true or false."
msgstr "若提供的布林值為 true 或 false，則回傳相關的布林值。"

msgid ""
"Returns an associated floating-point scalar if the provided boolean value is "
"true or false."
msgstr "若提供的布林值為 true 或 false，則回傳相關的浮點數純量。"

msgid ""
"Returns an associated integer scalar if the provided boolean value is true or "
"false."
msgstr "若提供的布林值為 true 或 false，則回傳相關的整數純量。"

msgid ""
"Returns an associated transform if the provided boolean value is true or "
"false."
msgstr "若提供的布林值為 true 或 false，則回傳相關的變換。"

msgid ""
"Returns an associated unsigned integer scalar if the provided boolean value "
"is true or false."
msgstr "若提供的布林值為 true 或 false，則回傳相關的無號整數純量。"

msgid "Returns the boolean result of the comparison between two parameters."
msgstr "回傳兩個參數間比較的布林結果。"

msgid ""
"Returns the boolean result of the comparison between INF (or NaN) and a "
"scalar parameter."
msgstr "回傳 INF (或 NaN) 與一個純量間比較的布林結果。"

msgid "Boolean constant."
msgstr "布林常數。"

msgid "Boolean parameter."
msgstr "布林參數。"

msgid "Translated to '%s' in Godot Shading Language."
msgstr "在Godot著色語言中翻譯為”%s\"。"

msgid "'%s' input parameter for all shader modes."
msgstr "所有的著色器模式的「%s」輸入參數。"

msgid "Input parameter."
msgstr "輸入參數。"

msgid "'%s' input parameter for vertex and fragment shader modes."
msgstr "頂點與片段模式的「%s」輸入參數。"

msgid "'%s' input parameter for fragment and light shader modes."
msgstr "片段與燈光著色器模式的「%s」輸入參數。"

msgid "'%s' input parameter for fragment shader mode."
msgstr "片段著色器模式的「%s」輸入參數。"

msgid "'%s' input parameter for sky shader mode."
msgstr "天空著色器模式的「%s」輸入參數。"

msgid "'%s' input parameter for fog shader mode."
msgstr "霧著色器模式的「%s」輸入參數。"

msgid "'%s' input parameter for light shader mode."
msgstr "燈光著色器模式的「%s」輸入參數。"

msgid "'%s' input parameter for vertex shader mode."
msgstr "頂點著色器的「%s」輸入參數。"

msgid "'%s' input parameter for start shader mode."
msgstr "用於啟動著色器模式的”%s「輸入參數」。"

msgid "'%s' input parameter for process shader mode."
msgstr "處理著色器模式的”%s「輸入參數」。"

msgid "'%s' input parameter for start and process shader modes."
msgstr "啟動和處理著色器模式的”%s「輸入參數」。"

msgid "'%s' input parameter for process and collide shader modes."
msgstr "處理和碰撞著色器模式的”%s「輸入參數」。"

msgid ""
"A node for help to multiply a position input vector by rotation using "
"specific axis. Intended to work with emitters."
msgstr ""
"一個節點，用於幫助通過使用特定軸的旋轉來乘以位置輸入向量。 旨在與發射器一起使"
"用。"

msgid "Float function."
msgstr "浮點函式。"

msgid "Float operator."
msgstr "浮點運算子。"

msgid "Integer function."
msgstr "整數函式。"

msgid "Integer operator."
msgstr "整數運算子。"

msgid "Unsigned integer function."
msgstr "無符號整數函式。"

msgid "Unsigned integer operator."
msgstr "無符號整數運算子。"

msgid "Returns the absolute value of the parameter."
msgstr "返回參數的絕對值。"

msgid "Returns the arc-cosine of the parameter."
msgstr "返回參數的反餘弦值。"

msgid "Returns the inverse hyperbolic cosine of the parameter."
msgstr "返回參數的反雙曲餘弦值。"

msgid "Returns the arc-sine of the parameter."
msgstr "返回參數的反正弦值。"

msgid "Returns the inverse hyperbolic sine of the parameter."
msgstr "返回參數的反雙曲正弦值。"

msgid "Returns the arc-tangent of the parameter."
msgstr "返回參數的反正切值。"

msgid "Returns the arc-tangent of the parameters."
msgstr "返回參數的反正切值。"

msgid "Returns the inverse hyperbolic tangent of the parameter."
msgstr "返回參數的反雙曲正切值。"

msgid "Returns the result of bitwise NOT (~a) operation on the integer."
msgstr "回傳兩個參數間非運算 (~a) 的結果。"

msgid ""
"Returns the result of bitwise NOT (~a) operation on the unsigned integer."
msgstr "返回對無符號整數執行按位 NOT （~a） 運算的結果。"

msgid ""
"Finds the nearest integer that is greater than or equal to the parameter."
msgstr "搜尋最接近的大於或等於參數的整數。"

msgid "Constrains a value to lie between two further values."
msgstr "將值限制於兩個值之間。"

msgid "Returns the cosine of the parameter."
msgstr "返回參數的餘弦值。"

msgid "Returns the hyperbolic cosine of the parameter."
msgstr "返回參數的雙曲餘弦值。"

msgid "Converts a quantity in radians to degrees."
msgstr "將以弧度為單位的量轉換為度。"

msgid ""
"(Fragment/Light mode only) (Scalar) Derivative in 'x' using local "
"differencing."
msgstr "（限片段／光照模式）（純量）以使用局部差分的「x」進行導數。"

msgid ""
"(Fragment/Light mode only) (Scalar) Derivative in 'y' using local "
"differencing."
msgstr "（限片段／光照模式）（純量）以使用局部差分的「y」進行導數。"

msgid "Base-e Exponential."
msgstr "以 e 為底的指數。"

msgid "Base-2 Exponential."
msgstr "以 2 為底的指數。"

msgid "Finds the nearest integer less than or equal to the parameter."
msgstr "搜尋小於或等於參數的最近整數。"

msgid "Computes the fractional part of the argument."
msgstr "計算參數的小數部分。"

msgid "Returns the inverse of the square root of the parameter."
msgstr "返回參數的平方根的倒數。"

msgid "Natural logarithm."
msgstr "自然對數。"

msgid "Base-2 logarithm."
msgstr "以 2 為底的對數。"

msgid "Returns the greater of two values."
msgstr "回傳兩個值中較大的值。"

msgid "Returns the lesser of two values."
msgstr "回傳兩個值中較小的值。"

msgid "Linear interpolation between two scalars."
msgstr "在兩個純量間做線性插值。"

msgid "Performs a fused multiply-add operation (a * b + c) on scalars."
msgstr "對純量執行融合乘加運算 （a * b + c）。"

msgid "Returns the opposite value of the parameter."
msgstr "返回參數的相反值。"

msgid "1.0 - scalar"
msgstr "1.0 - 純量"

msgid ""
"Returns the value of the first parameter raised to the power of the second."
msgstr "回傳第一個參數的第二個參數冪次的值。"

msgid "Converts a quantity in degrees to radians."
msgstr "將度數轉換為弧度。"

msgid "1.0 / scalar"
msgstr "1.0 / 純量"

msgid "Finds the nearest integer to the parameter."
msgstr "搜尋參數最近的整數。"

msgid "Finds the nearest even integer to the parameter."
msgstr "搜尋參數最近的偶數。"

msgid "Clamps the value between 0.0 and 1.0."
msgstr "將數值限制在 0.0 與 1.0 之間。"

msgid "Extracts the sign of the parameter."
msgstr "抽取參數的號（正號／負號）。"

msgid "Returns the sine of the parameter."
msgstr "返回參數的正弦值。"

msgid "Returns the hyperbolic sine of the parameter."
msgstr "返回參數的雙曲正弦值。"

msgid "Returns the square root of the parameter."
msgstr "返回參數的平方根。"

msgid ""
"SmoothStep function( scalar(edge0), scalar(edge1), scalar(x) ).\n"
"\n"
"Returns 0.0 if 'x' is smaller than 'edge0' and 1.0 if x is larger than "
"'edge1'. Otherwise the return value is interpolated between 0.0 and 1.0 using "
"Hermite polynomials."
msgstr ""
"SmoothStep 函式( scalar(edge0),scalar(edge1),scalar(x) )。\n"
"\n"
"若「x」小於「edge0」則回傳 0.0，若 x 大於「edge1」則回傳 1.0。其餘值則回傳在 "
"0.0 與 1.0 之間使用厄米多項式進行插值的結果。"

msgid ""
"Step function( scalar(edge), scalar(x) ).\n"
"\n"
"Returns 0.0 if 'x' is smaller than 'edge' and otherwise 1.0."
msgstr ""
"Step 函式( scalar(edge), scalar(x) )。\n"
"\n"
"若「x」小於「edge」則回傳 0.0，否則回傳 1.0。"

msgid ""
"(Fragment/Light mode only) (Scalar) Sum of absolute derivative in 'x' and 'y'."
msgstr "（限片段／光照模式）（純量）加總「x」與「y」進行絕對導數的結果。"

msgid "Returns the tangent of the parameter."
msgstr "返回參數的正切值。"

msgid "Returns the hyperbolic tangent of the parameter."
msgstr "返回參數的雙曲正切值。"

msgid "Finds the truncated value of the parameter."
msgstr "尋找參數的截斷值。"

msgid "Sums two floating-point scalars."
msgstr "對兩個浮點純量求和。"

msgid "Sums two integer scalars."
msgstr "將兩個整數純量加總。"

msgid "Sums two unsigned integer scalars."
msgstr "將兩個無號整數加總。"

msgid "Returns the result of bitwise AND (a & b) operation for two integers."
msgstr "回傳兩個參數間與運算(a & b)的結果。"

msgid ""
"Returns the result of bitwise AND (a & b) operation for two unsigned integers."
msgstr "返回兩個無符號整數的按位 AND （a & b） 運算的結果。"

msgid ""
"Returns the result of bitwise left shift (a << b) operation on the integer."
msgstr "返回對整數的按位左移 （a << b） 運算的結果。"

msgid ""
"Returns the result of bitwise left shift (a << b) operation on the unsigned "
"integer."
msgstr "返回對無符號整數執行按位左移 （a << b） 運算的結果。"

msgid "Returns the result of bitwise OR (a | b) operation for two integers."
msgstr "回傳兩個參數間或運算(a | b)的結果。"

msgid ""
"Returns the result of bitwise OR (a | b) operation for two unsigned integers."
msgstr "返回兩個無符號整數的按位 OR （a | b） 運算的結果。"

msgid ""
"Returns the result of bitwise right shift (a >> b) operation on the integer."
msgstr "返回對整數進行按位右移 （>> b） 運算的結果。"

msgid ""
"Returns the result of bitwise right shift (a >> b) operation on the unsigned "
"integer."
msgstr "返回對無符號整數執行按位右移 （>> b） 操作的結果。"

msgid "Returns the result of bitwise XOR (a ^ b) operation on the integer."
msgstr "返回對整數的按位 XOR （a ^ b） 運算的結果。"

msgid ""
"Returns the result of bitwise XOR (a ^ b) operation on the unsigned integer."
msgstr "返回對無符號整數執行按位 XOR （a ^ b） 運算的結果。"

msgid "Divides two floating-point scalars."
msgstr "將兩個浮點數純量相除。"

msgid "Divides two integer scalars."
msgstr "將兩個整數純量相除。"

msgid "Divides two unsigned integer scalars."
msgstr "將兩個無號整數純量相除。"

msgid "Multiplies two floating-point scalars."
msgstr "將兩個浮點數純量相乘。"

msgid "Multiplies two integer scalars."
msgstr "將兩個整數純量相乘。"

msgid "Multiplies two unsigned integer scalars."
msgstr "將兩個無號整數純量相乘。"

msgid "Returns the remainder of the two floating-point scalars."
msgstr "回傳兩個浮點數純量相除的餘數。"

msgid "Returns the remainder of the two integer scalars."
msgstr "回傳兩個整數純量相除的餘數。"

msgid "Returns the remainder of the two unsigned integer scalars."
msgstr "回傳兩個無號整數純量相除的餘數。"

msgid "Subtracts two floating-point scalars."
msgstr "將兩個浮點數純量相減。"

msgid "Subtracts two integer scalars."
msgstr "將兩個整數純量相減。"

msgid "Subtracts two unsigned integer scalars."
msgstr "將兩個無號整數純量相減。"

msgid "Scalar floating-point constant."
msgstr "純量浮點常數。"

msgid "Scalar integer constant."
msgstr "純量整數常數。"

msgid "Scalar unsigned integer constant."
msgstr "純量無符號整數常數。"

msgid "Scalar floating-point parameter."
msgstr "純量浮點參數。"

msgid "Scalar integer parameter."
msgstr "純量整數參數。"

msgid "Scalar unsigned integer parameter."
msgstr "純量無符號整數參數。"

msgid "Converts screen UV to a SDF."
msgstr "轉換螢幕UV為SDF。"

msgid "Casts a ray against the screen SDF and returns the distance travelled."
msgstr "將光線投射到螢幕SDF上並返回行進的距離。"

msgid "Converts a SDF to screen UV."
msgstr "將 SDF 轉換為螢幕 UV。"

msgid "Performs a SDF texture lookup."
msgstr "執行 SDF 紋理搜尋。"

msgid "Performs a SDF normal texture lookup."
msgstr "執行 SDF 法線紋理搜尋。"

msgid "Function to be applied on texture coordinates."
msgstr "要應用於紋理座標的函式。"

msgid "Polar coordinates conversion applied on texture coordinates."
msgstr "應用於紋理座標的極座標轉換。"

msgid "Perform the cubic texture lookup."
msgstr "進行立方體紋理搜尋。"

msgid "Perform the curve texture lookup."
msgstr "執行曲線紋理搜尋。"

msgid "Perform the three components curve texture lookup."
msgstr "執行三個元件的曲線紋理貼圖查找。"

msgid ""
"Returns the depth value obtained from the depth prepass in a linear space."
msgstr "返回從線性空間中的深度預處理通道獲得的深度值。"

msgid "Reconstructs the World Position of the Node from the depth texture."
msgstr "從深度紋理重建節點的世界位置。"

msgid "Unpacks the Screen Normal Texture in World Space"
msgstr "在世界空間中拆解螢幕法線紋理"

msgid "Perform the 2D texture lookup."
msgstr "執行 2D 紋理搜尋。"

msgid "Perform the 2D-array texture lookup."
msgstr "執行 2D 陣列紋理搜尋。"

msgid "Perform the 3D texture lookup."
msgstr "執行 3D 紋理搜尋。"

msgid "Apply panning function on texture coordinates."
msgstr "對紋理座標應用平移函式。"

msgid "Apply scaling function on texture coordinates."
msgstr "對紋理座標應用縮放函式。"

msgid "Cubic texture parameter lookup."
msgstr "立方體紋理參數搜尋。"

msgid "2D texture parameter lookup."
msgstr "2D 紋理參數搜尋。"

msgid "2D texture parameter lookup with triplanar."
msgstr "使用三平面進行 2D 紋理參數尋找。"

msgid "2D array of textures parameter lookup."
msgstr "2D 陣列紋理參數搜尋。"

msgid "3D texture parameter lookup."
msgstr "3D 紋理參數搜尋。"

msgid "Transform function."
msgstr "轉換函式。"

msgid "Transform operator."
msgstr "變換運算子。"

msgid ""
"Calculate the outer product of a pair of vectors.\n"
"\n"
"OuterProduct treats the first parameter 'c' as a column vector (matrix with "
"one column) and the second parameter 'r' as a row vector (matrix with one "
"row) and does a linear algebraic matrix multiply 'c * r', yielding a matrix "
"whose number of rows is the number of components in 'c' and whose number of "
"columns is the number of components in 'r'."
msgstr ""
"計算一對向量的外積。\n"
"\n"
"OuterProduct 將第一個參數「c」視為列向量（由一個列的矩陣），第二個參數「r」視"
"為行向量（由一個行的矩陣），並依線性代數矩陣乘以「c * r」，產生一個矩陣其行數"
"為「c」中的元件，列數為「r」的組件。"

msgid "Composes transform from four vectors."
msgstr "由四個向量構成變換。"

msgid "Decomposes transform to four vectors."
msgstr "由四個向量分解變換。"

msgid "Calculates the determinant of a transform."
msgstr "計算變換的行列式。"

msgid ""
"Calculates how the object should face the camera to be applied on Model View "
"Matrix output port for 3D objects."
msgstr "計算物體應如何面對攝影機，以應用於 3D 物體的模型檢視矩陣輸出埠。"

msgid "Calculates the inverse of a transform."
msgstr "計算變換的逆矩陣。"

msgid "Calculates the transpose of a transform."
msgstr "計算一個變換的轉置。"

msgid "Sums two transforms."
msgstr "相加兩變換。"

msgid "Divides two transforms."
msgstr "將兩個變換相除。"

msgid "Multiplies two transforms."
msgstr "將兩個變換相乘。"

msgid "Performs per-component multiplication of two transforms."
msgstr "執行兩個變換的逐component的相乘。"

msgid "Subtracts two transforms."
msgstr "相減兩變換。"

msgid "Multiplies vector by transform."
msgstr "向量乘以變換。"

msgid "Transform constant."
msgstr "變換常數。"

msgid "Transform parameter."
msgstr "變換參數。"

msgid ""
"The distance fade effect fades out each pixel based on its distance to "
"another object."
msgstr "距離淡出效果會根據每個圖元與另一個物件的距離淡出。"

msgid ""
"The proximity fade effect fades out each pixel based on its distance to "
"another object."
msgstr "鄰近淡出效果會根據每個圖元與另一個物件的距離淡出。"

msgid "Returns a random value between the minimum and maximum input values."
msgstr "返回一個介於最小和最大輸入值之間的隨機值。"

msgid "Remaps a given input from the input range to the output range."
msgstr "將給定輸入從輸入範圍重新映射到輸出範圍。"

msgid "Vector function."
msgstr "向量函式。"

msgid "Vector operator."
msgstr "向量運算子。"

msgid "Composes vector from scalars."
msgstr "從純量組成向量。"

msgid "Decomposes vector to scalars."
msgstr "將一個向量拆解為純量。"

msgid "Composes 2D vector from two scalars."
msgstr "由兩個純量組成2D向量。"

msgid "Decomposes 2D vector to two scalars."
msgstr "將一個2D向量拆解為兩個純量。"

msgid "Composes 3D vector from three scalars."
msgstr "由三個純量組成3D向量。"

msgid "Decomposes 3D vector to three scalars."
msgstr "將一個3D向量拆解為三個純量。"

msgid "Composes 4D vector from four scalars."
msgstr "由四個純量組成4D向量。"

msgid "Decomposes 4D vector to four scalars."
msgstr "將一個4D向量拆解為四個純量。"

msgid "Calculates the cross product of two vectors."
msgstr "計算兩個向量的外積。"

msgid ""
"(Fragment/Light mode only) (Vector) Derivative in 'x' using local "
"differencing."
msgstr "（限片段／光照模式）（向量）以使用局部差分的「x」進行導數。"

msgid ""
"(Fragment/Light mode only) (Vector) Derivative in 'y' using local "
"differencing."
msgstr "（限片段／光照模式）（向量）以使用局部差分的「y」進行導數。"

msgid "Returns the distance between two points."
msgstr "回傳兩個點間的距離。"

msgid "Calculates the dot product of two vectors."
msgstr "計算兩個向量的內積。"

msgid ""
"Returns the vector that points in the same direction as a reference vector. "
"The function has three vector parameters : N, the vector to orient, I, the "
"incident vector, and Nref, the reference vector. If the dot product of I and "
"Nref is smaller than zero the return value is N. Otherwise -N is returned."
msgstr ""
"回傳一個與參照向量指向相同方向的向量。該函式由三個向量參數：N，方向向量；I，入"
"射向量，以及 Nref，參照向量。若 I 與 Nref 的內積小於 0，則回傳值為 N。否則將回"
"傳 -N。"

msgid ""
"Returns falloff based on the dot product of surface normal and view direction "
"of camera (pass associated inputs to it)."
msgstr "返回基於表面法線和相機視角方向的點積的衰減，將相關輸入傳給它。"

msgid "Calculates the length of a vector."
msgstr "計算向量的長度。"

msgid "Linear interpolation between two vectors."
msgstr "在兩個向量間做線性插值。"

msgid "Linear interpolation between two vectors using scalar."
msgstr "使用純量在兩個向量間做線性插值。"

msgid "Performs a fused multiply-add operation (a * b + c) on vectors."
msgstr "對向量執行融合乘加運算 （a * b + c）。"

msgid "Calculates the normalize product of vector."
msgstr "計算向量的正規化積。"

msgid "1.0 - vector"
msgstr "1.0 - 向量"

msgid "1.0 / vector"
msgstr "1.0 / 向量"

msgid ""
"Returns the vector that points in the direction of reflection ( a : incident "
"vector, b : normal vector )."
msgstr "回傳指向反射方向的向量（a：入射向量，b：法向量）。"

msgid "Returns the vector that points in the direction of refraction."
msgstr "回傳指向折射方向的向量。"

msgid ""
"SmoothStep function( vector(edge0), vector(edge1), vector(x) ).\n"
"\n"
"Returns 0.0 if 'x' is smaller than 'edge0' and 1.0 if 'x' is larger than "
"'edge1'. Otherwise the return value is interpolated between 0.0 and 1.0 using "
"Hermite polynomials."
msgstr ""
"SmoothStep 函式( vector(edge0), vector(edge1), vector(x) ).\n"
"\n"
"若「x」小於「edge0」則回傳 0.0，若「x」大於「edge1」則回傳 1.0。其餘值則回傳"
"在 0.0 與 1.0 之間使用厄米多項式進行插值的結果。"

msgid ""
"SmoothStep function( scalar(edge0), scalar(edge1), vector(x) ).\n"
"\n"
"Returns 0.0 if 'x' is smaller than 'edge0' and 1.0 if 'x' is larger than "
"'edge1'. Otherwise the return value is interpolated between 0.0 and 1.0 using "
"Hermite polynomials."
msgstr ""
"SmoothStep 函式( scalar(edge0), scalar(edge1), vector(x) ).\n"
"\n"
"若「x」小於「edge0」則回傳 0.0，若「x」大於「edge1」則回傳 1.0。其餘值則回傳"
"在 0.0 與 1.0 之間使用厄米多項式進行插值的結果。"

msgid ""
"Step function( vector(edge), vector(x) ).\n"
"\n"
"Returns 0.0 if 'x' is smaller than 'edge' and otherwise 1.0."
msgstr ""
"Step 函式( vector(edge), vector(x) ).\n"
"\n"
"若「x」小於「edge」則回傳 0.0，否則回傳 1.0。"

msgid ""
"Step function( scalar(edge), vector(x) ).\n"
"\n"
"Returns 0.0 if 'x' is smaller than 'edge' and otherwise 1.0."
msgstr ""
"Step 函式( scalar(edge), vector(x) ).\n"
"\n"
"若「x」小於「edge」則回傳 1.0，否則回傳 1.0。"

msgid ""
"(Fragment/Light mode only) (Vector) Sum of absolute derivative in 'x' and 'y'."
msgstr "（限片段／光照模式）（向量）加總「x」與「y」進行絕對導數的結果。"

msgid "Adds 2D vector to 2D vector."
msgstr "將 2D 向量加上 2D 向量。"

msgid "Adds 3D vector to 3D vector."
msgstr "將 3D 向量加上 3D 向量。"

msgid "Adds 4D vector to 4D vector."
msgstr "將 4D 向量加上 4D 向量。"

msgid "Divides 2D vector by 2D vector."
msgstr "以 2D 向量除以 2D 向量。"

msgid "Divides 3D vector by 3D vector."
msgstr "以 3D 向量除以 3D 向量。"

msgid "Divides 4D vector by 4D vector."
msgstr "以 4D 向量除以 4D 向量。"

msgid "Multiplies 2D vector by 2D vector."
msgstr "以 2D 向量乘以 2D 向量。"

msgid "Multiplies 3D vector by 3D vector."
msgstr "以 3D 向量乘以 3D 向量。"

msgid "Multiplies 4D vector by 4D vector."
msgstr "以 4D 向量乘以 4D 向量。"

msgid "Returns the remainder of the two 2D vectors."
msgstr "回傳兩個 2D 向量相除的餘數。"

msgid "Returns the remainder of the two 3D vectors."
msgstr "回傳兩個 3D 向量相除的餘數。"

msgid "Returns the remainder of the two 4D vectors."
msgstr "回傳兩個 4D 向量相除的餘數。"

msgid "Subtracts 2D vector from 2D vector."
msgstr "將 2D 向量減去 2D 向量。"

msgid "Subtracts 3D vector from 3D vector."
msgstr "將 3D 向量減去 3D 向量。"

msgid "Subtracts 4D vector from 4D vector."
msgstr "將 4D 向量減去 4D 向量。"

msgid "2D vector constant."
msgstr "2D 向量常數。"

msgid "2D vector parameter."
msgstr "2D 向量參數。"

msgid "3D vector constant."
msgstr "3D 向量常數。"

msgid "3D vector parameter."
msgstr "3D 向量參數。"

msgid "4D vector constant."
msgstr "4D 向量常數。"

msgid "4D vector parameter."
msgstr "4D 向量參數。"

msgid ""
"Custom Godot Shader Language expression, with custom amount of input and "
"output ports. This is a direct injection of code into the vertex/fragment/"
"light function, do not use it to write the function declarations inside."
msgstr ""
"自定 Godot 著色器語言表示式，使用自定數量的輸入與輸出埠口。這是通過直接插向頂"
"點／片段／光照函式插入程式碼來實現的，請勿在其中聲明函式。"

msgid ""
"Custom Godot Shader Language expression, which is placed on top of the "
"resulted shader. You can place various function definitions inside and call "
"it later in the Expressions. You can also declare varyings, parameters and "
"constants."
msgstr ""
"自定 Godot 著色器語言表示式，將被放入最終的著色器頂部。你可以放入各種函式定義"
"在裡面，並於稍後在表示式中呼叫。也可以宣告 Varying、參數 與常數。"

msgid "A reference to an existing parameter."
msgstr "對現有參數的引用。"

msgid "Get varying parameter."
msgstr "取得 varying 參數。"

msgid "Set varying parameter."
msgstr "設定 varying 參數。"

msgid "Edit Visual Property: %s"
msgstr "編輯視覺屬性：%s"

msgid "Visual Shader Mode Changed"
msgstr "已修改視覺著色器模式"

msgid "Voxel GI data is not local to the scene."
msgstr "體素 GI 資料不是場景的局部資料。"

msgid "Voxel GI data is part of an imported resource."
msgstr "體素 GI 資料是導入資源的一部分。"

msgid "Voxel GI data is an imported resource."
msgstr "體素 GI 資料是導入的資源。"

msgid "Bake VoxelGI"
msgstr "烘焙 VoxelGI"

msgid "Select path for VoxelGI Data File"
msgstr "選擇 VoxelGI 資料檔案路徑"

msgid "Are you sure to run %d projects at once?"
msgstr "確定要一次執行 %d 個專案？"

msgid ""
"Can't run project: Project has no main scene defined.\n"
"Please edit the project and set the main scene in the Project Settings under "
"the \"Application\" category."
msgstr ""
"無法運行專案：專案未定義主要場景。\n"
"請編輯專案並在「專案設定」中的「應用程式」類別下設置主要場景。"

msgid ""
"Can't run project: Assets need to be imported first.\n"
"Please edit the project to trigger the initial import."
msgstr ""
"無法運行專案：需要先導入資源。\n"
"請編輯專案以觸發初始導入。"

msgid ""
"Can't open project at '%s'.\n"
"Project file doesn't exist or is inaccessible."
msgstr ""
"無法打開位於 '%s' 的專案。\n"
"專案檔案不存在或無法訪問。"

msgid ""
"Can't open project at '%s'.\n"
"Failed to start the editor."
msgstr ""
"無法開啟於「%s」的專案。\n"
"啟動編輯器失敗。"

msgid ""
"You requested to open %d projects in parallel. Do you confirm?\n"
"Note that usual checks for engine version compatibility will be bypassed."
msgstr ""
"您請求同時打開 %d專案。你確認嗎？\n"
"請注意，將跳過對引擎版本相容性的常規檢查。"

msgid ""
"The selected project \"%s\" does not specify its supported Godot version in "
"its configuration file (\"project.godot\").\n"
"\n"
"Project path: %s\n"
"\n"
"If you proceed with opening it, it will be converted to Godot's current "
"configuration file format.\n"
"\n"
"Warning: You won't be able to open the project with previous versions of the "
"engine anymore."
msgstr ""
"所選專案「%s」設定檔未指定建立其之 Godot 版本。\n"
"\n"
"專案路徑：%s\n"
"\n"
"若您繼續開啟，會將其轉換為目前 Godot 版本的組態設定檔案格式。\n"
"\n"
"警告：您將不再可使用舊版的 Godot 開啟該專案。"

msgid ""
"The selected project \"%s\" was generated by Godot 3.x, and needs to be "
"converted for Godot 4.x.\n"
"\n"
"Project path: %s\n"
"\n"
"You have three options:\n"
"- Convert only the configuration file (\"project.godot\"). Use this to open "
"the project without attempting to convert its scenes, resources and scripts.\n"
"- Convert the entire project including its scenes, resources and scripts "
"(recommended if you are upgrading).\n"
"- Do nothing and go back.\n"
"\n"
"Warning: If you select a conversion option, you won't be able to open the "
"project with previous versions of the engine anymore."
msgstr ""
"選取專案”%s“是由 Godot 3.x 生成的，需要轉換至 Godot 4.x。\n"
"\n"
"專案路徑：%s\n"
"\n"
"你有三個選擇：\n"
"- 僅轉換設定檔（“project.godot”）。此選項可以打開專案，但不嘗試轉換其中的場"
"景、資源、腳本。\n"
"- 轉換整個專案，包括其中的場景、資源、腳本（升級時推薦）。\n"
"- 什麼都不做，返回。\n"
"\n"
"警告：選擇轉換選項後，將無法再使用以前版本的引擎打開該專案。"

msgid "Convert project.godot Only"
msgstr "僅轉換 project.godot"

msgid ""
"The selected project \"%s\" was generated by an older engine version, and "
"needs to be converted for this version.\n"
"\n"
"Project path: %s\n"
"\n"
"Do you want to convert it?\n"
"\n"
"Warning: You won't be able to open the project with previous versions of the "
"engine anymore."
msgstr ""
"下列專案設定「%s」是由較舊版本的 Godot 產生，需進行轉換以適用於目前版本的 "
"Godot：\n"
"\n"
"專案路徑：%s\n"
"\n"
"要進行轉換嗎？\n"
"\n"
"警告：您將不再可使用舊版的 Godot 開啟該專案。"

msgid "Convert project.godot"
msgstr "轉換 project.godot"

msgid ""
"Can't open project \"%s\" at the following path:\n"
"\n"
"%s\n"
"\n"
"The project settings were created by a newer engine version, whose settings "
"are not compatible with this version."
msgstr ""
"無法在下列路徑開啟專案「%s」：\n"
"\n"
"%s\n"
"\n"
"該專案設定是由新版本的 Godot 所建立，其設定無法相容於這個版本。"

msgid ""
"Warning: This project uses double precision floats, but this version of\n"
"Godot uses single precision floats. Opening this project may cause data "
"loss.\n"
"\n"
msgstr ""
"警告：該專案使用了倍精度浮點數，但該版本的 Godot 使用單精度浮點數。\n"
"開啟此專案可能會造成資料遺失。\n"
"\n"

msgid ""
"Warning: This project uses C#, but this build of Godot does not have\n"
"the Mono module. If you proceed you will not be able to use any C# scripts.\n"
"\n"
msgstr ""
"警告：該專案使用 C#，但該 Godot 版本並未包含\n"
"Mono 模組。你若繼續將無法使用任何 C# 腳本。\n"
"\n"

msgid ""
"Warning: This project was last edited in Godot %s. Opening will change it to "
"Godot %s.\n"
"\n"
msgstr ""
"警告：該專案的最近一次編輯使用的是 Godot%s。開啟後將修改為 Godot%s。\n"
"\n"

msgid ""
"Warning: This project uses the following features not supported by this build "
"of Godot:\n"
"\n"
"%s\n"
"\n"
msgstr ""
"警告：此專案使用了下列不被當前 Godot 建構支援的功能：\n"
"\n"
"%s\n"
"\n"

msgid "Open anyway? Project will be modified."
msgstr "無論如何都要開啟？專案將被修改。"

msgid "Remove %d projects from the list?"
msgstr "是否從列表中移除%d個專案？"

msgid "Remove this project from the list?"
msgstr "是否從列表中移除該專案？"

msgid ""
"Remove all missing projects from the list?\n"
"The project folders' contents won't be modified."
msgstr ""
"確定自清單移除所有遺失的專案嗎？\n"
"專案資料夾的內容不會被修改。"

msgid "Couldn't load project at '%s'. It may be missing or corrupted."
msgstr "無法載入於「%s」的專案。它可能缺失或已損壞。"

msgid "Couldn't save project at '%s' (error %d)."
msgstr "無法將專案保存在“%s”（錯誤 %d）。"

msgid "Tag name can't be empty."
msgstr "標籤名稱不能為空。"

msgid "Tag name can't contain spaces."
msgstr "標籤名稱不能包含空白。"

msgid "These characters are not allowed in tags: %s."
msgstr "標籤中不允許使用以下字元：%s。"

msgid "Tag name must be lowercase."
msgstr "標籤名稱必須為小寫。"

msgctxt "Application"
msgid "Project Manager"
msgstr "專案管理員"

msgid "Settings"
msgstr "設定"

msgid "Projects"
msgstr "專案"

msgid "New Project"
msgstr "新增專案"

msgid "Import Project"
msgstr "匯入專案"

msgid "Scan"
msgstr "掃描"

msgid "Scan Projects"
msgstr "掃描專案"

msgid "Loading, please wait..."
msgstr "載入中，請稍後..."

msgid "Filter Projects"
msgstr "專案篩選"

msgid ""
"This field filters projects by name and last path component.\n"
"To filter projects by name and full path, the query must contain at least one "
"`/` character."
msgstr ""
"該搜尋框可以用來依據名稱與路徑中的最後一部分來篩選專案。\n"
"若要以名稱與完整路徑來篩選專案，搜尋內容應至少包含一個「/」字元。"

msgid "Last Edited"
msgstr "最後修改時間"

msgid "Tags"
msgstr "標籤"

msgid "You don't have any projects yet."
msgstr "你還沒有任何專案。"

msgid ""
"Get started by creating a new one,\n"
"importing one that exists, or by downloading a project template from the "
"Asset Library!"
msgstr ""
"開始時可以創建一個新專案、\n"
"導入現有的專案，或從素材庫下載專案模板！"

msgid "Create New Project"
msgstr "建立新專案"

msgid "Import Existing Project"
msgstr "匯入現有專案"

msgid "Edit Project"
msgstr "編輯專案"

msgid "Rename Project"
msgstr "重新命名專案"

msgid "Manage Tags"
msgstr "管理標籤"

msgid "Remove Project"
msgstr "移除專案"

msgid "Remove Missing"
msgstr "刪除遺失"

msgid "Select a Folder to Scan"
msgstr "選擇資料夾以進行掃描"

msgid "Remove All"
msgstr "移除全部"

msgid "Convert Full Project"
msgstr "轉換整個專案"

msgid ""
"This option will perform full project conversion, updating scenes, resources "
"and scripts from Godot 3 to work in Godot 4.\n"
"\n"
"Note that this is a best-effort conversion, i.e. it makes upgrading the "
"project easier, but it will not open out-of-the-box and will still require "
"manual adjustments.\n"
"\n"
"IMPORTANT: Make sure to backup your project before converting, as this "
"operation makes it impossible to open it in older versions of Godot."
msgstr ""
"該選項將執行完整的專案轉換，更新 Godot 3 的場景、資源和腳本，以便在 Godot 4 中"
"運行。\n"
"\n"
"注意，轉換是盡力而為的，也就是說，它可以讓專案的升級更容易，但無法做到開箱即"
"用，仍然需要手動調整。\n"
"\n"
"重要：轉換前請一定要備份你的專案，因為本操作會使它無法在舊版本的 Godot 中打"
"開。"

msgid "Manage Project Tags"
msgstr "管理項目標籤"

msgid "Project Tags"
msgstr "專案標籤"

msgid "Click tag to remove it from the project."
msgstr "點擊標籤會將其從該專案中移除。"

msgid "All Tags"
msgstr "所有標籤"

msgid "Click tag to add it to the project."
msgstr "點擊標籤會將其加入到該專案。"

msgid "Create New Tag"
msgstr "建立新的標籤"

msgid "Tags are capitalized automatically when displayed."
msgstr "顯示時會自動將標籤的首字父大寫。"

msgid "It would be a good idea to name your project."
msgstr "最好幫你的專案起個名字。"

msgid "Invalid \".zip\" project file; it is not in ZIP format."
msgstr "無效的 \".zip\" 專案檔案；它不是 ZIP 格式。"

msgid ""
"Invalid \".zip\" project file; it doesn't contain a \"project.godot\" file."
msgstr "無效的「.zip」專案檔；未包含「project.godot」檔案。"

msgid "Valid project found at path."
msgstr "在路徑中找到有效的專案。"

msgid ""
"Please choose a \"project.godot\", a directory with one, or a \".zip\" file."
msgstr ""
"請選擇一個 \"project.godot\" 檔案、一個包含該檔案的目錄，或一個 \".zip\" 檔"
"案。"

msgid ""
"Creating a project at the engine's working directory or executable directory "
"is not allowed, as it would prevent the project manager from starting."
msgstr ""
"不允許在Godot的工作目錄或可執行檔案目錄中創建專案，因為這會阻止專案管理員啟"
"動。"

msgid ""
"You cannot save a project at the selected path. Please create a subfolder or "
"choose a new path."
msgstr "無法在選擇的路徑下保存專案。請創建一個子文件夾或選擇一個新路徑。"

msgid "The project folder already exists and is empty."
msgstr "專案文件夾已經存在且為空。"

msgid "The project folder will be automatically created."
msgstr "專案資料夾將會自動創建。"

msgid "The path specified doesn't exist."
msgstr "指定的路徑不存在。"

msgid "The project folder exists and is empty."
msgstr "專案資料夾存在且為空。"

msgid ""
"The selected path is not empty. Choosing an empty folder is highly "
"recommended."
msgstr "選定的路徑不為空。強烈建議選擇一個空的資料夾。"

msgid "New Game Project"
msgstr "新遊戲專案"

msgid "Supports desktop platforms only."
msgstr "只支援桌面平臺。"

msgid "Advanced 3D graphics available."
msgstr "提供高級 3D 圖形。"

msgid "Can scale to large complex scenes."
msgstr "可以擴展到大型複雜場景。"

msgid "Uses RenderingDevice backend."
msgstr "使用 RenderingDevice 後端。"

msgid "Slower rendering of simple scenes."
msgstr "簡單場景的算繪速度較慢。"

msgid "Supports desktop + mobile platforms."
msgstr "支援桌面 + 移動平臺。"

msgid "Less advanced 3D graphics."
msgstr "不太高級的 3D 圖形。"

msgid "Less scalable for complex scenes."
msgstr "對於複雜場景的可擴充性較低。"

msgid "Fast rendering of simple scenes."
msgstr "簡單場景的算繪速度較快。"

msgid "Supports desktop, mobile + web platforms."
msgstr "支援桌面、移動 + Web平臺。"

msgid "Least advanced 3D graphics (currently work-in-progress)."
msgstr "最不先進的 3D 圖形（目前正在進行的工作）。"

msgid "Intended for low-end/older devices."
msgstr "針對低階 / 較舊設備。"

msgid "Uses OpenGL 3 backend (OpenGL 3.3/ES 3.0/WebGL2)."
msgstr "使用 OpenGL 3 後端 (OpenGL/ES 3.0/WebGL2)。"

msgid "Fastest rendering of simple scenes."
msgstr "簡單場景的算繪速度最快。"

msgid "Warning: This folder is not empty"
msgstr "警告：該資料夾不為空"

msgid ""
"You are about to create a Godot project in a non-empty folder.\n"
"The entire contents of this folder will be imported as project resources!\n"
"\n"
"Are you sure you wish to continue?"
msgstr ""
"你將在非空的資料夾中創建 Godot 專案。\n"
"這個資料夾中的所有內容都將作為專案資源導入！\n"
"\n"
"你確定要繼續嗎？"

msgid "Couldn't create project directory, check permissions."
msgstr "無法建立專案資料夾，請檢查權限。"

msgid "Couldn't create project.godot in project path."
msgstr "無法在專案路徑中建立 project.godot。"

msgid "Couldn't create icon.svg in project path."
msgstr "無法在傳案路徑中建立 icon.svg。"

msgid "Error opening package file, not in ZIP format."
msgstr "無法開啟套件檔案，非 ZIP 格式。"

msgid "The following files failed extraction from package:"
msgstr "自套件中取得下列檔案失敗："

msgid ""
"Couldn't load project at '%s' (error %d). It may be missing or corrupted."
msgstr "無法自路徑 '%s' 載入專案（錯誤 %d）。檔案可能遺失或損毀。"

msgid "Import & Edit"
msgstr "匯入並編輯"

msgid "Create & Edit"
msgstr "建立並編輯"

msgid "Install Project:"
msgstr "安裝專案："

msgid "Install & Edit"
msgstr "安裝並編輯"

msgid "Project Name:"
msgstr "專案名稱："

msgid "Project Path:"
msgstr "專案路徑："

msgid "Project Installation Path:"
msgstr "專案安裝路徑："

msgid "Renderer:"
msgstr "算繪引擎："

msgid "The renderer can be changed later, but scenes may need to be adjusted."
msgstr "算繪器可以稍後更改，但可能需要調整場景。"

msgid "Version Control Metadata:"
msgstr "版本控制 metadata："

msgid "Git"
msgstr "Git"

msgid "This project was last edited in a different Godot version: "
msgstr "該專案上次由不同 Godot 版本編輯：. "

msgid "This project uses features unsupported by the current build:"
msgstr "該專案使用了不被當前建構支援的功能："

msgid "Error: Project is missing on the filesystem."
msgstr "錯誤：專案在檔案系統上遺失。"

msgid "Missing Project"
msgstr "遺失專案"

msgid "Restart Now"
msgstr "立即重新啟動"

msgid "Quick Settings"
msgstr "快速設定"

msgid ""
"Settings changed! The project manager must be restarted for changes to take "
"effect."
msgstr "設定已更改！必須重新啟動專案管理器才能使變更生效。"

msgid "Add Project Setting"
msgstr "新增專案設定"

msgid "Delete Item"
msgstr "刪除項目"

msgid "(All)"
msgstr "（全部）"

msgid "Add Input Action"
msgstr "新增輸入操作"

msgid "Change Action deadzone"
msgstr "修改操作盲區"

msgid "Change Input Action Event(s)"
msgstr "重新命名輸入操作事件"

msgid "Erase Input Action"
msgstr "清除輸入操作"

msgid "Rename Input Action"
msgstr "重新命名輸入操作"

msgid "Update Input Action Order"
msgstr "更新輸入操作順序"

msgid "Project Settings (project.godot)"
msgstr "專案設定 (project.godot)"

msgid "Advanced Settings"
msgstr "進階設定"

msgid "Select a Setting or Type its Name"
msgstr "選擇一個設定或是輸入其命名"

msgid "Changed settings will be applied to the editor after restarting."
msgstr "更改後的設定將在重新啟動後應用於編輯器。"

msgid "Input Map"
msgstr "輸入映射"

msgid "Localization"
msgstr "當地語系化"

msgid "Autoload"
msgstr "自動載入"

msgid "Shader Globals"
msgstr "著色器全域變數"

msgid "Plugins"
msgstr "外掛程式"

msgid "Import Defaults"
msgstr "匯入預設"

msgid "Select Property"
msgstr "選擇屬性"

msgid "Select Virtual Method"
msgstr "選擇虛擬方法"

msgid "Batch Rename"
msgstr "批次重新命名"

msgid "Prefix:"
msgstr "前置："

msgid "Suffix:"
msgstr "後置："

msgid "Use Regular Expressions"
msgstr "使用正規表示式"

msgid "Substitute"
msgstr "取代"

msgid "Node name."
msgstr "節點名稱。"

msgid "Node's parent name, if available."
msgstr "父節點名，若有的話。"

msgid "Node type."
msgstr "節點型別。"

msgid "Current scene name."
msgstr "目前場景名稱。"

msgid "Root node name."
msgstr "根節點名稱。"

msgid ""
"Sequential integer counter.\n"
"Compare counter options."
msgstr ""
"序列整數計數器。\n"
"比較計數器選項。"

msgid "Per-level Counter"
msgstr "各級別分別計數器"

msgid "If set, the counter restarts for each group of child nodes."
msgstr "若啟用則計數器將依據每組子節點重新啟動。"

msgid "Initial value for the counter."
msgstr "計數器起始值。"

msgid "Step"
msgstr "步長"

msgid "Amount by which counter is incremented for each node."
msgstr "各節點的計數器的增加量。"

msgid "Padding"
msgstr "填充"

msgid ""
"Minimum number of digits for the counter.\n"
"Missing digits are padded with leading zeros."
msgstr ""
"計數器的最小位數。\n"
"缺少的位數會以前置 0 填充。"

msgid "Post-Process"
msgstr "後處理"

msgid "Style"
msgstr "樣式"

msgid "PascalCase to snake_case"
msgstr "將大駝峰法 (PascalCase) 轉為底線 (snake_case)"

msgid "snake_case to PascalCase"
msgstr "將底線 (snake_case) 轉為駝峰法 (PascalCase)"

msgid "Case"
msgstr "大小寫"

msgid "To Lowercase"
msgstr "轉為小寫"

msgid "To Uppercase"
msgstr "轉為大寫"

msgid "Reset"
msgstr "重設"

msgid "Regular Expression Error:"
msgstr "正規表示式錯誤："

msgid "At character %s"
msgstr "位於字元 %s"

msgid "Reparent Node"
msgstr "重設父節點"

msgid "Select new parent:"
msgstr "選擇新的父項："

msgid "Keep Global Transform"
msgstr "保持全域變換"

msgid "Reparent"
msgstr "重設父節點"

msgid "Run Instances"
msgstr "運行實例"

msgid "Pick Root Node Type"
msgstr "選取根節點型別"

msgid "Pick"
msgstr "選取"

msgid "Scene name is empty."
msgstr "場景名稱為空。"

msgid "File name invalid."
msgstr "檔案名稱無效。"

msgid "File name begins with a dot."
msgstr "檔名以英文句點開頭。"

msgid "File already exists."
msgstr "檔案已經存在。"

msgid "Leave empty to derive from scene name"
msgstr "留空白將從場景名稱衍生"

msgid "Invalid root node name."
msgstr "根節點名稱無效。"

msgid "Invalid root node name characters have been replaced."
msgstr "無效的根節點名稱以被取代。"

msgid "Root Type:"
msgstr "根型別:"

msgid "2D Scene"
msgstr "2D 場景"

msgid "3D Scene"
msgstr "3D 場景"

msgid "User Interface"
msgstr "使用者界面"

msgid "Scene Name:"
msgstr "場景名稱："

msgid "Root Name:"
msgstr "根名稱:"

msgid ""
"When empty, the root node name is derived from the scene name based on the "
"\"editor/naming/node_name_casing\" project setting."
msgstr ""
"留空白時，根節點名稱從場景名稱衍生，使用專案設定“editor/naming/"
"node_name_casing”的大小寫規則。"

msgid "Scene name is valid."
msgstr "可用的場景名稱。"

msgid "Root node valid."
msgstr "根節點有效。"

msgid "Create New Scene"
msgstr "建立場景"

msgid "No parent to instantiate a child at."
msgstr "沒有父節點可用來實例化子節點。"

msgid "No parent to instantiate the scenes at."
msgstr "無父節點可用來實例化場景。"

msgid "Error loading scene from %s"
msgstr "自 %s 中載入場景時發生錯誤"

msgid "Error instantiating scene from %s"
msgstr "從 %s 實例化場景時出錯"

msgid ""
"Cannot instantiate the scene '%s' because the current scene exists within one "
"of its nodes."
msgstr "無法實例化場景「%s」，由於當前場景已存在於其一節點中。"

msgid "Replace with Branch Scene"
msgstr "取代分支場景"

msgid "Instantiate Child Scene"
msgstr "實例化子場景"

msgid "Detach Script"
msgstr "取消附加腳本"

msgid "This operation can't be done on the tree root."
msgstr "此操作無法在樹狀根節點執行。"

msgid "Duplicate Node(s)"
msgstr "重複節點"

msgid "Can't reparent nodes in inherited scenes, order of nodes can't change."
msgstr "無法重新設定繼承場景節點的父節點，節點的順序無法更改。"

msgid "Node must belong to the edited scene to become root."
msgstr "節點必須屬於已編輯的場景才能轉為根節點。"

msgid "Instantiated scenes can't become root"
msgstr "實體化的場景無法轉為根節點"

msgid "Make node as Root"
msgstr "將節點設為根節點"

msgid "Delete %d nodes?"
msgstr "刪除 %d 個節點？"

msgid "Delete the root node \"%s\"?"
msgstr "確定要刪除根節點「%s」嗎？"

msgid "Delete node \"%s\" and its children?"
msgstr "確定要刪除節點「%s」與其子節點嗎？"

msgid "Delete node \"%s\"?"
msgstr "確定要刪除節點「%s」嗎？"

msgid "Some nodes are referenced by animation tracks."
msgstr "部分節點在動畫軌道中使用。"

msgid "Saving the branch as a scene requires having a scene open in the editor."
msgstr "需在編輯器中開啟場景以保存作為場景的分支。"

msgid ""
"Saving the branch as a scene requires selecting only one node, but you have "
"selected %d nodes."
msgstr "保存作為場景的分支只需選取一個節點，但是有%d個節點被選取。"

msgid ""
"Can't save the root node branch as an instantiated scene.\n"
"To create an editable copy of the current scene, duplicate it using the "
"FileSystem dock context menu\n"
"or create an inherited scene using Scene > New Inherited Scene... instead."
msgstr ""
"無法將根節點保存為一個實例化場景。\n"
"請使用檔案系統停佇列的右鍵選單來複製它，以拷貝目前場景為可編輯版本。\n"
"或是使用場景 > 新增繼承場景...以建立一個繼承場景。"

msgid ""
"Can't save the branch of an already instantiated scene.\n"
"To create a variation of a scene, you can make an inherited scene based on "
"the instantiated scene using Scene > New Inherited Scene... instead."
msgstr ""
"無法儲存已實例化場景的分支。\n"
"若要建立場景變體，您可使用場景 > 新增繼承場景...根據實例化的場景建立一個繼承場"
"景。"

msgid ""
"Can't save a branch which is a child of an already instantiated scene.\n"
"To save this branch into its own scene, open the original scene, right click "
"on this branch, and select \"Save Branch as Scene\"."
msgstr ""
"無法保存分支，該分支是已實體化場景的子項目。\n"
"若要將該分支保存進獨立的場景中，請開啟原始場景，並在該分支上點擊右鍵，然後選"
"擇 [將分支保存為場景]。"

msgid ""
"Can't save a branch which is part of an inherited scene.\n"
"To save this branch into its own scene, open the original scene, right click "
"on this branch, and select \"Save Branch as Scene\"."
msgstr ""
"無法保存分支，該分支是繼承場景的一部分。\n"
"若要將該分支保存為獨立的場景，請開啟原始場景，並在該分支上點擊右鍵，然後選擇 "
"[將分支保存為場景]。"

msgid "Save New Scene As..."
msgstr "另存新場景為..."

msgid ""
"Disabling \"editable_instance\" will cause all properties of the node to be "
"reverted to their default."
msgstr "禁用「editable_instance」將導致節點的所有屬性都被還原為其預設值。"

msgid ""
"Enabling \"Load as Placeholder\" will disable \"Editable Children\" and cause "
"all properties of the node to be reverted to their default."
msgstr ""
"啟用「Load As Placeholder」將禁用「Editable Children」並導致其所有節點都被還原"
"為其預設值。"

msgid "Make Local"
msgstr "轉為本地"

msgid "Can't toggle unique name for nodes in subscene!"
msgstr "無法在子場景中切換節點的唯一名稱！"

msgid "Enable Scene Unique Name(s)"
msgstr "啟用場景唯一名稱"

msgid "Unique names already used by another node in the scene:"
msgstr "場景中已有其他節點使用的唯一名稱："

msgid "Disable Scene Unique Name(s)"
msgstr "禁用場景唯一名稱"

msgid "New Scene Root"
msgstr "新場景根"

msgid "Create Root Node:"
msgstr "建立根節點："

msgid "Other Node"
msgstr "其他節點"

msgid "Paste From Clipboard"
msgstr "從剪貼簿貼上"

msgid "Filters"
msgstr "篩選器"

msgid "Can't operate on nodes from a foreign scene!"
msgstr "無法對外部場景的節點進行操作！"

msgid "Can't operate on nodes the current scene inherits from!"
msgstr "無法對目前場景繼承來源的節點進行操作！"

msgid "This operation can't be done on instantiated scenes."
msgstr "無法在實例化的場景上執行此操作。"

msgid "Attach Script"
msgstr "附加腳本"

msgid "Set Shader"
msgstr "設定著色器"

msgid "Remove Node(s)"
msgstr "移除節點"

msgid "Change type of node(s)"
msgstr "更改節點的型別"

msgid "This operation requires a single selected node."
msgstr "此操作需要單個選定的節點。"

msgid ""
"Couldn't save new scene. Likely dependencies (instances) couldn't be "
"satisfied."
msgstr "無法儲存新場景。可能是由於無法滿足其依賴性（實體）。"

msgid "Error saving scene."
msgstr "保存場景時發生錯誤。"

msgid "Error duplicating scene to save it."
msgstr "複製場景以進行儲存時發生錯誤。"

msgid "Instantiate Script"
msgstr "實例化腳本"

msgid "Sub-Resources"
msgstr "子資源"

msgid "Revoke Unique Name"
msgstr "撤銷唯一名稱"

msgid "Access as Unique Name"
msgstr "以唯一名稱存取"

msgid "Clear Inheritance"
msgstr "清除繼承"

msgid "Editable Children"
msgstr "可編輯子節點"

msgid "Auto Expand to Selected"
msgstr "自動展開至選定項"

msgid "All Scene Sub-Resources"
msgstr "所有場景子資源"

msgid ""
"Filter nodes by entering a part of their name, type (if prefixed with \"type:"
"\" or \"t:\")\n"
"or group (if prefixed with \"group:\" or \"g:\"). Filtering is case-"
"insensitive."
msgstr ""
"篩選節點，輸入部分名稱、型別（以“type：”或“t：”開頭）、\n"
"分組（以“group：”或“g：”開頭）。篩選區分大小寫。"

msgid "Filter by Type"
msgstr "依照型別篩選"

msgid "Filter by Group"
msgstr "按組篩選"

msgid "Selects all Nodes of the given type."
msgstr "選擇給定型別的所有節點。"

msgid ""
"Selects all Nodes belonging to the given group.\n"
"If empty, selects any Node belonging to any group."
msgstr ""
"選擇屬於給定組的所有節點。\n"
"如果為空，則選擇屬於任何組的任何節點。"

msgid ""
"Cannot attach a script: there are no languages registered.\n"
"This is probably because this editor was built with all language modules "
"disabled."
msgstr ""
"無法附加腳本：未註冊任何語言。\n"
"可能是由於編輯器在建置時未啟用任何語言模組。"

msgid "Can't paste root node into the same scene."
msgstr "無法將跟節點貼到相同的場景中。"

msgid "Paste Node(s) as Child of %s"
msgstr "貼上為%s的子節點"

msgid "Paste Node(s) as Root"
msgstr "貼上為根節點"

msgid "<Unnamed> at %s"
msgstr "%s <未命名>"

msgid "(used %d times)"
msgstr "（被使用 %d 次）"

msgid "Batch Rename..."
msgstr "批次重新命名…"

msgid "Add Child Node..."
msgstr "新增子節點..."

msgid "Instantiate Child Scene..."
msgstr "實體化子場景..."

msgid "Expand/Collapse Branch"
msgstr "展開／收合分支"

msgid "Paste as Sibling"
msgstr "貼上為兄弟節點"

msgid "Change Type..."
msgstr "更改型別..."

msgid "Attach Script..."
msgstr "附加腳本..."

msgid "Reparent..."
msgstr "重設父節點…"

msgid "Make Scene Root"
msgstr "設為場景根節點"

msgid "Save Branch as Scene..."
msgstr "儲存分支為場景…"

msgid "Toggle Access as Unique Name"
msgstr "切換以唯一名稱存取"

msgid "Delete (No Confirm)"
msgstr "刪除（無確認）"

msgid "Add/Create a New Node."
msgstr "新增／建立新節點。"

msgid ""
"Instantiate a scene file as a Node. Creates an inherited scene if no root "
"node exists."
msgstr "將場景檔案實例化為節點。若無根節點則建立一個繼承場景。"

msgid "Filter: name, t:type, g:group"
msgstr "篩選：名稱、t：型別、g：分組"

msgid "Attach a new or existing script to the selected node."
msgstr "附加新的或已存在之腳本至所選節點。"

msgid "Detach the script from the selected node."
msgstr "自所選節點取消附加腳本。"

msgid "Extra scene options."
msgstr "更多場景選項。"

msgid "Remote"
msgstr "遠端"

msgid ""
"If selected, the Remote scene tree dock will cause the project to stutter "
"every time it updates.\n"
"Switch back to the Local scene tree dock to improve performance."
msgstr ""
"選擇後，每當專案更新時遠端場景樹狀停佇列將使其反覆停頓。\n"
"切換回本地場景樹狀停佇列以改善效能。"

msgid "Local"
msgstr "本機"

msgid "Delete Related Animation Tracks"
msgstr "刪除相關連動畫軌道"

msgid "Clear Inheritance? (No Undo!)"
msgstr "確定要清除繼承嗎？（無法復原！）"

msgid "Path is empty."
msgstr "路徑為空。"

msgid "Filename is empty."
msgstr "檔案名稱為空。"

msgid "Filename is invalid."
msgstr "無效的檔案名稱。"

msgid "Path is not local."
msgstr "路徑不在本機。"

msgid "Base path is invalid."
msgstr "基本路徑無效。"

msgid "A directory with the same name exists."
msgstr "已有資料夾具有相同名稱。"

msgid "File does not exist."
msgstr "檔案不存在。"

msgid "Invalid extension."
msgstr "無效的副檔名。"

msgid "Extension doesn't match chosen language."
msgstr "附檔名與所選語言不匹配。"

msgid "Template:"
msgstr "樣板："

msgid "Error - Could not create script in filesystem."
msgstr "錯誤 - 無法在檔案系統中建立腳本。"

msgid "Error loading script from %s"
msgstr "自 %s 載入腳本時發生錯誤"

msgid "Open Script / Choose Location"
msgstr "開啟腳本／選擇位置"

msgid "Open Script"
msgstr "開啟腳本"

msgid "Inherit %s"
msgstr "繼承 %s"

msgid "Inherit"
msgstr "繼承"

msgid "Invalid path."
msgstr "無效的路徑。"

msgid "Invalid inherited parent name or path."
msgstr "繼承父的名稱或路徑無效。"

msgid "File exists, it will be reused."
msgstr "檔案已存在，將被重複使用。"

msgid ""
"Note: Built-in scripts have some limitations and can't be edited using an "
"external editor."
msgstr "注意：內建腳本有些限制，且無法使用外部編輯器來編輯。"

msgid ""
"Warning: Having the script name be the same as a built-in type is usually not "
"desired."
msgstr "警告：腳本名稱與一內建型別相同通常為不理想的狀態。"

msgid "Built-in script (into scene file)."
msgstr "內建腳本（到場景檔案中）。"

msgid "Using existing script file."
msgstr "使用現存的腳本檔案。"

msgid "Will load an existing script file."
msgstr "將讀取一個現存的腳本檔案。"

msgid "Script file already exists."
msgstr "腳本檔案已存在。"

msgid "No suitable template."
msgstr "無適用範本。"

msgid "Empty"
msgstr "空"

msgid "Script path/name is valid."
msgstr "可用的腳本路徑／名稱。"

msgid "Will create a new script file."
msgstr "將建立一個新的腳本檔案。"

msgid "Built-in Script:"
msgstr "內建腳本："

msgid "Attach Node Script"
msgstr "附加節點腳本"

msgid "Error - Could not create shader include in filesystem."
msgstr "錯誤 - 無法在檔案系統中建立著色器標頭檔。"

msgid "Error - Could not create shader in filesystem."
msgstr "錯誤 - 無法在檔案系統中建立著色器。"

msgid "Error loading shader from %s"
msgstr "自 %s 中載入著色器時發生錯誤"

msgid "N/A"
msgstr "N/A"

msgid "Open Shader / Choose Location"
msgstr "開啟著色器／選擇位置"

msgid "Invalid base path."
msgstr "無效的基礎路徑。"

msgid "Wrong extension chosen."
msgstr "選擇了錯誤的副檔名。"

msgid "Note: Built-in shaders can't be edited using an external editor."
msgstr "注意：無法使用外部編輯器編輯內建著色器。"

msgid "Built-in shader (into scene file)."
msgstr "內建著色器（到場景檔案中）。"

msgid "Will load an existing shader file."
msgstr "將讀取一個現存的著色器檔案。"

msgid "Shader file already exists."
msgstr "著色器檔案已存在。"

msgid "Shader path/name is valid."
msgstr "著色器路徑／名稱有效。"

msgid "Will create a new shader file."
msgstr "將建立一個新的著色器檔案。"

msgid "Mode:"
msgstr "模式："

msgid "Built-in Shader:"
msgstr "內建著色器："

msgid "Create Shader"
msgstr "建立著色器"

msgid "Set Shader Global Variable"
msgstr "設定著色器全域變數"

msgid "Global shader parameter '%s' already exists."
msgstr "全域著色器參數「%s」已經存在。"

msgid "Name '%s' is a reserved shader language keyword."
msgstr "名稱「%s」是預留的著色器語言關鍵字。"

msgid "Add Shader Global Parameter"
msgstr "新增著色器全域參數"

msgid ""
"This project uses meshes with an outdated mesh format from previous Godot "
"versions. The engine needs to update the format in order to use those meshes. "
"Please use the 'Upgrade Mesh Surfaces' tool from the 'Project > Tools' menu. "
"You can ignore this message and keep using outdated meshes, but keep in mind "
"that this leads to increased load times every time you load the project."
msgstr ""
"此專案使用了舊版Godot版本的過時網格格式。引擎需要更新格式才能使用這些網格。請"
"使用「專案 > 工具」菜單中的「升級網格表面」工具。您可以忽略此消息並繼續使用過"
"時的網格，但請注意，每次載入專案時，這會導致加載時間增加。"

msgid ""
"This project uses meshes with an outdated mesh format. Check the output log."
msgstr "此專案使用過時的網格格式。請檢查輸出記錄。"

msgid "Upgrading All Meshes in Project"
msgstr "升級專案中所有網格"

msgid "Attempting to re-save "
msgstr "嘗試進行重新儲存 "

msgid "Attempting to remove "
msgstr "嘗試進行刪除 "

msgid ""
"The mesh format has changed in Godot 4.2, which affects both imported meshes "
"and meshes authored inside of Godot. The engine needs to update the format in "
"order to use those meshes.\n"
"\n"
"If your project predates Godot 4.2 and contains meshes, we recommend you run "
"this one time conversion tool. This update will restart the editor and may "
"take several minutes. Upgrading will make the meshes incompatible with "
"previous versions of Godot.\n"
"\n"
"You can still use your existing meshes as is. The engine will update each "
"mesh in memory, but the update will not be saved. Choosing this option will "
"lead to slower load times every time this project is loaded."
msgstr ""
"在Godot 4.2中，網格格式已經更改，這影響了導入的網格和在Godot中創建的網格。引擎"
"需要更新格式才能使用這些網格。\n"
"\n"
"如果您的專案是在Godot 4.2之前創建的且包含網格，我們建議您運行此一次性轉換工"
"具。此更新將重新啟動編輯器，並可能需要幾分鐘時間。升級後，網格將與之前版本的"
"Godot不兼容。\n"
"\n"
"您仍然可以按原樣使用現有的網格。引擎將在記憶體中更新每個網格，但更新不會被保"
"存。選擇此選項將導致每次載入專案時載入時間變慢。"

msgid "Restart & Upgrade"
msgstr "重新啟動並升級"

msgid "Make this panel floating in the screen %d."
msgstr "讓這個面板在螢幕 %d 中浮動。"

msgid "Select Screen"
msgstr "選擇螢幕"

msgid "Change Cylinder Radius"
msgstr "更改圓柱體半徑"

msgid "Change Cylinder Height"
msgstr "更改圓柱體高度"

msgid "Change Torus Inner Radius"
msgstr "更改環面內半徑"

msgid "Change Torus Outer Radius"
msgstr "更改環面外半徑"

msgid "Not based on a resource file"
msgstr "加載資源失敗"

msgid "Export Scene to glTF 2.0 File"
msgstr "將場景匯出為 glTF 2.0 檔案"

msgid "Export Settings:"
msgstr "匯出設定："

msgid "glTF 2.0 Scene..."
msgstr "glTF 2.0 場景..."

msgid "Configure Blender Importer"
msgstr "設定 Blender 匯入工具"

msgid "Disable '.blend' Import"
msgstr "停用 '.blend' 匯入"

msgid ""
"Disables Blender '.blend' files import for this project. Can be re-enabled in "
"Project Settings."
msgstr ""
"為該專案停用匯入 Blender 的 '.blend' 檔案功能。可以在專案設定中重新啟用。"

msgid "Next Plane"
msgstr "下一個平面"

msgid "Previous Plane"
msgstr "上一個平面"

msgid "Plane:"
msgstr "平面："

msgid "Next Floor"
msgstr "下一個地板"

msgid "Previous Floor"
msgstr "上一個地板"

msgid "Floor:"
msgstr "地板："

msgid "GridMap Delete Selection"
msgstr "網格地圖刪除所選範圍"

msgid "GridMap Fill Selection"
msgstr "網格地圖填充所選範圍"

msgid "GridMap Paste Selection"
msgstr "網格地圖貼上所選範圍"

msgid "GridMap Paint"
msgstr "網格地圖繪圖"

msgid "GridMap Selection"
msgstr "選擇網格地圖"

msgid "Edit X Axis"
msgstr "編輯 X 軸"

msgid "Edit Y Axis"
msgstr "編輯 Y 軸"

msgid "Edit Z Axis"
msgstr "編輯 Z 軸"

msgid "Cursor Rotate X"
msgstr "以遊標沿 X 軸旋轉"

msgid "Cursor Rotate Y"
msgstr "以遊標沿 Y 軸旋轉"

msgid "Cursor Rotate Z"
msgstr "以遊標沿 Z 軸旋轉"

msgid "Cursor Back Rotate X"
msgstr "以遊標沿 X 軸反向旋轉"

msgid "Cursor Back Rotate Y"
msgstr "以遊標沿 Y 軸反向旋轉"

msgid "Cursor Back Rotate Z"
msgstr "以遊標沿 Z 軸反向旋轉"

msgid "Cursor Clear Rotation"
msgstr "清除遊標旋轉"

msgid "Paste Selects"
msgstr "貼上所選"

msgid "Cut Selection"
msgstr "剪下所選"

msgid "Clear Selection"
msgstr "清除所選"

msgid "Fill Selection"
msgstr "填充所選"

msgid "Grid Map"
msgstr "網格地圖"

msgid "GridMap Settings"
msgstr "網格地圖設定"

msgid "Pick Distance:"
msgstr "選擇距離："

msgid "Filter Meshes"
msgstr "網格篩選"

msgid "Give a MeshLibrary resource to this GridMap to use its meshes."
msgstr "提供 MeshLibrary 予該 GridMap 以使用其網格。"

msgid "Edit Transitions"
msgstr "編輯轉場"

msgid "Hold Previous:"
msgstr "保持上一個："

msgid "Determining optimal atlas size"
msgstr "確定最佳圖集大小"

msgid "Blitting albedo and emission"
msgstr "正在複製反射率和光源"

msgid "Plotting mesh into acceleration structure %d/%d"
msgstr "正在加速結構中構造網格%d/%d"

msgid "Optimizing acceleration structure"
msgstr "正在最佳化加速結構"

msgid "Begin Bake"
msgstr "開始烘焙"

msgid "Preparing shaders"
msgstr "正在準備著色器"

msgid "Un-occluding geometry"
msgstr "正在剝離遮擋幾何"

msgid "Plot direct lighting"
msgstr "構建直接光照"

msgid "Integrate indirect lighting"
msgstr "集成間接光照"

msgid "Integrate indirect lighting %d%%"
msgstr "集成間接光照 %d%%"

msgid "Baking lightprobes"
msgstr "正在烘焙光照探查"

msgid "Integrating light probes %d%%"
msgstr "正在產生光照圖%d%%"

msgid "Denoising"
msgstr "降噪中"

msgid "Retrieving textures"
msgstr "獲取紋理中"

msgid "Class name can't be a reserved keyword"
msgstr "類別名稱不能為保留關鍵字"

msgid "Class name must be a valid identifier"
msgstr "方法名稱必須為有效識別項"

msgid "Not enough bytes for decoding bytes, or invalid format."
msgstr "位元組長度不足以進行解碼或或格式無效。"

msgid ""
"Unable to load .NET runtime, no compatible version was found.\n"
"Attempting to create/edit a project will lead to a crash.\n"
"\n"
"Please install the .NET SDK 6.0 or later from https://dotnet.microsoft.com/en-"
"us/download and restart Godot."
msgstr ""
"無法載入 .NET 執行時，未找到兼容的版本。\n"
"嘗試創建或編輯專案將導致異常終止。\n"
"\n"
"請從 https://dotnet.microsoft.com/en-us/download 安裝 .NET SDK 6.0 或更高版"
"本，然後重新啟動 Godot。"

msgid "Failed to load .NET runtime"
msgstr "無法載入 .NET runtime"

msgid ".NET assemblies not found"
msgstr ".NET 程式組合找不到"

msgid ""
"Unable to load .NET runtime, specifically hostfxr.\n"
"Attempting to create/edit a project will lead to a crash.\n"
"\n"
"Please install the .NET SDK 6.0 or later from https://dotnet.microsoft.com/en-"
"us/download and restart Godot."
msgstr ""
"無法載入 .NET 執行時，特別是 hostfxr。\n"
"嘗試創建或編輯專案將導致異常終止。\n"
"\n"
"請從 https://dotnet.microsoft.com/en-us/download 安裝 .NET SDK 6.0 或更高版"
"本，然後重新啟動 Godot。"

msgid "%d (%s)"
msgstr "FPS: %d (%s 毫秒)"

msgid "%s/s"
msgstr "%s/秒"

msgctxt "Network"
msgid "Down"
msgstr "下載"

msgctxt "Network"
msgid "Up"
msgstr "上傳"

msgid "Incoming RPC"
msgstr "連入 RPC"

msgid "Outgoing RPC"
msgstr "連出 RPC"

msgid "Synchronizer"
msgstr "同步骨骼"

msgid "Config"
msgstr "設置"

msgid "Count"
msgstr "數量"

msgid "Network Profiler"
msgstr "網路分析工具"

msgid "Select a replicator node in order to pick a property to add to it."
msgstr "選擇一個複製器節點，以便選擇要添加到其中的屬性。"

msgid "Not possible to add a new property to synchronize without a root."
msgstr "沒有根節點時無法新增屬性來同步。"

msgid "Property is already being synchronized."
msgstr "屬性已被同步。"

msgid "Add property to synchronizer"
msgstr "將屬性添加至同步器"

msgid "Pick a node to synchronize:"
msgstr "選擇要同步的節點："

msgid "Add property to sync..."
msgstr "新增要同步的屬性..."

msgid "Add from path"
msgstr "從路徑添加"

msgid "Spawn"
msgstr "生成"

msgid "Replicate"
msgstr "複製"

msgid "Please select a MultiplayerSynchronizer first."
msgstr "請先選擇一個 MultiplayerSynchronizer。"

msgid "The MultiplayerSynchronizer needs a root path."
msgstr "該 MultiplayerSynchronizer 需要根路徑。"

msgid "Property/path must not be empty."
msgstr "屬性/路徑不能為空。"

msgid "Invalid property path: '%s'"
msgstr "無效的屬性路徑：「%s」"

msgid "Set spawn property"
msgstr "設定生成屬性"

msgid "Set sync property"
msgstr "設定同步屬性"

msgid ""
"Each MultiplayerSynchronizer can have no more than 64 watched properties."
msgstr "單個 MultiplayerSynchronizer 最多只能監視 64 個屬性。"

msgid "Delete Property?"
msgstr "刪除屬性?"

msgid "Remove Property"
msgstr "拿掉屬性"

msgid "Property of this type not supported."
msgstr "不支援此型別的屬性。"

msgid ""
"A valid NodePath must be set in the \"Spawn Path\" property in order for "
"MultiplayerSpawner to be able to spawn Nodes."
msgstr ""
"要讓 MultiplayerSpawner 能夠生出節點，必須在“Spawn Path”屬性中設置有效的 "
"NodePath。"

msgid ""
"A valid NodePath must be set in the \"Root Path\" property in order for "
"MultiplayerSynchronizer to be able to synchronize properties."
msgstr ""
"要讓 MultiplayerSynchronizer 能夠同步屬性，必須在“Root Path”屬性中設置有效的 "
"NodePath。"

msgid "A NavigationMesh resource must be set or created for this node to work."
msgstr "必須先為該節點建立 NavigationMesh 資源才可運作。"

msgid ""
"Cannot generate navigation mesh because it does not belong to the edited "
"scene. Make it unique first."
msgstr "無法生成導航網格，因為它不屬於編輯中的場景。請先將其設為獨立。"

msgid ""
"Cannot generate navigation mesh because it belongs to a resource which was "
"imported."
msgstr "無法生成導航網格，因為它屬於已導入的資源。"

msgid ""
"Cannot generate navigation mesh because the resource was imported from "
"another type."
msgstr "無法生成導航網格，因為該資源是從其他型別導入的。"

msgid "Bake NavigationMesh"
msgstr "烘焙導航網格"

msgid ""
"Bakes the NavigationMesh by first parsing the scene for source geometry and "
"then creating the navigation mesh vertices and polygons."
msgstr ""
"烘焙導航網格，首先解析場景中的來源幾何體，然後創建導航網格頂點和多邊形。"

msgid "Clear NavigationMesh"
msgstr "清除導航網格"

msgid "Clears the internal NavigationMesh vertices and polygons."
msgstr "清空內部導航網格頂點和多邊形。"

msgid "Toggles whether the noise preview is computed in 3D space."
msgstr "切換是否在 3D 空間中計算雜訊預覽。"

msgid "Rename Action"
msgstr "重新命名動作"

msgid "Rename Actions Localized name"
msgstr "重新命名動作當地語系化名稱"

msgid "Change Action Type"
msgstr "改變操作型別"

msgid "Remove action"
msgstr "刪除動作"

msgid "Add action set"
msgstr "添加動作集"

msgid "Remove action set"
msgstr "移除動作集"

msgid "Add interaction profile"
msgstr "添加交互配置檔"

msgid "Error loading %s: %s."
msgstr "載入 %s 時發生錯誤：%s。"

msgid "Error saving file %s: %s"
msgstr "無法保存檔案 %s：%s"

msgid "OpenXR Action map:"
msgstr "OpenXR 動作映射："

msgid "Remove interaction profile"
msgstr "移除交互配定"

msgid "Action Map"
msgstr "動作映射"

msgid "Add Action Set"
msgstr "添加動作集"

msgid "Add an action set."
msgstr "新增動作集。"

msgid "Add profile"
msgstr "添加配置"

msgid "Add an interaction profile."
msgstr "新增互動配置。"

msgid "Save this OpenXR action map."
msgstr "保存這個 OpenXR 動作映射。"

msgid "Reset to default OpenXR action map."
msgstr "重置為預設的 OpenXR 動作映射。"

msgid "Action Sets"
msgstr "操作集"

msgid "Rename Action Set"
msgstr "重新命名操作集"

msgid "Rename Action Sets Localized name"
msgstr "重新命名操作集本地化名稱"

msgid "Change Action Sets priority"
msgstr "更改操作集優先順序"

msgid "Add action"
msgstr "添加操作"

msgid "Delete action"
msgstr "刪除操作"

msgid "Add action."
msgstr "新增動作。"

msgid "Remove action set."
msgstr "移除動作集。"

msgid "Remove action from interaction profile"
msgstr "從交互配置中移除操作"

msgid "Add binding"
msgstr "增加綁定"

msgid "Remove binding"
msgstr "刪除綁定"

msgid "Pose"
msgstr "姿勢"

msgid "Haptic"
msgstr "觸覺"

msgid "Unknown"
msgstr "未知"

msgid "Select an action"
msgstr "選擇一個操作"

msgid "Select an interaction profile"
msgstr "選擇一個交互設定檔"

msgid "Choose an XR runtime."
msgstr "選擇一個 XR 執行階段。"

msgid "Error creating keystores directory:"
msgstr "建立金鑰庫目錄時發生錯誤："

msgid "Invalid public key for APK expansion."
msgstr "無效的 APK Expansion 公鑰。"

msgid "Invalid package name:"
msgstr "無效的套件名稱："

msgid "\"Use Gradle Build\" must be enabled to use the plugins."
msgstr "必須打開“使用 Gradle 構建”才能使用外掛程式。"

msgid "OpenXR requires \"Use Gradle Build\" to be enabled"
msgstr "OpenXR 需要打開“使用 Gradle 構建”"

msgid "\"Export AAB\" is only valid when \"Use Gradle Build\" is enabled."
msgstr "「Export AAB」僅於「使用 Gradle 構建」啟用時可用。"

msgid "\"Min SDK\" can only be overridden when \"Use Gradle Build\" is enabled."
msgstr "對「Min Sdk」的修改僅在「使用 Gradle 構建」啟用時有效。"

msgid "\"Min SDK\" should be a valid integer, but got \"%s\" which is invalid."
msgstr "「最小 SDK」應為有效整數，但目前值為無效的「%s」。"

msgid ""
"\"Min SDK\" cannot be lower than %d, which is the version needed by the Godot "
"library."
msgstr "「最小 SDK」不可低於 %d，因 Godot 函式庫需要該最小版本。"

msgid ""
"\"Target SDK\" can only be overridden when \"Use Gradle Build\" is enabled."
msgstr "對「Target Sdk」的修改僅於「使用 Gradle 構建」啟用時有效。"

msgid ""
"\"Target SDK\" should be a valid integer, but got \"%s\" which is invalid."
msgstr "「Target Sdk」應該是一個有效的整數，但得到了無效的”%s\"。"

msgid "\"Target SDK\" version must be greater or equal to \"Min SDK\" version."
msgstr "「Target Sdk」版本必須大於或等於「Min Sdk」版本。"

msgid "Select device from the list"
msgstr "自清單中選擇裝置"

msgid "Running on %s"
msgstr "目前執行：%s"

msgid "Exporting APK..."
msgstr "正在匯出APK……"

msgid "Uninstalling..."
msgstr "正在解除安裝……"

msgid "Installing to device, please wait..."
msgstr "正在安裝至裝置，請稍後……"

msgid "Could not install to device: %s"
msgstr "無法安裝至裝置：%s"

msgid "Running on device..."
msgstr "正在執行於裝置……"

msgid "Could not execute on device."
msgstr "無法於裝置上執行。"

msgid "Exporting to Android when using C#/.NET is experimental."
msgstr "使用 C#/.NET 時匯出到 Android 是實驗性的。"

msgid "Android architecture %s not supported in C# projects."
msgstr "Android 架構 %s 尚不支援C#專案。"

msgid ""
"Android build template not installed in the project. Install it from the "
"Project menu."
msgstr "尚未於專案中安裝 Android 建置樣板。請先於專案目錄中進行安裝。"

msgid ""
"Either Debug Keystore, Debug User AND Debug Password settings must be "
"configured OR none of them."
msgstr "必須全部設定或不設定Debug Keystore、Debug User以及Debug Password。"

msgid "Debug keystore not configured in the Editor Settings nor in the preset."
msgstr "尚未於編輯器設定或預設設定中設定金鑰儲存區 (Keystore)。"

msgid ""
"Either Release Keystore, Release User AND Release Password settings must be "
"configured OR none of them."
msgstr ""
"必須全部設定或不設定Release Keystore、Release User以及Release Password。"

msgid "Release keystore incorrectly configured in the export preset."
msgstr "發行金鑰儲存區中不正確之組態設定至匯出預設設定。"

msgid "A valid Java SDK path is required in Editor Settings."
msgstr "需要在編輯器設定中提供有效的 Java SDK 路徑。"

msgid "Invalid Java SDK path in Editor Settings."
msgstr "編輯器設定中的 Java SDK 路徑無效。"

msgid "Please check the Java SDK directory specified in Editor Settings."
msgstr "請檢查編輯器設定中指定的 Java SDK 目錄。"

msgid "A valid Android SDK path is required in Editor Settings."
msgstr "必須於 [編輯器設定] 中提供一個有效的 Android SDK 路徑。"

msgid "Invalid Android SDK path in Editor Settings."
msgstr "[編輯器設定] 中所指定的 Android SDK 路徑無效。"

msgid "Missing 'platform-tools' directory!"
msgstr "缺少「platform-tools」資料夾！"

msgid "Unable to find Android SDK platform-tools' adb command."
msgstr "找不到 Android SDK 平台工具的 adb 指令。"

msgid "Please check in the Android SDK directory specified in Editor Settings."
msgstr "請檢查 [編輯器設定] 中所指定的 Android SDK 資料夾。"

msgid "Missing 'build-tools' directory!"
msgstr "缺少「build-tools」資料夾！"

msgid "Unable to find Android SDK build-tools' apksigner command."
msgstr "找不到 Android SDK 生成工具的 apksigner 指令。"

msgid ""
"\"Target SDK\" %d is higher than the default version %d. This may work, but "
"wasn't tested and may be unstable."
msgstr ""
"“Target SDK”%d比預設版本%d要高。這樣做也許可行，但並沒有經過測試，可能不穩定。"

msgid ""
"The \"%s\" renderer is designed for Desktop devices, and is not suitable for "
"Android devices."
msgstr "該”%s\" 算繪器專為桌面設備設計，不適用於Android 設備。"

msgid "\"Min SDK\" should be greater or equal to %d for the \"%s\" renderer."
msgstr "「Min SDK」需要大於等於 %d 才可使用 \"%s\" 算繪引擎。"

msgid ""
"The project name does not meet the requirement for the package name format "
"and will be updated to \"%s\". Please explicitly specify the package name if "
"needed."
msgstr ""
"專案名稱不符合套件名稱格式要求，將更新為「%s」。如果需要，請明確指定套件名稱。"

msgid ""
"All 'apksigner' tools located in Android SDK 'build-tools' directory failed "
"to execute. Please check that you have the correct version installed for your "
"target sdk version. The resulting %s is unsigned."
msgstr ""
"位於 Android SDK“build-tools”目錄下的所有“apksigner”工具都未能成功執行。請檢查"
"你是否為目標 SDK 版本安裝了正確的版本。生成的%s未簽名。"

msgid ""
"'apksigner' could not be found. Please check that the command is available in "
"the Android SDK build-tools directory. The resulting %s is unsigned."
msgstr ""
"找不到「apksigner」。請檢查 Android SDK 的 build-tools 資料夾中是否有此指令。"
"「%s」未簽署。"

msgid "Signing debug %s..."
msgstr "正在簽署偵錯版本%s……"

msgid "Signing release %s..."
msgstr "正在簽署發布版本%s……"

msgid "Could not find keystore, unable to export."
msgstr "找不到金鑰儲存區，無法匯出。"

msgid "Could not start apksigner executable."
msgstr "無法啟動 apksigner 可執行檔案。"

msgid "'apksigner' returned with error #%d"
msgstr "「apksigner」回傳錯誤 #%d"

msgid ""
"output: \n"
"%s"
msgstr ""
"輸出：\n"
"%s"

msgid "Verifying %s..."
msgstr "正在驗證 %s…"

msgid "'apksigner' verification of %s failed."
msgstr "「apksigner」無法驗證%s。"

msgid "Target folder does not exist or is inaccessible: \"%s\""
msgstr "目標資料夾不存在或無法存取：「%s」"

msgid "Exporting for Android"
msgstr "為 Android 匯出"

msgid "Invalid filename! Android App Bundle requires the *.aab extension."
msgstr "無效的檔案名稱！Android App Bundle 必須要有 *.aab 副檔名。"

msgid "APK Expansion not compatible with Android App Bundle."
msgstr "APK Expansion 與 Android App Bundle 不相容。"

msgid "Invalid filename! Android APK requires the *.apk extension."
msgstr "無效的檔案名稱！Android APK 必須要有 *.apk 副檔名。"

msgid "Unsupported export format!"
msgstr "不支援的匯出格式！"

msgid ""
"Trying to build from a gradle built template, but no version info for it "
"exists. Please reinstall from the 'Project' menu."
msgstr ""
"嘗試自自定建置樣板進行建置，但無版本資訊可用。請自「專案」選單中重新安裝。"

msgid ""
"Java SDK path must be configured in Editor Settings at 'export/android/"
"java_sdk_path'."
msgstr ""
"必須在編輯器設定中的「export/android/java_sdk_path」配置 Java SDK 路徑。"

msgid ""
"Android SDK path must be configured in Editor Settings at 'export/android/"
"android_sdk_path'."
msgstr ""
"必須在編輯器設定中的「export/android/android_sdk_path」配置 Android SDK 路徑。"

msgid "Unable to overwrite res/*.xml files with project name."
msgstr "無法使用專案名稱覆寫 res/*.xml 檔案。"

msgid "Could not export project files to gradle project."
msgstr "無法匯出專案檔至 Gradle 專案。"

msgid "Could not write expansion package file!"
msgstr "無法寫入擴充套件檔案！"

msgid "Building Android Project (gradle)"
msgstr "建置 Android 專案（Gradle）"

msgid "Building of Android project failed, check output for the error:"
msgstr "建置 Android 專案失敗，請檢查輸出以確認錯誤:"

msgid "Moving output"
msgstr "移動輸出"

msgid "Unable to copy and rename export file:"
msgstr "無法複製並重新命名匯出的檔案:"

msgid "Package not found: \"%s\"."
msgstr "未找到套件：「%s」。"

msgid "Creating APK..."
msgstr "正在建立APK……"

msgid "Could not find template APK to export: \"%s\"."
msgstr "找不到 APK 模板以匯出：「%s」。"

msgid ""
"Missing libraries in the export template for the selected architectures: %s. "
"Please build a template with all required libraries, or uncheck the missing "
"architectures in the export preset."
msgstr ""
"遺失所選架構（%s）的匯出模板函式庫。請使用所有必要的函式庫建構模板，或在匯出預"
"設設定中取消勾選遺失的架構。"

msgid "Adding files..."
msgstr "正在加入檔案..."

msgid "Could not export project files."
msgstr "無法匯出專案檔。"

msgid "Aligning APK..."
msgstr "正在對齊 APK…"

msgid "Could not unzip temporary unaligned APK."
msgstr "無法解壓縮暫時非對齊APK。"

msgid "App Store Team ID not specified."
msgstr "未指定 App Store 團隊 ID。"

msgid "Invalid Identifier:"
msgstr "無效的識別符："

msgid "Export Icons"
msgstr "匯出圖示"

msgid "Exporting for iOS (Project Files Only)"
msgstr "僅導出專案檔案至 iOS"

msgid "Exporting for iOS"
msgstr "為 iOS 匯出"

msgid "Prepare Templates"
msgstr "準備範本"

msgid "Export template not found."
msgstr "找不到匯出範本。"

msgid "Failed to create the directory: \"%s\""
msgstr "建立目錄失敗：「%s」"

msgid "Could not create and open the directory: \"%s\""
msgstr "無法建立並開啟目錄：「%s」"

msgid "Could not copy a file at path \"%s\" to \"%s\"."
msgstr "無法複製檔案從路徑「%s」至「%s」。"

msgid "Code signing failed, see editor log for details."
msgstr "程式碼簽名失敗，詳見編輯器日誌。"

msgid "Xcode project build failed, see editor log for details."
msgstr "Xcode 專案建置失敗，詳見編輯器日誌。"

msgid ".ipa export failed, see editor log for details."
msgstr ".ipa 匯出失敗，詳見編輯器日誌。"

msgid ""
".ipa can only be built on macOS. Leaving Xcode project without building the "
"package."
msgstr ".ipa 只能在macOS上建置。離開 Xcode 專案而不建置專案。"

msgid "Exporting to iOS when using C#/.NET is experimental and requires macOS."
msgstr "使用 C#/.NET 時匯出到 iOS 需要 macOS 並且仍是實驗性的。"

msgid "Exporting to iOS when using C#/.NET is experimental."
msgstr "使用 C#/.NET 時匯出到 iOS 是實驗性的。"

msgid "Could not start simctl executable."
msgstr "無法啟動 simctl 可執行檔。"

msgid "Installation failed, see editor log for details."
msgstr "安裝失敗，詳見編輯器日誌。"

msgid "Running failed, see editor log for details."
msgstr "運作失敗，詳見編輯器日誌。"

msgid "Could not start ios-deploy executable."
msgstr "無法啟動 ios-deploy 可執行檔。"

msgid "Installation/running failed, see editor log for details."
msgstr "安裝/運作失敗，詳見編輯器日誌。"

msgid "Could not open file \"%s\"."
msgstr "無法打開檔案”%s\"。"

msgid "Could not create console wrapper."
msgstr "無法創建控制台封裝。"

msgid "Failed to open executable file \"%s\"."
msgstr "無法打開執行檔「%s」。"

msgid "Executable file header corrupted."
msgstr "可執行檔檔頭已損壞。"

msgid "32-bit executables cannot have embedded data >= 4 GiB."
msgstr "32 位可執行檔案無法內嵌 >= 4 GiB 的資料。"

msgid "Executable \"pck\" section not found."
msgstr "可執行檔「pck」區未找到。"

msgid "Run on remote Linux/BSD system"
msgstr "在遠端 Linux/BSD 系統上執行"

msgid "Stop and uninstall running project from the remote system"
msgstr "停止並從遠端系統卸載正在運行的專案"

msgid "Run exported project on remote Linux/BSD system"
msgstr "在遠端 Linux/BSD 系統上執行匯出的專案"

msgid "Running..."
msgstr "正在執行..."

msgid "Could not create temp directory:"
msgstr "無法創建暫存目錄："

msgid "Exporting project..."
msgstr "正在匯出專案..."

msgid "Creating temporary directory..."
msgstr "正在建立暫存目錄..."

msgid "Uploading archive..."
msgstr "正在上傳archive檔..."

msgid "Uploading scripts..."
msgstr "正在上傳腳本…"

msgid "Starting project..."
msgstr "正在啟動專案..."

msgid "All Files"
msgstr "所有檔案"

msgid "Invalid bundle identifier:"
msgstr "無效的捆綁識別符："

msgid "App Store distribution with ad-hoc code signing is not supported."
msgstr "不支援使用 ad-hoc 簽名進行 App Store 發布。"

msgid "Notarization with an ad-hoc signature is not supported."
msgstr "不支援使用 ad-hoc 簽名進行公證。"

msgid "Apple Team ID is required for App Store distribution."
msgstr "App Store 發布時，Apple 團隊 ID 必填。"

msgid "Apple Team ID is required for notarization."
msgstr "公證時，Apple 團隊ID必填。"

msgid "Provisioning profile is required for App Store distribution."
msgstr "App Store 發布時，預置描述檔必填。"

msgid "Installer signing identity is required for App Store distribution."
msgstr "App Store 發布時，安裝程式簽名身份必填。"

msgid "App sandbox is required for App Store distribution."
msgstr "App Store 分發時，App 沙盒是必選項。"

msgid "Code signing is required for App Store distribution."
msgstr "App Store 分發時，程式碼簽名是必選項。"

msgid "Code signing is required for notarization."
msgstr "公證：需要程式碼簽名。"

msgid ""
"Neither Apple ID name nor App Store Connect issuer ID name not specified."
msgstr "Apple ID 名稱和 App Store Connect 發行者 ID 名稱均未指定。"

msgid ""
"Both Apple ID name and App Store Connect issuer ID name are specified, only "
"one should be set at the same time."
msgstr ""
"同時指定了 Apple ID 名稱和 App Store Connect 發行商 ID 名稱，只應同時設定一"
"個。"

msgid "Apple ID password not specified."
msgstr "未指定Apple ID密碼。"

msgid "App Store Connect API key ID not specified."
msgstr "未指定 App Store Connect API 金鑰 ID。"

msgid "App Store Connect issuer ID name not specified."
msgstr "未指定 App Store Connect 發行者 ID 名稱。"

msgid "Microphone access is enabled, but usage description is not specified."
msgstr "已啟用麥克風存取，但未指定用途描述。"

msgid "Camera access is enabled, but usage description is not specified."
msgstr "已啟用相機存取，但未指定用途描述。"

msgid ""
"Location information access is enabled, but usage description is not "
"specified."
msgstr "已啟用位置資訊存取，但未指定用途描述。"

msgid "Address book access is enabled, but usage description is not specified."
msgstr "已啟用通訊錄存取，但未指定用途描述。"

msgid "Calendar access is enabled, but usage description is not specified."
msgstr "已啟用日曆存取，但未指定用途描述。"

msgid "Photo library access is enabled, but usage description is not specified."
msgstr "已啟用相簿存取，但未指定用途描述。"

msgid "Notarization"
msgstr "Animation - 動畫選項"

msgid ""
"rcodesign path is not set. Configure rcodesign path in the Editor Settings "
"(Export > macOS > rcodesign)."
msgstr ""
"未設定 rcodesign 路徑。請在編輯器設定中填入 rcodesign 路徑（匯出 > macOS > "
"rcodesign）。"

msgid "Could not start rcodesign executable."
msgstr "無法啟動 rcodesign 可執行檔案。"

msgid "Notarization failed, see editor log for details."
msgstr "公證失敗，詳見編輯器日誌。"

msgid "Notarization request UUID: \"%s\""
msgstr "公證請求 UUID：”%s\""

msgid "The notarization process generally takes less than an hour."
msgstr "公證過程通常不到一個小時。"

msgid ""
"You can check progress manually by opening a Terminal and running the "
"following command:"
msgstr "你可以手動檢查進度，請打開Terminal 並執行以下命令："

msgid ""
"Run the following command to staple the notarization ticket to the exported "
"application (optional):"
msgstr "執行以下命令將公證票證裝訂到導出的應用程式中（可選）："

msgid "Xcode command line tools are not installed."
msgstr "未安裝 Xcode command lint tools。"

msgid "Could not start xcrun executable."
msgstr "無法啟動 xcrun 可執行檔案。"

msgid "Built-in CodeSign failed with error \"%s\"."
msgstr "內置程式碼簽名失敗，錯誤為”%s\"。"

msgid "Built-in CodeSign require regex module."
msgstr "內置程式碼簽名需要 regex 模組。"

msgid ""
"Xrcodesign path is not set. Configure rcodesign path in the Editor Settings "
"(Export > macOS > rcodesign)."
msgstr ""
"未設定 Xrcodesign 路徑。請在編輯器設定中填入 rcodesign 路徑（匯出 > macOS > "
"rcodesign）。"

msgid ""
"Could not start codesign executable, make sure Xcode command line tools are "
"installed."
msgstr "無法啟動 codesign 可執行檔，請確保已安裝 Xcode command line tools。"

msgid "Cannot sign file %s."
msgstr "無法簽署檔案 %s。"

msgid "Relative symlinks are not supported, exported \"%s\" might be broken!"
msgstr "不支持相對符號連結，導出的”%s“可能損壞！"

msgid "Could not start productbuild executable."
msgstr "無法啟動 productbuild 可執行檔案。"

msgid "`productbuild` failed."
msgstr "`productbuild` 失敗。"

msgid "Could not start hdiutil executable."
msgstr "無法啟動 hdiutil 可執行檔案。"

msgid "`hdiutil create` failed - file exists."
msgstr "`hdiutil create` 失敗 - 檔案已存在。"

msgid "`hdiutil create` failed."
msgstr "`hdiutil create` 失敗。"

msgid "Exporting for macOS"
msgstr "為 macOS 匯出"

msgid "Creating app bundle"
msgstr "正在創建應用捆綁包"

msgid "Could not find template app to export: \"%s\"."
msgstr "找不到 app 模板以匯出：「%s」。"

msgid "Invalid export format."
msgstr "無效的匯出格式。"

msgid "Could not create directory: \"%s\"."
msgstr "無法建立目錄：”%s\"。"

msgid "Could not create directory \"%s\"."
msgstr "無法建立目錄”%s\"。"

msgid ""
"Relative symlinks are not supported on this OS, the exported project might be "
"broken!"
msgstr "該作業系統上不支援相對符號連結，導出的專案可能損壞！"

msgid "Could not created symlink \"%s\" -> \"%s\"."
msgstr "無法建立符號連結：\"%s\" -> \"%s\"。"

msgid "Could not open \"%s\"."
msgstr "無法打開”%s\"。"

msgid ""
"Requested template binary \"%s\" not found. It might be missing from your "
"template archive."
msgstr "未找到請求的範本二進位檔”%s\"。你的範本archive檔中可能缺少該檔。"

msgid "Making PKG"
msgstr "正在製作 PKG"

msgid ""
"Ad-hoc signed applications require the 'Disable Library Validation' "
"entitlement to load dynamic libraries."
msgstr "Ad-hoc 簽名的應用需要“禁止函式庫驗證”授權才能載入動態函式庫。"

msgid "Could not create entitlements file."
msgstr "無法建立授權檔。"

msgid "Could not create helper entitlements file."
msgstr "無法建立説明程式授權檔。"

msgid "Code signing bundle"
msgstr "捆綁包程式碼簽名中"

msgid "Making DMG"
msgstr "製作 DMG 中"

msgid "Code signing DMG"
msgstr "DMG程式碼簽名中"

msgid "Making PKG installer"
msgstr "PKG 安裝程式製作中"

msgid "Making ZIP"
msgstr "製作 ZIP 中"

msgid ""
"Notarization requires the app to be archived first, select the DMG or ZIP "
"export format instead."
msgstr "公證要求該應用程式先進行archive打包，請選擇 DMG 或 ZIP 匯出格式。"

msgid "Sending archive for notarization"
msgstr "正在發送archive檔進行公證"

msgid ""
"Cannot export for universal or x86_64 if S3TC BPTC texture format is "
"disabled. Enable it in the Project Settings (Rendering > Textures > VRAM "
"Compression > Import S3TC BPTC)."
msgstr ""
"如果禁用了 S3TC BPTC 紋理格式，則無法導出為 universal 或 x86_64。請在專案設定"
"中啟用它（渲染 > 紋理 > VRAM 壓縮 > 匯入 S3TC BPTC）。"

msgid ""
"Cannot export for universal or arm64 if ETC2 ASTC texture format is disabled. "
"Enable it in the Project Settings (Rendering > Textures > VRAM Compression > "
"Import ETC2 ASTC)."
msgstr ""
"如果禁用了 ETC2 ASTC 紋理格式，則無法匯出為 universal 或 arm64。請在專案設定中"
"啟用它（渲染 > 紋理 > VRAM 壓縮 > 匯入 ETC2 ASTC）。"

msgid "Notarization: Xcode command line tools are not installed."
msgstr "公證：未安裝 Xcode 命令列工具。"

msgid ""
"Notarization: rcodesign path is not set. Configure rcodesign path in the "
"Editor Settings (Export > macOS > rcodesign)."
msgstr ""
"公證：沒有設定 rcodesign 路徑。請在編輯器設定中填入 rcodesign 路徑（匯出 > "
"macOS > rcodesign）。"

msgid ""
"Warning: Notarization is disabled. The exported project will be blocked by "
"Gatekeeper if it's downloaded from an unknown source."
msgstr ""
"警告：已禁用公證。如果從未知來源下載該匯出后的專案，將被 Gatekeeper 阻止運作。"

msgid ""
"Code signing is disabled. The exported project will not run on Macs with "
"enabled Gatekeeper and Apple Silicon powered Macs."
msgstr ""
"已禁用程式碼簽名。匯出後的專案將無法在啟用 Gatekeeper 的 Mac 和使用 Apple "
"Silicon 的 Mac 上運作。"

msgid ""
"Code signing: Using ad-hoc signature. The exported project will be blocked by "
"Gatekeeper"
msgstr "程式碼簽名：使用臨時簽名。導出的專案將被 Gatekeeper 阻止"

msgid "Code signing: Xcode command line tools are not installed."
msgstr "程式碼簽名：未安裝 Xcode 命令列工具。"

msgid ""
"Code signing: rcodesign path is not set. Configure rcodesign path in the "
"Editor Settings (Export > macOS > rcodesign)."
msgstr ""
"程式碼簽名：沒有設置 rcodesign 路徑。請在編輯器設定中填入 rcodesign 路徑（匯"
"出 > macOS > rcodesign）。"

msgid "Run on remote macOS system"
msgstr "在遠端 macOS 系統執行"

msgid "Run exported project on remote macOS system"
msgstr "在遠端 macOS 系統上執行匯出的專案"

msgid "Could not open template for export: \"%s\"."
msgstr "無法開啟模板以匯出：「%s」。"

msgid "Invalid export template: \"%s\"."
msgstr "無效的匯出模板：「%s」。"

msgid "Could not write file: \"%s\"."
msgstr "無法寫入檔案：「%s」。"

msgid "Could not read file: \"%s\"."
msgstr "無法讀取檔案：「%s」。"

msgid ""
"Exporting to Web is currently not supported in Godot 4 when using C#/.NET. "
"Use Godot 3 to target Web with C#/Mono instead."
msgstr ""
"Godot 4 中目前尚不支援使用 C#/.NET 導出到 Web。要在 Web 目標上使用 C#/Mono，請"
"改用 Godot 3。"

msgid ""
"If this project does not use C#, use a non-C# editor build to export the "
"project."
msgstr "如果這個專案不使用 C#，請使用非 C# 版本的編輯器來匯出專案。"

msgid "Could not read HTML shell: \"%s\"."
msgstr "無法讀取 HTML 殼層：「%s」。"

msgid "Run in Browser"
msgstr "在瀏覽器中執行"

msgid "Re-export Project"
msgstr "重新匯出專案"

msgid "Stop HTTP Server"
msgstr "停止 HTTP 伺服器"

msgid "Run exported HTML in the system's default browser."
msgstr "在系統的預設瀏覽器中執行已匯出的 HTML。"

msgid "Start the HTTP server."
msgstr "啟動 HTTP 伺服器。"

msgid "Export project again to account for updates."
msgstr "再次匯出專案以納入更新"

msgid "Stop the HTTP server."
msgstr "停止 HTTP 伺服器。"

msgid "Could not create HTTP server directory: %s."
msgstr "無法建立 HTTP 伺服器目錄：%s。"

msgid "Error starting HTTP server: %d."
msgstr "啟動 HTTP 伺服器時發生錯誤：%d。"

msgid "Icon size \"%d\" is missing."
msgstr "缺少圖示大小\"%d\"。"

msgid "Failed to rename temporary file \"%s\"."
msgstr "無法重新命名模板檔案 「%s」。"

msgid "Invalid icon path."
msgstr "無效的圖示路徑。"

msgid "Invalid file version."
msgstr "無效的檔案版本。"

msgid "Invalid product version."
msgstr "無效的產品版本。"

msgid "Could not find rcedit executable at \"%s\"."
msgstr "在「%s」找不到 rcedit 可執行檔。"

msgid "Could not find wine executable at \"%s\"."
msgstr "在「%s」找不到 wine 可執行檔。"

msgid "Invalid icon file \"%s\"."
msgstr "無效的圖示檔案”%s\"。"

msgid ""
"Could not start rcedit executable. Configure rcedit path in the Editor "
"Settings (Export > Windows > rcedit), or disable \"Application > Modify "
"Resources\" in the export preset."
msgstr ""
"無法啟動 rcedit 可執行檔。請在編輯器設定中填入 rcedit 路徑（匯出 > Windows > "
"Rcedit），或在匯出預設中禁用“應用程式 > 修改資源”。"

msgid "rcedit failed to modify executable: %s."
msgstr "rcedit 修改可執行檔失敗：%s。"

msgid "Could not find signtool executable at \"%s\"."
msgstr "在「%s」找不到 signtool 可執行檔。"

msgid "Could not find osslsigncode executable at \"%s\"."
msgstr "在「%s」找不到 osslsigncode 可執行檔。"

msgid "No identity found."
msgstr "沒有找到身份。"

msgid "Invalid identity type."
msgstr "身份型別無效。"

msgid "Invalid timestamp server."
msgstr "時間戳記伺服器無效。"

msgid ""
"Could not start signtool executable. Configure signtool path in the Editor "
"Settings (Export > Windows > signtool), or disable \"Codesign\" in the export "
"preset."
msgstr ""
"無法啟動 signtool 可執行檔。請在編輯器設定中填入 signtool 路徑（匯出 > "
"Windows > Signtool），或在匯預設中禁用“程式碼簽名”。"

msgid ""
"Could not start osslsigncode executable. Configure signtool path in the "
"Editor Settings (Export > Windows > osslsigncode), or disable \"Codesign\" in "
"the export preset."
msgstr ""
"無法啟動 osslsigncode 可執行檔。請在編輯器設定中填入 signtool 路徑（匯出 > "
"Windows > Signtool），或在匯出預設中禁用\"程式碼簽名”。"

msgid "Signtool failed to sign executable: %s."
msgstr "Signtool 簽署可執行檔失敗：%s。"

msgid "Failed to remove temporary file \"%s\"."
msgstr "無法移除模板檔案 「%s」。"

msgid ""
"The rcedit tool must be configured in the Editor Settings (Export > Windows > "
"rcedit) to change the icon or app information data."
msgstr ""
"必須在編輯器設定中田素 rcedit 工具（匯出 > Windows > Rcedit）才能修改圖示或應"
"用程式訊息資料。"

msgid "Windows executables cannot be >= 4 GiB."
msgstr "Windows 可執行檔不能 >= 4 GiB。"

msgid "Run on remote Windows system"
msgstr "在遠端 Windows 系統執行"

msgid "Run exported project on remote Windows system"
msgstr "在遠端 Windows 系統上執行匯出的專案"

msgid ""
"Only one visible CanvasModulate is allowed per canvas.\n"
"When there are more than one, only one of them will be active. Which one is "
"undefined."
msgstr ""
"每個場景（或實體化的場景集）中僅允許一個可見的 CanvasModulate。\n"
"當有多於一個時，它們當中只有一個會生效。至於是哪一個則未定。"

msgid ""
"CPUParticles2D animation requires the usage of a CanvasItemMaterial with "
"\"Particles Animation\" enabled."
msgstr ""
"CPUParticles2D 動畫需要使用有啟用「Particles Animation（粒子動畫）」的 "
"CanvasItemMaterial。"

msgid ""
"A material to process the particles is not assigned, so no behavior is "
"imprinted."
msgstr "尚未指定要處理粒子的材料，故未產生任何行為。"

msgid ""
"Particles2D animation requires the usage of a CanvasItemMaterial with "
"\"Particles Animation\" enabled."
msgstr ""
"Particles2D 動畫需要使用開啟了「Particles Animation（粒子動畫）」的 "
"CanvasItemMaterial。"

msgid ""
"Particle trails are only available when using the Forward+ or Mobile "
"rendering backends."
msgstr "粒子軌跡僅在使用 Forward+ 或 Mobile 算繪後端時可用。"

msgid ""
"Particle sub-emitters are not available when using the GL Compatibility "
"rendering backend."
msgstr "使用 GL 相容性算繪後端時，粒子子發射器不可用。"

msgid ""
"A texture with the shape of the light must be supplied to the \"Texture\" "
"property."
msgstr "有光照形狀的紋理必須提供「Texture」（紋理）屬性。"

msgid ""
"An occluder polygon must be set (or drawn) for this occluder to take effect."
msgstr "該遮光體必須要有設定（或繪製）遮光體形狀才會有作用。"

msgid "The occluder polygon for this occluder is empty. Please draw a polygon."
msgstr "遮光體無遮光體多邊形。請先繪製一個多邊形。"

msgid ""
"The NavigationAgent2D can be used only under a Node2D inheriting parent node."
msgstr "NavigationAgent2D 只能在繼承Node2D 的父節點下使用。"

msgid ""
"NavigationLink2D start position should be different than the end position to "
"be useful."
msgstr "NavigationLink2D 的開始位置應與結束位置不同，才能發揮作用。"

msgid ""
"A NavigationMesh resource must be set or created for this node to work. "
"Please set a property or draw a polygon."
msgstr ""
"必須先在該節點上設定或建立 NavigationPolygon 才可以使用。請設定屬性或繪製多邊"
"形。"

msgid ""
"ParallaxLayer node only works when set as child of a ParallaxBackground node."
msgstr "ParallaxLayer 節點僅在當其被設為 ParallaxBackground 的子節點時有效。"

msgid "PathFollow2D only works when set as a child of a Path2D node."
msgstr "PathFollow2D 僅在其為 Path2D 的子節點時有效。"

msgid ""
"This node has no shape, so it can't collide or interact with other objects.\n"
"Consider adding a CollisionShape2D or CollisionPolygon2D as a child to define "
"its shape."
msgstr ""
"該節點無形狀，故無法與其他物件碰撞或互動。\n"
"建議您新增 CollisionShape2D 或 CollisionPolygon2D 作為其子節點以定義其形狀。"

msgid ""
"CollisionPolygon2D only serves to provide a collision shape to a "
"CollisionObject2D derived node. Please only use it as a child of Area2D, "
"StaticBody2D, RigidBody2D, CharacterBody2D, etc. to give them a shape."
msgstr ""
"CollisionPolygon2D 僅可為 CollisionObject2D 衍生的節點提供碰撞形狀資訊。請将其"
"作为 Area2D, StaticBody2D, RigidBody2D或 CharacterBody2D …的子節點來提供形狀"
"用。"

msgid "An empty CollisionPolygon2D has no effect on collision."
msgstr "空白的 CollisionPolygon2D 不會產生任何碰撞效果。"

msgid "Invalid polygon. At least 3 points are needed in 'Solids' build mode."
msgstr "無效的多邊形。至少必須有三個點為「Solids」建構模式。"

msgid "Invalid polygon. At least 2 points are needed in 'Segments' build mode."
msgstr "無效的多邊形。至少必須有 2 個點為「Segments」建構模式。"

msgid ""
"The One Way Collision property will be ignored when the collision object is "
"an Area2D."
msgstr "碰撞物件為 Area2D 時將忽略單向碰撞(One Way Collision)屬性。"

msgid ""
"A shape must be provided for CollisionShape2D to function. Please create a "
"shape resource for it!"
msgstr "CollisionShape2D 必須被賦予形狀才能運作。請先建立形狀！"

msgid ""
"Polygon-based shapes are not meant be used nor edited directly through the "
"CollisionShape2D node. Please use the CollisionPolygon2D node instead."
msgstr ""
"基於多邊形的形狀不應該被 CollisionShape2D 節點直接使用或編輯。請使用 "
"CollisionPolygon2D 節點。"

msgid "Node A and Node B must be PhysicsBody2Ds"
msgstr "Node A 與 Node B 必須為 PhysicsBody2D"

msgid "Node A must be a PhysicsBody2D"
msgstr "Node A 必須為 PhysicsBody2D"

msgid "Node B must be a PhysicsBody2D"
msgstr "Node B 必須為 PhysicsBody2D"

msgid "Joint is not connected to two PhysicsBody2Ds"
msgstr "Joint 未連結至 2 個 PhysicsBody2D"

msgid "Node A and Node B must be different PhysicsBody2Ds"
msgstr "Node A 與 Node B 必須為不同的 PhysicsBody2D"

msgid ""
"A PhysicalBone2D only works with a Skeleton2D or another PhysicalBone2D as a "
"parent node!"
msgstr ""
"PhysicalBone2D 僅在它為 Skeleton2D 或另一個 PhysicalBone2D 的子節點時有效！"

msgid ""
"A PhysicalBone2D needs to be assigned to a Bone2D node in order to function! "
"Please set a Bone2D node in the inspector."
msgstr ""
"PhysicalBone2D 需要分配給 Bone2D 節點，才能發揮作用！請在屬性面板中設置 "
"Bone2D 節點。"

msgid ""
"A PhysicalBone2D node should have a Joint2D-based child node to keep bones "
"connected! Please add a Joint2D-based node as a child to this node!"
msgstr ""
"一個 PhysicalBone2D 節點應該有一個基於 Joint2D 的子節點來保持骨骼的連接！請增"
"加一個基於 Joint2D 的節點作為其子節點！"

msgid ""
"Size changes to RigidBody2D will be overridden by the physics engine when "
"running.\n"
"Change the size in children collision shapes instead."
msgstr ""
"對 RigidBody2D 大小的修改，將會在運行時被物理引擎所覆蓋。\n"
"建議修改子節點的碰撞體形狀大小。"

msgid ""
"This node cannot interact with other objects unless a Shape2D is assigned."
msgstr "除非指定 Shape2D，否則該節點不能與其他物件交互作用。"

msgid "Path property must point to a valid Node2D node to work."
msgstr "路徑屬性必須指向一個有效的 Node2D 才可用。"

msgid "This Bone2D chain should end at a Skeleton2D node."
msgstr "該 Bone2D 鏈必須以 Skeleton2D 節點結尾。"

msgid "A Bone2D only works with a Skeleton2D or another Bone2D as parent node."
msgstr "Bone2D 僅在其為 Skeleton2D 或另一個 Bone2D 的子節點時有效。"

msgid ""
"This bone lacks a proper REST pose. Go to the Skeleton2D node and set one."
msgstr "該骨骼缺少適當的「靜止姿勢」。請跳至 Skeleton2D 節點並進行設定。"

msgid ""
"A Y-sorted layer has the same Z-index value as a not Y-sorted layer.\n"
"This may lead to unwanted behaviors, as a layer that is not Y-sorted will be "
"Y-sorted as a whole with tiles from Y-sorted layers."
msgstr ""
"Y 排序圖層與未 Y 排序層次具有相同的 Z 索引值。\n"
"這可能會導致不需要的行為，因為未經過 Y 排序的圖層將使用來自 Y 排序圖層的圖塊一"
"起進行 Y 排序。"

msgid ""
"A TileMap layer is set as Y-sorted, but Y-sort is not enabled on the TileMap "
"node itself."
msgstr "TileMap 圖層設置為 Y 排序，但 TileMap 節點本身未啟用 Y 排序。"

msgid ""
"Isometric TileSet will likely not look as intended without Y-sort enabled for "
"the TileMap and all of its layers."
msgstr ""
"如果不對 TileMap 和它的所有層啟用 Y排序，等軸 TileSet 可能看起來不像預期的那樣"
"顯示。"

msgid ""
"External Skeleton3D node not set! Please set a path to an external Skeleton3D "
"node."
msgstr "未設置外部 Skeleton3D 節點！請設置外部 Skeleton3D 節點的路徑。"

msgid ""
"Parent node is not a Skeleton3D node! Please use an external Skeleton3D if "
"you intend to use the BoneAttachment3D without it being a child of a "
"Skeleton3D node."
msgstr ""
"父節點不是 Skeleton3D 節點！如果不想讓 BoneAttachment3D 成為 Skeleton3D 節點的"
"子節點，請使用外部 Skeleton3D。"

msgid ""
"BoneAttachment3D node is not bound to any bones! Please select a bone to "
"attach this node."
msgstr "BoneAttachment3D 節點未綁定至任何骨骼！請選擇一個骨骼來連接此節點。"

msgid "Nothing is visible because no mesh has been assigned."
msgstr "由於尚未指定網格，未顯示任何東西。"

msgid ""
"CPUParticles3D animation requires the usage of a StandardMaterial3D whose "
"Billboard Mode is set to \"Particle Billboard\"."
msgstr ""
"CPUParticles3D 動畫需要使用StandardMaterial3D ，其 Billboard Mode 應被設定"
"為“Particle Billboard”。"

msgid ""
"Decals are only available when using the Forward+ or Mobile rendering "
"backends."
msgstr "裝飾僅在使用 Forward+ 或 Mobile 算繪後端時可用。"

msgid ""
"The decal has no textures loaded into any of its texture properties, and will "
"therefore not be visible."
msgstr "該裝飾的所有紋理屬性中都沒有載入紋理，因此將不可見。"

msgid ""
"The decal has a Normal and/or ORM texture, but no Albedo texture is set.\n"
"An Albedo texture with an alpha channel is required to blend the normal/ORM "
"maps onto the underlying surface.\n"
"If you don't want the Albedo texture to be visible, set Albedo Mix to 0."
msgstr ""
"該裝飾設有法線和/或 ORM 紋理，但沒有設定反照率紋理。\n"
"存在帶有 Alpha 通道的反照率紋理，才能將法線/ORM 貼圖混合到底層表面。\n"
"如果你不希望反照率紋理可見，請將AlbedoMix設定為0。"

msgid ""
"The decal's Cull Mask has no bits enabled, which means the decal will not "
"paint objects on any layer.\n"
"To resolve this, enable at least one bit in the Cull Mask property."
msgstr ""
"該裝飾的 Cull Mask 沒有啟用任何位元，這意味著該裝飾不會在任何層上繪製物件。\n"
"要解決此問題，請在 Cull Mask 屬性中至少啟用一個位元。"

msgid "Fog Volumes are only visible when using the Forward+ backend."
msgstr "體積霧僅在使用 Forward+ 後端時可見。"

msgid ""
"Fog Volumes need volumetric fog to be enabled in the scene's Environment in "
"order to be visible."
msgstr "該場景的 Environment 中啟用體積霧后，體積霧才可見。"

msgid "Nothing is visible because meshes have not been assigned to draw passes."
msgstr "由於網格尚未被指派至描繪路徑（Draw Pass），未顯示任何東西。"

msgid ""
"Particles animation requires the usage of a BaseMaterial3D whose Billboard "
"Mode is set to \"Particle Billboard\"."
msgstr ""
"粒子動畫需要使用BaseMaterial3D，其BillboardMode應被設定為“Particle "
"Billboard”。"

msgid ""
"Using Trail meshes with a skin causes Skin to override Trail poses. Suggest "
"removing the Skin."
msgstr "將軌跡網格與蒙皮一起使用會導致蒙皮覆蓋軌跡姿勢。建議去除蒙皮。"

msgid "Trails active, but neither Trail meshes or a Skin were found."
msgstr "軌跡已啟動，但未找到軌跡網格或蒙皮。"

msgid ""
"Only one Trail mesh is supported. If you want to use more than a single mesh, "
"a Skin is needed (see documentation)."
msgstr "只有支援單個軌跡網格。如果你想使用多個網格，則需要蒙皮（見文檔）。"

msgid ""
"Trails enabled, but one or more mesh materials are either missing or not set "
"for trails rendering."
msgstr "軌跡已啟用，但缺少一個或多個網格材質，或未設置軌跡算繪。"

msgid ""
"Particle sub-emitters are only available when using the Forward+ or Mobile "
"rendering backends."
msgstr "粒子的子發射器僅在使用 Forward+ 或 Mobile 算繪後端時可用。"

msgid ""
"The Bake Mask has no bits enabled, which means baking will not produce any "
"collision for this GPUParticlesCollisionSDF3D.\n"
"To resolve this, enable at least one bit in the Bake Mask property."
msgstr ""
"烘培 Mask 沒有啟用任何位元，這意味著烘焙不會為此 GPUParticlesCollisionSDF3D 生"
"成任何碰撞。\n"
"要解決此問題，請在烘培 Mask屬性中至少啟用一個位元。"

msgid "A light's scale does not affect the visual size of the light."
msgstr "光源的縮放不會影響燈光的視覺尺寸。"

msgid "Projector texture only works with shadows active."
msgstr "投影紋理只在陰影啟用時能夠正常工作。"

msgid ""
"Projector textures are not supported when using the GL Compatibility backend "
"yet. Support will be added in a future release."
msgstr "目前 GL Compatibility 後端尚不支援投影器紋理。將在後續版本中加入。"

msgid "A SpotLight3D with an angle wider than 90 degrees cannot cast shadows."
msgstr "角度大於 90 度的 SpotLight3D 無法投射出陰影。"

msgid "Finding meshes, lights and probes"
msgstr "正在尋找網格、燈光和探查"

msgid "Preparing geometry %d/%d"
msgstr "正在解析幾何圖形 (%d/%d)"

msgid "Creating probes"
msgstr "正在建立探查"

msgid "Creating probes from mesh %d/%d"
msgstr "正在從網格創建探查%d/%d"

msgid "Preparing Lightmapper"
msgstr "光照貼圖程式準備中"

msgid "Preparing Environment"
msgstr "正在準備環境"

msgid "Generating Probe Volumes"
msgstr "生成探查體積中"

msgid "Generating Probe Acceleration Structures"
msgstr "生成探查加速結構中"

msgid ""
"The NavigationAgent3D can be used only under a Node3D inheriting parent node."
msgstr "NavigationAgent3D 只能在繼承 Node3D 的父節點下使用。"

msgid ""
"NavigationLink3D start position should be different than the end position to "
"be useful."
msgstr "NavigationLink3D 的開始位置應該與結束位置不同時，才能發揮作用。"

msgid ""
"Occlusion culling is disabled in the Project Settings, which means occlusion "
"culling won't be performed in the root viewport.\n"
"To resolve this, open the Project Settings and enable Rendering > Occlusion "
"Culling > Use Occlusion Culling."
msgstr ""
"“專案設置”中禁用了遮擋剔除，這意味著在根視窗中不會進行遮擋剔除。\n"
"要解決這個問題，請打開“專案設定”並啟用“算繪 > 遮擋剔除 > 使用遮擋剔除”。"

msgid ""
"The Bake Mask has no bits enabled, which means baking will not produce any "
"occluder meshes for this OccluderInstance3D.\n"
"To resolve this, enable at least one bit in the Bake Mask property."
msgstr ""
"烘培 Mask 沒有啟用任何位元，這意味著烘焙時不會為這個 OccluderInstance3D 生成任"
"何遮擋網格。\n"
"要解決這個問題，請在烘培 Mask屬性中至少啟用一個位元。"

msgid ""
"No occluder mesh is defined in the Occluder property, so no occlusion culling "
"will be performed using this OccluderInstance3D.\n"
"To resolve this, set the Occluder property to one of the primitive occluder "
"types or bake the scene meshes by selecting the OccluderInstance3D and "
"pressing the Bake Occluders button at the top of the 3D editor viewport."
msgstr ""
"Occluder 屬性中沒有定義遮擋網格，所以使用這個 OccluderInstance3D 不會進行遮擋"
"剔除。\n"
"要解決這個問題，可以將 Occluder 屬性設置為基本遮擋器型別之一，或者通過選擇 "
"OccluderInstance3D 並使用 3D 編輯器視窗頂部的“烘焙遮擋器”按鈕來烘焙場景網格。"

msgid ""
"The occluder mesh has less than 3 vertices, so no occlusion culling will be "
"performed using this OccluderInstance3D.\n"
"To generate a proper occluder mesh, select the OccluderInstance3D then use "
"the Bake Occluders button at the top of the 3D editor viewport."
msgstr ""
"遮擋網格的頂點少於 3 個，所以使用這個 OccluderInstance3D 不會進行遮擋剔除。\n"
"要生成正確的遮擋網格，請選擇 OccluderInstance3D，然後使用 3D 編輯器視窗頂部"
"的“烘焙遮擋器”按鈕。"

msgid ""
"The polygon occluder has less than 3 vertices, so no occlusion culling will "
"be performed using this OccluderInstance3D.\n"
"Vertices can be added in the inspector or using the polygon editing tools at "
"the top of the 3D editor viewport."
msgstr ""
"多邊形遮擋器的頂點少於 3 個，因此使用這個 OccluderInstance3D 不會進行遮擋剔"
"除。\n"
"可以在屬性面板中添加頂點，也可以使用 3D 編輯器視窗頂部的多邊形編輯工具添加頂"
"點。"

msgid "PathFollow3D only works when set as a child of a Path3D node."
msgstr "PathFollow3D 僅在其為 Path3D 的子節點時才能正常工作。"

msgid ""
"PathFollow3D's ROTATION_ORIENTED requires \"Up Vector\" to be enabled in its "
"parent Path3D's Curve resource."
msgstr ""
"PathFollow3D 的 ROTATION_ORIENTED 需要在其父節點的Path3D的 Curve 資源內啟用"
"「Up Vector」。"

msgid ""
"This node has no shape, so it can't collide or interact with other objects.\n"
"Consider adding a CollisionShape3D or CollisionPolygon3D as a child to define "
"its shape."
msgstr ""
"該節點無形狀，故無法與其他物件碰撞或互動。\n"
"建議您新增 CollisionShape2D 或 CollisionPolygon2D 作為其子節點以定義其形狀。"

msgid ""
"With a non-uniform scale this node will probably not function as expected.\n"
"Please make its scale uniform (i.e. the same on all axes), and change the "
"size in children collision shapes instead."
msgstr ""
"在縮放不一致的情況下，此節點可能無法按預期運作。\n"
"請使其縮放比例一致（即所有軸上都相同），並改為更改子碰撞形狀的大小。"

msgid ""
"CollisionPolygon3D only serves to provide a collision shape to a "
"CollisionObject3D derived node.\n"
"Please only use it as a child of Area3D, StaticBody3D, RigidBody3D, "
"CharacterBody3D, etc. to give them a shape."
msgstr ""
"CollisionPolygon3D 僅可為 CollisionObject3D 衍生的節點提供碰撞形狀資訊。\n"
"請僅於 Area3D, StaticBody3D, RigidBody3D, CharacterBody3D…等節點下作為子節點使"
"用。"

msgid "An empty CollisionPolygon3D has no effect on collision."
msgstr "空白的 CollisionPolygon2D 不會產生任何碰撞效果。"

msgid ""
"A non-uniformly scaled CollisionPolygon3D node will probably not function as "
"expected.\n"
"Please make its scale uniform (i.e. the same on all axes), and change its "
"polygon's vertices instead."
msgstr ""
"非縮放一致的碰撞多邊形 3D 節點可能無法按預期運作。\n"
"請使其縮放比例一致（即在所有軸上都相同），並改為更改其多邊形的頂點。"

msgid ""
"CollisionShape3D only serves to provide a collision shape to a "
"CollisionObject3D derived node.\n"
"Please only use it as a child of Area3D, StaticBody3D, RigidBody3D, "
"CharacterBody3D, etc. to give them a shape."
msgstr ""
"CollisionShape3D 僅可為 CollisionObject3D 衍生的節點提供碰撞形狀資訊。\n"
"請僅於 Area3D, StaticBody3D, RigidBody3D, CharacterBody3D…等節點下作為子節點使"
"用以提供形狀。"

msgid ""
"A shape must be provided for CollisionShape3D to function. Please create a "
"shape resource for it."
msgstr "CollisionShape 必須被賦予形狀才能運作。請先建立形狀資源。"

msgid ""
"WorldBoundaryShape3D doesn't support RigidBody3D in another mode than static."
msgstr "WorldBoundaryShape3D 不支援靜態模式以外的 RigidBody3D。"

msgid ""
"A non-uniformly scaled CollisionShape3D node will probably not function as "
"expected.\n"
"Please make its scale uniform (i.e. the same on all axes), and change the "
"size of its shape resource instead."
msgstr ""
"非縮放一致的 CollisionShape3D 節點可能無法按預期運作。\n"
"請使其縮放比例一致（即在所有軸上都相同），並更改其形狀資源的大小。"

msgid "Node A and Node B must be PhysicsBody3Ds"
msgstr "Node A 與 Node B 必須為 PhysicsBody3D"

msgid "Node A must be a PhysicsBody3D"
msgstr "Node A 必須為 PhysicsBody3D"

msgid "Node B must be a PhysicsBody3D"
msgstr "Node B 必須為 PhysicsBody3D"

msgid "Joint is not connected to any PhysicsBody3Ds"
msgstr "Joint 尚未連結至任何 PhysicsBody3D"

msgid "Node A and Node B must be different PhysicsBody3Ds"
msgstr "Node A 與 Node B 必須為不同的 PhysicsBody3D"

msgid ""
"Scale changes to RigidBody3D will be overridden by the physics engine when "
"running.\n"
"Please change the size in children collision shapes instead."
msgstr ""
"對 RigidBody3D 尺寸的修改將會在運作時被物理引擎所覆蓋。\n"
"請改為修改子節點的碰撞形狀的尺寸。"

msgid ""
"This node cannot interact with other objects unless a Shape3D is assigned."
msgstr "除非指定 Shape3D，否則該節點不能與其他物件互動。"

msgid ""
"ShapeCast3D does not support ConcavePolygonShape3Ds. Collisions will not be "
"reported."
msgstr "ShapeCast3D 不支援 ConcavePolygonShape3D。將無法報告碰撞。"

msgid ""
"VehicleWheel3D serves to provide a wheel system to a VehicleBody3D. Please "
"use it as a child of a VehicleBody3D."
msgstr ""
"VehicleWheel3D旨在為 VehicleBody3D提供 Wheel System。請將其作為 VehicleBody3D"
"的子節點。"

msgid ""
"The \"Remote Path\" property must point to a valid Node3D or Node3D-derived "
"node to work."
msgstr ""
"「Remote Path」屬性必須指向一個有效的 Node3D 或 Node3D 衍生之節點才可運作。"

msgid "This body will be ignored until you set a mesh."
msgstr "該形體在設定網格前都將被忽略。"

msgid ""
"The GeometryInstance3D visibility range's End distance is set to a non-zero "
"value, but is lower than the Begin distance.\n"
"This means the GeometryInstance3D will never be visible.\n"
"To resolve this, set the End distance to 0 or to a value greater than the "
"Begin distance."
msgstr ""
"GeometryInstance3D 可視範圍的結束距離被設為非零值，但低於開始距離。\n"
"這意味著該 GeometryInstance3D 將永遠不可見。\n"
"要解決這個問題，請將結束距離設為 0 或設為大於開始距離的值。"

msgid ""
"The GeometryInstance3D is configured to fade in smoothly over distance, but "
"the fade transition distance is set to 0.\n"
"To resolve this, increase Visibility Range Begin Margin above 0."
msgstr ""
"GeometryInstance3D 被配置為隨距離平滑淡入，但淡入過渡距離被設為 0。\n"
"要解決這個問題，請將可見度範圍起始邊距增加到0以上。"

msgid ""
"The GeometryInstance3D is configured to fade out smoothly over distance, but "
"the fade transition distance is set to 0.\n"
"To resolve this, increase Visibility Range End Margin above 0."
msgstr ""
"GeometryInstance3D 被配置為隨距離平滑淡出，但淡出過渡距離被設置為 0。\n"
"要解決這個問題，請將可見度範圍結束邊距增加到 0 以上。"

msgid "Plotting Meshes"
msgstr "正在繪製網格"

msgid "Finishing Plot"
msgstr "繪製完成"

msgid "Generating Distance Field"
msgstr "正在生成距離場"

msgid ""
"VoxelGI nodes are not supported when using the GL Compatibility backend yet. "
"Support will be added in a future release."
msgstr "目前 GL Compatibility 後端尚不支援 VoxelGI 節點。將在後續版本中加入。"

msgid ""
"No VoxelGI data set, so this node is disabled. Bake static objects to enable "
"GI."
msgstr "沒有 VoxelGI 資料集，所以這個節點已禁用。要烘焙靜態物件請啟用 GI。"

msgid ""
"To have any visible effect, WorldEnvironment requires its \"Environment\" "
"property to contain an Environment, its \"Camera Attributes\" property to "
"contain a CameraAttributes resource, or both."
msgstr ""
"要產生視覺效果，必須先將 WorldEnvironment 之「Environment」屬性設為包含 "
"Environment ，或讓其“Camera Attributes”屬性包含 CameraAttributes 資源，兩者也"
"可同時設定。"

msgid ""
"Only one WorldEnvironment is allowed per scene (or set of instantiated "
"scenes)."
msgstr "每個場景（或實例化場景集）僅可有一個 WorldEnvironment。"

msgid "No tracker name is set."
msgstr "未設定追蹤器名稱。"

msgid "No pose is set."
msgstr "未設定姿勢。"

msgid "XROrigin3D requires an XRCamera3D child node."
msgstr "XROrigin3D 需要 XRCamera3D 子節點。"

msgid ""
"XR shaders are not enabled in project settings. Stereoscopic output is not "
"supported unless they are enabled. Please enable `xr/shaders/enabled` to use "
"stereoscopic output."
msgstr ""
"專案設定中未啟用 XR 著色器。如果未啟用，將不支援立體輸出。請啟用 xr/shaders/"
"enabled 以使用立體輸出。"

msgid "On BlendTree node '%s', animation not found: '%s'"
msgstr "於 BlendTree 節點「%s」上未找到動畫：「%s」"

msgid "Animation not found: '%s'"
msgstr "未找到動畫：「%s」"

msgid "Animation Apply Reset"
msgstr "動畫套用重設"

msgid "Nothing connected to input '%s' of node '%s'."
msgstr "節點「%s」的輸入「%s」未有任何連接。"

msgid "No root AnimationNode for the graph is set."
msgstr "尚未為圖表設定根 AnimationNode。"

msgid ""
"ButtonGroup is intended to be used only with buttons that have toggle_mode "
"set to true."
msgstr "ButtonGroup 的目的是只用於那些將 toggle_mode 設置為 true 的按鈕。"

msgid "Copy this constructor in a script."
msgstr "複製腳本中此建構式。"

msgid "Switch between hexadecimal and code values."
msgstr "在 16 進位與代碼值之間切換。"

msgid ""
"Container by itself serves no purpose unless a script configures its children "
"placement behavior.\n"
"If you don't intend to add a script, use a plain Control node instead."
msgstr ""
"除非有腳本設定了 Container 子節點佔位行為 (Placement Behavior)，其本身將無作"
"用。\n"
"若您未計劃新增腳本，請改為使用普通的 Control 節點。"

msgid ""
"The Hint Tooltip won't be displayed as the control's Mouse Filter is set to "
"\"Ignore\". To solve this, set the Mouse Filter to \"Stop\" or \"Pass\"."
msgstr ""
"由於設定的 Mouse Filter 設定為「Ignore」，將不會顯示提示工具提示 。要解決該問"
"題，請將 Mouse Filter 設為「Stop」或「Pass」。"

msgid ""
"Please be aware that GraphEdit and GraphNode will undergo extensive "
"refactoring in a future 4.x version involving compatibility-breaking API "
"changes."
msgstr ""
"請注意，GraphEdit 和 GraphNode 將在未來的 4.x 版本中進行重構，會涉及大量破壞相"
"容性的 API 更改。"

msgid ""
"The current font does not support rendering one or more characters used in "
"this Label's text."
msgstr "當前字體不支援算繪該標籤字串中使用的一個或多個字元。"

msgid "If \"Exp Edit\" is enabled, \"Min Value\" must be greater than 0."
msgstr "若啟用「Exp Edit」，則「Min Value」必須大於 0。"

msgid ""
"ScrollContainer is intended to work with a single child control.\n"
"Use a container as child (VBox, HBox, etc.), or a Control and set the custom "
"minimum size manually."
msgstr ""
"ScrollContainer 旨在於單一子控制配合使用。\n"
"使用容器作為子節點（VBox、HBox…等），或是使用 Control 並手動設定其自定最小值。"

msgid ""
"This node doesn't have a SubViewport as child, so it can't display its "
"intended content.\n"
"Consider adding a SubViewport as a child to provide something displayable."
msgstr ""
"這個節點沒有 SubViewport 子節點，所以無法顯示預期的內容。\n"
"請考慮添加一個 SubViewport 作為子節點，來提供可顯示的內容。"

msgid ""
"The default mouse cursor shape of SubViewportContainer has no effect.\n"
"Consider leaving it at its initial value `CURSOR_ARROW`."
msgstr ""
"SubViewportContainer 的預設滑鼠指標形狀無效。\n"
"請考慮保持預設的 『CURSOR_ARROW』。"

msgid ""
"This node was saved as class type '%s', which was no longer available when "
"this scene was loaded."
msgstr "該節點被保存為”%s“型別，當這個場景被載入時，它不再可用。"

msgid ""
"Data from the original node is kept as a placeholder until this type of node "
"is available again. It can hence be safely re-saved without risk of data loss."
msgstr ""
"原始節點中的資料將保留為佔位字元，直到此型別的節點再次可用。因此，它可以安全地"
"重新保存，而不會有資料遺失的風險。"

msgid ""
"This node is marked as deprecated and will be removed in future versions.\n"
"Please check the Godot documentation for information about migration."
msgstr ""
"此節點標記為已棄用，會在將來的版本中移除。\n"
"請查看 Godot 文件中關於遷移整合的資訊。"

msgid ""
"This node is marked as experimental and may be subject to removal or major "
"changes in future versions."
msgstr "此節點標記為實驗性節點，可能會在將來的版本中刪除或進行重大更改。"

msgid ""
"ShaderGlobalsOverride is not active because another node of the same type is "
"in the scene."
msgstr "ShaderGlobalsOverride 未啟用，因為場景中存在另一個相同型別的節點。"

msgid ""
"Very low timer wait times (< 0.05 seconds) may behave in significantly "
"different ways depending on the rendered or physics frame rate.\n"
"Consider using a script's process loop instead of relying on a Timer for very "
"low wait times."
msgstr ""
"取決於算繪或物理影格率，極短暫的計時器等候時間（小於0.05秒）可能會造成計時器截"
"然不同的行為。\n"
"建議使用腳本的處理迴圈（Process Loop）而非這類計時器。"

msgid ""
"The Viewport size must be greater than or equal to 2 pixels on both "
"dimensions to render anything."
msgstr "Viewport長與寬必須皆大於或等於2像素才可進行算繪。"

msgid ""
"An incoming node's name clashes with %s already in the scene (presumably, "
"from a more nested instance).\n"
"The less nested node will be renamed. Please fix and re-save the scene."
msgstr ""
"引入節點的名稱與場景中已有的%s衝突（可能來自於嵌套的實例）。\n"
"會對較外層的節點進行重命名。請修復並重新保存該場景。"

msgid ""
"Shader keywords cannot be used as parameter names.\n"
"Choose another name."
msgstr ""
"不可使用 Shader 關鍵字作為參數名稱。\n"
"挑點別的名字吧。"

msgid "This parameter type does not support the '%s' qualifier."
msgstr "該參數型別不支援”%s限定字元。"

msgid ""
"Global parameter '%s' does not exist.\n"
"Create it in the Project Settings."
msgstr ""
"全域參數”%s不存在。\n"
"在專案設定中建立它。"

msgid ""
"Global parameter '%s' has an incompatible type for this kind of node.\n"
"Change it in the Project Settings."
msgstr ""
"全域變數”%s具有與此類節點不相容的型別。\n"
"在專案設定中改變它。"

msgid ""
"The sampler port is connected but not used. Consider changing the source to "
"'SamplerPort'."
msgstr "已連線至取樣器連結埠但並未使用。建議將來源設為「SamplerPort」。"

msgid "Invalid source for preview."
msgstr "無效的預覽來源。"

msgid "Invalid source for shader."
msgstr "無效的著色器來源。"

msgid "Invalid operator for that type."
msgstr "運算子對該型別無效。"

msgid ""
"`%s` precision mode is not available for `gl_compatibility` profile.\n"
"Reverted to `None` precision."
msgstr ""
"`%s' 精度模式在 'gl_compatibility' 配置下不可用。\n"
"已恢復為 『None』 精度。"

msgid "Default Color"
msgstr "預設顏色"

msgid "Filter"
msgstr "篩選"

msgid "Repeat"
msgstr "重覆"

msgid "Invalid comparison function for that type."
msgstr "該型別的比較函式無效。"

msgid "2D Mode"
msgstr "2D 模式"

msgid "Use All Surfaces"
msgstr "使用所有表面"

msgid "Surface Index"
msgstr "表面索引"

msgid ""
"Invalid number of arguments when calling stage function '%s', which expects "
"%d arguments."
msgstr "呼叫階段函數”%s“時參數數量無效，預期為%d個參數。"

msgid ""
"Invalid argument type when calling stage function '%s', type expected is '%s'."
msgstr "呼叫階段函數”%s“時參數型別無效，預期型別為”%s\"。"

msgid "Expected integer constant within [%d..%d] range."
msgstr "預期為 [%d..%d] 範圍內的整數純量。"

msgid "Argument %d of function '%s' is not a variable, array, or member."
msgstr "參數%d對於函數”%s而言不是變數、陣列或成員。"

msgid "Varyings cannot be passed for the '%s' parameter."
msgstr "Varying 不能給”%s“作為參數傳遞。"

msgid "A constant value cannot be passed for the '%s' parameter."
msgstr "常量值不能作為參數給”%s“傳遞。"

msgid ""
"Argument %d of function '%s' can only take a local variable, array, or member."
msgstr "參數%d對於函數”%s\"只能接受變數、陣列、或成員。"

msgid "Built-in function \"%s(%s)\" is only supported on high-end platforms."
msgstr "內置函數”%s(%s）“只在高級平台上被支援。"

msgid "Invalid arguments for the built-in function: \"%s(%s)\"."
msgstr "內部函式: \"%s(%s)\" 用了無效的參數。"

msgid "Recursion is not allowed."
msgstr "不允許遞迴。"

msgid "Function '%s' can't be called from source code."
msgstr "函數”%s不能從原始程式碼中呼叫。"

msgid ""
"Invalid argument for \"%s(%s)\" function: argument %d should be %s but is %s."
msgstr "\"%s(%s）\"函數的參數無效：參數%d應該是%s但實際上是%s。"

msgid ""
"Too few arguments for \"%s(%s)\" call. Expected at least %d but received %d."
msgstr "\"%s(%s）“呼叫的參數太少。預計至少%d個，但收到%d個。"

msgid ""
"Too many arguments for \"%s(%s)\" call. Expected at most %d but received %d."
msgstr "\"%s(%s）“呼叫的參數太多。預計至多%d個，但收到%d個。"

msgid "Invalid assignment of '%s' to '%s'."
msgstr "無效的指派 '%s' 給 '%s'。"

msgid "Expected constant expression."
msgstr "預期常數表示式。"

msgid "Expected ',' or ')' after argument."
msgstr "參數後期望有“,”或“)”。"

msgid "Constants cannot be modified."
msgstr "不可修改常數。"

msgid ""
"Sampler argument %d of function '%s' called more than once using both built-"
"ins and uniform textures, this is not supported (use either one or the other)."
msgstr ""
"採樣器參數%d：函數”%s“有多次呼叫，同時使用了內建和 uniform 紋理，不支援這種用"
"法（請在其中選擇一種使用）。"

msgid ""
<<<<<<< HEAD
=======
"Sampler argument %d of function '%s' called more than once using textures "
"that differ in either filter, repeat, or texture hint setting."
msgstr ""
"函式 '%s' 的取樣器參數 %d 被多次調用，使用了在濾鏡、重複或紋理貼圖提示設定上有"
"所不同的紋理。"

msgid ""
>>>>>>> dc5f1b7a
"Sampler argument %d of function '%s' called more than once using different "
"built-ins. Only calling with the same built-in is supported."
msgstr ""
"採樣器參數%d：函數”%s“有多次被呼叫，使用的內建函數不同。僅支援使用相同的內建函"
"數進行呼叫。"

msgid "Array size is already defined."
msgstr "陣列大小已定義。"

msgid "Unknown array size is forbidden in that context."
msgstr "該段落中禁止未知陣列大小。"

msgid "Array size expressions are not supported."
msgstr "不支援陣列大小表示式。"

msgid "Expected a positive integer constant."
msgstr "預期為正整數純量。"

msgid "Invalid data type for the array."
msgstr "陣列的資料型別無效。"

msgid "Array size mismatch."
msgstr "陣列大小不匹配。"

msgid "Expected array initialization."
msgstr "如預期的陣列初始化。"

msgid "Cannot convert from '%s' to '%s'."
msgstr "無法從「%s」轉換至「%s」。"

msgid "Expected ')' in expression."
msgstr "預期的 ')' 於表示式。"

msgid "Void value not allowed in expression."
msgstr "表示式中不允許 Void 值。"

msgid "Expected '(' after the type name."
msgstr "型別名稱後預期為”(\"。"

msgid "No matching constructor found for: '%s'."
msgstr "未找到符合的建構子：「%s」。"

msgid "Expected a function name."
msgstr "預期為函數名稱。"

msgid "No matching function found for: '%s'."
msgstr "未找到符合的函式：「%s」。"

msgid "Varying '%s' cannot be passed for the '%s' parameter in that context."
msgstr "Varying變數'%s'不可在「%s」函式中作為參數傳遞。"

msgid ""
"Unable to pass a multiview texture sampler as a parameter to custom function. "
"Consider to sample it in the main function and then pass the vector result to "
"it."
msgstr ""
"無法將多視圖紋理採樣器作為參數傳遞給自定義函數。請考慮在主函數中採樣，然後傳遞"
"所得到的向量。"

msgid "Unknown identifier in expression: '%s'."
msgstr "表達式中的未知識別碼：”%s\"。"

msgid ""
"%s has been removed in favor of using hint_%s with a uniform.\n"
"To continue with minimal code changes add 'uniform sampler2D %s : hint_%s, "
"filter_linear_mipmap;' near the top of your shader."
msgstr ""
"%s已被移除，請改用 hint_%s和uniform。\n"
"為了保持最小的程式碼改變，你可以在著色器頂部附近添加“uniform sampler2D%s："
"hint_%s，filter_linear_mipmap;“。"

msgid "Varying with '%s' data type may only be used in the 'fragment' function."
msgstr "資料型別為”%s“的 Varying 不能在”fragment“函數中使用。"

msgid "Varying '%s' must be assigned in the 'fragment' function first."
msgstr "Varying變數 '%s' 必須先在”fragment“函數中賦值。"

msgid ""
"Varying with integer data type must be declared with `flat` interpolation "
"qualifier."
msgstr "整數資料型別的 Varying 必須使用 `flat` 插值修飾符宣告。"

msgid "Can't use function as identifier: '%s'."
msgstr "不能使用函數作為識別符：”%s\"。"

msgid "Only integer expressions are allowed for indexing."
msgstr "只允許使用整數表示式進行索引。"

msgid "Index [%d] out of range [%d..%d]."
msgstr "索引 [%d] 超出了範圍 [%d...%d]。"

msgid "Expected expression, found: '%s'."
msgstr "預期為表示式，發現：”%s\"。"

msgid "Empty statement. Remove ';' to fix this warning."
msgstr "空語句。修復此警告請移除”;\"。"

msgid "Expected an identifier as a member."
msgstr "預期為成員識別碼。"

msgid "Cannot combine symbols from different sets in expression '.%s'."
msgstr "\".%s\"表示式中不能合併不同集合中的符號。"

msgid "Invalid member for '%s' expression: '.%s'."
msgstr "表示式: '%s' 的成員'%s'無效。"

msgid "An object of type '%s' can't be indexed."
msgstr "型別為”%s“的物件不能被索引。"

msgid "Invalid base type for increment/decrement operator."
msgstr "遞增/遞減運算子的基礎型別無效。"

msgid "Invalid use of increment/decrement operator in a constant expression."
msgstr "在純量表示式中使用遞增/遞減運算子無效。"

msgid "Invalid token for the operator: '%s'."
msgstr "運算子標記無效：”%s\"。"

msgid "Unexpected end of expression."
msgstr "未預期的敘述式結尾。"

msgid "Invalid arguments to unary operator '%s': %s."
msgstr "一元運算子'%s':%s 的參數無效。"

msgid "Missing matching ':' for select operator."
msgstr "選擇運算子缺少匹配的”:\"。"

msgid "Invalid argument to ternary operator: '%s'."
msgstr "三元運算子: %s 的參數無效。"

msgid "Invalid arguments to operator '%s': '%s'."
msgstr "運算子'%s': '%s' 的參數無效。"

msgid "A switch may only contain '%s' and '%s' blocks."
msgstr "switch只能包含”%s“和”%s“區塊。"

msgid "Expected variable type after precision modifier."
msgstr "精度修飾符後預期為變數型別。"

msgid "Invalid variable type (samplers are not allowed)."
msgstr "無效的變數型別 (採樣器不被允許)。"

msgid "Expected an identifier or '[' after type."
msgstr "型別後預期為識別碼或”[\"。"

msgid "Expected an identifier."
msgstr "預期為識別碼。"

msgid "Expected array initializer."
msgstr "預期為陣列初始化值。"

msgid "Expected data type after precision modifier."
msgstr "精度修飾符後預期為資料型別。"

msgid "Expected a constant expression."
msgstr "預期為純量表達式。"

msgid "Expected initialization of constant."
msgstr "預期為純量的初始化。"

msgid "Expected constant expression for argument %d of function call after '='."
msgstr "“=”後預期為函數呼叫參數 %d 的純量表示式。"

msgid "Expected a boolean expression."
msgstr "預期為布林表示式。"

msgid "Expected an integer expression."
msgstr "預期為整數表示式。"

msgid "Cases must be defined before default case."
msgstr "必須在預設 case 前定義其他 case。"

msgid "Default case must be defined only once."
msgstr "預設case必須只定義一次。"

msgid "Duplicated case label: %d."
msgstr "重複的 case 標籤: %d。"

msgid "'%s' must be placed within a '%s' block."
msgstr "\"%s“必須放在”%s“區塊內。"

msgid "Expected an integer constant."
msgstr "預期為整數純量。"

msgid "Using '%s' in the '%s' processor function is incorrect."
msgstr "\"%s“在”%s“處理器函數中的使用不正確。"

msgid "Expected '%s' with an expression of type '%s'."
msgstr "預期為”%s“，是型別為”%s“的表示式。"

msgid "Expected return with an expression of type '%s'."
msgstr "預期為返回型別為”%s“的表示式。"

msgid "Use of '%s' is not allowed here."
msgstr "此處不允許使用”%s\"。"

msgid "'%s' is not allowed outside of a loop or '%s' statement."
msgstr "迴圈和”%s“語句之外不允許”%s\"。"

msgid "'%s' is not allowed outside of a loop."
msgstr "迴圈之外不允許”%s\"。"

msgid "The middle expression is expected to be a boolean operator."
msgstr "中間的表示式預期為布林運算子。"

msgid "The left expression is expected to be a variable declaration."
msgstr "左側的表示式預期為變數宣告。"

msgid "The precision modifier cannot be used on structs."
msgstr "精度修飾符不能用於結構。"

msgid "The precision modifier cannot be used on boolean types."
msgstr "精度修飾符不能用於布林型別。"

msgid "Expected '%s' at the beginning of shader. Valid types are: %s."
msgstr "著色器開頭預期為”%s\"。有效的型別有：%s。"

msgid ""
"Expected an identifier after '%s', indicating the type of shader. Valid types "
"are: %s."
msgstr "\"%s“後預期為識別符，表明著色器的型別。有效的型別有：%s。"

msgid "Invalid shader type. Valid types are: %s"
msgstr "無效的著色器型別。有效的型別有：%s"

msgid "Expected an identifier for render mode."
msgstr "預期為算繪模式識別碼。"

msgid "Duplicated render mode: '%s'."
msgstr "重複的算繪模式: '%s'。"

msgid ""
"Redefinition of render mode: '%s'. The '%s' mode has already been set to '%s'."
msgstr "算繪模式”%s重定義。\"%s“模式已經被設定為”%s\"。"

msgid "Invalid render mode: '%s'."
msgstr "無效的算繪模式：”%s\"。"

msgid "Unexpected token: '%s'."
msgstr "意外的標記：”%s\"。"

msgid "Expected a struct identifier."
msgstr "預期為結構識別碼。"

msgid "Nested structs are not allowed."
msgstr "不允許嵌套結構。"

msgid "Expected data type."
msgstr "預期的資料型別。"

msgid "A '%s' data type is not allowed here."
msgstr "這裡不允許”%s“資料型別。"

msgid "Expected an identifier or '['."
msgstr "預期為識別碼或“[”。"

msgid "Empty structs are not allowed."
msgstr "不允許空結構。"

msgid "Uniform instances are not yet implemented for '%s' shaders."
msgstr "\"%s“著色器尚未實現 uniform 實例。"

msgid "Uniform instances are not supported in gl_compatibility shaders."
msgstr "gl_compatibility 著色器尚未支援 uniform 實例。"

msgid "Varyings cannot be used in '%s' shaders."
msgstr "Varying變數不可在「%s」著色器中使用。"

msgid "Interpolation qualifiers are not supported for uniforms."
msgstr "Uniform 不支援插值修飾符。"

msgid "The '%s' data type is not supported for uniforms."
msgstr "Uniform 不支援”%s“資料型別。"

msgid "The '%s' data type is not allowed here."
msgstr "這裡不允許使用”%s“資料型別。"

msgid "Interpolation modifier '%s' cannot be used with boolean types."
msgstr "插值修飾符”%s不能用於布林型別。"

msgid "Invalid data type for varying."
msgstr "Variing的資料型別無效。"

msgid "Global uniform '%s' does not exist. Create it in Project Settings."
msgstr "全域 uniform”%s不存在。請在專案設定中建立。"

msgid "Global uniform '%s' must be of type '%s'."
msgstr "全域 uniform”%s“的型別必須為”%s\"。"

msgid "The '%s' qualifier is not supported for sampler types."
msgstr "採樣器型別不支援”%s“修飾符。"

msgid "The '%s' qualifier is not supported for matrix types."
msgstr "矩陣型別不支援”%s“修飾符。"

msgid "The '%s' qualifier is not supported for uniform arrays."
msgstr "Uniform 陣列不支援”%s“修飾符。"

msgid "Expected valid type hint after ':'."
msgstr "“:”後預期為有效的型別提示。"

msgid "This hint is not supported for uniform arrays."
msgstr "這個提示不支援 uniform 陣列。"

msgid "Source color hint is for '%s', '%s' or sampler types only."
msgstr "原始碼顏色提示僅適用於”%s\"\"%s“或採樣器型別。"

msgid "Duplicated hint: '%s'."
msgstr "重複的 hint '%s'。"

msgid "Range hint is for '%s' and '%s' only."
msgstr "範圍提示僅適用於”%s“和”%s\"。"

msgid "Expected ',' after integer constant."
msgstr "整數常量後預期為”;\"。"

msgid "Expected an integer constant after ','."
msgstr "“,”後預期為整數純量。"

msgid "Can only specify '%s' once."
msgstr "只能指定一次”%s\"。"

msgid "The instance index can't be negative."
msgstr "實例索引不能為負。"

msgid "Allowed instance uniform indices must be within [0..%d] range."
msgstr "實例 uniform 索引必須在 [0...%d] 範圍內。"

msgid ""
"'hint_normal_roughness_texture' is only available when using the Forward+ "
"backend."
msgstr "“hint_normal_roughness_texture”僅在使用 Forward+ 後端時可用。"

msgid "'hint_normal_roughness_texture' is not supported in '%s' shaders."
msgstr "\"%s“著色器尚未支援”hint_normal_roughness_texture“。"

msgid "'hint_depth_texture' is not supported in '%s' shaders."
msgstr "\"%s“著色器尚未支援”hint_depth_texture“。"

msgid "This hint is only for sampler types."
msgstr "這個提示僅適用於採樣器型別。"

msgid "Redefinition of hint: '%s'. The hint has already been set to '%s'."
msgstr "提示重定義：”%s\"。提示已被設為”%s\"。"

msgid "Duplicated filter mode: '%s'."
msgstr "重複的過濾器模式:’%s'。"

msgid ""
"Redefinition of filter mode: '%s'. The filter mode has already been set to "
"'%s'."
msgstr "篩選模式重定義：”%s\"。篩選模式已被設為”%s\"。"

msgid "Duplicated repeat mode: '%s'."
msgstr "重複的反覆模式: '%s'。"

msgid ""
"Redefinition of repeat mode: '%s'. The repeat mode has already been set to "
"'%s'."
msgstr "重複模式重定義：”%s\"。重複模式已被設為”%s\"。"

msgid "Too many '%s' uniforms in shader, maximum supported is %d."
msgstr "著色器中的”%s“uniform 太多，最大支援量為%d個。"

msgid "Setting default values to uniform arrays is not supported."
msgstr "不支援為 uniform 陣列設置預設值。"

msgid "Expected constant expression after '='."
msgstr "“=”後預期為純量表示式。"

msgid "Can't convert constant to '%s'."
msgstr "無法將純量轉換為”%s\"。"

msgid "Expected an uniform subgroup identifier."
msgstr "預期為 uniform 子分組識別碼。"

msgid "Expected an uniform group identifier."
msgstr "預期為 uniform 分組識別符。"

msgid "Expected an uniform group identifier or `;`."
msgstr "預期為 uniform 分組識別碼或 `;`。"

msgid "Group needs to be opened before."
msgstr "分組需要在此之前打開。"

msgid "Shader type is already defined."
msgstr "著色器型別已定義。"

msgid "Expected constant, function, uniform or varying."
msgstr "預期為純量、函數、uniform 或 varying。"

msgid "Invalid constant type (samplers are not allowed)."
msgstr "無效的常數型別 (不可使用取樣器)。"

msgid "Invalid function type (samplers are not allowed)."
msgstr "無效的函式型別 (不可使用取樣器)。"

msgid "Expected a function name after type."
msgstr "型別後應為函式名稱。"

msgid "Expected '(' after function identifier."
msgstr "函數識別碼後預期為”(\"。"

msgid ""
"Global non-constant variables are not supported. Expected '%s' keyword before "
"constant definition."
msgstr "不支援全域非純量變數。 純量定義前預期為”%s“關鍵字。"

msgid "Expected an identifier after type."
msgstr "型別後預期為識別碼。"

msgid ""
"The '%s' qualifier cannot be used within a function parameter declared with "
"'%s'."
msgstr "修飾字「%s」不應被用作宣告為「%s」的函式參數。"

msgid "Expected a valid data type for argument."
msgstr "應以具體的資料型別作為引數。"

msgid "Opaque types cannot be output parameters."
msgstr "Opaque 型別不應被用作輸出參數。"

msgid "Void type not allowed as argument."
msgstr "Void 型別不應被用作引數。"

msgid "Expected an identifier for argument name."
msgstr "應使用辨識字作為引數名稱。"

msgid "Function '%s' expects no arguments."
msgstr "函式「%s」不應該存在引數。"

msgid "Function '%s' must be of '%s' return type."
msgstr "函式「%s」的回傳值必須為「%s」型別。"

msgid "Expected a '{' to begin function."
msgstr "在函式開頭應添加「{」。"

msgid "Expected at least one '%s' statement in a non-void function."
msgstr "在非 void 函式中應至少有一個「%s」陳述句。"

msgid "uniform buffer"
msgstr "uniform 緩衝"

msgid "Expected a '%s'."
msgstr "應添加「%s」。"

msgid "Expected a '%s' or '%s'."
msgstr "應添加「%s」或「%s」。"

msgid "Expected a '%s' after '%s'."
msgstr "應添加「%s」於「%s」後方。"

msgid "Redefinition of '%s'."
msgstr "重複定義了「%s」。"

msgid "Unknown directive."
msgstr "未知的指令。"

msgid "Invalid macro name."
msgstr "無效的巨集名稱。"

msgid "Macro redefinition."
msgstr "巨集重定義。"

msgid "Invalid argument name."
msgstr "無效的引數名稱。"

msgid "Expected a comma in the macro argument list."
msgstr "巨集引數列表中應存在一個逗號。"

msgid "'##' must not appear at beginning of macro expansion."
msgstr "“##”不能出現在巨集展開的開頭。"

msgid "'##' must not appear at end of macro expansion."
msgstr "“##”不能出現在宏展開的結尾。"

msgid "Unmatched elif."
msgstr "無法配對的 elif。"

msgid "Missing condition."
msgstr "找不到條件。"

msgid "Condition evaluation error."
msgstr "條件評估錯誤。"

msgid "Unmatched else."
msgstr "無法配對的 else。"

msgid "Invalid else."
msgstr "無效的 else。"

msgid "Unmatched endif."
msgstr "無法配對的 endif。"

msgid "Invalid endif."
msgstr "無效的 endif。"

msgid "Invalid ifdef."
msgstr "無效的 ifndef。"

msgid "Invalid ifndef."
msgstr "無效的 ifndef。"

msgid "Shader include file does not exist:"
msgstr "著色器標頭檔不存在:"

msgid ""
"Shader include load failed. Does the shader include exist? Is there a cyclic "
"dependency?"
msgstr "著色器的標頭檔讀取失敗。請檢查該標頭檔是否存在，或者是否存在循環依賴？"

msgid "Shader include resource type is wrong."
msgstr "著色器標頭檔的資源型別不正確。"

msgid "Cyclic include found"
msgstr "發現了循環 include"

msgid "Shader max include depth exceeded."
msgstr "超出著色器的最大包含深度。"

msgid "Invalid pragma directive."
msgstr "無效的 pragma 指令。"

msgid "Invalid undef."
msgstr "無效的 undef。"

msgid "Macro expansion limit exceeded."
msgstr "超出巨集展開的限制。"

msgid "Invalid macro argument list."
msgstr "無效的巨集引數列表。"

msgid "Invalid macro argument."
msgstr "無效的巨集引數。"

msgid "Invalid macro argument count."
msgstr "無效的巨集引數計數。"

msgid "Can't find matching branch directive."
msgstr "找不到對應的分支指令。"

msgid "Invalid symbols placed before directive."
msgstr "指令前被放置了無效的符號。"

msgid "Unmatched conditional statement."
msgstr "條件式沒有完成配對。"

msgid ""
"Direct floating-point comparison (this may not evaluate to `true` as you "
"expect). Instead, use `abs(a - b) < 0.0001` for an approximate but "
"predictable comparison."
msgstr ""
"直接進行浮點數的比較（可能不會像你期望的得到「true」）。請改用「abs(a - b) < "
"0.0001」進行近似但可預測的比較。"

msgid "The const '%s' is declared but never used."
msgstr "常數「%s」已被宣告，但從未使用。"

msgid "The function '%s' is declared but never used."
msgstr "函式「%s」已被宣告，但從未使用。"

msgid "The struct '%s' is declared but never used."
msgstr "結構「%s」已被宣告，但從未使用。"

msgid "The uniform '%s' is declared but never used."
msgstr "Uniform「%s」已被宣告，但從未使用。"

msgid "The varying '%s' is declared but never used."
msgstr "Varying「%s」已被宣告，但從未使用。"

msgid "The local variable '%s' is declared but never used."
msgstr "區域變數「%s」已被宣告，但從未使用。"

msgid ""
"The total size of the %s for this shader on this device has been exceeded (%d/"
"%d). The shader may not work correctly."
msgstr ""
"這個著色器已經超出此裝置的 %s 的總大小 (%d/%d)。該著色器可能無法正常運作。"<|MERGE_RESOLUTION|>--- conflicted
+++ resolved
@@ -54,36 +54,22 @@
 # hugoalh <hugoalh@users.noreply.hosted.weblate.org>, 2024.
 # gecko322 chen <cabyzzit@gmail.com>, 2024.
 # Ricky From Hong Kong <lamricky11@hotmail.com>, 2024.
-<<<<<<< HEAD
-=======
 # STENYIN lee <stenyin@gmail.com>, 2024.
->>>>>>> dc5f1b7a
 msgid ""
 msgstr ""
 "Project-Id-Version: Godot Engine editor interface\n"
 "Report-Msgid-Bugs-To: https://github.com/godotengine/godot\n"
 "POT-Creation-Date: \n"
-<<<<<<< HEAD
-"PO-Revision-Date: 2024-07-25 01:09+0000\n"
-"Last-Translator: Ricky From Hong Kong <lamricky11@hotmail.com>\n"
-"Language-Team: Chinese (Traditional) <https://hosted.weblate.org/projects/"
-"godot-engine/godot/zh_Hant/>\n"
-=======
 "PO-Revision-Date: 2024-09-16 08:50+0000\n"
 "Last-Translator: STENYIN lee <stenyin@gmail.com>\n"
 "Language-Team: Chinese (Traditional Han script) <https://hosted.weblate.org/"
 "projects/godot-engine/godot/zh_Hant/>\n"
->>>>>>> dc5f1b7a
 "Language: zh_TW\n"
 "MIME-Version: 1.0\n"
 "Content-Type: text/plain; charset=UTF-8\n"
 "Content-Transfer-Encoding: 8bit\n"
 "Plural-Forms: nplurals=1; plural=0;\n"
-<<<<<<< HEAD
-"X-Generator: Weblate 5.7-dev\n"
-=======
 "X-Generator: Weblate 5.8-dev\n"
->>>>>>> dc5f1b7a
 
 msgid "Main Thread"
 msgstr "主執行緒"
@@ -926,12 +912,9 @@
 msgid "Track is not of type Node3D, can't insert key"
 msgstr "非NODE3D型別之軌道，無法插入關鍵影格"
 
-<<<<<<< HEAD
-=======
 msgid "Track is not of type MeshInstance3D, can't insert key"
 msgstr "軌道類型不是 MeshInstance3D，無法插入關鍵影格"
 
->>>>>>> dc5f1b7a
 msgid "Track path is invalid, so can't add a method key."
 msgstr "無效軌道路徑，無法新增方法關鍵影格。"
 
@@ -2251,39 +2234,30 @@
 msgid "Audio Bus Layout"
 msgstr "音訊匯流排佈局"
 
-<<<<<<< HEAD
-=======
 msgid "Invalid name."
 msgstr "無效的名稱。"
 
->>>>>>> dc5f1b7a
 msgid "Cannot begin with a digit."
 msgstr "不能以數字開頭。"
 
 msgid "Valid characters:"
 msgstr "有效字元："
 
-<<<<<<< HEAD
-=======
 msgid "Must not collide with an existing engine class name."
 msgstr "不得與已有的引擎類別名稱衝突。"
 
->>>>>>> dc5f1b7a
 msgid "Must not collide with an existing global script class name."
 msgstr "不可與現存的全域腳本類別名稱衝突。"
 
 msgid "Must not collide with an existing built-in type name."
 msgstr "不可與現存的內建型別名稱衝突。"
 
-<<<<<<< HEAD
-=======
 msgid "Must not collide with an existing global constant name."
 msgstr "不得與已有的全域常數名稱衝突。"
 
 msgid "Keyword cannot be used as an Autoload name."
 msgstr "關鍵字不能用作自動加載名稱。"
 
->>>>>>> dc5f1b7a
 msgid "Autoload '%s' already exists!"
 msgstr "自動載入「%s」已經存在！"
 
@@ -3319,26 +3293,21 @@
 msgid "Save Resource As..."
 msgstr "另存資源為..."
 
-<<<<<<< HEAD
+msgid "Can't open file for writing:"
+msgstr "無法開啟文件進行寫入："
+
+msgid "Requested file format unknown:"
+msgstr "請求的文件格式未知："
+
+msgid "Error while saving."
+msgstr "保存時發生錯誤。"
+
+msgid "Can't open file '%s'. The file could have been moved or deleted."
+msgstr "無法開啟文件「%s」。該文件可能已被移動或刪除。"
+
 msgid "Error while parsing file '%s'."
 msgstr "無法解析檔案：%s。"
 
-=======
-msgid "Can't open file for writing:"
-msgstr "無法開啟文件進行寫入："
-
-msgid "Requested file format unknown:"
-msgstr "請求的文件格式未知："
-
-msgid "Error while saving."
-msgstr "保存時發生錯誤。"
-
-msgid "Can't open file '%s'. The file could have been moved or deleted."
-msgstr "無法開啟文件「%s」。該文件可能已被移動或刪除。"
-
-msgid "Error while parsing file '%s'."
-msgstr "無法解析檔案：%s。"
-
 msgid "Scene file '%s' appears to be invalid/corrupt."
 msgstr "場景文件「%s」似乎無效或已損壞。"
 
@@ -3354,7 +3323,6 @@
 msgid "Error while loading file '%s'."
 msgstr "加載文件「%s」時發生錯誤。"
 
->>>>>>> dc5f1b7a
 msgid "Saving Scene"
 msgstr "正在保存場景"
 
@@ -3397,12 +3365,9 @@
 msgid "Apply MeshInstance Transforms"
 msgstr "套用MeshInstance變換"
 
-<<<<<<< HEAD
-=======
 msgid "Can't load MeshLibrary for merging!"
 msgstr "無法加載 MeshLibrary 進行合併！"
 
->>>>>>> dc5f1b7a
 msgid "Error saving MeshLibrary!"
 msgstr "儲存網格庫出錯！"
 
@@ -3482,14 +3447,11 @@
 msgstr "%s 不再存在！請指定一個新的保存位置。"
 
 msgid ""
-<<<<<<< HEAD
-=======
 "The current scene has no root node, but %d modified external resource(s) and/"
 "or plugin data were saved anyway."
 msgstr "當前場景沒有根節點，但仍然保存了 %d 個已修改的外部資源和/或插件數據。"
 
 msgid ""
->>>>>>> dc5f1b7a
 "A root node is required to save the scene. You can add a root node using the "
 "Scene tree dock."
 msgstr "必須有根節點才可儲存場景。您可使用場景停佇列以加入一個根節點。"
@@ -4308,12 +4270,9 @@
 msgid "Write your logic in the _run() method."
 msgstr "在 _run() 方法中填寫邏輯。"
 
-<<<<<<< HEAD
-=======
 msgid "The current scene already has a root node."
 msgstr "當前場景已經有一個根節點。"
 
->>>>>>> dc5f1b7a
 msgid "Edit Built-in Action: %s"
 msgstr "編輯內建動作：%s"
 
@@ -6252,15 +6211,12 @@
 msgid "Property Name Style"
 msgstr "屬性名稱樣式"
 
-<<<<<<< HEAD
-=======
 msgid "Raw (e.g. \"%s\")"
 msgstr "原始（例如 \"%s\"）"
 
 msgid "Localized (e.g. \"Z Index\")"
 msgstr "本地化（例如「Z 索引」）"
 
->>>>>>> dc5f1b7a
 msgid "Localization not available for current language."
 msgstr "目前的語言不支援本地化。"
 
@@ -16340,8 +16296,6 @@
 "法（請在其中選擇一種使用）。"
 
 msgid ""
-<<<<<<< HEAD
-=======
 "Sampler argument %d of function '%s' called more than once using textures "
 "that differ in either filter, repeat, or texture hint setting."
 msgstr ""
@@ -16349,7 +16303,6 @@
 "所不同的紋理。"
 
 msgid ""
->>>>>>> dc5f1b7a
 "Sampler argument %d of function '%s' called more than once using different "
 "built-ins. Only calling with the same built-in is supported."
 msgstr ""
