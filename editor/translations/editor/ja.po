--- conflicted
+++ resolved
@@ -70,22 +70,14 @@
 # neuve project <neuvecom@gmail.com>, 2024.
 # James Phillips <XFX@users.noreply.hosted.weblate.org>, 2024.
 # Shigefumi Sasaki <polycharacter@gmail.com>, 2024.
-<<<<<<< HEAD
-=======
 # Tomoo Amano <sh.eer.cat@gmail.com>, 2024.
->>>>>>> dc5f1b7a
 msgid ""
 msgstr ""
 "Project-Id-Version: Godot Engine editor interface\n"
 "Report-Msgid-Bugs-To: https://github.com/godotengine/godot\n"
 "POT-Creation-Date: \n"
-<<<<<<< HEAD
-"PO-Revision-Date: 2024-07-29 11:09+0000\n"
-"Last-Translator: ueshita <nalto32@gmail.com>\n"
-=======
 "PO-Revision-Date: 2024-08-09 17:09+0000\n"
 "Last-Translator: Tomoo Amano <sh.eer.cat@gmail.com>\n"
->>>>>>> dc5f1b7a
 "Language-Team: Japanese <https://hosted.weblate.org/projects/godot-engine/"
 "godot/ja/>\n"
 "Language: ja\n"
@@ -11715,12 +11707,9 @@
 msgid "Replace Tiles with Proxies"
 msgstr "タイルをプロキシに置き換える"
 
-<<<<<<< HEAD
-=======
 msgid "Can't edit multiple layers at once."
 msgstr "一度に複数のレイヤーの編集はできません。"
 
->>>>>>> dc5f1b7a
 msgid "The selected TileMap has no layer to edit."
 msgstr "選択されたTileMapには編集するレイヤーがありません。"
 
@@ -17232,7 +17221,6 @@
 "ノードを指す必要があります。"
 
 msgid ""
-<<<<<<< HEAD
 "Skeleton3D node not set! SkeletonModifier3D must be child of Skeleton3D or "
 "set a path to an external skeleton."
 msgstr ""
@@ -17243,8 +17231,6 @@
 msgstr "このボディは、メッシュを設定するまで無視されます。"
 
 msgid ""
-=======
->>>>>>> dc5f1b7a
 "The GeometryInstance3D visibility range's End distance is set to a non-zero "
 "value, but is lower than the Begin distance.\n"
 "This means the GeometryInstance3D will never be visible.\n"
