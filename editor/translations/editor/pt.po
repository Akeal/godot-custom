# Portuguese translation of the Godot Engine editor interface.
# Copyright (c) 2014-present Godot Engine contributors.
# Copyright (c) 2007-2014 Juan Linietsky, Ariel Manzur.
# This file is distributed under the same license as the Godot source code.
# António Sarmento <antonio.luis.sarmento@gmail.com>, 2016.
# Carlos Vieira <carlos.vieira@gmail.com>, 2017.
# João <joao@nogordio.com>, 2018.
# João Graça <jgraca95@gmail.com>, 2017.
# João Lopes <linux-man@hotmail.com>, 2017-2018, 2019, 2020, 2021, 2022.
# Miguel Gomes <miggas09@gmail.com>, 2017.
# Paulo Caldeira <paucal@gmail.com>, 2018.
# Pedro Gomes <pedrogomes1698@gmail.com>, 2017.
# Rueben Stevens <supercell03@gmail.com>, 2017.
# SARDON <fabio3_Santos@hotmail.com>, 2017.
# Vinicius Gonçalves <viniciusgoncalves21@gmail.com>, 2017.
# ssantos <ssantos@web.de>, 2018, 2019, 2020, 2021, 2022, 2023, 2024.
# Gonçalo Dinis Guerreiro João <goncalojoao205@gmail.com>, 2019.
# Manuela Silva <mmsrs@sky.com>, 2020.
# Murilo Gama <murilovsky2030@gmail.com>, 2020, 2022.
# Ricardo Subtil <ricasubtil@gmail.com>, 2020.
# André Silva <andre.olivais@gmail.com>, 2021.
# Danilo Conceição Rosa <danilorosa@protonmail.com>, 2022.
# Kaycke <kaycke@ymail.com>, 2022.
# Renu <ifpilucas@gmail.com>, 2022.
# El_ExpertPlayer <xpertnathan37@gmail.com>, 2022.
# Esdras Caleb Oliveira Silva <acheicaleb@gmail.com>, 2022.
# Ednaldo Pereira Confia <filat51823@storypo.com>, 2022.
# Zé Beato Página Oficial <zebeato@gmail.com>, 2022.
# Rafael Testa <rafael1testa@gmail.com>, 2022.
# Baiterson <baiter160@gmail.com>, 2022.
# Tuily <brizolla.tuily@gmail.com>, 2022.
# Thuany <thutymsoares@gmail.com>, 2022.
# Isaque Mendes <isaquemendes405@gmail.com>, 2022.
# Alex Bruno Boiniak <aboiniak@gmail.com>, 2022.
# Breno Alves Sampaio <chibifoxdiscord@gmail.com>, 2023.
# SamuelPatrickMeneses <samuelmeneses800@gmail.com>, 2023.
# matdeluis <luisdebonoir@protonmail.com>, 2023.
# thegamerman88 <leoluniere@outlook.com>, 2023.
# Hevinis <meauriocardoso@gmail.com>, 2023.
# Ricardo Caetano <ricardofilipecaetano@gmail.com>, 2023.
# Ruan Azevedo <ruan.azevedo@gmail.com>, 2023.
# Fábio Sousa <fabiodaniel.2000@gmail.com>, 2023.
# Lucas Souza <lucasteisouza@gmail.com>, 2023.
# André Luiz Santana Siqueira <hivosoft@outlook.com>, 2023.
# gomakappa <gomaproi@outlook.com>, 2023.
# 100Nome <100nome.portugal@gmail.com>, 2023.
# João Victor Alonso de Paula Sperandio <joaovictorapsperandio@gmail.com>, 2024.
# AegisTTN <tc.dev04@gmail.com>, 2024.
# NamelessGO <66227691+NameLessGO@users.noreply.github.com>, 2024.
# pgbiolchi <pgbiolchi@gmail.com>, 2024.
# Bruno Vieira <bruno.leo516@hotmail.com>, 2024.
# pedropp222 <1qwertyuiop.wasd@gmail.com>, 2024.
# xDeltaFox <israelbz25@gmail.com>, 2024.
# Matteus Maximo Felisberto <matteusmaximof@gmail.com>, 2024.
# João Weslley da Silva Souza <joaoweslley.souza55@gmail.com>, 2024.
# Daniel <danynovaisdias@outlook.com>, 2024.
# Gustavo Alves <gustavoaw2@gmail.com>, 2024.
# Moraguma <guambbe@gmail.com>, 2024.
# Druiditbeau <druiditbeau@gmail.com>, 2024.
# Ruan Victor <ruanvictordossantoscorrea128@gmail.com>, 2024.
# Christian <cristianvito22@gmail.com>, 2024.
# Ricardo  Farinha <Ricardoarfarinha@gmail.com>, 2024.
<<<<<<< HEAD
=======
# Rick and Morty <7777rickandmorty@gmail.com>, 2024.
# David Alysson <davialysson1@gmail.com>, 2024.
# "Francisco (F4VSE)" <kikosgc@gmail.com>, 2024.
# AesirVR <vic.eles@gmail.com>, 2024.
>>>>>>> dc5f1b7a
msgid ""
msgstr ""
"Project-Id-Version: Godot Engine editor interface\n"
"Report-Msgid-Bugs-To: https://github.com/godotengine/godot\n"
"POT-Creation-Date: \n"
<<<<<<< HEAD
"PO-Revision-Date: 2024-07-31 15:41+0000\n"
"Last-Translator: Ricardo  Farinha <Ricardoarfarinha@gmail.com>\n"
=======
"PO-Revision-Date: 2024-08-21 00:32+0000\n"
"Last-Translator: Rick and Morty <7777rickandmorty@gmail.com>\n"
>>>>>>> dc5f1b7a
"Language-Team: Portuguese <https://hosted.weblate.org/projects/godot-engine/"
"godot/pt/>\n"
"Language: pt\n"
"MIME-Version: 1.0\n"
"Content-Type: text/plain; charset=UTF-8\n"
"Content-Transfer-Encoding: 8bit\n"
"Plural-Forms: nplurals=2; plural=n != 1;\n"
<<<<<<< HEAD
"X-Generator: Weblate 5.7-dev\n"
=======
"X-Generator: Weblate 5.7\n"
>>>>>>> dc5f1b7a

msgid "Main Thread"
msgstr "Thread Principal"

msgid "Unset"
msgstr "Desativar"

msgid "Physical"
msgstr "Físico"

msgid "Left Mouse Button"
msgstr "Botão Esquerdo do Rato"

msgid "Right Mouse Button"
msgstr "Botão Direito do Rato"

msgid "Middle Mouse Button"
msgstr "Botão do Meio do Rato"

msgid "Mouse Wheel Up"
msgstr "Roda do Rato para Cima"

msgid "Mouse Wheel Down"
msgstr "Roda do Rato para Baixo"

msgid "Mouse Wheel Left"
msgstr "Roda do Rato para Esquerda"

msgid "Mouse Wheel Right"
msgstr "Roda do Rato para Direita"

msgid "Mouse Thumb Button 1"
msgstr "Botão do Polegar do Rato 1"

msgid "Mouse Thumb Button 2"
msgstr "Botão do Polegar do Rato 2"

msgid "Button"
msgstr "Botão"

msgid "Double Click"
msgstr "Duplo Clique"

msgid "Mouse motion at position (%s) with velocity (%s)"
msgstr "Movimento do rato na posição (%s) com velocidade (%s)"

msgid "Left Stick X-Axis, Joystick 0 X-Axis"
msgstr "Eixo-X Alavanca Esquerda, Eixo-X Joystick 0"

msgid "Left Stick Y-Axis, Joystick 0 Y-Axis"
msgstr "Eixo-Y Alavanca Esquerda, Eixo-Y Joystick 0"

msgid "Right Stick X-Axis, Joystick 1 X-Axis"
msgstr "Eixo-X Alavanca Direita, Eixo-X Joystick 1"

msgid "Right Stick Y-Axis, Joystick 1 Y-Axis"
msgstr "Eixo-Y Alavanca Direita, Eixo-Y Joystick 1"

msgid "Joystick 2 X-Axis, Left Trigger, Sony L2, Xbox LT"
msgstr "Eixo-X Joystick 2, Gatilho Esquerdo, Sony L2, Xbox LT"

msgid "Joystick 2 Y-Axis, Right Trigger, Sony R2, Xbox RT"
msgstr "Eixo-Y Joystick 2, Gatilho Direito, Sony R2, Xbox RT"

msgid "Joystick 3 X-Axis"
msgstr "Eixo-X Joystick 3"

msgid "Joystick 3 Y-Axis"
msgstr "Eixo-Y Joystick 3"

msgid "Joystick 4 X-Axis"
msgstr "Eixo-X Joystick 4"

msgid "Joystick 4 Y-Axis"
msgstr "Eixo-Y Joystick 4"

msgid "Unknown Joypad Axis"
msgstr "Eixo Desconhecido do Joypad"

msgid "Joypad Motion on Axis %d (%s) with Value %.2f"
msgstr "Movimento do joypad no eixo %d (%s) com valor %.2f"

msgid "Bottom Action, Sony Cross, Xbox A, Nintendo B"
msgstr "Botão de Ação, Sony Cross, Xbox A, Nintendo B"

msgid "Right Action, Sony Circle, Xbox B, Nintendo A"
msgstr "Botão de Ação Direito, Sony Circle, Xbox B, Nintendo A"

msgid "Left Action, Sony Square, Xbox X, Nintendo Y"
msgstr "Botão de Ação Esquerdo, Sony Circle, Xbox B, Nintendo A"

msgid "Top Action, Sony Triangle, Xbox Y, Nintendo X"
msgstr "Botão de Ação Acima, Sony Triangle, Xbox Y, Nintendo X"

msgid "Back, Sony Select, Xbox Back, Nintendo -"
msgstr "Voltar, Sony Select, Xbox Back, Nintendo -"

msgid "Guide, Sony PS, Xbox Home"
msgstr "Menu, Sony PS, Xbox Home"

msgid "Start, Xbox Menu, Nintendo +"
msgstr "Iniciar, Menu Xbox, Nintendo +"

msgid "Left Stick, Sony L3, Xbox L/LS"
msgstr "Alavanca Esquerda, Sony L3, Xbox L/LS"

msgid "Right Stick, Sony R3, Xbox R/RS"
msgstr "Alavanca Direita, Sony R3, Xbox R/RS"

msgid "Left Shoulder, Sony L1, Xbox LB"
msgstr "Ombro Esquerdo, Sony L1, Xbox LB"

msgid "Right Shoulder, Sony R1, Xbox RB"
msgstr "Ombro Direito, Sony R1, Xbox RB"

msgid "D-pad Up"
msgstr "D-pad Cima"

msgid "D-pad Down"
msgstr "D-pad Baixo"

msgid "D-pad Left"
msgstr "D-pad Esquerdo"

msgid "D-pad Right"
msgstr "D-pad Direito"

msgid "Xbox Share, PS5 Microphone, Nintendo Capture"
msgstr "Xbox Share, PS5 Microfone, Nintendo Capture"

msgid "Xbox Paddle 1"
msgstr "Controle Xbox 1"

msgid "Xbox Paddle 2"
msgstr "Controle Xbox 2"

msgid "Xbox Paddle 3"
msgstr "Controle Xbox 3"

msgid "Xbox Paddle 4"
msgstr "Controle Xbox 4"

msgid "PS4/5 Touchpad"
msgstr "Touchpad PS4/5"

msgid "Joypad Button %d"
msgstr "Botão do Joypad %d"

msgid "Pressure:"
msgstr "Pressão:"

msgid "canceled"
<<<<<<< HEAD
msgstr "Cancelado"
=======
msgstr "cancelado"
>>>>>>> dc5f1b7a

msgid "touched"
msgstr "tocado"

msgid "released"
msgstr "solto"

msgid "Screen %s at (%s) with %s touch points"
msgstr "Tela %s em (%s) com %s pontos de toque"

msgid ""
"Screen dragged with %s touch points at position (%s) with velocity of (%s)"
msgstr ""
"Ecrã arrastado com %s pontos de toque na posição (%s) com velocidade de (%s)"

msgid "Magnify Gesture at (%s) with factor %s"
msgstr "Gesto de Ampliar em (%s) com fator %s"

msgid "Pan Gesture at (%s) with delta (%s)"
msgstr "Gesto Panorâmico em (%s) com delta (%s)"

msgid "MIDI Input on Channel=%s Message=%s"
msgstr "Entrada MIDI no Canal=%s Mensagem=%s"

msgid "Input Event with Shortcut=%s"
msgstr "Evento de Entrada com Atalho=%s"

msgid "Accept"
msgstr "Aceitar"

msgid "Select"
msgstr "Selecionar"

msgid "Cancel"
msgstr "Cancelar"

msgid "Focus Next"
msgstr "Focar Próximo"

msgid "Focus Prev"
msgstr "Focar Anterior"

msgid "Left"
msgstr "Esquerda"

msgid "Right"
msgstr "Direita"

msgid "Up"
msgstr "Para cima"

msgid "Down"
msgstr "Para baixo"

msgid "Page Up"
msgstr "Subir Página"

msgid "Page Down"
msgstr "Baixar Página"

msgid "Home"
msgstr "Início"

msgid "End"
msgstr "Fim"

msgid "Cut"
msgstr "Cortar"

msgid "Copy"
msgstr "Copiar"

msgid "Paste"
msgstr "Colar"

msgid "Undo"
msgstr "Desfazer"

msgid "Redo"
msgstr "Refazer"

msgid "Completion Query"
msgstr "Autocompletar"

msgid "New Line"
msgstr "Nova Linha"

msgid "New Blank Line"
msgstr "Nova Linha em Branco"

msgid "New Line Above"
msgstr "Nova Linha Acima"

msgid "Indent"
msgstr "Indentar"

msgid "Dedent"
msgstr "Desindentar"

msgid "Backspace"
msgstr "Retroceder"

msgid "Backspace Word"
msgstr "Retroceder Palavra"

msgid "Backspace all to Left"
msgstr "Retroceder tudo a Esquerda"

msgid "Delete"
msgstr "Apagar"

msgid "Delete Word"
msgstr "Apagar Palavra"

msgid "Delete all to Right"
msgstr "Apagar tudo a Direita"

msgid "Caret Left"
msgstr "Cursor para Esquerda"

msgid "Caret Word Left"
msgstr "Cursor uma Palavra a Esquerda"

msgid "Caret Right"
msgstr "Cursor para Direita"

msgid "Caret Word Right"
msgstr "Cursor uma palavra a Direita"

msgid "Caret Up"
msgstr "Cursor para Cima"

msgid "Caret Down"
msgstr "Cursor para Baixo"

msgid "Caret Line Start"
msgstr "Cursor no Início da Linha"

msgid "Caret Line End"
msgstr "Cursor no Final da Linha"

msgid "Caret Page Up"
msgstr "Cursor uma Página Acima"

msgid "Caret Page Down"
msgstr "Cursor uma Página Abaixo"

msgid "Caret Document Start"
msgstr "Cursor no Início da Documentação"

msgid "Caret Document End"
msgstr "Cursor no Final da Documentação"

msgid "Caret Add Below"
msgstr "Adicionar Cursor Abaixo"

msgid "Caret Add Above"
msgstr "Adicionar Cursor Acima"

msgid "Scroll Up"
msgstr "Rolar Acima"

msgid "Scroll Down"
msgstr "Rolar Abaixo"

msgid "Select All"
msgstr "Selecionar Tudo"

msgid "Select Word Under Caret"
msgstr "Selecionar Palavra sob Cursor"

msgid "Add Selection for Next Occurrence"
msgstr "Adicionar Seleção para a Próxima Ocorrência"

msgid "Skip Selection for Next Occurrence"
msgstr "Pular Seleção para a Próxima Ocorrência"

msgid "Clear Carets and Selection"
msgstr "Limpar Cursores e Seleção"

msgid "Toggle Insert Mode"
msgstr "Alternar Modo de Inserção"

msgid "Submit Text"
msgstr "Enviar Texto"

msgid "Duplicate Nodes"
msgstr "Duplicar Nós"

msgid "Delete Nodes"
msgstr "Apagar Nós"

msgid "Go Up One Level"
msgstr "Subir Um Nível"

msgid "Refresh"
msgstr "Atualizar"

msgid "Show Hidden"
msgstr "Mostrar Ocultos"

msgid "Swap Input Direction"
msgstr "Trocar Direção da Entrada"

msgid "Invalid input %d (not passed) in expression"
msgstr "Entrada inválida %d (não passada) na expressão"

msgid "self can't be used because instance is null (not passed)"
msgstr "self não pode ser usado porque a instância é nula (não passada)"

msgid "Invalid operands to operator %s, %s and %s."
msgstr "Operandos inválidos para operador %s, %s e %s."

msgid "Invalid index of type %s for base type %s"
msgstr "Índice inválido do tipo %s para tipo base %s"

msgid "Invalid named index '%s' for base type %s"
msgstr "Índice nomeado '%s' inválido para base tipo %s"

msgid "Invalid arguments to construct '%s'"
msgstr "Argumentos inválidos para construir '%s'"

msgid "On call to '%s':"
msgstr "Em chamada para '%s':"

msgid "Built-in script"
msgstr "Script Embutido"

msgid "Built-in"
msgstr "Embutido"

msgid "B"
msgstr "B"

msgid "KiB"
msgstr "KiB"

msgid "MiB"
msgstr "MiB"

msgid "GiB"
msgstr "GiB"

msgid "TiB"
msgstr "TiB"

msgid "PiB"
msgstr "PiB"

msgid "EiB"
msgstr "EiB"

msgid ""
"Invalid action name. It cannot be empty nor contain '/', ':', '=', '\\' or "
"'\"'"
msgstr ""
"Nome de ação inválido. Não pode ser vazio nem conter '/', ':', '=', '\\' ou "
"'\"'"

msgid "An action with the name '%s' already exists."
msgstr "Já existe uma ação com o nome '%s'."

msgid "Cannot Revert - Action is same as initial"
msgstr "Não é possível reverter - Ação é a mesma que a inicial"

msgid "Revert Action"
msgstr "Reverter Ação"

msgid "Add Event"
msgstr "Adicionar evento"

msgid "Remove Action"
msgstr "Remover Ação"

msgid "Cannot Remove Action"
msgstr "Não foi Possível Remover a Ação"

msgid "Edit Event"
msgstr "Editar Evento"

msgid "Remove Event"
msgstr "Remover Evento"

msgid "Filter by Name"
msgstr "Filtrar por Nome"

msgid "Clear All"
msgstr "Limpar Tudo"

msgid "Clear all search filters."
msgstr "Limpar todos of filtros de pesquisa."

msgid "Add New Action"
msgstr "Adicionar Nova Ação"

msgid "Add"
msgstr "Adicionar"

msgid "Show Built-in Actions"
msgstr "Mostrar Ações Incorporadas"

msgid "Action"
msgstr "Ação"

msgid "Deadzone"
msgstr "Zona morta"

msgid "Time:"
msgstr "Tempo:"

msgid "Value:"
msgstr "Valor:"

msgid "Update Selected Key Handles"
msgstr "Atualizar Manipuladores de Chaves Selecionados"

msgid "Insert Key Here"
msgstr "Inserir Chave Aqui"

msgid "Duplicate Selected Key(s)"
msgstr "Duplicar Chave(s) Selecionada(s)"

msgid "Cut Selected Key(s)"
msgstr "Cortar Chave(s) Selecionada(s)"

msgid "Copy Selected Key(s)"
msgstr "Copiar tecla(s) selecionada(s)"

msgid "Paste Key(s)"
msgstr "Colar Chave(s)"

msgid "Delete Selected Key(s)"
msgstr "Apagar Chave(s) Selecionada(s)"

msgid "Make Handles Free"
msgstr "Liberar Manipuladores"

msgid "Make Handles Linear"
msgstr "Tornar Linear os manipuladores"

msgid "Make Handles Balanced"
msgstr "Balancear Manipuladores"

msgid "Make Handles Mirrored"
msgstr "Espelhar os Manipuladores"

msgid "Make Handles Balanced (Auto Tangent)"
msgstr "Tornar Manipuladores Balanceados (Tangente Automática)"

msgid "Make Handles Mirrored (Auto Tangent)"
msgstr "Espelhar Manipuladores (Tangente Automática)"

msgid "Add Bezier Point"
msgstr "Adicionar Ponto Bezier"

msgid "Move Bezier Points"
msgstr "Mover Ponto Bezier"

msgid "Animation Duplicate Keys"
msgstr "Duplicar Chaves na Animação"

msgid "Animation Cut Keys"
msgstr "Cortar Chaves da Animação"

msgid "Animation Paste Keys"
msgstr "Colar Chaves de Animação"

msgid "Animation Delete Keys"
msgstr "Apagar Chaves da Animação"

msgid "Focus"
msgstr "Foco"

msgid "Select All Keys"
msgstr "Selecionar Todas as Chaves"

msgid "Deselect All Keys"
msgstr "Desmarcar Todas as Chaves"

msgid "Animation Change Transition"
msgstr "Alterar Transição da Animação"

msgid "Animation Change Position3D"
msgstr "Alterar a Animação da Posição3D"

msgid "Animation Change Rotation3D"
msgstr "Alterar a Animação da Rotação3D"

msgid "Animation Change Scale3D"
msgstr "Alterar Escala3D da Animação"

msgid "Animation Change Keyframe Value"
msgstr "Alterar Valor do Quadro-Chave da Animação"

msgid "Animation Change Call"
msgstr "Alterar Chamada da Animação"

msgid "Animation Multi Change Transition"
msgstr "Transição de Mudança Múltipla de Animação"

msgid "Animation Multi Change Position3D"
msgstr "Animação Múltipla Mudança Position3D"

msgid "Animation Multi Change Rotation3D"
msgstr "Animação Múltipla Mudança Rotation3D"

msgid "Animation Multi Change Scale3D"
msgstr "Animação Múltipla Mudança Scale3D"

msgid "Animation Multi Change Keyframe Value"
msgstr "Mudanças no Valor do Quadro-Chave da Animação Múltipla"

msgid "Animation Multi Change Call"
msgstr "Mudanças na Chamada da Animação Múltipla"

msgid "Change Animation Length"
msgstr "Mudar Duração da Animação"

msgid "Change Animation Loop"
msgstr "Mudar Ciclo da Animação"

msgid "Can't change loop mode on animation instanced from imported scene."
msgstr ""
"Não é possível alterar o modo de repetição na animação instanciada da cena "
"importada."

msgid "Can't change loop mode on animation embedded in another scene."
msgstr ""
"Não é possível alterar o modo de repetição na animação incorporada em outra "
"cena."

msgid "Property Track..."
msgstr "Faixa de Propriedades..."

msgid "3D Position Track..."
msgstr "Faixa de Posição 3D..."

msgid "3D Rotation Track..."
msgstr "Faixa de Rotação 3D..."

msgid "3D Scale Track..."
msgstr "Faixa de Escala 3D..."

msgid "Blend Shape Track..."
msgstr "Faixa de Transformação..."

msgid "Call Method Track..."
msgstr "Faixa de Chamar Métodos..."

msgid "Bezier Curve Track..."
msgstr "Faixa de Curva Bezier..."

msgid "Audio Playback Track..."
msgstr "Faixa de Reprodução de Áudio..."

msgid "Animation Playback Track..."
msgstr "Faixa de Reprodução de Animação..."

msgid "Animation length (frames)"
msgstr "Duração da Animação (frames)"

msgid "Animation length (seconds)"
msgstr "Duração da Animação (segundos)"

msgid "Add Track"
msgstr "Adicionar Pista"

msgid "Animation Looping"
msgstr "Loop da Animação"

msgid "Functions:"
msgstr "Funções:"

msgid "Audio Clips:"
msgstr "Clips Áudio:"

msgid "Animation Clips:"
msgstr "Clipes de Animação:"

msgid "Change Track Path"
msgstr "Mudar Caminho da Pista"

msgid "Toggle this track on/off."
msgstr "Alternar esta pista on/off."

msgid "Use Blend"
msgstr "Usar Transformação"

msgid "Update Mode (How this property is set)"
msgstr "Modo Atualização (Como esta propriedade é definida)"

msgid "Interpolation Mode"
msgstr "Modo de Interpolação"

msgid "Loop Wrap Mode (Interpolate end with beginning on loop)"
msgstr "Modo Loop Wrap (interpola o fim com o início do loop)"

msgid "Remove this track."
msgstr "Remover esta Pista."

msgid "Time (s):"
msgstr "Tempo (s):"

msgid "Position:"
msgstr "Posição:"

msgid "Rotation:"
msgstr "Rotação:"

msgid "Scale:"
msgstr "Escala:"

msgid "Blend Shape:"
msgstr "Transformação:"

msgid "Type:"
msgstr "Tipo:"

msgid "(Invalid, expected type: %s)"
msgstr "(Inválido, tipo esperado: %s)"

msgid "Easing:"
msgstr "Flexibilização:"

msgid "In-Handle:"
msgstr "Em manuseio:"

msgid "Out-Handle:"
msgstr "Fora de controle:"

msgid "Handle mode: Free\n"
msgstr "Modo manipular: livre\n"

msgid "Handle mode: Linear\n"
msgstr "Modo manipular: Linear\n"

msgid "Handle mode: Balanced\n"
msgstr "Modo manipular: Equilibrado\n"

msgid "Handle mode: Mirrored\n"
msgstr "Modo manipular: Espelhado\n"

msgid "Stream:"
msgstr "Fluxo:"

msgid "Start (s):"
msgstr "Início (s):"

msgid "End (s):"
msgstr "Fim (s):"

msgid "Animation Clip:"
msgstr "Clipe de Animação:"

msgid "Toggle Track Enabled"
msgstr "Alternar Pista Ativada"

msgid "Don't Use Blend"
msgstr "Não Use Transformação"

msgid "Continuous"
msgstr "Contínuo"

msgid "Discrete"
msgstr "Discreto"

msgid "Capture"
msgstr "Capturar"

msgid "Nearest"
msgstr "Mais próximo"

msgid "Linear"
msgstr "Linear"

msgid "Cubic"
msgstr "Cúbico"

msgid "Linear Angle"
msgstr "Ângulo Linear"

msgid "Cubic Angle"
msgstr "Ângulo Cúbico"

msgid "Clamp Loop Interp"
msgstr "Prender Interp Loop"

msgid "Wrap Loop Interp"
msgstr "Enrolar Interp Loop"

msgid "Insert Key..."
msgstr "Inserir Chave..."

msgid "Duplicate Key(s)"
msgstr "Duplicar Chave(s)"

msgid "Cut Key(s)"
msgstr "Recortar Chave(s)"

msgid "Copy Key(s)"
msgstr "Copiar Chaves(s)"

msgid "Add RESET Value(s)"
msgstr "Adicionar Valor(es) RESET"

msgid "Delete Key(s)"
msgstr "Apagar Chave(s)"

msgid "Change Animation Update Mode"
msgstr "Mudar o Modo de Atualização da Animação"

msgid "Change Animation Interpolation Mode"
msgstr "Mudar o Modo de Interpolação da Animação"

msgid "Change Animation Loop Mode"
msgstr "Mudar Modo do Loop da Animação"

msgid "Change Animation Use Blend"
msgstr "Alterar Uso de Transformação na Animação"

msgid ""
"Compressed tracks can't be edited or removed. Re-import the animation with "
"compression disabled in order to edit."
msgstr ""
"Faixas compactadas não podem ser editadas ou removidas. Reimporte a animação "
"com a compactação desativada para editá-la."

msgid "Remove Anim Track"
msgstr "Remover Pista de Animação"

msgid "Create new track for %s and insert key?"
msgstr "Criar NOVA faixa para %s e inserir chave?"

msgid "Create %d new tracks and insert keys?"
msgstr "Criar %d NOVAS faixas e inserir chaves?"

msgid "Hold Shift when clicking the key icon to skip this dialog."
msgstr ""
"Mantenha a tecla Shift pressionada ao clicar no ícone da tecla para pular "
"esta caixa de diálogo."

msgid "Create"
msgstr "Criar"

msgid "Animation Insert Key"
msgstr "Inserir Chave na Animação"

msgid "node '%s'"
msgstr "nó '%s'"

msgid "animation"
msgstr "animação"

msgid "AnimationPlayer can't animate itself, only other players."
msgstr ""
"AnimationPlayer não se pode animar a ele próprio, apenas a outros executantes."

msgid "property '%s'"
msgstr "propriedade '%s'"

msgid "Change Animation Step"
msgstr "Mudar Passo da Animação"

msgid "Rearrange Tracks"
msgstr "Reorganizar Pistas"

msgid "Blend Shape tracks only apply to MeshInstance3D nodes."
msgstr "As faixas de Transformação aplicam-se apenas a nós MeshInstance3D."

msgid "Position/Rotation/Scale 3D tracks only apply to 3D-based nodes."
msgstr ""
"As faixas 3D de Posição/Rotação/Escala se aplicam apenas a nós baseados em 3D."

msgid ""
"Audio tracks can only point to nodes of type:\n"
"-AudioStreamPlayer\n"
"-AudioStreamPlayer2D\n"
"-AudioStreamPlayer3D"
msgstr ""
"Pistas Áudio só podem apontar a nós de tipo:\n"
"-AudioStreamPlayer\n"
"-AudioStreamPlayer2D\n"
"-AudioStreamPlayer3D"

msgid "Animation tracks can only point to AnimationPlayer nodes."
msgstr "Pistas de Animação só podem apontar a nós AnimationPlayer."

msgid "Not possible to add a new track without a root"
msgstr "Não é possível adicionar nova pista sem uma raiz"

msgid "Invalid track for Bezier (no suitable sub-properties)"
msgstr "Faixa inválida para Bezier (sub-propriedades não apropriadas)"

msgid "Add Bezier Track"
msgstr "Adicionar Pista Bezier"

msgid "Track path is invalid, so can't add a key."
msgstr "Caminho da pista é inválido, não se consegue adicionar uma chave."

msgid "Track is not of type Node3D, can't insert key"
msgstr "A faixa não é do tipo Node3D, não é possível inserir a chave"

<<<<<<< HEAD
=======
msgid "Track is not of type MeshInstance3D, can't insert key"
msgstr ""
"A trilha não é do tipo Instância de Malha 3D (MeshInstance3D), não é possível "
"inserir a chave"

>>>>>>> dc5f1b7a
msgid "Track path is invalid, so can't add a method key."
msgstr "Caminho da pista é inválido, incapaz de adicionar uma chave método."

msgid "Add Method Track Key"
msgstr "Adicionar Chave da Pista Método"

msgid "Method not found in object:"
msgstr "Método não encontrado no objeto:"

msgid "Animation Move Keys"
msgstr "Mover Chaves da Animação"

msgid "Position"
msgstr "Posição"

msgid "Rotation"
msgstr "Rotação"

msgid "Scale"
msgstr "Escala"

msgid "BlendShape"
msgstr "BlendShape"

msgid "Methods"
msgstr "Métodos"

msgid "Bezier"
msgstr "Bezier"

msgid "Audio"
msgstr "Áudio"

msgid "Clipboard is empty!"
msgstr "Área de Transferência está vazia!"

msgid "Paste Tracks"
msgstr "Colar Pistas"

msgid "Animation Scale Keys"
msgstr "Chaves de Escala da Animação"

msgid "Animation Set Start Offset"
msgstr "Definir Deslocamento Inicial da Animação"

msgid "Animation Set End Offset"
msgstr "Definir Deslocamento Final da Animação"

msgid "Make Easing Keys"
msgstr "Gerar Chaves de Suavização"

msgid "Animation Add RESET Keys"
msgstr "Adicionar chaves RESET na Animação"

msgid "Bake Animation as Linear Keys"
msgstr "Pré-calcular Animação como chaves Lineares"

msgid ""
"This animation belongs to an imported scene, so changes to imported tracks "
"will not be saved.\n"
"\n"
"To modify this animation, navigate to the scene's Advanced Import settings "
"and select the animation.\n"
"Some options, including looping, are available here. To add custom tracks, "
"enable \"Save To File\" and\n"
"\"Keep Custom Tracks\"."
msgstr ""
"Esta animação pertence a uma cena importada, portanto as alterações nas "
"faixas importadas não serão salvas.\n"
"\n"
"Para modificar esta animação, navegue até as configurações avançadas de "
"importação da cena e selecione a animação.\n"
"Algumas opções, incluindo repetição, estão disponíveis aqui. Para adicionar "
"faixas personalizadas, ative \"Gravar em Ficheiro\" e\n"
"\"Manter faixas personalizadas\"."

msgid ""
"Some AnimationPlayerEditor's options are disabled since this is the dummy "
"AnimationPlayer for preview.\n"
"\n"
"The dummy player is forced active, non-deterministic and doesn't have the "
"root motion track. Furthermore, the original node is inactive temporary."
msgstr ""
"Algumas opções do AnimationPlayerEditor estão desativadas, pois este é o "
"AnimationPlayer Fictício para visualização.\n"
"\n"
"O jogador Fictício é forçado a ser ativo, não determinístico e não possui a "
"trilha de movimento raiz. Além disso, o nó original fica inativo "
"temporariamente."

msgid "AnimationPlayer is inactive. The playback will not be processed."
msgstr "AnimationPlayer está inativo. A reprodução não será processada."

msgid "Select an AnimationPlayer node to create and edit animations."
msgstr "Selecione um nó AnimationPlayer para criar e editar animações."

msgid "Imported Scene"
msgstr "Cena Importada"

msgid "Warning: Editing imported animation"
msgstr "Aviso: A editar animação importada"

msgid "Dummy Player"
msgstr "Jogador Fictício"

msgid "Warning: Editing dummy AnimationPlayer"
msgstr "Aviso: Editando o AnimationPlayer fictício"

msgid "Inactive Player"
msgstr "Jogador Inativo"

msgid "Warning: AnimationPlayer is inactive"
msgstr "Aviso: AnimationPlayer está inativo"

msgid "Toggle between the bezier curve editor and track editor."
msgstr "Alterne entre o editor de curvas de Bezier e o editor de faixas."

msgid "Only show tracks from nodes selected in tree."
msgstr "Apenas mostrar faixas de nós selecionados na árvore."

msgid "Group tracks by node or display them as plain list."
msgstr "Agrupar faixas por nó ou exibi-las como lista simples."

msgid "Snap:"
msgstr "Encaixe:"

msgid "Animation step value."
msgstr "Valor passo da Animação."

msgid "Seconds"
msgstr "Segundos"

msgid "FPS"
msgstr "FPS"

msgid "Fit to panel"
msgstr "Ajustar ao Painel"

msgid "Edit"
msgstr "Editar"

msgid "Animation properties."
msgstr "Propriedades da Animação."

msgid "Copy Tracks..."
msgstr "Copiar Faixas..."

msgid "Scale Selection..."
msgstr "Escalonar seleção..."

msgid "Scale From Cursor..."
msgstr "Escalonar a Partir do Cursor..."

msgid "Set Start Offset (Audio)"
msgstr "Defina o Deslocamento Inicial (Áudio)"

msgid "Set End Offset (Audio)"
msgstr "Defina o Deslocamento Final (Áudio)"

msgid "Make Easing Selection..."
msgstr "Escolher Tipo de Suavização..."

msgid "Duplicate Selected Keys"
msgstr "Duplicar Chaves Selecionadas"

msgid "Cut Selected Keys"
msgstr "Cortar Chaves Selecionadas"

msgid "Copy Selected Keys"
msgstr "Copiar Chaves Selecionadas"

msgid "Paste Keys"
msgstr "Colar Chaves"

msgid "Move First Selected Key to Cursor"
msgstr "Mover Primeira Chave Selecionada para o Cursor"

msgid "Move Last Selected Key to Cursor"
msgstr "Mover Última Chave Selecionada para o Cursor"

msgid "Delete Selection"
msgstr "Apagar Seleção"

msgid "Go to Next Step"
msgstr "Ir para Próximo Passo"

msgid "Go to Previous Step"
msgstr "Ir para Passo Anterior"

msgid "Apply Reset"
msgstr "Aplicar Reinicialização"

msgid "Bake Animation..."
msgstr "Gerar Animação..."

msgid "Optimize Animation (no undo)..."
msgstr "Otimizar Animação (irreversível)..."

msgid "Clean-Up Animation (no undo)..."
msgstr "Limpar Animação (irreversível)..."

msgid "Pick a node to animate:"
msgstr "Escolha um nó para animar:"

msgid "Use Bezier Curves"
msgstr "Usar Curvas Bezier"

msgid "Create RESET Track(s)"
msgstr "Criar Pista(s) RESET"

msgid "Animation Optimizer"
msgstr "Otimizador de Animação"

msgid "Max Velocity Error:"
msgstr "Erro Max. Velocidade:"

msgid "Max Angular Error:"
msgstr "Erro Max. Angular:"

msgid "Max Precision Error:"
msgstr "Erro Max. Precisão:"

msgid "Optimize"
msgstr "Otimizar"

msgid "Trim keys placed in negative time"
msgstr "Recortar chaves colocadas em tempo negativo"

msgid "Trim keys placed exceed the animation length"
msgstr "Recortar chaves que excedam o comprimento da animação"

msgid "Remove invalid keys"
msgstr "Remover chaves inválidas"

msgid "Remove unresolved and empty tracks"
msgstr "Remover Pistas vazias ou não resolvidas"

msgid "Clean-up all animations"
msgstr "Limpar todas as Animações"

msgid "Clean-Up Animation(s) (NO UNDO!)"
msgstr "Limpar Animação(ões) (DEFINITIVO!)"

msgid "Clean-Up"
msgstr "Limpar"

msgid "Scale Ratio:"
msgstr "Proporção de Escala:"

msgid "Select Transition and Easing"
msgstr "Selecione a Transição e Suavização"

msgctxt "Transition Type"
msgid "Linear"
msgstr "Linear"

msgctxt "Transition Type"
msgid "Sine"
msgstr "Sine"

msgctxt "Transition Type"
msgid "Quint"
msgstr "Quint"

msgctxt "Transition Type"
msgid "Quart"
msgstr "Quart"

msgctxt "Transition Type"
msgid "Quad"
msgstr "Quad"

msgctxt "Transition Type"
msgid "Expo"
msgstr "Expo"

msgctxt "Transition Type"
msgid "Elastic"
msgstr "Elástico"

msgctxt "Transition Type"
msgid "Cubic"
msgstr "Cúbico"

msgctxt "Transition Type"
msgid "Circ"
msgstr "Circular"

msgctxt "Transition Type"
msgid "Bounce"
msgstr "Bounce"

msgctxt "Transition Type"
msgid "Back"
msgstr "Back"

msgctxt "Transition Type"
msgid "Spring"
msgstr "Spring"

msgctxt "Ease Type"
msgid "In"
msgstr "Entrada"

msgctxt "Ease Type"
msgid "Out"
msgstr "Saída"

msgctxt "Ease Type"
msgid "InOut"
msgstr "Entrada-Saída"

msgctxt "Ease Type"
msgid "OutIn"
msgstr "Saída-Entrada"

msgid "Transition Type:"
msgstr "Tipo de Transição:"

msgid "Ease Type:"
msgstr "Mudar tipo base:"

msgid "FPS:"
msgstr "FPS:"

msgid "Animation Baker"
msgstr "Gerador de Animação"

msgid "3D Pos/Rot/Scl Track:"
msgstr "Pos 3D/Rot/Escl Pista:"

msgid "Blendshape Track:"
msgstr "Faixa de Transformação:"

msgid "Value Track:"
msgstr "Pista de Valor:"

msgid "Select Tracks to Copy"
msgstr "Selecionar Pistas para Copiar"

msgid "Select All/None"
msgstr "Selecionar Tudo/Nada"

msgid "Animation Change Keyframe Time"
msgstr "Alterar Tempo do Quadro-Chave da Animação"

msgid "Add Audio Track Clip"
msgstr "Adicionar Clip da Pista Áudio"

msgid "Change Audio Track Clip Start Offset"
msgstr "Alterar Compensação do Início do Clip da Pista Áudio"

msgid "Change Audio Track Clip End Offset"
msgstr "Alterar Compensação do Fim do Clip da Pista Áudio"

msgid "Go to Line"
msgstr "Vai para Linha"

msgid "Line Number:"
msgstr "Número da Linha:"

msgid "%d replaced."
msgstr "%d substituído."

msgid "No match"
msgstr "Sem correspondência"

msgid "%d match"
msgid_plural "%d matches"
msgstr[0] "%d correspondência"
msgstr[1] "%d correspondências"

msgid "%d of %d match"
msgid_plural "%d of %d matches"
msgstr[0] "%d de %d correspondência"
msgstr[1] "%d de %d correspondências"

msgid "Find"
msgstr "Localizar"

msgid "Previous Match"
msgstr "Ocorrência Anterior"

msgid "Next Match"
msgstr "Próxima Ocorrência"

msgid "Match Case"
msgstr "Caso de Compatibilidade"

msgid "Whole Words"
msgstr "Palavras inteiras"

msgid "Replace"
msgstr "Substituir"

msgid "Replace All"
msgstr "Substituir todos"

msgid "Selection Only"
msgstr "Apenas seleção"

msgid "Hide"
msgstr "Esconder"

msgctxt "Indentation"
msgid "Spaces"
msgstr "Espaços"

msgctxt "Indentation"
msgid "Tabs"
msgstr "Tabs"

msgid "Toggle Scripts Panel"
msgstr "Alternar Painel de Scripts"

msgid "Zoom In"
msgstr "Aumentar Zoom"

msgid "Zoom Out"
msgstr "Diminuir Zoom"

msgid "Reset Zoom"
msgstr "Repor Zoom"

msgid "Errors"
msgstr "Erros"

msgid "Warnings"
msgstr "Avisos"

msgid "Zoom factor"
msgstr "Quantidade de zoom"

msgid "Line and column numbers."
msgstr "Números de Linha e Coluna."

msgid "Indentation"
msgstr "Recuo"

msgid "Method in target node must be specified."
msgstr "Método no nó alvo deve ser especificado."

msgid "Method name must be a valid identifier."
msgstr "O nome do método tem de ser um identificador válido."

msgid ""
"Target method not found. Specify a valid method or attach a script to the "
"target node."
msgstr ""
"Método alvo não encontrado. Especifique um método válido ou anexe um script "
"ao nó de destino."

msgid "Attached Script"
msgstr "Script Anexado"

msgid "%s: Callback code won't be generated, please add it manually."
msgstr ""
"%s:Código de Callback não pode ser gerado, por favor adicione manualmente."

msgid "Connect to Node:"
msgstr "Conectar ao Nó:"

msgid "Connect to Script:"
msgstr "Conectar ao Script:"

msgid "From Signal:"
msgstr "Do Sinal:"

msgid "Filter Nodes"
msgstr "Filtrar Nós"

msgid "Go to Source"
msgstr "Ir para Origem"

msgid "Scene does not contain any script."
msgstr "A cena não contém qualquer script."

msgid "Select Method"
msgstr "Selecione Método"

msgid "Filter Methods"
msgstr "Filtrar Métodos"

msgid "No method found matching given filters."
msgstr "Nenhum método encontrado corresponde aos filtros aplicados."

msgid "Script Methods Only"
msgstr "Somente Métodos de Script"

msgid "Compatible Methods Only"
msgstr "Somente Métodos Compatíveis"

msgid "Remove"
msgstr "Remover"

msgid "Add Extra Call Argument:"
msgstr "Adicionar Argumento de chamada extra:"

msgid "Extra Call Arguments:"
msgstr "Argumentos de chamada extra:"

msgid "Allows to drop arguments sent by signal emitter."
msgstr "Permite descartar argumentos enviados pelo emissor do sinal."

msgid "Unbind Signal Arguments:"
msgstr "Argumentos de Sinal de Desvinculação:"

msgid "Receiver Method:"
msgstr "Método Recetor:"

msgid "Advanced"
msgstr "Avançado"

msgid "Deferred"
msgstr "Deferido"

msgid ""
"Defers the signal, storing it in a queue and only firing it at idle time."
msgstr ""
"Retarda o sinal, armazena-o numa fila e só a ativar-o em tempo de inatividade."

msgid "One Shot"
msgstr "Disparo Único"

msgid "Disconnects the signal after its first emission."
msgstr "Desconecta o sinal após a primeira emissão."

msgid "Cannot connect signal"
msgstr "Incapaz de conectar sinal"

msgid "Close"
msgstr "Fechar"

msgid "Connect"
msgstr "Ligar"

msgid "Connect '%s' to '%s'"
msgstr "Ligar '%s' a '%s'"

msgid "Disconnect '%s' from '%s'"
msgstr "Desligar '%s' de '%s'"

msgid "Disconnect all from signal: '%s'"
msgstr "Desconectar tudo do sinal: '%s'"

msgid "Connect..."
msgstr "Ligar..."

msgid "Disconnect"
msgstr "Desligar"

msgid "Connect a Signal to a Method"
msgstr "Conectar Sinal a Método"

msgid "Edit Connection: '%s'"
msgstr "Editar Conexão: '%s'"

msgid "Are you sure you want to remove all connections from the \"%s\" signal?"
msgstr "Deseja remover todas as conexões do sinal \"%s\"?"

msgid "Signals"
msgstr "Sinais"

msgid "Filter Signals"
msgstr "Filtrar Sinais"

msgid "Are you sure you want to remove all connections from this signal?"
msgstr "Deseja remover todas as conexões deste sinal?"

msgid "Open Documentation"
msgstr "Abrir documentação"

msgid "Disconnect All"
msgstr "Desconectar Tudo"

msgid "Copy Name"
msgstr "Copiar Nome"

msgid "Edit..."
msgstr "Editar..."

msgid "Go to Method"
msgstr "Ir para Método"

msgid "Change Type of \"%s\""
msgstr "Alterar Tipo de \"%s\""

msgid "Change"
msgstr "Mudar"

msgid "Create New %s"
msgstr "Criar Novo %s"

msgid "No results for \"%s\"."
msgstr "Nenhum resultado para \"%s\"."

msgid "This class is marked as deprecated."
msgstr "Esta classe está marcada como obsoleta."

msgid "This class is marked as experimental."
msgstr "Esta classe está marcada como experimental."

msgid "The selected class can't be instantiated."
msgstr "A classe selecionada não pode ser instanciada."

msgid "Favorites:"
msgstr "Favoritos:"

msgid "Recent:"
msgstr "Recente:"

msgid "(Un)favorite selected item."
msgstr "(Des)favoritar item selecionado."

msgid "Search:"
msgstr "Procurar:"

msgid "Matches:"
msgstr "Correspondências:"

msgid "Description:"
msgstr "Descrição:"

msgid "Remote %s:"
msgstr "%s remoto:"

msgid "Debugger"
msgstr "Depurador"

msgid "Debug"
msgstr "Depurar"

msgid "Save Branch as Scene"
msgstr "Guardar Ramo como Cena"

msgid "Copy Node Path"
msgstr "Copiar Caminho do Nó"

msgid "Instance:"
msgstr "Instância:"

msgid ""
"This node has been instantiated from a PackedScene file:\n"
"%s\n"
"Click to open the original file in the Editor."
msgstr ""
"Este nó foi instanciado do ficheiro PackedScene:\n"
"%s\n"
"Clique para abrir o ficheiro original no Editor."

msgid "Toggle Visibility"
msgstr "Alternar visibilidade"

msgid "Updating assets on target device:"
msgstr "Atualizando assets no dispositivo alvo:"

msgid "Syncing headers"
msgstr "Preparando headers"

msgid "Getting remote file system"
msgstr "Obtendo arquivo de sistema remoto"

msgid "Decompressing remote file system"
msgstr "Descomprimindo arquivos de sistema remotos"

msgid "Scanning for local changes"
msgstr "Verificando alterações locais"

msgid "Sending list of changed files:"
msgstr "Enviando lista de arquivos mudados:"

msgid "Sending file:"
msgstr "Enviando arquivo:"

msgid "ms"
msgstr "ms"

msgid "Monitors"
msgstr "Monitores"

msgid "Monitor"
msgstr "Monitor"

msgid "Value"
msgstr "Valor"

msgid "Pick one or more items from the list to display the graph."
msgstr "Escolha um ou mais itens da lista para exibir o gráfico."

msgid "Stop"
msgstr "Parar"

msgid "Start"
msgstr "Início"

msgid "Clear"
msgstr "Limpar"

msgid "Measure:"
msgstr "Medida:"

msgid "Frame Time (ms)"
msgstr "Tempo do Frame (ms)"

msgid "Average Time (ms)"
msgstr "Tempo Médio (ms)"

msgid "Frame %"
msgstr "Frame %"

msgid "Physics Frame %"
msgstr "Frame de Física %"

msgid "Inclusive"
msgstr "Inclusivo"

msgid "Self"
msgstr "Auto"

msgid ""
"Inclusive: Includes time from other functions called by this function.\n"
"Use this to spot bottlenecks.\n"
"\n"
"Self: Only count the time spent in the function itself, not in other "
"functions called by that function.\n"
"Use this to find individual functions to optimize."
msgstr ""
"Inclusiva: Inclui tempo de outras funções chamadas por esta função.\n"
"Use-o para detetar congestionamentos.\n"
"\n"
"Próprio: Conta apenas o tempo gasto na própria função, não em outras funções "
"chamadas pela função.\n"
"Use-o para encontrar funções individuais a otimizar."

msgid "Display internal functions"
msgstr "Mostrar funções internas"

msgid "Frame #:"
msgstr "Frame #:"

msgid "Name"
msgstr "Nome"

msgid "Time"
msgstr "Tempo"

msgid "Calls"
msgstr "Chamadas"

msgid "Fit to Frame"
msgstr "Ajustar ao Quadro"

msgid "Linked"
msgstr "Vinculado"

msgid "CPU"
msgstr "CPU"

msgid "GPU"
msgstr "GPU"

msgid "Execution resumed."
msgstr "Execução retomada."

msgid "Bytes:"
msgstr "Bytes:"

msgid "Warning:"
msgstr "Aviso:"

msgid "Error:"
msgstr "Erro:"

msgid "%s Error"
msgstr "%s Erro"

msgid "%s Error:"
msgstr "Erro %s:"

msgid "%s Source"
msgstr "Origem %s"

msgid "%s Source:"
msgstr "%s Origem:"

msgid "Stack Trace"
msgstr "Rastreamento de Pilha"

msgid "Stack Trace:"
msgstr "Rastreamento de Pilha:"

msgid "Debug session started."
msgstr "Sessão de depuração iniciada."

msgid "Debug session closed."
msgstr "Sessão de depuração fechada."

msgid "Line %d"
msgstr "Linha %d"

msgid "Delete Breakpoint"
msgstr "Apagar Ponto de Interrupção"

msgid "Delete All Breakpoints in:"
msgstr "Apagar Todos os Pontos de Interrupção em:"

msgid "Delete All Breakpoints"
msgstr "Remover Todos os Pontos de Interrupção"

msgid "Copy Error"
msgstr "Copiar Erro"

msgid "Open C++ Source on GitHub"
msgstr "Abrir Código C++ no GitHub"

msgid "C++ Source"
msgstr "Código-fonte C++"

msgid "Video RAM"
msgstr "Memória Vídeo"

msgid "Skip Breakpoints"
msgstr "Saltar Pontos de Paragem"

msgid "Step Into"
msgstr "Passar Dentro"

msgid "Step Over"
msgstr "Passar Sobre"

msgid "Break"
msgstr "Interrupção"

msgid "Continue"
msgstr "Continuar"

msgid "Thread:"
msgstr "Fio:"

msgid "Stack Frames"
msgstr "Empilhar Frames"

msgid "Filter Stack Variables"
msgstr "Filtrar Variáveis de Pilha"

msgid "Breakpoints"
msgstr "Pontos de paragem"

msgid "Expand All"
msgstr "Expandir Tudo"

msgid "Collapse All"
msgstr "Colapsar Tudo"

msgid "Profiler"
msgstr "Analisador"

msgid "Visual Profiler"
msgstr "Analisador Gráfico"

msgid "List of Video Memory Usage by Resource:"
msgstr "Lista de utilização de Memória Vídeo por recurso:"

msgid "Total:"
msgstr "Total:"

msgid "Export list to a CSV file"
msgstr "Exportar lista para ficheiro CSV"

msgid "Resource Path"
msgstr "Caminho do Recurso"

msgid "Type"
msgstr "Tipo"

msgid "Format"
msgstr "Formato"

msgid "Usage"
msgstr "Uso"

msgid "Misc"
msgstr "Diversos"

msgid "Clicked Control:"
msgstr "Controlo clicado:"

msgid "Clicked Control Type:"
msgstr "Tipo de controlo clicado:"

msgid "Live Edit Root:"
msgstr "Raiz de Edição ao Vivo:"

msgid "Set From Tree"
msgstr "Definir a partir da árvore"

msgid "Export measures as CSV"
msgstr "Exporta medidas como CSV"

msgid "Search Replacement For:"
msgstr "Procurar Substituição para:"

msgid "Dependencies For:"
msgstr "Dependências para:"

msgid ""
"Scene '%s' is currently being edited.\n"
"Changes will only take effect when reloaded."
msgstr ""
"A cena '%s' está a ser editada.\n"
"As alterações só terão efeito quando recarregar."

msgid ""
"Resource '%s' is in use.\n"
"Changes will only take effect when reloaded."
msgstr ""
"Recurso '%s' em uso.\n"
"As alterações só terão efeito quando recarregar."

msgid "Dependencies"
msgstr "Dependências"

msgid "Resource"
msgstr "Recurso"

msgid "Path"
msgstr "Caminho"

msgid "Dependencies:"
msgstr "Dependências:"

msgid "Fix Broken"
msgstr "Reparar"

msgid "Dependency Editor"
msgstr "Editor de dependência"

msgid "Search Replacement Resource:"
msgstr "Procurar Recurso de substituição:"

msgid "Open Scene"
msgid_plural "Open Scenes"
msgstr[0] "Abrir Cena"
msgstr[1] "Abrir Cenas"

msgid "Open"
msgstr "Abrir"

msgid "Owners of: %s (Total: %d)"
msgstr "Proprietários de: %s (Total: %d)"

msgid "Localization remap"
msgstr "Remapear Traduções"

msgid "Localization remap for path '%s' and locale '%s'."
msgstr "Remapeamento de tradução para o caminho '%s' e local '%s'."

msgid ""
"Remove the selected files from the project? (Cannot be undone.)\n"
"Depending on your filesystem configuration, the files will either be moved to "
"the system trash or deleted permanently."
msgstr ""
"Remover ficheiros selecionados do Projeto? (Não pode ser desfeito.)\n"
"Dependendo da configuração, pode encontrar os ficheiros removidos na "
"Reciclagem do sistema ou apagados permanentemente."

msgid ""
"The files being removed are required by other resources in order for them to "
"work.\n"
"Remove them anyway? (Cannot be undone.)\n"
"Depending on your filesystem configuration, the files will either be moved to "
"the system trash or deleted permanently."
msgstr ""
"Os ficheiros a serem removidos são necessários para que outros recursos "
"funcionem.\n"
"Removê-los mesmo assim? (Não pode ser desfeito.)\n"
"Dependendo da configuração, pode encontrar os ficheiros removidos na "
"Reciclagem do sistema ou apagados permanentemente."

msgid "Cannot remove:"
msgstr "Incapaz de remover:"

msgid "Error loading:"
msgstr "Erro ao carregar:"

msgid "Load failed due to missing dependencies:"
msgstr "Falha no carregamento devido a dependências em falta:"

msgid "Open Anyway"
msgstr "Abrir Em Qualquer Caso"

msgid "Which action should be taken?"
msgstr "Qual ação deve ser tomada?"

msgid "Fix Dependencies"
msgstr "Corrigir as dependências"

msgid "Errors loading!"
msgstr "Erros ao carregar!"

msgid "Permanently delete %d item(s)? (No undo!)"
msgstr "Apagar permanentemente %d itens? (Definitivo!)"

msgid "Show Dependencies"
msgstr "Mostra Dependências"

msgid "Orphan Resource Explorer"
msgstr "Explorador de Recursos Órfãos"

msgid "Owns"
msgstr "Possui"

msgid "Resources Without Explicit Ownership:"
msgstr "Recursos sem posse explícita:"

msgid "Folder name cannot be empty."
msgstr "O nome da pasta não pode ser vazio."

msgid "Folder name contains invalid characters."
msgstr "O nome da pasta contém caracteres inválidos."

msgid "Folder name cannot begin or end with a space."
msgstr "O nome da pasta não pode começar ou terminar com um espaço."

msgid "Folder name cannot begin with a dot."
msgstr "O nome da pasta não pode começar com um ponto."

msgid "File with that name already exists."
msgstr "Já existe um arquivo com este nome."

msgid "Folder with that name already exists."
msgstr "Já existe uma pasta com este nome."

msgid "Using slashes in folder names will create subfolders recursively."
msgstr ""
"Usando barras em nomes de arquivos irá criar sub-arquivos recursivamente."

msgid "Could not create folder."
msgstr "Não consegui criar pasta."

msgid "Create new folder in %s:"
msgstr "Criar nova pasta em %s:"

msgid "Create Folder"
msgstr "Criar Pasta"

msgid "Folder name is valid."
msgstr "O nome da pasta é válido."

msgid "Double-click to open in browser."
msgstr "Clique duas vezes para abrir no navegador."

msgid "Thanks from the Godot community!"
msgstr "Agradecimentos da Comunidade Godot!"

msgid "(unknown)"
msgstr "(desconhecido)"

msgid ""
"Git commit date: %s\n"
"Click to copy the version number."
msgstr ""
"Data de commit: %s\n"
"Clique para copiar o número da versão."

msgid "Godot Engine contributors"
msgstr "Contribuidores do Godot Engine"

msgid "Project Founders"
msgstr "Fundadores do Projeto"

msgid "Lead Developer"
msgstr "Desenvolvedor-chefe"

msgctxt "Job Title"
msgid "Project Manager"
msgstr "Gestor de Projetos"

msgid "Developers"
msgstr "Desenvolvedores"

msgid "Authors"
msgstr "Autores"

msgid "Patrons"
msgstr "Patrocinadores"

msgid "Platinum Sponsors"
msgstr "Patrocinadores Platina"

msgid "Gold Sponsors"
msgstr "Patrocinadores Ouro"

msgid "Silver Sponsors"
msgstr "Patrocinadores Prata"

msgid "Diamond Members"
msgstr "Membros Diamante"

msgid "Titanium Members"
msgstr "Membros Titânio"

msgid "Platinum Members"
msgstr "Membros Platina"

msgid "Gold Members"
msgstr "Membros Ouro"

msgid "Donors"
msgstr "Doadores"

msgid "License"
msgstr "Licença"

msgid "Third-party Licenses"
msgstr "Licenças de Terceiros"

msgid ""
"Godot Engine relies on a number of third-party free and open source "
"libraries, all compatible with the terms of its MIT license. The following is "
"an exhaustive list of all such third-party components with their respective "
"copyright statements and license terms."
msgstr ""
"O Godot Engine conta com várias Bibliotecas abertas e gratuitas de terceiros, "
"todas compatíveis com os termos da sua licença MIT. A lista seguinte é uma "
"lista exaustiva de todos esses Componentes de terceiros com suas respetivas "
"declarações de direitos autorais e termos de licença."

msgid "All Components"
msgstr "Todos os Componentes"

msgid "Components"
msgstr "Componentes"

msgid "Licenses"
msgstr "Licenças"

msgid "Error opening asset file for \"%s\" (not in ZIP format)."
msgstr ""
"Erro ao abrir ficheiro de recurso para \"%s\" (não está no formato ZIP)."

msgid "%s (already exists)"
msgstr "%s (já existe)"

msgid "%d file conflicts with your project and won't be installed"
msgid_plural "%d files conflict with your project and won't be installed"
msgstr[0] "%d arquivo entra em conflito com seu projeto e não será instalado"
msgstr[1] ""
"%d arquivos entram em conflito com seu projeto e não serão instalados"

msgid "This asset doesn't have a root directory, so it can't be ignored."
msgstr "Este asset não tem um diretório raiz, então não pode ser ignorado."

msgid "Ignore the root directory when extracting files."
msgstr "Ignorar diretório raiz ao extrair arquivos."

msgid "Select Install Folder"
msgstr "Selecionar Pasta de Instalação"

msgid "Uncompressing Assets"
msgstr "A Descomprimir Recursos"

msgid "The following files failed extraction from asset \"%s\":"
msgstr "Falhou a extração dos seguintes ficheiros do recurso \"%s\":"

msgid "(and %s more files)"
msgstr "(e mais %s ficheiros)"

msgid "Asset \"%s\" installed successfully!"
msgstr "Recurso \"%s\" instalado com sucesso!"

msgid "Success!"
msgstr "Sucesso!"

msgid "Asset:"
msgstr "Recurso:"

msgid "Open the list of the asset contents and select which files to install."
msgstr ""
"Abrir a lista de conteúdos do asset e selecionar quais arquivos para instalar."

msgid "Change Install Folder"
msgstr "Alterar pasta de instalação"

msgid ""
"Change the folder where the contents of the asset are going to be installed."
msgstr "Altere a pasta onde o conteúdo do recurso será instalado."

msgid "Ignore asset root"
msgstr "Ignore a raiz do recurso"

msgid "No files conflict with your project"
msgstr "Nenhum arquivo entra em conflito com seu projeto"

msgid "Show contents of the asset and conflicting files."
msgstr "Mostrar o conteúdo do recurso e arquivos conflitantes."

msgid "Contents of the asset:"
msgstr "Conteúdos do recurso:"

msgid "Installation preview:"
msgstr "Pré-visualização da instalação:"

msgid "Configure Asset Before Installing"
msgstr "Configure o Recurso Antes de Instalar"

msgid "Install"
msgstr "Instalar"

msgid "Speakers"
msgstr "Altifalantes"

msgid "Add Effect"
msgstr "Adicionar Efeito"

msgid "Rename Audio Bus"
msgstr "Renomear o barramento de áudio"

msgid "Change Audio Bus Volume"
msgstr "Alterar Volume do Barramento de Áudio"

msgid "Toggle Audio Bus Solo"
msgstr "Alternar solo do barramento de áudio"

msgid "Toggle Audio Bus Mute"
msgstr "Alternar silêncio do barramento de áudio"

msgid "Toggle Audio Bus Bypass Effects"
msgstr "Alternar efeitos bypass do barramento de áudio"

msgid "Select Audio Bus Send"
msgstr "Selecionar envio do barramento de áudio"

msgid "Add Audio Bus Effect"
msgstr "Adicionar Efeito de barramento de áudio"

msgid "Move Bus Effect"
msgstr "Mover Efeito de Barramento"

msgid "Delete Bus Effect"
msgstr "Apagar Efeito de Barramento"

msgid "Drag & drop to rearrange."
msgstr "Arrastar e largar para reorganizar."

msgid "Solo"
msgstr "Solo"

msgid "Mute"
msgstr "Mudo"

msgid "Bypass"
msgstr "Ignorar"

msgid "Bus Options"
msgstr "Opções de Barramento"

msgid "Duplicate Bus"
msgstr "Duplicar Canal"

msgid "Delete Bus"
msgstr "Apagar Canal"

msgid "Reset Volume"
msgstr "Repor Volume"

msgid "Delete Effect"
msgstr "Apagar Efeito"

msgid "Toggle Audio Bottom Panel"
msgstr "Alternar exibição do Painel Inferior de Áudio"

msgid "Add Audio Bus"
msgstr "Adicionar barramento de áudio"

msgid "Master bus can't be deleted!"
msgstr "O barramento principal não pode ser removido!"

msgid "Delete Audio Bus"
msgstr "Apagar barramento de áudio"

msgid "Duplicate Audio Bus"
msgstr "Duplicar barramento de áudio"

msgid "Reset Bus Volume"
msgstr "Repor Volume do Barramento"

msgid "Move Audio Bus"
msgstr "Mover barramento de áudio"

msgid "Save Audio Bus Layout As..."
msgstr "Guardar Modelo do barramento de áudio como..."

msgid "Location for New Layout..."
msgstr "Localização para o Novo Modelo..."

msgid "Open Audio Bus Layout"
msgstr "Abrir Modelo de barramento de áudio"

msgid "There is no '%s' file."
msgstr "Não existe ficheiro '%s'."

msgid "Layout:"
msgstr "Esquema:"

msgid "Invalid file, not an audio bus layout."
msgstr "Ficheiro inválido, não é um Modelo válido de barramento de áudio."

msgid "Error saving file: %s"
msgstr "Erro ao guardar ficheiro: %s"

msgid "Add Bus"
msgstr "Adicionar Barramento"

msgid "Add a new Audio Bus to this layout."
msgstr "Adicionar novo Barramento de Áudio a este modelo."

msgid "Load"
msgstr "Carregar"

msgid "Load an existing Bus Layout."
msgstr "Carregar um Modelo de Barramento existente."

msgid "Save As"
msgstr "Guardar Como"

msgid "Save this Bus Layout to a file."
msgstr "Guardar este Modelo de Barramento para um ficheiro."

msgid "Load Default"
msgstr "Carregar Predefinição"

msgid "Load the default Bus Layout."
msgstr "Carregar o Modelo predefinido de barramento."

msgid "Create a new Bus Layout."
msgstr "Criar um novo Modelo de Barramento."

msgid "Audio Bus Layout"
msgstr "Modelo de barramento de áudio"

msgid "Invalid name."
msgstr "Nome inválido."

msgid "Cannot begin with a digit."
msgstr "Não pode começar com um dígito."

msgid "Valid characters:"
msgstr "Caracteres válidos:"

msgid "Must not collide with an existing engine class name."
msgstr "Não se pode colidir com uma nome de classe de engine existente."

msgid "Must not collide with an existing global script class name."
msgstr "Não se pode colidir com uma nome de classe global existente."

msgid "Must not collide with an existing built-in type name."
<<<<<<< HEAD
msgstr "Não pode colidir com um nome de tipo embutido."
=======
msgstr "Não deve colidir com um nome de tipo integrado existente."
>>>>>>> dc5f1b7a

msgid "Must not collide with an existing global constant name."
msgstr "Não se pode colidir com uma nome de constante global existente."

msgid "Keyword cannot be used as an Autoload name."
msgstr ""
<<<<<<< HEAD
"As palavras-chave do shader não podem ser usadas como nomes de parâmetros.\n"
"Escolha outro nome."
=======
"A palavra-chave não pode ser usada como nome de carregamento automático (Auto "
"carregar)."
>>>>>>> dc5f1b7a

msgid "Autoload '%s' already exists!"
msgstr "Carregamento Automático '%s' já existe!"

msgid "Rename Autoload"
msgstr "Renomear Carregamento Automático"

msgid "Toggle Autoload Globals"
msgstr "Alternar Globais de AutoLoad"

msgid "Move Autoload"
msgstr "Mover Carregamento Automático"

msgid "Remove Autoload"
msgstr "Remover Carregamento Automático"

msgid "Enable"
msgstr "Ativar"

msgid "Rearrange Autoloads"
msgstr "Reorganizar Carregamentos Automáticos"

msgid "Can't add Autoload:"
msgstr "Não pode adicionar Autoload:"

msgid "%s is an invalid path. File does not exist."
msgstr "%s é um caminho inválido. O ficheiro não existe."

msgid "%s is an invalid path. Not in resource path (res://)."
msgstr "%s é um caminho inválido. Não está no caminho do recurso (res://)."

msgid "Add Autoload"
msgstr "Adicionar Autoload"

msgid "Path:"
msgstr "Caminho:"

msgid "Set path or press \"%s\" to create a script."
msgstr "Crie um caminho ou pressione \"%s\" para criar um script."

msgid "Node Name:"
msgstr "Nome do Nó:"

msgid "Global Variable"
msgstr "Variável Global"

msgid "3D Engine"
msgstr "Engine 3D"

msgid "2D Physics"
msgstr "Física 2D"

msgid "3D Physics"
msgstr "Física 3D"

msgid "Navigation"
msgstr "Navegação"

msgid "XR"
msgstr "XR"

msgid "RenderingDevice"
msgstr "RenderingDevice"

msgid "OpenGL"
msgstr "OpenGL"

msgid "Vulkan"
msgstr "Vulkan"

msgid "Text Server: Fallback"
msgstr "Servidor de Texto: Padrão"

msgid "Text Server: Advanced"
msgstr "Servidor de Texto: Avançado"

msgid "TTF, OTF, Type 1, WOFF1 Fonts"
msgstr "Fontes TTF, OTF, Tipo 1, WOFF1"

msgid "WOFF2 Fonts"
msgstr "Fontes WOFF2"

msgid "SIL Graphite Fonts"
msgstr "Fontes Grafite SIL"

msgid "Multi-channel Signed Distance Field Font Rendering"
msgstr "Renderização de Fonte de Campo de Distância Sinalizada Multicanal"

msgid "3D Nodes as well as RenderingServer access to 3D features."
msgstr "Nós 3D, bem como acesso RenderingServer a recursos 3D."

msgid "2D Physics nodes and PhysicsServer2D."
msgstr "Nós de Física 2D e PhysicsServer2D."

msgid "3D Physics nodes and PhysicsServer3D."
msgstr "Nós de Física 3D e PhysicsServer3D."

msgid "Navigation, both 2D and 3D."
msgstr "Navegação, tanto 2D como 3D."

msgid "XR (AR and VR)."
msgstr "XR (AR e VR)."

msgid ""
"RenderingDevice based rendering (if disabled, the OpenGL back-end is "
"required)."
msgstr ""
"Renderização baseada em RenderingDevice (se desativada, o back-end OpenGL "
"será necessário)."

msgid "OpenGL back-end (if disabled, the RenderingDevice back-end is required)."
msgstr ""
"OpenGL back-end (se desativado, o back-end RenderingDevice será necessário)."

msgid "Vulkan back-end of RenderingDevice."
msgstr "Vulkan back-end de RenderingDevice."

msgid ""
"Fallback implementation of Text Server\n"
"Supports basic text layouts."
msgstr ""
"Implementação alternativa do Servidor de Texto\n"
"Suporta layouts de texto básicos."

msgid ""
"Text Server implementation powered by ICU and HarfBuzz libraries.\n"
"Supports complex text layouts, BiDi, and contextual OpenType font features."
msgstr ""
"Implementação do Servidor de Texto com base nas bibliotecas ICU e HarfBuzz.\n"
"Oferece suporte a layouts de texto complexos, BiDi e recursos contextuais de "
"fonte OpenType."

msgid ""
"TrueType, OpenType, Type 1, and WOFF1 font format support using FreeType "
"library (if disabled, WOFF2 support is also disabled)."
msgstr ""
"Suporte aos formatos de fonte TrueType, OpenType, Type 1 e WOFF1 usando a "
"biblioteca FreeType (se desativado, o suporte a WOFF2 também é desativado)."

msgid "WOFF2 font format support using FreeType and Brotli libraries."
msgstr ""
"Suporte ao formato de fonte WOFF2 usando as bibliotecas FreeType e Brotli."

msgid ""
"SIL Graphite smart font technology support (supported by Advanced Text Server "
"only)."
msgstr ""
"Suporte à tecnologia de fonte inteligente SIL Graphite (suportado apenas pelo "
"Servidor de Texto Avançado)."

msgid ""
"Multi-channel signed distance field font rendering support using msdfgen "
"library (pre-rendered MSDF fonts can be used even if this option disabled)."
msgstr ""
"Suporte de renderização de fonte de campo de distância assinada multicanal "
"usando a biblioteca msdfgen (fontes MSDF pré-renderizadas podem ser usadas "
"mesmo se esta opção estiver desativada)."

msgid "General Features:"
msgstr "Características Principais:"

msgid "Text Rendering and Font Options:"
msgstr "Renderização de Texto e Opções de Fonte:"

msgid "Reset the edited profile?"
msgstr "Redefinir Perfil editado?"

msgid "File saving failed."
msgstr "Erro ao gravar o ficheiro."

msgid "Create a new profile?"
msgstr "Criar um novo perfil?"

msgid "This will scan all files in the current project to detect used classes."
msgstr ""
"Isso verificará todos os arquivos no projeto atual para detectar classes "
"usadas."

msgid "Nodes and Classes:"
msgstr "Nós e Classes:"

msgid "File '%s' format is invalid, import aborted."
msgstr "Formato do ficheiro '%s' é inválido, importação interrompida."

msgid "Error saving profile to path: '%s'."
msgstr "Erro ao guardar perfil no caminho: '%s'."

msgid "New"
msgstr "Novo"

msgid "Save"
msgstr "Guardar"

msgid "Profile:"
msgstr "Perfil:"

msgid "Reset to Defaults"
msgstr "Restaurar Predefinições"

msgid "Detect from Project"
msgstr "Detetar do Projeto"

msgid "Actions:"
msgstr "Ações:"

msgid "Configure Engine Compilation Profile:"
msgstr "Configurar Perfil de Compilação da Engine:"

msgid "Please Confirm:"
msgstr "Confirme Por Favor:"

msgid "Engine Compilation Profile"
msgstr "Perfil de Compilação da Engine"

msgid "Load Profile"
msgstr "Carregar Perfil"

msgid "Export Profile"
msgstr "Exportar Perfil"

msgid "Forced Classes on Detect:"
msgstr "Classes forçadas ao detetar:"

msgid "Edit Compilation Configuration Profile"
msgstr "Editar Perfil de Configuração da Compilação"

msgid ""
"Failed to execute command \"%s\":\n"
"%s."
msgstr ""
"Falha ao executar comando \"%s\":\n"
"%s."

msgid "Filter Commands"
msgstr "Filtrar Comandos"

msgid "Paste Params"
msgstr "Colar Parâmetros"

msgid "Updating Scene"
msgstr "A atualizar Cena"

msgid "Storing local changes..."
msgstr "A armazenar alterações locais..."

msgid "Updating scene..."
msgstr "A atualizar cena..."

msgid "[empty]"
msgstr "[vazio]"

msgid "[unsaved]"
msgstr "[não guardado]"

msgid "%s - Godot Engine"
msgstr "%s - Godot Engine"

msgid "Move this dock right one tab."
msgstr "Mover este painel à direita por um TAB."

msgid "Move this dock left one tab."
msgstr "Mover este painel à esquerda por um TAB."

msgid "Dock Position"
msgstr "Posição da Doca"

msgid "Make Floating"
msgstr "Tornar Flutuante"

msgid "Make this dock floating."
msgstr "Tornar este painel flutuante."

msgid "Move to Bottom"
msgstr "Mover para o fundo"

msgid "Move this dock to the bottom panel."
msgstr "Mova este encaixe para o painel inferior."

msgid "Close this dock."
msgstr "Fechar este painel."

msgid "3D Editor"
msgstr "Editor 3D"

msgid "Script Editor"
msgstr "Editor de Script"

msgid "Asset Library"
msgstr "Biblioteca de Recursos"

msgid "Scene Tree Editing"
msgstr "Edição da Árvore de Cena"

msgid "Node Dock"
msgstr "Doca de Nó"

msgid "FileSystem Dock"
msgstr "Doca de Sistema de Ficheiros"

msgid "Import Dock"
msgstr "Importar Doca"

msgid "History Dock"
msgstr "Painel Histórico"

msgid "Allows to view and edit 3D scenes."
msgstr "Permite ver e editar cenas 3D."

msgid "Allows to edit scripts using the integrated script editor."
msgstr "Permite editar scripts com o editor de scripts integrado."

msgid "Provides built-in access to the Asset Library."
msgstr "Fornece acesso integrado à Biblioteca de Recursos."

msgid "Allows editing the node hierarchy in the Scene dock."
msgstr "Permite editar a hierarquia de nós na doca de Cena."

msgid ""
"Allows to work with signals and groups of the node selected in the Scene dock."
msgstr ""
"Permite trabalhar com sinais e grupos do nó selecionado na doca de Cena."

msgid "Allows to browse the local file system via a dedicated dock."
msgstr "Permite navegar no sistema de ficheiros local por uma doca dedicada."

msgid ""
"Allows to configure import settings for individual assets. Requires the "
"FileSystem dock to function."
msgstr ""
"Permite a configuração da importação para recursos individuais. Necessita da "
"doca FileSystem."

msgid "Provides an overview of the editor's and each scene's undo history."
msgstr ""
"Fornece uma visão geral do editor e do histórico de desfazer de cada cena."

msgid "(current)"
msgstr "(atual)"

msgid "(none)"
msgstr "(nada)"

msgid "Remove currently selected profile, '%s'? Cannot be undone."
msgstr "Remover perfil selecionado, '%s'? Não pode ser desfeito."

msgid "Profile must be a valid filename and must not contain '.'"
msgstr "Perfil tem de ser um ficheiro válido e não pode conter '.'"

msgid "Profile with this name already exists."
msgstr "Já existe um Perfil com este nome."

msgid "(Editor Disabled, Properties Disabled)"
msgstr "(Editor Desativado, Propriedades Desativadas)"

msgid "(Properties Disabled)"
msgstr "(Propriedades Desativadas)"

msgid "(Editor Disabled)"
msgstr "(Editor Desativado)"

msgid "Class Options:"
msgstr "Opções da Classe:"

msgid "Enable Contextual Editor"
msgstr "Ativar Editor de Contexto"

msgid "Class Properties:"
msgstr "Propriedades da Classe:"

msgid "Main Features:"
msgstr "Funcionalidades Principais:"

msgid ""
"Profile '%s' already exists. Remove it first before importing, import aborted."
msgstr ""
"Perfil '%s' já existe. Remova-o antes de importar, importação interrompida."

msgid "Reset to Default"
msgstr "Restaurar Predefinição"

msgid "Current Profile:"
msgstr "Perfil atual:"

msgid "Create Profile"
msgstr "Criar Perfil"

msgid "Remove Profile"
msgstr "Remover Perfil"

msgid "Available Profiles:"
msgstr "Perfis disponíveis:"

msgid "Make Current"
msgstr "Tornar Atual"

msgid "Import"
msgstr "Importar"

msgid "Export"
msgstr "Exportar"

msgid "Configure Selected Profile:"
msgstr "Configurar Perfil Selecionado:"

msgid "Extra Options:"
msgstr "Opções Extra:"

msgid "Create or import a profile to edit available classes and properties."
msgstr ""
"Criar ou importar perfil para editar classes e propriedades disponíveis."

msgid "New profile name:"
msgstr "Novo nome do perfil:"

msgid "Godot Feature Profile"
msgstr "Perfil de Funcionalidades Godot"

msgid "Import Profile(s)"
msgstr "Importar Perfil/Perfis"

msgid "Manage Editor Feature Profiles"
msgstr "Gerir Editor Perfis de Funcionalidades"

msgid "Some extensions need the editor to restart to take effect."
msgstr "O editor deve ser reiniciado para que as alterações entrem em vigor."

msgid "Restart"
msgstr "Reiniciar"

msgid "Save & Restart"
msgstr "Guardar & Reiniciar"

msgid "ScanSources"
msgstr "PesquisarFontes"

msgid "Update Scene Groups"
msgstr "Atualizar Grupos de Cenas"

msgid "Updating Scene Groups..."
msgstr "Atualizando grupos de cenas..."

msgid ""
"There are multiple importers for different types pointing to file %s, import "
"aborted"
msgstr ""
"Existem vários importadores para diferentes tipos que apontam para o ficheiro "
"%s. Importação abortada"

msgid "(Re)Importing Assets"
msgstr "A (Re)Importar Recursos"

msgid "Import resources of type: %s"
msgstr "Importar recursos do tipo: %s"

msgid "No return value."
msgstr "Sem valor de retorno."

msgid "This value is an integer composed as a bitmask of the following flags."
msgstr ""
"Este valor é um inteiro, composto como uma máscara binária das seguintes "
"flags."

msgid "Deprecated"
msgstr "Obsoleto"

msgid "Experimental"
msgstr "Experimental"

msgid "Deprecated:"
msgstr "Obsoleto:"

msgid "Experimental:"
msgstr "Experimental:"

msgid "This method supports a variable number of arguments."
msgstr "Este método suporta uma quantidade variável de argumentos."

msgid ""
"This method is called by the engine.\n"
"It can be overridden to customize built-in behavior."
msgstr ""
"Esse método é chamado pela engine.\n"
"Ele pode ser substituído para personalizar o comportamento integrado."

msgid ""
"This method has no side effects.\n"
"It does not modify the object in any way."
msgstr ""
"Este método não tem efeitos colaterais.\n"
"Não modifica o objeto de forma alguma."

msgid ""
"This method does not need an instance to be called.\n"
"It can be called directly using the class name."
msgstr ""
"Este método não precisa de uma instância para ser chamado.\n"
"Ele pode ser chamado diretamente usando o nome da classe."

msgid "Constructors"
msgstr "Construtores"

msgid "Operators"
msgstr "Operadores"

msgid "Method Descriptions"
msgstr "Descrições de Método"

msgid "Constructor Descriptions"
msgstr "Descrições do Construtor"

msgid "Operator Descriptions"
msgstr "Descrições de Operadores"

msgid "This method may be changed or removed in future versions."
msgstr "Este método mudará ou será removido em versões futuras."

msgid "This constructor may be changed or removed in future versions."
msgstr "Este construtor mudará ou será removido em versões futuras."

msgid "This operator may be changed or removed in future versions."
msgstr "Este operador mudará ou será removido em versões futuras."

msgid "Error codes returned:"
msgstr "Códigos de erro retornados:"

msgid "There is currently no description for this method."
msgstr "Atualmente não há descrição para este método."

msgid "There is currently no description for this constructor."
msgstr "Atualmente não há descrição para este construtor."

msgid "There is currently no description for this operator."
msgstr "Atualmente não há descrição para este operador."

msgid ""
"There is currently no description for this method. Please help us by "
"[color=$color][url=$url]contributing one[/url][/color]!"
msgstr ""
"Atualmente não há uma descrição para este método. Ajude-nos [color=$color]"
"[url=$url]contribuindo com uma[/url][/color]!"

msgid ""
"There is currently no description for this constructor. Please help us by "
"[color=$color][url=$url]contributing one[/url][/color]!"
msgstr ""
"Atualmente não há uma descrição para este construtor. Ajude-nos [color=$color]"
"[url=$url]contribuindo com uma[/url][/color]!"

msgid ""
"There is currently no description for this operator. Please help us by "
"[color=$color][url=$url]contributing one[/url][/color]!"
msgstr ""
"Atualmente não existe descrição para este operador. Por favor nos ajude "
"[color=$color][url=$url]contribuindo com uma[/url][/color]!"

msgid "Top"
msgstr "Topo"

msgid "Class:"
msgstr "Classe:"

msgid "This class may be changed or removed in future versions."
msgstr "Esta classe mudará ou será removida em versões futuras."

msgid "Inherits:"
msgstr "Herdar:"

msgid "Inherited by:"
msgstr "Herdado por:"

msgid "Description"
msgstr "Descrição"

msgid "There is currently no description for this class."
msgstr "Atualmente não há descrição para esta classe."

msgid ""
"There is currently no description for this class. Please help us by "
"[color=$color][url=$url]contributing one[/url][/color]!"
msgstr ""
"Atualmente não há descrição para esta classe. Ajude-nos [color=$color]"
"[url=$url]contribuindo com uma[/url][/color]!"

msgid "Note:"
msgstr "Observação:"

msgid ""
"There are notable differences when using this API with C#. See [url=%s]C# API "
"differences to GDScript[/url] for more information."
msgstr ""
"Existem diferenças notáveis ao usar esta API com C#. Consulte "
"[url=%s]diferenças da API C# para GDScript[/url] para obter mais informações."

msgid "Online Tutorials"
msgstr "Tutoriais Online"

msgid "Properties"
msgstr "Propriedades"

msgid "overrides %s:"
msgstr "sobrepor %s:"

msgid "default:"
msgstr "predefinição:"

msgid "property:"
msgstr "propriedade:"

msgid "Theme Properties"
msgstr "Propriedades do Tema"

msgid "Colors"
msgstr "Cores"

msgid "Constants"
msgstr "Constantes"

msgid "Fonts"
msgstr "Fontes"

msgid "Font Sizes"
msgstr "Tamanhos da Fonte"

msgid "Icons"
msgstr "Ícones"

msgid "Styles"
msgstr "Estilos"

msgid "There is currently no description for this theme property."
msgstr "Atualmente não há descrição para esta propriedade do tema."

msgid ""
"There is currently no description for this theme property. Please help us by "
"[color=$color][url=$url]contributing one[/url][/color]!"
msgstr ""
"Atualmente não há descrição para esta propriedade do tema. Ajude-nos "
"[color=$color][url=$url]contribuindo com uma[/url][/color]!"

msgid "This signal may be changed or removed in future versions."
msgstr "Este sinal mudará ou será removido em versões futuras."

msgid "There is currently no description for this signal."
msgstr "Atualmente não há descrição para este sinal."

msgid ""
"There is currently no description for this signal. Please help us by "
"[color=$color][url=$url]contributing one[/url][/color]!"
msgstr ""
"Atualmente não há descrição para este sinal. Ajude-nos [color=$color]"
"[url=$url]contribuindo com uma[/url][/color]!"

msgid "Enumerations"
msgstr "Enumerações"

msgid "This enumeration may be changed or removed in future versions."
msgstr "Este enumerador mudará ou será removido em versões futuras."

msgid "This constant may be changed or removed in future versions."
msgstr "Esta constante mudará ou será removida em versões futuras."

msgid "Annotations"
msgstr "Anotações"

msgid "There is currently no description for this annotation."
msgstr "Atualmente não há descrição para esta anotação."

msgid ""
"There is currently no description for this annotation. Please help us by "
"[color=$color][url=$url]contributing one[/url][/color]!"
msgstr ""
"Atualmente não existe descrição para este Método. Por favor nos ajude "
"[color=$color][url=$url]contribuindo com uma[/url][/color]!"

msgid "Property Descriptions"
msgstr "Descrições da Propriedade"

msgid "(value)"
msgstr "(valor)"

msgid "This property may be changed or removed in future versions."
msgstr "Esta propriedade mudará ou será removida em versões futuras."

msgid ""
"[b]Note:[/b] The returned array is [i]copied[/i] and any changes to it will "
"not update the original property value. See [%s] for more details."
msgstr ""
"[b]Nota:[/b] O array retornado é [i]copiado[/i] e quaisquer alterações nele "
"não atualizarão o valor original da propriedade. Veja [%s] para mais detalhes."

msgid "There is currently no description for this property."
msgstr "Atualmente não há descrição para esta propriedade."

msgid ""
"There is currently no description for this property. Please help us by "
"[color=$color][url=$url]contributing one[/url][/color]!"
msgstr ""
"Atualmente não existe descrição para esta Propriedade. Por favor nos ajude "
"[color=$color][url=$url]contribuindo com uma[/url][/color]!"

msgid "Editor"
msgstr "Editor"

msgid "Click to copy."
msgstr "Clique para copiar."

msgid "No description available."
msgstr "Nenhuma descrição disponível."

msgid "Metadata:"
msgstr "Metadados:"

msgid "Setting:"
msgstr "Preferências:"

msgid "Property:"
msgstr "Propriedade:"

msgid "Internal Property:"
msgstr "Propriedade Interna:"

msgid "This property can only be set in the Inspector."
msgstr "Esta propriedade só pode ser definida no Inspetor."

msgid "Method:"
msgstr "Método:"

msgid "Signal:"
msgstr "Sinal:"

msgid "Theme Property:"
msgstr "Propriedade do Tema:"

msgid "%d match."
msgstr "%d correspondência."

msgid "%d matches."
msgstr "%d correspondências."

msgid "Constructor"
msgstr "Construtor"

msgid "Method"
msgstr "Método"

msgid "Operator"
msgstr "Operador"

msgid "Signal"
msgstr "Sinal"

msgid "Constant"
msgstr "Constante"

msgid "Property"
msgstr "Propriedade"

msgid "Theme Property"
msgstr "Propriedade do Tema"

msgid "Annotation"
msgstr "Anotações"

msgid "Search Help"
msgstr "Procure em Ajuda"

msgid "Case Sensitive"
msgstr "Com distinção entre maiúsculas e minúsculas"

msgid "Show Hierarchy"
msgstr "Mostrar Hierarquia"

msgid "Display All"
msgstr "Mostrar Tudo"

msgid "Classes Only"
msgstr "Apenas Classes"

msgid "Constructors Only"
msgstr "Apenas Construtores"

msgid "Methods Only"
msgstr "Apenas Métodos"

msgid "Operators Only"
msgstr "Apenas Operadores"

msgid "Signals Only"
msgstr "Apenas Sinais"

msgid "Annotations Only"
msgstr "Apenas Anotações"

msgid "Constants Only"
msgstr "Apenas Constantes"

msgid "Properties Only"
msgstr "Apenas Propriedades"

msgid "Theme Properties Only"
msgstr "Apenas Propriedades do Tema"

msgid "Member Type"
msgstr "Tipo do Membro"

msgid "(constructors)"
msgstr "(Construtores)"

msgid "Keywords"
msgstr "Palavras-chave"

msgid "Class"
msgstr "Classe"

msgid "This member is marked as deprecated."
msgstr "Este membro esta marcado como obsoleto."

msgid "This member is marked as experimental."
msgstr "Este membro está marcado como experimental."

msgid "Pin Value"
msgstr "Fixar valor"

msgid "Pin Value [Disabled because '%s' is editor-only]"
msgstr "Fixar Valor [Desativado porque '%s' é restrito(a) ao editor]"

msgid "Pinning a value forces it to be saved even if it's equal to the default."
msgstr ""
"Fixar um valor força que ele seja salvo mesmo que ele seja igual ao padrão."

msgid "(%d change)"
msgid_plural "(%d changes)"
msgstr[0] "(%d alteração)"
msgstr[1] "(%d alterações)"

msgid "Add element to property array with prefix %s."
msgstr "Adicionar o elemento à matriz de propriedades com prefixo %s."

msgid "Remove element %d from property array with prefix %s."
msgstr "Remover o elemento %d da matriz de propriedades com prefixo %s."

msgid "Move element %d to position %d in property array with prefix %s."
msgstr ""
"Mover o elemento %d à posição %d na matriz de propriedades com prefixo %s."

msgid "Clear Property Array with Prefix %s"
msgstr "Limpar a matriz de propriedades com prefixo %s"

msgid "Resize Property Array with Prefix %s"
msgstr "Redimensionar a matriz de propriedades com prefixo %s"

msgid "Element %d: %s%d*"
msgstr "Elemento %d: %s%d*"

msgid "Move Up"
msgstr "Mover para cima"

msgid "Move Down"
msgstr "Mover para baixo"

msgid "Insert New Before"
msgstr "Inserir Novo Antes"

msgid "Insert New After"
msgstr "Inserir Novo Depois"

msgid "Clear Array"
msgstr "Limpar Matriz"

msgid "Resize Array..."
msgstr "Redimensionar matriz..."

msgid "Add Element"
msgstr "Adicionar Elemento"

msgid "Resize Array"
msgstr "Redimensionar Array"

msgid "New Size:"
msgstr "Novo Tamanho:"

msgid "Element %s"
msgstr "Elemento %s"

msgid "Add Metadata"
msgstr "Adicionar Metadados"

msgid "Set %s"
msgstr "Definir %s"

msgid "Set Multiple: %s"
msgstr "Definir Múltiplo: %s"

msgid "Remove metadata %s"
msgstr "Remover metadados %s"

msgid "Pinned %s"
msgstr "%s desafixado"

msgid "Unpinned %s"
msgstr "Desafixado %s"

msgid "Add metadata %s"
msgstr "Adicionar metadados %s"

msgid "Metadata name can't be empty."
msgstr "O nome dos metadados não pode estar vazio."

msgid "Metadata name must be a valid identifier."
msgstr "O nome dos metadados deve ser um identificador válido."

msgid "Metadata with name \"%s\" already exists."
msgstr "Metadados com o nome \"%s\" já existem."

msgid "Names starting with _ are reserved for editor-only metadata."
msgstr "Os nomes que começam com _ são reservados para metadados do editor."

msgid "Name:"
msgstr "Nome:"

msgid "Metadata name is valid."
msgstr "O nome dos metadados é válido."

msgid "Add Metadata Property for \"%s\""
msgstr "Adicionar Propriedade de Metadados para \"%s\""

msgid "Copy Value"
msgstr "Copiar Valor"

msgid "Paste Value"
msgstr "Colar Valor"

msgid "Copy Property Path"
msgstr "Copiar Caminho da Propriedade"

msgid "Creating Mesh Previews"
msgstr "A criar Pré-visualizações de Malha"

msgid "Thumbnail..."
msgstr "Miniatura..."

msgid "Select existing layout:"
msgstr "Selecione o layout existente:"

msgid "Or enter new layout name"
msgstr "Ou introduza um novo nome de modelo"

msgid "Changed Locale Language Filter"
msgstr "Filtro de Idioma de Localidade Alterado"

msgid "Changed Locale Script Filter"
msgstr "Filtro de Script de Localidade Alterado"

msgid "Changed Locale Country Filter"
msgstr "Filtro de Localidade por País Alterado"

msgid "Changed Locale Filter Mode"
msgstr "Modo filtro de localização alterado"

msgid "[Default]"
msgstr "[Padrão]"

msgid "Select a Locale"
msgstr "Selecione um Idioma/Dialeto"

msgid "Show All Locales"
msgstr "Mostrar Todos os Idiomas"

msgid "Show Selected Locales Only"
msgstr "Mostrar Apenas Idiomas Selecionados"

msgid "Edit Filters"
msgstr "Editar filtros"

msgid "Language:"
msgstr "Linguagem:"

msgctxt "Locale"
msgid "Script:"
msgstr "Script:"

msgid "Country:"
msgstr "País:"

msgid "Language"
msgstr "Idioma/Dialeto"

msgctxt "Locale"
msgid "Script"
msgstr "Script"

msgid "Country"
msgstr "País"

msgid "Variant"
msgstr "Variante"

msgid "Filter Messages"
msgstr "Filtrar Mensagens"

msgid "Clear Output"
msgstr "Limpar Saída"

msgid "Copy Selection"
msgstr "Copiar Seleção"

msgid ""
"Collapse duplicate messages into one log entry. Shows number of occurrences."
msgstr ""
"Recolher mensagens duplicadas numa entrada de log. Mostra a quantidade de "
"ocorrências."

msgid "Focus Search/Filter Bar"
msgstr "Barra de Busca/Filtro"

msgid "Toggle visibility of standard output messages."
msgstr "Alternar a visibilidade das mensagens de saída padrão."

msgid "Toggle visibility of errors."
msgstr "Alternar a visibilidade de erros."

msgid "Toggle visibility of warnings."
msgstr "Alternar a visibilidade dos avisos."

msgid "Toggle visibility of editor messages."
msgstr "Alternar a visibilidade das mensagens do editor."

msgid "Native Shader Source Inspector"
msgstr "Inspetor Nativo de Shader"

msgid "Unnamed Project"
msgstr "Projeto sem nome"

msgid ""
"Spins when the editor window redraws.\n"
"Update Continuously is enabled, which can increase power usage. Click to "
"disable it."
msgstr ""
"Roda quando a janela do editor redesenha.\n"
"Atualização Contínua está ativa, o que pode aumentar o consumo de energia. "
"Clique para a desativar."

msgid "Spins when the editor window redraws."
msgstr "Roda quando a janela do editor atualiza."

msgid "Imported resources can't be saved."
msgstr "Recursos importados não podem ser salvos."

msgid "OK"
msgstr "OK"

msgid "Error saving resource!"
msgstr "Erro ao salvar recurso!"

msgid ""
"This resource can't be saved because it does not belong to the edited scene. "
"Make it unique first."
msgstr ""
"Este recurso não pode ser guardado porque não pertence à cena editada. Faça-o "
"único."

msgid ""
"This resource can't be saved because it was imported from another file. Make "
"it unique first."
msgstr ""
"Este recurso não pode ser salvo porque foi importado de outro ficheiro. Torne-"
"o único primeiro."

msgid "Save Resource As..."
msgstr "Guardar Recurso Como..."

msgid "Can't open file for writing:"
msgstr "Não foi possível abrir o arquivo para escrita:"

msgid "Requested file format unknown:"
msgstr "Formato de arquivo requisitado desconhecido:"

msgid "Error while saving."
msgstr "Erro ao salvar."

msgid "Can't open file '%s'. The file could have been moved or deleted."
msgstr ""
"Incapaz de abrir arquivo '%s'. O arquivo pode ter sido movido ou apagado."

msgid "Error while parsing file '%s'."
msgstr "Erro ao analisar o arquivo: '%s'."

msgid "Scene file '%s' appears to be invalid/corrupt."
msgstr "Arquivo de cena '%s' aparenta estar inválido/corrupto."

msgid "Missing file '%s' or one of its dependencies."
msgstr "Arquivo '%s' ou uma de suas dependências faltantes."

msgid ""
"File '%s' is saved in a format that is newer than the formats supported by "
"this version of Godot, so it can't be opened."
msgstr ""
"O arquivo '%s' está salvo em um formato que é mais novo que os formatos "
"suportados por esta versão do Godot, então ele não pode ser aberto."

msgid "Error while loading file '%s'."
msgstr "Erro ao carregar o arquivo '%s'."

msgid "Saving Scene"
msgstr "A guardar Cena"

msgid "Analyzing"
msgstr "A analisar"

msgid "Creating Thumbnail"
msgstr "A criar miniatura"

msgid "This operation can't be done without a tree root."
msgstr "Esta operação não pode ser feita sem uma raiz de árvore."

msgid ""
"This scene can't be saved because there is a cyclic instance inclusion.\n"
"Please resolve it and then attempt to save again."
msgstr ""
"Esta cena não pode ser salva porque há uma inclusão de instância cíclica.\n"
"Por favor, resolva-a e, em seguida, tente salvar novamente."

msgid ""
"Couldn't save scene. Likely dependencies (instances or inheritance) couldn't "
"be satisfied."
msgstr ""
"Incapaz de salvar cena. Provavelmente dependências (instâncias ou herança) "
"não foram satisfeitas."

msgid "Save scene before running..."
msgstr "Guardar cena antes de executar..."

msgid "Could not save one or more scenes!"
msgstr "Incapaz de salvar uma ou mais cenas!"

msgid "Save All Scenes"
msgstr "Guardar todas as Cenas"

msgid "Can't overwrite scene that is still open!"
msgstr "Não se consegue sobrescrever cena ainda aberta!"

msgid "Merge With Existing"
msgstr "Mesclar com o Existente"

msgid "Apply MeshInstance Transforms"
msgstr "Aplicar Transformações do MeshInstance"

msgid "Can't load MeshLibrary for merging!"
msgstr "Incapaz de carregar MeshLibrary para mesclagem!"

msgid "Error saving MeshLibrary!"
msgstr "Erro ao salvar MeshLibrary!"

msgid ""
"An error occurred while trying to save the editor layout.\n"
"Make sure the editor's user data path is writable."
msgstr ""
"Ocorreu um erro ao tentar guardar o layout do editor.\n"
"Confirme que o caminho dos dados do utilizador é gravável."

msgid ""
"Default editor layout overridden.\n"
"To restore the Default layout to its base settings, use the Delete Layout "
"option and delete the Default layout."
msgstr ""
"Layout predefinido do editor sobreposto.\n"
"Para restaurar o layout predefinido nas configurações base, use a opção "
"Apagar Layout e remova o layout Predefinido."

msgid "Layout name not found!"
msgstr "Nome do Modelo não encontrado!"

msgid "Restored the Default layout to its base settings."
msgstr "Modelo Predefinido restaurado para as configurações base."

msgid "This object is marked as read-only, so it's not editable."
msgstr "Este objeto está marcado como somente leitura, portanto não é editável."

msgid ""
"This resource belongs to a scene that was imported, so it's not editable.\n"
"Please read the documentation relevant to importing scenes to better "
"understand this workflow."
msgstr ""
"Este recurso pertence a uma cena que foi importado, sem ser editável.\n"
"Por favor, leia a documentação relevante sobre importação de cenas, para um "
"melhor entendimento deste fluxo de trabalho."

msgid ""
"This resource belongs to a scene that was instantiated or inherited.\n"
"Changes to it must be made inside the original scene."
msgstr ""
"Este recurso pertence a uma cena que foi instanciada ou herdada.\n"
"Alterações devem ser feitas dentro da cena original."

msgid ""
"This resource was imported, so it's not editable. Change its settings in the "
"import panel and then re-import."
msgstr ""
"Este recurso foi importado, portanto, não é editável. Altere as suas "
"configurações no painel de importação e então importe de novo."

msgid ""
"This scene was imported, so changes to it won't be kept.\n"
"Instantiating or inheriting it will allow you to make changes to it.\n"
"Please read the documentation relevant to importing scenes to better "
"understand this workflow."
msgstr ""
"Esta cena foi importada, então as alterações nela não serão mantidas.\n"
"Instanciar ou herdá-la permitirá que faça alterações nela.\n"
"Leia a documentação relevante para importar cenas para entender melhor esse "
"fluxo de trabalho."

msgid "Changes may be lost!"
msgstr "Alterações podem ser perdidas!"

msgid "This object is read-only."
msgstr "Este objeto é somente leitura."

msgid "Open Base Scene"
msgstr "Abrir Cena Base"

msgid "Quick Open..."
msgstr "Abertura rápida..."

msgid "Quick Open Scene..."
msgstr "Abrir Cena Rapidamente..."

msgid "Quick Open Script..."
msgstr "Abrir Script de forma rápida..."

msgid "%s no longer exists! Please specify a new save location."
msgstr "%s não existe mais! Por favor, especifique um novo local de salvamento."
<<<<<<< HEAD
=======

msgid ""
"The current scene has no root node, but %d modified external resource(s) and/"
"or plugin data were saved anyway."
msgstr ""
"A cena atual não tem um nó raiz, mas %d recurso(s) externo(s) modificado(s) e/"
"ou dados de plugin foram salvos mesmo assim."
>>>>>>> dc5f1b7a

msgid ""
"A root node is required to save the scene. You can add a root node using the "
"Scene tree dock."
msgstr ""
"É necessário um nó raiz para guardar a cena. Pode adicionar um nó raiz na "
"doca de árvore da Cena."

msgid "Save Scene As..."
msgstr "Guardar Cena Como..."

msgid "Current scene not saved. Open anyway?"
msgstr "A cena atual não foi guardada. Abrir na mesma?"

msgid "Can't undo while mouse buttons are pressed."
msgstr "Incapaz de desfazer enquanto os botões do ‘mouse’ estão pressionados."

msgid "Nothing to undo."
msgstr "Nada para desfazer."

msgid "Global Undo: %s"
msgstr "Desfazer Global: %s"

msgid "Remote Undo: %s"
msgstr "Desfazer Remoto: %s"

msgid "Scene Undo: %s"
msgstr "Cena Desfeita: %s"

msgid "Can't redo while mouse buttons are pressed."
msgstr "Incapaz de refazer enquanto os botões do ‘mouse’ estão pressionados."

msgid "Nothing to redo."
msgstr "Nada para refazer."

msgid "Global Redo: %s"
msgstr "Refazer Global: %s"

msgid "Remote Redo: %s"
msgstr "Refazer Remoto: %s"

msgid "Scene Redo: %s"
msgstr "Refazer Cena: %s"

msgid "Can't reload a scene that was never saved."
msgstr "Incapaz de recarregar uma cena que nunca foi salva."

msgid "Reload Saved Scene"
msgstr "Recarregar Cena Salva"

msgid ""
"The current scene has unsaved changes.\n"
"Reload the saved scene anyway? This action cannot be undone."
msgstr ""
"A cena atual tem alterações não salvas.\n"
"Recarregar a cena salva mesmo assim? Esta ação não poderá ser desfeita."

msgid "Save & Reload"
msgstr "Salvar & Reiniciar"

msgid "Save modified resources before reloading?"
msgstr "Salvar recursos modificados antes de recarregar?"

msgid "Save & Quit"
msgstr "Salvar & Sair"

msgid "Save modified resources before closing?"
msgstr "Salvar recursos modificados antes de fechar?"

msgid "Save changes to the following scene(s) before reloading?"
msgstr "Salvar alterações da(s) seguinte(s) cena(s) antes de reiniciar?"

msgid "Save changes to the following scene(s) before quitting?"
msgstr "Salvar alterações na(s) seguinte(s) cena(s) antes de sair?"

msgid "Save changes to the following scene(s) before opening Project Manager?"
msgstr ""
"Salvar alterações da(s) seguinte(s) cena(s) antes de abrir o Gestor de "
"Projeto?"

msgid ""
"This option is deprecated. Situations where refresh must be forced are now "
"considered a bug. Please report."
msgstr ""
"Esta opção foi descontinuada. Situações onde a atualização deve ser forçada "
<<<<<<< HEAD
"são consideradas um bug. Por favor, relate."
=======
"agora são consideradas um bug. Por favor reporte."
>>>>>>> dc5f1b7a

msgid "Pick a Main Scene"
msgstr "Escolha uma Cena Principal"

msgid "This operation can't be done without a scene."
msgstr "Esta operação não pode ser feita sem uma cena."

msgid "This operation can't be done without a scene."
msgstr "Esta operação não pode ser feita sem uma cena."

msgid "Export Mesh Library"
msgstr "Exportar Biblioteca de Malhas"

msgid "Unable to enable addon plugin at: '%s' parsing of config failed."
msgstr ""
"Incapaz de ativar plugin adicional em: '%s' análise da configuração falhou."

msgid "Unable to find script field for addon plugin at: '%s'."
msgstr "Incapaz de localizar campo script para plugin adicional em: '%s'."

msgid "Unable to load addon script from path: '%s'."
msgstr "Incapaz de carregar script adicional do caminho: '%s'."

msgid ""
"Unable to load addon script from path: '%s'. This might be due to a code "
"error in that script.\n"
"Disabling the addon at '%s' to prevent further errors."
msgstr ""
"Incapaz de carregar script adicional do caminho: '%s'. Isso pode ser devido a "
"um erro de código nesse script.\n"
"Desabilitando o script adicional em '%s' para prevenir o avanço de erros."

msgid ""
"Unable to load addon script from path: '%s'. Base type is not 'EditorPlugin'."
msgstr ""
"Incapaz de carregar script adicional pelo caminho: '%s'. Tipo base não é "
"'EditorPlugin'."

msgid "Unable to load addon script from path: '%s'. Script is not in tool mode."
msgstr ""
"Incapaz de carregar script da extensão pelo Caminho: '%s' Script não está no "
"modo ferramenta."

msgid ""
"Scene '%s' was automatically imported, so it can't be modified.\n"
"To make changes to it, a new inherited scene can be created."
msgstr ""
"Cena '%s' foi importada automaticamente, sem poder ser alterada.\n"
"Para fazer alterações, pode ser criada uma nova cena herdada."

msgid ""
"Error loading scene, it must be inside the project path. Use 'Import' to open "
"the scene, then save it inside the project path."
msgstr ""
"Erro carregando cena, ela deve estar dentro do caminho do projeto. Use "
"\"Importar\" para abrir a cena, então a salve dentro do caminho do projeto."

msgid "Scene '%s' has broken dependencies:"
msgstr "Cena '%s' tem dependências não satisfeitas:"

msgid ""
"Multi-window support is not available because the `--single-window` command "
"line argument was used to start the editor."
msgstr ""
"O suporte multi-janela não está disponível porque o argumento `--single-"
"window` foi usado na linha de comando para iniciar o editor."

msgid ""
"Multi-window support is not available because the current platform doesn't "
"support multiple windows."
msgstr ""
"O suporte multi-janela não está disponível porque a plataforma atual não "
"suporta várias janelas."

msgid ""
"Multi-window support is not available because Interface > Editor > Single "
"Window Mode is enabled in the editor settings."
msgstr ""
"O suporte multijanela não está disponível porque Interface > Editor > Modo de "
"Janela Única está habilitado nas configurações do editor."

msgid ""
"Multi-window support is not available because Interface > Multi Window > "
"Enable is disabled in the editor settings."
msgstr ""
"O suporte Multi-janela não está disponível porque Interface > Multi-Janela > "
"Habilitar está desativado nas configurações do editor."

msgid "Clear Recent Scenes"
msgstr "Limpar Cenas Recentes"

msgid "There is no defined scene to run."
msgstr "Não há cena definida para rodar."

msgid ""
"No main scene has ever been defined, select one?\n"
"You can change it later in \"Project Settings\" under the 'application' "
"category."
msgstr ""
"Não foi definida nenhuma cena principal. Selecionar uma?\n"
"Poderá alterá-la depois nas \"Configurações do Projeto\" dentro da categoria "
"'application'."

msgid ""
"Selected scene '%s' does not exist, select a valid one?\n"
"You can change it later in \"Project Settings\" under the 'application' "
"category."
msgstr ""
"A cena selecionada '%s' não existe, selecionar uma válida?\n"
"Poderá alterá-la depois em \"Configurações do Projeto\" dentro da categoria "
"'application'."

msgid ""
"Selected scene '%s' is not a scene file, select a valid one?\n"
"You can change it later in \"Project Settings\" under the 'application' "
"category."
msgstr ""
"A cena selecionada '%s' não é um ficheiro de cena, selecione um ficheiro "
"válido?\n"
"Poderá alterá-la depois em \"Configurações do Projeto\" dentro da categoria "
"'application."

msgid "Save Layout..."
msgstr "Gravar Layout..."

msgid "Delete Layout..."
msgstr "Apagar Layout..."

msgid "Default"
msgstr "Predefinição"

msgid "Save Layout"
msgstr "Guardar Modelo"

msgid "Delete Layout"
msgstr "Apagar Modelo"

msgid "This scene was never saved."
msgstr "Esta cena nunca foi salva."

msgid "%d second ago"
msgid_plural "%d seconds ago"
msgstr[0] "%d segundo atrás"
msgstr[1] "%d segundos atrás"

msgid "%d minute ago"
msgid_plural "%d minutes ago"
msgstr[0] "%d minuto atrás"
msgstr[1] "%d minutos atrás"

msgid "%d hour ago"
msgid_plural "%d hours ago"
msgstr[0] "%d hora atrás"
msgstr[1] "%d horas atrás"

msgid ""
"Scene \"%s\" has unsaved changes.\n"
"Last saved: %s."
msgstr ""
"Cena \"%s\" tem alterações não salvas.\n"
"Salvo pela última vez: %s."

msgid "Save & Close"
msgstr "Guardar & Fechar"

msgid "Save before closing?"
msgstr "Salvar alterações antes de fechar?"

msgid "%d more files or folders"
msgstr "%d mais Ficheiros ou diretorias"

msgid "%d more folders"
msgstr "%d mais diretorias"

msgid "%d more files"
msgstr "%d mais Ficheiros"

msgid ""
"Unable to write to file '%s', file in use, locked or lacking permissions."
msgstr ""
"Não foi possível gravar no arquivo '%s', arquivo em uso, bloqueado ou sem "
"permissões."

msgid "Preparing scenes for reload"
msgstr "Preparando cenas para recarregar"

msgid "Analyzing scene %s"
msgstr "Analisando cena %s"

msgid "Preparation done."
msgstr "Preparação feita."

msgid "Scenes reloading"
msgstr "Cenas carregando"

msgid "Reloading..."
msgstr "Recarregando..."

msgid "Reloading done."
msgstr "Recarregamento concluído."

msgid ""
"Changing the renderer requires restarting the editor.\n"
"\n"
"Choosing Save & Restart will change the rendering method to:\n"
"- Desktop platforms: %s\n"
"- Mobile platforms: %s\n"
"- Web platform: gl_compatibility"
msgstr ""
"A alteração do renderizador requer a reinicialização do editor.\n"
"\n"
"Escolher Gravar e Reiniciar, mudará o método de renderização para:\n"
"- Plataformas de desktop: %s\n"
"- Dispositivos móveis: %s\n"
"- Plataforma web: gl_compatibility"

msgid "Forward+"
msgstr "Avançado+"

msgid "Mobile"
msgstr "Mobile"

msgid "Compatibility"
msgstr "Compatibilidade"

msgid "(Overridden)"
msgstr "(Sobrescrito)"

msgid "Lock Selected Node(s)"
msgstr "Bloquear Nó(s) Selecionado(s)"

msgid "Unlock Selected Node(s)"
msgstr "Desbloquear Nó(s) Selecionado(s)"

msgid "Group Selected Node(s)"
msgstr "Agrupar Nó(s) Selecionado(s)"

msgid "Ungroup Selected Node(s)"
msgstr "Desagrupar Nó(s) Selecionado(s)"

msgid "Restart Emission"
msgstr "Reiniciar Emissão"

msgid "Pan View"
msgstr "Vista Pan"

msgid "Distraction Free Mode"
msgstr "Modo Livre de Distrações"

msgid "Toggle Last Opened Bottom Panel"
msgstr "Alternar exibição do último painel inferior aberto"

msgid "Toggle distraction-free mode."
msgstr "Alternar modo livre de distrações."

msgid "Scene"
msgstr "Cena"

msgid "Operations with scene files."
msgstr "Operações com ficheiros de cena."

msgid "Copy Text"
msgstr "Copiar Texto"

msgid "Next Scene Tab"
msgstr "Próxima Guia de Cena"

msgid "Previous Scene Tab"
msgstr "Guia de Cena Anterior"

msgid "Focus FileSystem Filter"
msgstr "Focar Filtro de Ficheiros"

msgid "Command Palette"
msgstr "Paleta de Comandos"

msgid "New Scene"
msgstr "Nova Cena"

msgid "New Inherited Scene..."
msgstr "Nova Cena Herdada..."

msgid "Open Scene..."
msgstr "Abrir Cena..."

msgid "Reopen Closed Scene"
msgstr "Reabrir Cena Fechada"

msgid "Open Recent"
msgstr "Abrir Recente"

msgid "Save Scene"
msgstr "Guardar Cena"

msgid "Export As..."
msgstr "Exportar Como…"

msgid "MeshLibrary..."
msgstr "MeshLibrary..."

msgid "Close Scene"
msgstr "Fechar Cena"

msgid "Quit"
msgstr "Sair"

msgid "Editor Settings..."
msgstr "Configurações do Editor..."

msgid "Project"
msgstr "Projeto"

msgid "Project Settings..."
msgstr "Configurações do Projeto..."

msgid "Project Settings"
msgstr "Configurações do Projeto"

msgid "Version Control"
msgstr "Controle de Versões"

msgid "Export..."
msgstr "Exportar…"

msgid "Install Android Build Template..."
msgstr "Instalar Modelo Android de Compilação..."

msgid "Open User Data Folder"
msgstr "Abrir Pasta de Dados do Utilizador"

msgid "Tools"
msgstr "Ferramentas"

msgid "Orphan Resource Explorer..."
msgstr "Explorador de Recursos Órfãos..."

msgid "Engine Compilation Configuration Editor..."
msgstr "Editor de Configuração de Compilação da Engine..."

msgid "Upgrade Mesh Surfaces..."
msgstr "Atualizar Superfícies de forma..."

msgid "Reload Current Project"
msgstr "Recarregar Projeto Atual"

msgid "Quit to Project List"
msgstr "Sair para a Lista de Projetos"

msgid "Command Palette..."
msgstr "Paleta de Comandos..."

msgid "Editor Docks"
msgstr "Painéis do Editor"

msgid "Editor Layout"
msgstr "Apresentação do Editor"

msgid "Take Screenshot"
msgstr "Captura do Ecrã"

msgid "Screenshots are stored in the user data folder (\"user://\")."
msgstr ""
"Capturas de tela são armazenadas na pasta de dados da pessoa usuária "
"(\"user://\")."

msgid "Toggle Fullscreen"
msgstr "Alternar Ecrã completo"

msgid "Open Editor Data/Settings Folder"
msgstr "Abrir Pasta do Editor de Dados/Configurações"

msgid "Open Editor Data Folder"
msgstr "Abrir Pasta de Dados do Editor"

msgid "Open Editor Settings Folder"
msgstr "Abrir Pasta de Configurações do Editor"

msgid "Manage Editor Features..."
msgstr "Gerir Editor Funcionalidades..."

msgid "Manage Export Templates..."
msgstr "Gerir Modelos de Exportação..."

msgid "Configure FBX Importer..."
msgstr "Configurar Importador FBX..."

msgid "Help"
msgstr "Ajuda"

msgid "Search Help..."
msgstr "Buscar Ajuda..."

msgid "Online Documentation"
msgstr "Documentação Online"

msgid "Forum"
msgstr "Fórum"

msgid "Community"
msgstr "Comunidade"

msgid "Copy System Info"
msgstr "Copiar informações do Sistema"

msgid "Copies the system info as a single-line text into the clipboard."
msgstr ""
"Copia a informação do sistema como um texto de uma linha para a área de "
"transferência."

msgid "Report a Bug"
msgstr "Denunciar um Bug"

msgid "Suggest a Feature"
msgstr "Proponha uma Funcionalidade"

msgid "Send Docs Feedback"
msgstr "Enviar Sugestão dos Docs"

msgid "About Godot..."
msgstr "Sobre o Godot..."

msgid "Support Godot Development"
msgstr "Apoie o Desenvolvimento do Godot"

msgid ""
"Choose a rendering method.\n"
"\n"
"Notes:\n"
"- On mobile platforms, the Mobile rendering method is used if Forward+ is "
"selected here.\n"
"- On the web platform, the Compatibility rendering method is always used."
msgstr ""
"Escolha um método de renderização.\n"
"\n"
"Notas:\n"
"- Nos dispositivos moveis, o método de renderização Mobile será usado se "
"Forward+ estiver selecionado aqui.\n"
"- Na plataforma web, o método de renderização Compatibilidade é sempre "
"utilizado."

msgid "Update Continuously"
msgstr "Atualização Contínua"

msgid "Update When Changed"
msgstr "Atualizar Quando Alterado"

msgid "Hide Update Spinner"
msgstr "Esconder Roleta de Atualização"

msgid "FileSystem"
msgstr "Sistema de Ficheiros"

msgid "Toggle FileSystem Bottom Panel"
msgstr "Alternar exibição do Painel Inferior do Sistema de Arquivos"

msgid "Inspector"
msgstr "Inspetor"

msgid "Node"
msgstr "Nó"

msgid "History"
msgstr "Histórico"

msgid "Output"
msgstr "Saída"

msgid "Toggle Output Bottom Panel"
msgstr "Alternar exibição do Painel Inferior de Saída"

msgid "Don't Save"
msgstr "Não Guardar"

msgid "Android build template is missing, please install relevant templates."
msgstr "Modelo de compilação Android em falta. Instale os modelos necessários."

msgid "Manage Templates"
msgstr "Gerir Modelos"

msgid "Install from file"
msgstr "Instalar do ficheiro"

msgid "Select Android sources file"
msgstr "Selecione os ficheiros fonte do Android"

msgid "Show in File Manager"
msgstr "Mostrar no Gestor de Ficheiros"

msgid "Import Templates From ZIP File"
msgstr "Importar Modelos a partir de um Ficheiro ZIP"

msgid "Template Package"
msgstr "Pacote de Modelo"

msgid "Export Library"
msgstr "Exportar Biblioteca"

msgid "Open & Run a Script"
msgstr "Abrir & Executar um Script"

msgid "Files have been modified on disk"
msgstr "Arquivos foram modificados em disco"

msgid ""
"The following files are newer on disk.\n"
"What action should be taken?"
msgstr ""
"Os seguintes ficheiros são mais recentes no disco.\n"
"Que ação deve ser tomada?"

msgid "Discard local changes and reload"
msgstr "Descartar alterações locais e recarregar"

msgid "Keep local changes and overwrite"
msgstr "Manter alterações locais e sobrescrever"

msgid "Create/Override Version Control Metadata..."
msgstr "Criar/Sobrescrever Metadados de Controle de versão..."

msgid "Version Control Settings..."
msgstr "Configurações de Controle de Versão..."

msgid "New Inherited"
msgstr "Novo Herdado"

msgid "Load Errors"
msgstr "Carregar Erros"

msgid "Select Current"
msgstr "Selecionar Atual"

msgid "Open 2D Editor"
msgstr "Abrir Editor 2D"

msgid "Open 3D Editor"
msgstr "Abrir Editor 3D"

msgid "Open Script Editor"
msgstr "Abrir Editor de Script"

msgid "Open Asset Library"
msgstr "Abrir Biblioteca de Recursos"

msgid "Open the next Editor"
msgstr "Abrir o Editor seguinte"

msgid "Open the previous Editor"
msgstr "Abrir o Editor anterior"

msgid "Ok"
msgstr "Ok"

msgid "Warning!"
msgstr "Aviso!"

msgid "Edit Text:"
msgstr "Editar Texto:"

msgid "On"
msgstr "On"

msgid "Renaming layer %d:"
msgstr "Renomeando a camada %d:"

msgid "No name provided."
msgstr "Nome não fornecido."

msgid "Name contains invalid characters."
msgstr "O nome contém caracteres inválidos."

msgid "Bit %d, value %d"
msgstr "Bit %d, valor %d"

msgid "Rename"
msgstr "Renomear"

msgid "Rename layer"
msgstr "Renomear camada"

msgid "Layer %d"
msgstr "Camada %d"

msgid "No Named Layers"
msgstr "Sem Camadas Nomeadas"

msgid "Edit Layer Names"
msgstr "Editar Nomes de Camadas"

msgid "<empty>"
msgstr "[vazio]"

msgid "Temporary Euler may be changed implicitly!"
msgstr "Euler temporário pode ser alterado implicitamente!"

msgid ""
"Temporary Euler will not be stored in the object with the original value. "
"Instead, it will be stored as Quaternion with irreversible conversion.\n"
"This is due to the fact that the result of Euler->Quaternion can be "
"determined uniquely, but the result of Quaternion->Euler can be multi-"
"existent."
msgstr ""
"Euler temporário não será armazenado no objeto com o valor original. Em vez "
"disso, ele será armazenado como Quaternion com conversão irreversível.\n"
"Isso se deve ao fato de que o resultado de Euler->Quaternion pode ser "
"determinado de forma única, mas o resultado de Quaternion->Euler pode ser "
"multiexistente."

msgid "Temporary Euler"
msgstr "Euler Temporário"

msgid "Assign..."
msgstr "Atribuir..."

msgid "Copy as Text"
msgstr "Copiar como Texto"

msgid "Show Node in Tree"
msgstr "Mover Nó na árvore"

msgid "Invalid RID"
msgstr "RID inválido"

msgid "Recursion detected, unable to assign resource to property."
msgstr "Recursão detectada, incapaz de atribuir recurso à propriedade."

msgid ""
"Can't create a ViewportTexture in a Texture2D node because the texture will "
"not be bound to a scene.\n"
"Use a Texture2DParameter node instead and set the texture in the \"Shader "
"Parameters\" tab."
msgstr ""
"Não foi possível criar um ViewportTexture num nó de Texture2D porque esta "
"textura não estará atrelada a uma cena.\n"
"Use um nó de Texture2DParameter ao invés disso e selecione a textura na guia "
"de \"Parâmetros do Shader\"."

msgid ""
"Can't create a ViewportTexture on resources saved as a file.\n"
"Resource needs to belong to a scene."
msgstr ""
"Não se consegue criar Textura Viewport em recursos guardados como ficheiro.\n"
"O recurso tem de pertencer a uma cena."

msgid ""
"Can't create a ViewportTexture on this resource because it's not set as local "
"to scene.\n"
"Please switch on the 'local to scene' property on it (and all resources "
"containing it up to a node)."
msgstr ""
"Não se consegue criar Textura Viewport neste recurso porque não está definido "
"na cena como local.\n"
"Ative a sua propriedade 'local to scene' (e em todos os recursos que o contêm "
"até a um nó)."

msgid "Pick a Viewport"
msgstr "Escolha um Viewport"

msgid "Selected node is not a Viewport!"
msgstr "Nó selecionado não é um Viewport!"

msgid "New Key:"
msgstr "Nova Chave:"

msgid "New Value:"
msgstr "Novo Valor:"

msgid "(Nil) %s"
msgstr "(Nil) %s"

msgid "%s (size %s)"
msgstr "%s (tamanho %s)"

msgid "Size:"
msgstr "Tamanho:"

msgid "Remove Item"
msgstr "Remover item"

msgid "Dictionary (Nil)"
msgstr "Dicionário (Nil)"

msgid "Dictionary (size %d)"
msgstr "Dicionário (tamanho %d)"

msgid "Add Key/Value Pair"
msgstr "Adicionar Par Chave/Valor"

msgid "Localizable String (Nil)"
msgstr "Traduções da String"

msgid "Localizable String (size %d)"
msgstr "Traduções da String (quantidade: %d)"

msgid "Add Translation"
msgstr "Adicionar Tradução"

msgid "Lock/Unlock Component Ratio"
msgstr "Trancar/Destrancar Razão do Componente"

msgid ""
"The selected resource (%s) does not match any type expected for this property "
"(%s)."
msgstr ""
"O recurso selecionado (%s) não corresponde a qualquer tipo esperado para esta "
"propriedade (%s)."

msgid "Quick Load..."
msgstr "Carregamento Rápido..."

msgid "Opens a quick menu to select from a list of allowed Resource files."
msgstr ""
"Abre um menu rápido para selecionar a partir de uma lista de ficheiros de "
"Recurso permitidos."

msgid "Load..."
msgstr "Carregar..."

msgid "Inspect"
msgstr "Inspetor"

msgid "Make Unique"
msgstr "Fazer único"

msgid "Make Unique (Recursive)"
msgstr "Tornar Único (Recursivo)"

msgid "Save As..."
msgstr "Guardar Como..."

msgid "Show in FileSystem"
msgstr "Mostrar no Sistema de Ficheiros"

msgid "Convert to %s"
msgstr "Converter em %s"

msgid "Select resources to make unique:"
msgstr "Selecione recursos para tornar único:"

msgid "New %s"
msgstr "Novo %s"

msgid "New Script..."
msgstr "Novo Script..."

msgid "Extend Script..."
msgstr "Estender Script..."

msgid "New Shader..."
msgstr "Novo Shader..."

msgid "No Remote Debug export presets configured."
msgstr "Nenhuma predefinição de exportação de Depuração Remota configurada."

msgid "Remote Debug"
msgstr "Depuração Remota"

msgid ""
"No runnable export preset found for this platform.\n"
"Please add a runnable preset in the Export menu or define an existing preset "
"as runnable."
msgstr ""
"Não foi encontrado um executável de exportação pré-definido para esta "
"plataforma.\n"
"Adicione um executável pré-definido no menu de exportação ou defina um pré-"
"definido existente como executável."

msgid ""
"Warning: The CPU architecture '%s' is not active in your export preset.\n"
"\n"
msgstr ""
"Aviso: A arquitetura de CPU '%s' não está ativada nas configurações de "
"exportação.\n"
"\n"

msgid "Run 'Remote Debug' anyway?"
msgstr "Executar 'Depuração Remota' mesmo assim?"

msgid "Project Run"
msgstr "Projeto"

msgid "Write your logic in the _run() method."
msgstr "Escreva a sua lógica no Método _run()."

<<<<<<< HEAD
=======
msgid "The current scene already has a root node."
msgstr "A cena atual já tem um nó raiz."

>>>>>>> dc5f1b7a
msgid "Edit Built-in Action: %s"
msgstr "Editar Ações Integradas: %s"

msgid "Edit Shortcut: %s"
msgstr "Editar Atalhos: %s"

msgid "Common"
msgstr "Comum"

msgid "Editor Settings"
msgstr "Configurações do Editor"

msgid "General"
msgstr "Geral"

msgid "Filter Settings"
msgstr "Filtrar Configurações"

msgid "The editor must be restarted for changes to take effect."
msgstr "O editor deve ser reiniciado para que as alterações entrem em vigor."

msgid "Shortcuts"
msgstr "Atalhos"

msgid "Binding"
msgstr "Ligação"

msgid "Failed to check for updates. Error: %d."
msgstr "Falha ao verificar atualizações. Erro: %d."

msgid "Failed to check for updates. Response code: %d."
msgstr "Falha ao verificar atualizações. Código de resposta: %d."

msgid "Failed to parse version JSON."
msgstr "Falha ao ler JSON de versão."

msgid "Received JSON data is not a valid version array."
msgstr "Os dados JSON recebidos não são uma matriz de versão válida."

msgid "Update available: %s."
msgstr "Atualização Disponível: %s."

msgid "Offline mode, update checks disabled."
msgstr "Modo offline, verificações de atualização desativadas."

msgid "Update checks disabled."
msgstr "Verificações de Atualização Desabilitadas."

msgid "An error has occurred. Click to try again."
msgstr "Ocorreu um erro. Clique para tentar novamente."

msgid "Click to open download page."
msgstr "Clique para abrir a página de download."

msgid "Left Stick Left, Joystick 0 Left"
msgstr "Alavanca Esquerda lado Esquerdo, Joystick 0 Esquerdo"

msgid "Left Stick Right, Joystick 0 Right"
msgstr "Alavanca Esquerda lado Direito, Joystick 0 Direito"

msgid "Left Stick Up, Joystick 0 Up"
msgstr "Alavanca Esquerda Acima, Joystick 0 Acima"

msgid "Left Stick Down, Joystick 0 Down"
msgstr "Alavanca Esquerda Abaixo, Joystick 0 Abaixo"

msgid "Right Stick Left, Joystick 1 Left"
msgstr "Alavanca Direita lado Esquerdo, Joystick 1 Esquerdo"

msgid "Right Stick Right, Joystick 1 Right"
msgstr "Alavanca Direita lado Direito, Joystick 1 Direito"

msgid "Right Stick Up, Joystick 1 Up"
msgstr "Alavanca Direita Acima, Joystick 1 Acima"

msgid "Right Stick Down, Joystick 1 Down"
msgstr "Alavanca Direita Abaixo, Joystick 1 Abaixo"

msgid "Joystick 2 Left"
msgstr "Joystick 2 Esquerdo"

msgid "Left Trigger, Sony L2, Xbox LT, Joystick 2 Right"
msgstr "Gatilho Esquerdo, Sony L2, Xbox LT, Joystick 2 Direito"

msgid "Joystick 2 Up"
msgstr "Joystick 2 Acima"

msgid "Right Trigger, Sony R2, Xbox RT, Joystick 2 Down"
msgstr "Gatilho Direito, Sony R2, Xbox RT, Joystick 2 Abaixo"

msgid "Joystick 3 Left"
msgstr "Joystick 3 Esquerdo"

msgid "Joystick 3 Right"
msgstr "Joystick 3 Direito"

msgid "Joystick 3 Up"
msgstr "Joystick 3 Acima"

msgid "Joystick 3 Down"
msgstr "Joystick 3 Abaixo"

msgid "Joystick 4 Left"
msgstr "Joystick 4 Esquerdo"

msgid "Joystick 4 Right"
msgstr "Joystick 4 Direito"

msgid "Joystick 4 Up"
msgstr "Joystick 4 Acima"

msgid "Joystick 4 Down"
msgstr "Joystick 4 Abaixo"

msgid "or"
msgstr "ou"

msgid "Unicode"
msgstr "Unicode"

msgid "Joypad Axis %d %s (%s)"
msgstr "Eixo do Joypad %d %s (%s)"

msgid "All Devices"
msgstr "Todos os Aparelhos"

msgid "Device"
msgstr "Aparelho"

msgid "Listening for Input"
msgstr "A aguardar entrada"

msgid "Filter by Event"
msgstr "Filtrar por evento"

msgid "Can't get filesystem access."
msgstr "Não é possível obter acesso ao sistema de arquivos."

msgid "Failed to get Info.plist hash."
msgstr "Falha ao obter o hash de Info.plist."

msgid "Invalid Info.plist, no exe name."
msgstr "Info.plist inválido, sem nome de exe."

msgid "Invalid Info.plist, no bundle id."
msgstr "Info.plist inválido, sem ID de pacote."

msgid "Invalid Info.plist, can't load."
msgstr "Info.plist inválido, não pode ser carregado."

msgid "Failed to create \"%s\" subfolder."
msgstr "Falha ao criar sub-pasta \"%s\"."

msgid "Failed to extract thin binary."
msgstr "Falha ao extrair o binário fino."

msgid "Invalid binary format."
msgstr "Formato de binário inválido."

msgid "Already signed!"
msgstr "Já assinado!"

msgid "Failed to process nested resources."
msgstr "Falha ao processar recursos aninhados."

msgid "Failed to create _CodeSignature subfolder."
msgstr "Falha ao criar a subpasta _CodeSignature."

msgid "Failed to get CodeResources hash."
msgstr "Falha ao obter o hash CodeResources."

msgid "Invalid entitlements file."
msgstr "Ficheiro de direitos inválido."

msgid "Invalid executable file."
msgstr "Ficheiro executável inválido."

msgid "Can't resize signature load command."
msgstr "Não é possível redimensionar o comando de carregamento de assinatura."

msgid "Failed to create fat binary."
msgstr "Falha ao criar binário gordo."

msgid "Unknown bundle type."
msgstr "Tipo de pacote desconhecido."

msgid "Unknown object type."
msgstr "Tipo de objeto desconhecido."

msgid "Project export for platform:"
msgstr "Exportação do projeto para plataforma:"

msgid "Completed with warnings."
msgstr "Concluído com advertências."

msgid "Completed successfully."
msgstr "Concluído com sucesso."

msgid "Failed."
msgstr "Falhou."

msgid "Unknown Error"
msgstr "Erro Desconhecido"

msgid "Export failed with error code %d."
msgstr "Falha ao exportar com código de erro %d."

msgid "Storing File: %s"
msgstr "A armazenar ficheiro: %s"

msgid "Storing File:"
msgstr "Armazenar o Ficheiro:"

msgid "No export template found at the expected path:"
msgstr "Sem modelo de exportação encontrado no caminho esperado:"

msgid "ZIP Creation"
msgstr "Geração de ZIP"

msgid "Could not open file to read from path \"%s\"."
msgstr "Não foi possível abrir o arquivo para ler do caminho \"%s\"."

msgid "Packing"
msgstr "Empacotamento"

msgid "Save PCK"
msgstr "Salvar PCK"

msgid "Cannot create file \"%s\"."
msgstr "Não pôde criar arquivo \"%s\"."

msgid "Failed to export project files."
msgstr "Falha ao exportar arquivos do projeto."

msgid "Can't open file for writing at path \"%s\"."
msgstr "Não foi possível abrir o ficheiro para gravação no caminho \"%s\"."

msgid "Can't open file for reading-writing at path \"%s\"."
msgstr ""
"Não foi possível abrir o ficheiro para leitura/escrita no caminho \"%s\"."

msgid "Can't create encrypted file."
msgstr "Não foi possível criar ficheiro criptografado."

msgid "Can't open encrypted file to write."
msgstr "Não foi possível abrir o ficheiro criptografado para escrita."

msgid "Can't open file to read from path \"%s\"."
msgstr "Incapaz de abrir o arquivo pelo caminho \"%s\"."

msgid "Save ZIP"
msgstr "Salvar ZIP"

msgid "Custom debug template not found."
msgstr "Modelo de depuração personalizado não encontrado."

msgid "Custom release template not found."
msgstr "Modelo de lançamento personalizado não encontrado."

msgid ""
"A texture format must be selected to export the project. Please select at "
"least one texture format."
msgstr ""
"Um formato de textura deve ser selecionado para exportar o projeto. Selecione "
"ao menos um formato de textura."

msgid "Prepare Template"
msgstr "Preparar Modelo"

msgid "The given export path doesn't exist."
msgstr "O caminho de exportação fornecido não existe."

msgid "Template file not found: \"%s\"."
msgstr "Arquivo de modelo não encontrado: \"%s\"."

msgid "Failed to copy export template."
msgstr "Falha ao copiar Modelo de exportação."

msgid "PCK Embedding"
msgstr "Incorporação de PCK"

msgid "On 32-bit exports the embedded PCK cannot be bigger than 4 GiB."
msgstr ""
"Em exportações de 32 bits o PCK incorporado não pode ser maior do que 4 GiB."

msgid "Plugin \"%s\" is not supported on \"%s\""
msgstr "Plugin \"%s\" não é suportado em \"%s\""

msgid "Open the folder containing these templates."
msgstr "Abrir a pasta que contem estes modelos."

msgid "Uninstall these templates."
msgstr "Desinstalar este modelos."

msgid "There are no mirrors available."
msgstr "Não existem mirrors disponíveis."

msgid "Retrieving the mirror list..."
msgstr "A readquirir lista de mirror..."

msgid "Starting the download..."
msgstr "A iniciar a transferência..."

msgid "Error requesting URL:"
msgstr "Erro ao solicitar URL:"

msgid "Connecting to the mirror..."
msgstr "A ligar ao mirror..."

msgid "Can't resolve the requested address."
msgstr "Incapaz de resolver o endereço solicitado."

msgid "Can't connect to the mirror."
msgstr "Incapaz de ligar ao mirror."

msgid "No response from the mirror."
msgstr "Sem resposta do mirror."

msgid "Request failed."
msgstr "Pedido falhado."

msgid "Request ended up in a redirect loop."
msgstr "Pedido acaba num loop de redirecionamento."

msgid "Request failed:"
msgstr "Pedido falhado:"

msgid "Download complete; extracting templates..."
msgstr "Transferência completa; a extrair modelos..."

msgid "Cannot remove temporary file:"
msgstr "Incapaz de remover ficheiro temporário:"

msgid ""
"Templates installation failed.\n"
"The problematic templates archives can be found at '%s'."
msgstr ""
"Falhou a instalação de Modelos.\n"
"Os ficheiros problemáticos encontram-se em '%s'."

msgid "Error getting the list of mirrors."
msgstr "Erro na receção da lista de mirrors."

msgid "Error parsing JSON with the list of mirrors. Please report this issue!"
msgstr "Erro ao analisar a lista JSON de mirrors. Por favor relate o problema!"

msgid "Best available mirror"
msgstr "Melhor mirror disponível"

msgid ""
"No download links found for this version. Direct download is only available "
"for official releases."
msgstr ""
"Não foram encontrados ligações para descarregar para esta versão. "
"Descarregamentos diretos estão disponíveis apenas para os lançamentos "
"oficiais."

msgid "Disconnected"
msgstr "Desconectado"

msgid "Resolving"
msgstr "A resolver"

msgid "Can't Resolve"
msgstr "Incapaz de resolver"

msgid "Connecting..."
msgstr "A ligar..."

msgid "Can't Connect"
msgstr "Incapaz de Conectar"

msgid "Connected"
msgstr "Conectado"

msgid "Requesting..."
msgstr "A solicitar..."

msgid "Downloading"
msgstr "Baixando"

msgid "Connection Error"
msgstr "Erro de Conexão"

msgid "TLS Handshake Error"
msgstr "Erro de Aperto de Mão TLS"

msgid "Can't open the export templates file."
msgstr "Incapaz de abrir ficheiro de modelos de exportação."

msgid "Invalid version.txt format inside the export templates file: %s."
msgstr ""
"Formato de version.txt inválido dentro do ficheiro de exportação de modelos: "
"%s."

msgid "No version.txt found inside the export templates file."
msgstr ""
"Não foi encontrado version.txt dentro do ficheiro de exportação de modelos."

msgid "Error creating path for extracting templates:"
msgstr "Erro ao criar o caminho para extrair os modelos:"

msgid "Extracting Export Templates"
msgstr "A Extrair os Modelos de Exportação"

msgid "Importing:"
msgstr "A Importar:"

msgid "Remove templates for the version '%s'?"
msgstr "Remover modelos para a versão '%s'?"

msgid "Uncompressing Android Build Sources"
msgstr "A descompactar Fontes da Compilação Android"

msgid "Export Template Manager"
msgstr "Exportar Gestor de Modelos"

msgid "Current Version:"
msgstr "Versão Atual:"

msgid "Export templates are missing. Download them or install from a file."
msgstr ""
"Modelos de exportação em falta. Descarregue-os ou instale-os de um ficheiro."

msgid "Export templates are missing. Install them from a file."
msgstr "Modelos de exportação ausentes. Instale-os de um arquivo."

msgid "Export templates are installed and ready to be used."
msgstr "Modelos de exportação estão instalados e prontos para serem usados."

msgid "Open Folder"
msgstr "Abrir Pasta"

msgid "Open the folder containing installed templates for the current version."
msgstr "Abrir a pasta que contem os modelos instalados para a versão atual."

msgid "Uninstall"
msgstr "Desinstalar"

msgid "Uninstall templates for the current version."
msgstr "Desinstalar modelos para a versão atual."

msgid "Download from:"
msgstr "Transferir de:"

msgid "(no templates for development builds)"
msgstr "(sem modelos para compilações de desenvolvimento)"

msgid "Open in Web Browser"
msgstr "Abrir no Navegador"

msgid "Copy Mirror URL"
msgstr "Copiar URL do Mirror"

msgid "Download and Install"
msgstr "Descarregar e Instalar"

msgid ""
"Download and install templates for the current version from the best possible "
"mirror."
msgstr ""
"Descarregar do melhor mirror disponível e instalar modelos para a versão "
"atual."

msgid "Official export templates aren't available for development builds."
msgstr ""
"Modelos de exportação oficiais não estão disponíveis para compilações de "
"desenvolvimento."

msgid "Install from File"
msgstr "Instalar do Ficheiro"

msgid "Install templates from a local file."
msgstr "Instalar modelos a partir de um ficheiro local."

msgid "Cancel the download of the templates."
msgstr "Cancelar a transferência dos modelos."

msgid "Other Installed Versions:"
msgstr "Outras Versões Instaladas:"

msgid "Uninstall Template"
msgstr "Desinstalar Modelo"

msgid "Select Template File"
msgstr "Selecionar Ficheiro de Modelo"

msgid "Godot Export Templates"
msgstr "Modelos de Exportação Godot"

msgid ""
"The templates will continue to download.\n"
"You may experience a short editor freeze when they finish."
msgstr ""
"Os modelos vão continuar a ser descarregados.\n"
"Pode experimentar um curto bloqueio do editor quando terminar."

msgid ""
"Target platform requires '%s' texture compression. Enable 'Import %s' to fix."
msgstr ""
"A plataforma de destino requer compactação de textura '%s'. Ative 'Importar "
"%s' para corrigir."

msgid "Fix Import"
msgstr "Corrigir Importação"

msgid "Runnable"
msgstr "Executável"

msgid "Export the project for all the presets defined."
msgstr "Exporte o projeto para todas as predefinições definidas."

msgid "All presets must have an export path defined for Export All to work."
msgstr ""
"Todas as predefinições devem ter um caminho de exportação definido para que "
"Exportar Tudo funcione."

msgid "Delete preset '%s'?"
msgstr "Apagar predefinição '%s'?"

msgid "Resources to exclude:"
msgstr "Recursos a excluir:"

msgid "Resources to override export behavior:"
msgstr "Recursos para substituir o comportamento de exportação:"

msgid "Resources to export:"
msgstr "Recursos a exportar:"

msgid "(Inherited)"
msgstr "(Herdado)"

msgid "Export With Debug"
msgstr "Exportar com Depuração"

msgid "%s Export"
msgstr "Exportar %s"

msgid "Release"
msgstr "Libertar"

msgid "Exporting All"
msgstr "A Exportar Tudo"

msgid "Presets"
msgstr "Predefinições"

msgid "Add..."
msgstr "Adicionar..."

msgid "Duplicate"
msgstr "Duplicar"

msgid ""
"If checked, the preset will be available for use in one-click deploy.\n"
"Only one preset per platform may be marked as runnable."
msgstr ""
"Se marcada, a predefinição estará disponível para uso em distribuição um-"
"clique.\n"
"Apenas uma predefinição por plataforma pode ser marcada como executável."

msgid "Advanced Options"
msgstr "Opções Avançadas"

msgid "If checked, the advanced options will be shown."
msgstr "Se selecionado, as opções avançadas serão mostradas."

msgid "Export Path"
msgstr "Exportar Caminho"

msgid "Options"
msgstr "Opções"

msgid "Resources"
msgstr "Recursos"

msgid "Export all resources in the project"
msgstr "Exportar todos os recursos do projeto"

msgid "Export selected scenes (and dependencies)"
msgstr "Exportar cenas selecionadas (e dependências)"

msgid "Export selected resources (and dependencies)"
msgstr "Exportar recursos selecionados (e dependências)"

msgid "Export all resources in the project except resources checked below"
msgstr ""
"Exportar todos os recursos do projeto, exceto os recursos marcados abaixo"

msgid "Export as dedicated server"
msgstr "Exportar como servidor dedicado"

msgid "Export Mode:"
msgstr "Modo exportação:"

msgid ""
"\"Strip Visuals\" will replace the following resources with placeholders:"
msgstr ""
"\"Ocultar Gráficos\" substituirá os seguintes recursos por espaços reservados:"

msgid "Strip Visuals"
msgstr "Ocultar Gráficos"

msgid "Keep"
msgstr "Manter"

msgid ""
"Filters to export non-resource files/folders\n"
"(comma-separated, e.g: *.json, *.txt, docs/*)"
msgstr ""
"Filtros para exportar ficheiros/pastas não-recursos\n"
"(separados por vírgula, ex: *.json, *.txt, docs/*)"

msgid ""
"Filters to exclude files/folders from project\n"
"(comma-separated, e.g: *.json, *.txt, docs/*)"
msgstr ""
"Filtros para excluir ficheiros/pastas do projeto\n"
"(separados por vírgula, ex: *.json, *.txt, docs/*)"

msgid "Features"
msgstr "Funcionalidades"

msgid "Custom (comma-separated):"
msgstr "Personalizado (separados por vírgula):"

msgid "Feature List:"
msgstr "Lista de Funcionalidades:"

msgid "Encryption"
msgstr "Criptografia"

msgid "Encrypt Exported PCK"
msgstr "Criptografar Exportação PCK"

msgid "Encrypt Index (File Names and Info)"
msgstr "Criptografar Índice (Nomes de Ficheiro e Informações)"

msgid ""
"Filters to include files/folders\n"
"(comma-separated, e.g: *.tscn, *.tres, scenes/*)"
msgstr ""
"Filtros para incluir ficheiros/pastas\n"
"(separados por vírgula, ex.: *.tscn, *.tres, scenes/*)"

msgid ""
"Filters to exclude files/folders\n"
"(comma-separated, e.g: *.ctex, *.import, music/*)"
msgstr ""
"Filtros para excluir ficheiros/pastas\n"
"(separados por vírgula, ex.: *.ctex, *.import, music/*)"

msgid "Invalid Encryption Key (must be 64 hexadecimal characters long)"
msgstr "Chave de Encriptação Inválida (tem de ter 64 caracteres hexadecimais)"

msgid "Encryption Key (256-bits as hexadecimal):"
msgstr "Chave de Criptografia (256 bits como hexadecimal):"

msgid ""
"Note: Encryption key needs to be stored in the binary,\n"
"you need to build the export templates from source."
msgstr ""
"Nota: A chave de criptografia precisa ser armazenada no binário,\n"
"você precisa construir os modelos de exportação da fonte."

msgid "More Info..."
msgstr "Mais Informações..."

msgid "Scripts"
msgstr "Scripts"

msgid "GDScript Export Mode:"
msgstr "Modo de Exportação do GDScript:"

msgid "Text (easier debugging)"
msgstr "Texto (Mais fácil para depurar)"

msgid "Binary tokens (faster loading)"
msgstr "Tokens Binários (Carregamento mais rápido)"

msgid "Compressed binary tokens (smaller files)"
msgstr "Tokens binários Compactados (Ficheiros menores)"

msgid "Export PCK/ZIP..."
msgstr "Exportar PCK/Zip..."

msgid ""
"Export the project resources as a PCK or ZIP package. This is not a playable "
"build, only the project data without a Godot executable."
msgstr ""
"Exporta os recursos do projeto como um pacote PCK ou ZIP. Este não éjogável, "
"apenas são os dados do projeto sem um executável da Godot."

msgid "Export Project..."
msgstr "Exportar Projeto…"

msgid ""
"Export the project as a playable build (Godot executable and project data) "
"for the selected preset."
msgstr ""
"Exporta o projeto como um arquivo jogável (Executável da Godot e dados do "
"projeto) para a predefinição selecionada."

msgid "Export All"
msgstr "Exportar Tudo"

msgid "Choose an export mode:"
msgstr "Escolha um modo de exportação:"

msgid "Export All..."
msgstr "Exportar tudo…"

msgid "ZIP File"
msgstr "Ficheiro ZIP"

msgid "Godot Project Pack"
msgstr "Pacote do Projeto Godot"

msgid "Export templates for this platform are missing:"
msgstr "Não existem Modelos de exportação para esta plataforma:"

msgid "Project Export"
msgstr "Exportar Projeto"

msgid "Manage Export Templates"
msgstr "Gerir Modelos de Exportação"

msgid "Disable FBX2glTF & Restart"
msgstr "Desativar FBX2glTF & Reiniciar"

msgid ""
"Canceling this dialog will disable the FBX2glTF importer and use the ufbx "
"importer.\n"
"You can re-enable FBX2glTF in the Project Settings under Filesystem > Import "
"> FBX > Enabled.\n"
"\n"
"The editor will restart as importers are registered when the editor starts."
msgstr ""
"Cancelar este diálogo desativará o importador FBX2glTF e usar o importador "
"ufbx .\n"
"Pode reativar o FBX2glTF nas Configurações do Projeto em "
"Ficheiros>Importar>FBX>Ativado.\n"
"\n"
"O editor será reiniciado à medida que os importadores forem registados quando "
"o editor for iniciado."

msgid "Path to FBX2glTF executable is empty."
msgstr "O caminho ao executável FBX2glTF está vazio."

msgid "Path to FBX2glTF executable is invalid."
msgstr "O caminho ao executável FBX2glTF é inválido."

msgid "Error executing this file (wrong version or architecture)."
msgstr "Erro ao executar este ficheiro (versão ou arquitetura incorreta)."

msgid "FBX2glTF executable is valid."
msgstr "O executável FBX2glTF é válido."

msgid "Configure FBX Importer"
msgstr "Configurar Importador FBX"

msgid ""
"FBX2glTF is required for importing FBX files if using FBX2glTF.\n"
"Alternatively, you can use ufbx by disabling FBX2glTF.\n"
"Please download the necessary tool and provide a valid path to the binary:"
msgstr ""
"FBX2glTF é necessário para importar ficheiros FBX se usar FBX2glTF.\n"
"Alternativamente, pode usar o ufbx caso desative FBX2glTF.\n"
"Descarregue da ferramenta e forneça um caminho válido para o binário:"

msgid "Click this link to download FBX2glTF"
msgstr "Clique nesta ligação para descarregar o FBX2glTF"

msgid "Browse"
msgstr "Navegar"

msgid "Confirm Path"
msgstr "Confirmar Caminho"

msgid "Favorites"
msgstr "Favoritos"

msgid "View items as a grid of thumbnails."
msgstr "Visualizar itens como grelha de miniaturas."

msgid "View items as a list."
msgstr "Visualizar itens como lista."

msgid "Status: Import of file failed. Please fix file and reimport manually."
msgstr ""
"Estado: A importação do Ficheiro falhou. Corrija o Ficheiro e importe "
"manualmente."

msgid ""
"Importing has been disabled for this file, so it can't be opened for editing."
msgstr ""
"A importação foi desativada para este ficheiro, não podendo ser aberto para "
"edição."

msgid "Cannot move/rename resources root."
msgstr "Não consegui mover/renomear raiz dos recursos."

msgid "Cannot move a folder into itself."
msgstr "Não pode mover uma pasta para si mesma."

msgid "Error moving:"
msgstr "Erro ao mover:"

msgid "Error duplicating:"
msgstr "Erro ao duplicar:"

msgid "Failed to save resource at %s: %s"
msgstr "Falha ao gravar recurso em %s: %s"

msgid "Failed to load resource at %s: %s"
msgstr "Falha ao carregar recurso em %s: %s"

msgid "Unable to update dependencies for:"
msgstr "Não é possível atualizar dependências para:"

msgid ""
"This filename begins with a dot rendering the file invisible to the editor.\n"
"If you want to rename it anyway, use your operating system's file manager."
msgstr ""
"O nome desse arquivo se inicia com um ponto, fazendo com que se torne "
"invisível ao editor.\n"
"Caso queira alterar o nome mesmo assim, utilize o gerenciador de arquivos do "
"seu sistema operacional."

msgid ""
"This file extension is not recognized by the editor.\n"
"If you want to rename it anyway, use your operating system's file manager.\n"
"After renaming to an unknown extension, the file won't be shown in the editor "
"anymore."
msgstr ""
"Esta extensão de arquivo não é reconhecida pelo editor.\n"
"Se você de qualquer maneira quiser renomeá-lo, use o gerenciador de arquivos "
"do seu sistema operacional.\n"
"Após renomear para uma extensão desconhecida, o arquivo não será mais exibido "
"no editor."

msgid "A file or folder with this name already exists."
msgstr "Um Ficheiro ou diretoria já existe com este nome."

msgid "Name begins with a dot."
msgstr "Nome começa com um ponto."

msgid ""
"The following files or folders conflict with items in the target location "
"'%s':"
msgstr ""
"Os seguintes arquivo ou pastas estão em conflito com os itens na localização "
"'%s':"

msgid "Do you wish to overwrite them or rename the copied files?"
msgstr "Você deseja substituir eles ou renomear os arquivos copiados?"

msgid "Do you wish to overwrite them or rename the moved files?"
msgstr "Você deseja substituir eles ou renomear os arquivos movidos?"

msgid ""
"Couldn't run external program to check for terminal emulator presence: "
"command -v %s"
msgstr ""
"Não foi possível executar um programa externo para verificar a presença de um "
"emulador de terminal: command -v %s"

msgid ""
"Couldn't run external terminal program (error code %d): %s %s\n"
"Check `filesystem/external_programs/terminal_emulator` and `filesystem/"
"external_programs/terminal_emulator_flags` in the Editor Settings."
msgstr ""
"Não foi possível executar o programa de terminal (código de erro %d):%s %s\n"
"Verifique `filesystem/external_programs/terminal_emulator` e `filesystem/"
"external_programs/terminal_emulator_flags` nas Configurações do Editor."

msgid "Duplicating file:"
msgstr "A duplicar Ficheiro:"

msgid "Duplicating folder:"
msgstr "A duplicar Diretoria:"

msgid "New Inherited Scene"
msgstr "Nova Cena Herdada"

msgid "Set as Main Scene"
msgstr "Definir Como Cena Principal"

msgid "Open Scenes"
msgstr "Abrir Cenas"

msgid "Instantiate"
msgstr "Instanciar"

msgid "Edit Dependencies..."
msgstr "Editar Dependências..."

msgid "View Owners..."
msgstr "Ver proprietários..."

msgid "Create New"
msgstr "Criar Novo"

msgid "Folder..."
msgstr "Pasta..."

msgid "Scene..."
msgstr "Cena..."

msgid "Script..."
msgstr "Script..."

msgid "Resource..."
msgstr "Recurso..."

msgid "TextFile..."
msgstr "Ficheiro de Texto..."

msgid "Expand Folder"
msgstr "Expandir Pasta"

msgid "Expand Hierarchy"
msgstr "Expandir Hierarquia"

msgid "Collapse Hierarchy"
msgstr "Fechar Hierarquia"

msgid "Set Folder Color..."
msgstr "Definir Cor do Arquivo..."

msgid "Default (Reset)"
msgstr "Padrão (Redefinir)"

msgid "Move/Duplicate To..."
msgstr "Mover/Duplicar para..."

msgid "Add to Favorites"
msgstr "Adicionar aos Favoritos"

msgid "Remove from Favorites"
msgstr "Remover dos Favoritos"

msgid "Reimport"
msgstr "Reimportar"

msgid "Open in Terminal"
msgstr "Abrir no Terminal"

msgid "Open Containing Folder in Terminal"
msgstr "Abrir pasta no terminal"

msgid "Open in File Manager"
msgstr "Abrir no Gestor de Ficheiros"

msgid "New Folder..."
msgstr "Nova Diretoria..."

msgid "New Scene..."
msgstr "Nova Cena..."

msgid "New Resource..."
msgstr "Novo Recurso..."

msgid "New TextFile..."
msgstr "Novo Ficheiro de Texto..."

msgid "Sort Files"
msgstr "Ordenar Ficheiros"

msgid "Sort by Name (Ascending)"
msgstr "Ordenar por Nome (Ascendente)"

msgid "Sort by Name (Descending)"
msgstr "Ordenar por Nome (Descendente)"

msgid "Sort by Type (Ascending)"
msgstr "Ordenar por Tipo (Ascendente)"

msgid "Sort by Type (Descending)"
msgstr "Ordenar por Tipo (Descendente)"

msgid "Sort by Last Modified"
msgstr "Ordenar por Último Modificado"

msgid "Sort by First Modified"
msgstr "Ordenar por Primeiro Modificado"

msgid "Copy Path"
msgstr "Copiar Caminho"

msgid "Copy Absolute Path"
msgstr "Copiar Caminho Absoluto"

msgid "Copy UID"
msgstr "Copiar UID"

msgid "Duplicate..."
msgstr "Duplicar..."

msgid "Rename..."
msgstr "Renomear..."

msgid "Open in External Program"
msgstr "Abrir em Programa Externo"

msgid "Red"
msgstr "Vermelho"

msgid "Orange"
msgstr "Laranja"

msgid "Yellow"
msgstr "Amarelo"

msgid "Green"
msgstr "Verde"

msgid "Teal"
msgstr "Verde-azulado"

msgid "Blue"
msgstr "Azul"

msgid "Purple"
msgstr "Roxo"

msgid "Pink"
msgstr "Rosa"

msgid "Gray"
msgstr "Cinza"

msgid "Go to previous selected folder/file."
msgstr "Ir à pasta/ao ficheiro selecionado anteriormente."

msgid "Go to next selected folder/file."
msgstr "Ir à/ao próxima/o pasta/ficheiro selecionado."

msgid "Re-Scan Filesystem"
msgstr "Re-pesquisar o Sistema de Ficheiros"

msgid "Change Split Mode"
msgstr "Alterar Modo de Divisão"

msgid "Filter Files"
msgstr "Filtrar Ficheiros"

msgid ""
"Scanning Files,\n"
"Please Wait..."
msgstr ""
"A pesquisar Ficheiros,\n"
"Espere, por favor..."

msgid "Overwrite"
msgstr "Sobrescrever"

msgid "Keep Both"
msgstr "Manter ambos"

msgid "Create Script"
msgstr "Criar Script"

msgid "Find in Files"
msgstr "Localizar em Ficheiros"

msgid "Find:"
msgstr "Localizar:"

msgid "Replace:"
msgstr "Substituir:"

msgid "Folder:"
msgstr "Pasta:"

msgid "Filters:"
msgstr "Filtros:"

msgid ""
"Include the files with the following extensions. Add or remove them in "
"ProjectSettings."
msgstr ""
"Inclui os ficheiros com as seguintes extensões. Adicione ou remova-os em "
"ProjectSettings."

msgid "Find..."
msgstr "Localizar..."

msgid "Replace..."
msgstr "Substituir..."

msgid "Replace in Files"
msgstr "Substituir em Ficheiros"

msgid "Replace all (no undo)"
msgstr "Substituir tudo (irreversível)"

msgid "Searching..."
msgstr "A procurar..."

msgid "%d match in %d file"
msgstr "%d correspondência no ficheiro %d"

msgid "%d matches in %d file"
msgstr "%d correspondências no ficheiro %d"

msgid "%d matches in %d files"
msgstr "%d correspondências em %d ficheiros"

msgid "Set Group Description"
msgstr "Definir Descrição do Grupo"

msgid "Invalid group name. It cannot be empty."
msgstr "Nome do Grupo inválido.Nome não poder ser vazio."

msgid "A group with the name '%s' already exists."
msgstr "Já existe um grupo com o nome '%s'."

msgid "Group can't be empty."
msgstr "O grupo não pode estar vazio."

msgid "Group already exists."
msgstr "O grupo já existe."

msgid "Add Group"
msgstr "Adicionar Grupo"

msgid "Renaming Group References"
msgstr "Renomeando Referências de Grupo"

msgid "Removing Group References"
msgstr "Remover Referências ao Grupo"

msgid "Rename Group"
msgstr "Renomear Grupo"

msgid "Remove Group"
msgstr "Remover Grupo"

msgid "Delete references from all scenes"
msgstr "Apagar referências de todas as cenas"

msgid "Delete group \"%s\"?"
msgstr "Apagar o grupo \"%s\"?"

msgid "Group name is valid."
msgstr "O nome do grupo é válido."

msgid "Rename references in all scenes"
msgstr "Renomear referências em todas as cenas"

msgid "Scene Groups"
msgstr "Grupos de Cenas"

msgid "This group belongs to another scene and can't be edited."
msgstr "Este grupo pertence a outra cena e não pode ser editado."

msgid "Copy group name to clipboard."
msgstr "Copiar nome do grupo para a área de transferência."

msgid "Global Groups"
msgstr "Grupos Globais"

msgid "Add to Group"
msgstr "Adicionar ao Grupo"

msgid "Remove from Group"
msgstr "Remover do Grupo"

msgid "Convert to Global Group"
msgstr "Converter para Grupo Global"

msgid "Convert to Scene Group"
msgstr "Converter a Grupo da Cena"

msgid "Create New Group"
msgstr "Criar Novo Grupo"

msgid "Global"
msgstr "Global"

msgid "Delete group \"%s\" and all its references?"
msgstr "Apagar grupo \"%s\" e todas as suas referências?"

msgid "Add a new group."
msgstr "Adicionar um novo grupo."

msgid "Filter Groups"
msgstr "Filtrar Grupos"

msgid ""
"Git commit date: %s\n"
"Click to copy the version information."
msgstr ""
"Data do commit git:%s\n"
"Clique para copiar a informação da versão."

msgid "Expand Bottom Panel"
msgstr "Expandir Painel do Fundo"

msgid "Move/Duplicate: %s"
msgstr "Mover/Duplicar: %s"

msgid "Move/Duplicate %d Item"
msgid_plural "Move/Duplicate %d Items"
msgstr[0] "Mover/Duplicar %d item"
msgstr[1] "Mover/Duplicar %d itens"

msgid "Choose target directory:"
msgstr "Escolha um diretório alvo:"

msgid "Move"
msgstr "Mover"

msgid "Network"
msgstr "Rede"

msgid "Select Current Folder"
msgstr "Selecionar pasta atual"

msgid "Cannot save file with an empty filename."
msgstr "Não é possível gravar o ficheiro com um nome de ficheiro vazio."

msgid "Cannot save file with a name starting with a dot."
msgstr "Não é possível gravar o ficheiro com um nome começando com um ponto."

msgid ""
"File \"%s\" already exists.\n"
"Do you want to overwrite it?"
msgstr ""
"O ficheiro \"%s\" já existe.\n"
"Deseja sobrescreve-lo?"

msgid "Select This Folder"
msgstr "Selecionar esta Pasta"

msgid "All Recognized"
msgstr "Todos Reconhecidos"

msgid "All Files (*)"
msgstr "Todos os Ficheiros (*)"

msgid "Open a File"
msgstr "Abrir um Ficheiro"

msgid "Open File(s)"
msgstr "Abrir Ficheiro(s)"

msgid "Open a Directory"
msgstr "Abrir uma Diretoria"

msgid "Open a File or Directory"
msgstr "Abrir um Ficheiro ou Diretoria"

msgid "Save a File"
msgstr "Guardar um Ficheiro"

msgid "Could not create folder. File with that name already exists."
msgstr "Não foi possível criar a pasta. Já existe uma com esse nome."

msgid "Favorited folder does not exist anymore and will be removed."
msgstr "A pasta favorita não existe mais e será removida."

msgid "Go Back"
msgstr "Voltar"

msgid "Go Forward"
msgstr "Avançar"

msgid "Go Up"
msgstr "Subir"

msgid "Toggle Hidden Files"
msgstr "Alternar Ficheiros Escondidos"

msgid "Toggle Favorite"
msgstr "Alternar Favorito"

msgid "Toggle Mode"
msgstr "Alternar Modo"

msgid "Focus Path"
msgstr "Caminho de Foco"

msgid "Move Favorite Up"
msgstr "Mover Favorito para Cima"

msgid "Move Favorite Down"
msgstr "Mover Favorito para Baixo"

msgid "Go to previous folder."
msgstr "Ir para a pasta anterior."

msgid "Go to next folder."
msgstr "Ir para a pasta seguinte."

msgid "Go to parent folder."
msgstr "Ir para a pasta acima."

msgid "Refresh files."
msgstr "Atualizar ficheiros."

msgid "(Un)favorite current folder."
msgstr "(Não) tornar favorita atual pasta."

msgid "Toggle the visibility of hidden files."
msgstr "Alternar a visibilidade de ficheiros escondidos."

msgid "Create a new folder."
msgstr "Criar uma nova pasta."

msgid "Directories & Files:"
msgstr "Diretorias e Ficheiros:"

msgid "Preview:"
msgstr "Pré-visualização:"

msgid "File:"
msgstr "Ficheiro:"

msgid ""
"Remove the selected files? For safety only files and empty directories can be "
"deleted from here. (Cannot be undone.)\n"
"Depending on your filesystem configuration, the files will either be moved to "
"the system trash or deleted permanently."
msgstr ""
"Remover os ficheiros selecionados? Por segurança, apenas ficheiros e "
"diretórios vazios podem ser excluídos daqui. (Não pode ser desfeito.)\n"
"Dependendo da configuração do sistema de ficheiros, os ficheiros serão "
"movidos para o lixo do sistema ou excluídos permanentemente."

msgid "No sub-resources found."
msgstr "Sub-recurso não encontrado."

msgid "Open a list of sub-resources."
msgstr "Abrir a lista de sub-recursos."

msgid "Play the project."
msgstr "Executa o projeto."

msgid "Play the edited scene."
msgstr "Executa a cena editada."

msgid "Play a custom scene."
msgstr "Roda uma cena personalizada."

msgid "Reload the played scene."
msgstr "Recarregue a cena reproduzida."

msgid "Quick Run Scene..."
msgstr "Executar Cena Rapidamente..."

msgid ""
"Movie Maker mode is enabled, but no movie file path has been specified.\n"
"A default movie file path can be specified in the project settings under the "
"Editor > Movie Writer category.\n"
"Alternatively, for running single scenes, a `movie_file` string metadata can "
"be added to the root node,\n"
"specifying the path to a movie file that will be used when recording that "
"scene."
msgstr ""
"O Modo Gravação está ativado, mas nenhum caminho de arquivo de gravação foi "
"especificado.\n"
"Um caminho de arquivo de gravação padrão pode ser especificado nas "
"configurações de projeto em Editor > Escritor de Gravações.\n"
"Alternativamente, para rodar cenas únicas, um metadado de string 'movie_file' "
"pode ser adicionado ao nó raiz,\n"
"especificando o caminho para o arquivo de gravação que será usado ao gravar "
"esta cena."

msgid "Could not start subprocess(es)!"
msgstr "Incapaz de iniciar subprocesso(s)!"

msgid "Run the project's default scene."
msgstr "Execute a cena padrão do projeto."

msgid "Run Project"
msgstr "Executar Projeto"

msgid "Pause the running project's execution for debugging."
msgstr "Pausar a execução do projeto para depuração."

msgid "Pause Running Project"
msgstr "Pausar Projeto em Execução"

msgid "Stop the currently running project."
msgstr "Para o projeto atualmente em execução."

msgid "Stop Running Project"
msgstr "Parar de Executar o Projeto"

msgid "Run the currently edited scene."
msgstr "Execute a cena atual editada."

msgid "Run Current Scene"
msgstr "Executar Cena Atual"

msgid "Run a specific scene."
msgstr "Execute uma cena específica."

msgid "Run Specific Scene"
msgstr "Executar Cena Específica"

msgid ""
"Enable Movie Maker mode.\n"
"The project will run at stable FPS and the visual and audio output will be "
"recorded to a video file."
msgstr ""
"Ativar modo Criador de Filmes.\n"
"O projeto será executado em QPS estável e a saída visual e de áudio será "
"gravada num arquivo de vídeo."

msgid "Play This Scene"
msgstr "Executar Esta Cena"

msgid "Close Tab"
msgstr "Fechar Separador"

msgid "Undo Close Tab"
msgstr "Desfazer Fechar Separador"

msgid "Close Other Tabs"
msgstr "Fechar outros separadores"

msgid "Close Tabs to the Right"
msgstr "Fechar Separadores à Direita"

msgid "Close All Tabs"
msgstr "Fechar Todos os Separadores"

msgid "New Window"
msgstr "Nova Janela"

msgid "Add a new scene."
msgstr "Adicionar nova cena."

msgid ""
"Hold %s to round to integers.\n"
"Hold Shift for more precise changes."
msgstr ""
"Segure %s para arredondar para números inteiros.\n"
"Segure Shift para mudanças mais precisas."

msgid "No notifications."
msgstr "Nenhuma notificação."

msgid "Show notifications."
msgstr "Mostrar notificações."

msgid "Silence the notifications."
msgstr "Silenciar as notificações."

msgid "Toggle Visible"
msgstr "Alternar Visibilidade"

msgid "Unlock Node"
msgstr "Desbloquear Nó"

msgid "Ungroup Children"
msgstr "Desagrupar Filhos"

msgid "Disable Scene Unique Name"
msgstr "Desativar Nome Único de Cena"

msgid "(Connecting From)"
msgstr "(A Ligar de)"

msgid "Node configuration warning:"
msgstr "Aviso de configuração do nó:"

msgid ""
"This node can be accessed from within anywhere in the scene by preceding it "
"with the '%s' prefix in a node path.\n"
"Click to disable this."
msgstr ""
"Este nó pode ser acessado de qualquer lugar na cena, precedendo-o com o "
"prefixo '%s' em um caminho de nó.\n"
"Clique para desabilitar isso."

msgid "Node has one connection."
msgid_plural "Node has {num} connections."
msgstr[0] "O nó tem uma conexão."
msgstr[1] "O nó tem {num} conexões."

msgid "Node is in this group:"
msgid_plural "Node is in the following groups:"
msgstr[0] "O nó está no grupo:"
msgstr[1] "O nó está nos seguintes grupos:"

msgid "Click to show signals dock."
msgstr "Clique para mostrar o painel de sinais."

msgid "This script is currently running in the editor."
msgstr "Este script é executado no editor."

msgid "This script is a custom type."
msgstr "Este script é um tipo personalizado."

msgid "Open Script:"
msgstr "Abrir Script:"

msgid ""
"Node is locked.\n"
"Click to unlock it."
msgstr ""
"Nó está bloqueado.\n"
"Clique para desbloquear."

msgid ""
"Children are not selectable.\n"
"Click to make them selectable."
msgstr ""
"Os filhos não são selecionáveis.\n"
"Clique para torná-los selecionáveis."

msgid ""
"AnimationPlayer is pinned.\n"
"Click to unpin."
msgstr ""
"AnimationPlayer está fixado.\n"
"Clique para desafixar."

msgid "Open in Editor"
msgstr "Abrir no Editor"

msgid "\"%s\" is not a known filter."
msgstr "\"%s\" não é um filtro conhecido."

msgid "Invalid node name, the following characters are not allowed:"
msgstr "Nome de nó inválido, os caracteres seguintes não são permitidos:"

msgid "A node with the unique name %s already exists in this scene."
msgstr "Um nó com o nome único %s já existe nesta cena."

msgid "Rename Node"
msgstr "Renomear Nó"

msgid "Rename Nodes"
msgstr "Renomear Nós"

msgid "Scene Tree (Nodes):"
msgstr "Árvore de Cena (Nós):"

msgid "Node Configuration Warning!"
msgstr "Aviso de Configuração de Nó!"

msgid "Allowed:"
msgstr "Permitido:"

msgid "Select a Node"
msgstr "Selecione um Nó"

msgid "Show All"
msgstr "Mostrar Todos"

msgid "The Beginning"
msgstr "O Início"

msgid "Pre-Import Scene"
msgstr "Pré-importando Cena"

msgid "Importing Scene..."
msgstr "A importar Cena..."

msgid "Import Scene"
msgstr "Importar Cena"

msgid "Running Custom Script..."
msgstr "A executar Script Personalizado..."

msgid "Couldn't load post-import script:"
msgstr "Não se conseguiu carregar o Script de pós-importação:"

msgid "Invalid/broken script for post-import (check console):"
msgstr "Script inválido/danificado para pós-importação (verificar consola):"

msgid "Error running post-import script:"
msgstr "Erro na execução do Script de pós-importação:"

msgid "Did you return a Node-derived object in the `_post_import()` method?"
msgstr "Retornou um objeto derivado de Node no método `_post_import()`?"

msgid "Saving..."
msgstr "A guardar..."

msgid "<Unnamed Material>"
msgstr "<Material Sem Nome>"

msgid "Import ID: %s"
msgstr "Importar ID: %s"

msgid ""
"Type: %s\n"
"Import ID: %s"
msgstr ""
"Tipo: %s\n"
"Importar ID: %s"

msgid "Error opening scene"
msgstr "Erro ao abrir cena"

msgid "Advanced Import Settings for AnimationLibrary '%s'"
msgstr "Configurações Avançadas de Importação de AnimationLibrary '%s'"

msgid "Advanced Import Settings for Scene '%s'"
msgstr "Configurações Avançadas de Importação para Cena '%s'"

msgid "Select folder to extract material resources"
msgstr "Selecione a pasta para extrair os recursos de material"

msgid "Select folder where mesh resources will save on import"
msgstr "Selecione a pasta onde os recursos de malha serão salvos ao importar"

msgid "Select folder where animations will save on import"
msgstr "Selecione a pasta onde as animações serão salvas ao importar"

msgid "Warning: File exists"
msgstr "Atenção: Ficheiro existente"

msgid "Existing file with the same name will be replaced."
msgstr "O ficheiro existente com o mesmo nome será substituído."

msgid "Will create new file"
msgstr "Vai criar um novo ficheiro"

msgid "Already External"
msgstr "Já é externo"

msgid ""
"This material already references an external file, no action will be taken.\n"
"Disable the external property for it to be extracted again."
msgstr ""
"Esse material já referencia um ficheiro externo, nenhuma ação será feita.\n"
"Desative a propriedade externa para que ele seja extraído novamente."

msgid "No import ID"
msgstr "Sem ID de importação"

msgid ""
"Material has no name nor any other way to identify on re-import.\n"
"Please name it or ensure it is exported with an unique ID."
msgstr ""
"O Material não tem nome nem outra forma de identificação ao reimportar.\n"
"Dê-lhe um nome ou certifique-se de que ele seja exportado com um ID único."

msgid "Extract Materials to Resource Files"
msgstr "Extrair Materiais para Ficheiros de Recurso"

msgid "Extract"
msgstr "Extrair"

msgid "Already Saving"
msgstr "Já está a guardar"

msgid ""
"This mesh already saves to an external resource, no action will be taken."
msgstr "Essa malha já é salva para um recurso externo, nenhuma ação será feita."

msgid "Existing file with the same name will be replaced on import."
msgstr "O ficheiro existente com o mesmo nome será substituído ao importar."

msgid "Will save to new file"
msgstr "Irá guardar num novo ficheiro"

msgid ""
"Mesh has no name nor any other way to identify on re-import.\n"
"Please name it or ensure it is exported with an unique ID."
msgstr ""
"A malha não tem nome nem outra forma de identificação ao reimportar.\n"
"Dê-lhe um nome ou certifique-se que ela seja exportada com um ID único."

msgid "Set paths to save meshes as resource files on Reimport"
msgstr "Defina caminhos para gravar malhas como recursos ao Reimportar"

msgid "Set Paths"
msgstr "Definir Caminhos"

msgid ""
"This animation already saves to an external resource, no action will be taken."
msgstr ""
"Essa animação já foi salva como um recurso externo, nenhuma ação será feita."

msgid "Set paths to save animations as resource files on Reimport"
msgstr "Definir caminhos para gravar animações como recursos ao Reimportar"

msgid "Can't make material external to file, write error:"
msgstr ""
"Não foi possível tornar o material um ficheiro externo, erro de escrita:"

msgid "Actions..."
msgstr "Ações..."

msgid "Extract Materials"
msgstr "Extrair Materiais"

msgid "Set Animation Save Paths"
msgstr "Definir Caminhos para Gravar Animação"

msgid "Set Mesh Save Paths"
msgstr "Definir Caminhos para Gravar Malhas"

msgid "Meshes"
msgstr "Malhas"

msgid "Materials"
msgstr "Materiais"

msgid "Selected Animation Play/Pause"
msgstr "Reproduzir/Pausar Animação Selecionada"

msgid "Rotate Lights With Model"
msgstr "Rotacionar Luzes com Modelo"

msgid "Primary Light"
msgstr "Luz Primária"

msgid "Secondary Light"
msgstr "Luz Secundária"

msgid "Status"
msgstr "Status"

msgid "Save Extension:"
msgstr "Gravar Extensão:"

msgid "Text: *.tres"
msgstr "Textura: *.tres"

msgid "Binary: *.res"
msgstr "Binário: *.res"

msgid "Text Resource"
msgstr "Recurso de Texto"

msgid "Binary Resource"
msgstr "Recurso Binário"

msgid "Audio Stream Importer: %s"
msgstr "Importador de Fluxo de Áudio: %s"

msgid "Enable looping."
msgstr "Ativar repetição."

msgid "Offset:"
msgstr "Compensação:"

msgid ""
"Loop offset (from beginning). Note that if BPM is set, this setting will be "
"ignored."
msgstr ""
"Deslocar repetição (desde o início). Observe que, se o BPM estiver definido, "
"essa configuração será ignorada."

msgid "Loop:"
msgstr "Repetir:"

msgid "BPM:"
msgstr "BPM:"

msgid ""
"Configure the Beats Per Measure (tempo) used for the interactive streams.\n"
"This is required in order to configure beat information."
msgstr ""
"Configure as Batidas Por Medida (de tempo) usadas para os fluxos "
"interativos.\n"
"Isso é necessário para configurar as informações da batida."

msgid "Beat Count:"
msgstr "Contagem de Batidas:"

msgid ""
"Configure the amount of Beats used for music-aware looping. If zero, it will "
"be autodetected from the length.\n"
"It is recommended to set this value (either manually or by clicking on a beat "
"number in the preview) to ensure looping works properly."
msgstr ""
"Configure a quantidade de Batidas usadas para repetir o reconhecimento da "
"música. Se for zero, será autodetectado a partir do comprimento.\n"
"É recomendável definir esse valor (manualmente ou clicando num número de "
"batidas na visualização) para garantir que a repetição funcione corretamente."

msgid "Bar Beats:"
msgstr "Batidas por Barra:"

msgid ""
"Configure the Beats Per Bar. This used for music-aware transitions between "
"AudioStreams."
msgstr ""
"Configure as Batidas Por Barra. Isso é usado para transições com "
"reconhecimento de música entre AudioStreams."

msgid "Music Playback:"
msgstr "Reprodução da Música:"

msgid "New Configuration"
msgstr "Nova Configuração"

msgid "Remove Variation"
msgstr "Remover Variação"

msgid "Preloaded glyphs: %d"
msgstr "Glifos pré-carregados: %d"

msgid ""
"Warning: There are no configurations specified, no glyphs will be pre-"
"rendered."
msgstr ""
"Aviso: Nenhuma configuração foi especificada, nenhum glifo será pré-"
"renderizado."

msgid ""
"Warning: Multiple configurations have identical settings. Duplicates will be "
"ignored."
msgstr "Aviso: Várias configurações são idênticas. Duplicatas serão ignoradas."

msgid ""
"Note: LCD Subpixel antialiasing is selected, each of the glyphs will be pre-"
"rendered for all supported subpixel layouts (5x)."
msgstr ""
"Nota: Antisserrilhado LCD Subpixel está selecionado, cada um dos glifos será "
"pré-renderizado para todos os layouts de subpixel suportados (5x)."

msgid ""
"Note: Subpixel positioning is selected, each of the glyphs might be pre-"
"rendered for multiple subpixel offsets (up to 4x)."
msgstr ""
"Nota: O posicionamento de subpixel está selecionado, cada um dos glifos pode "
"ser pré-renderizado para vários deslocamentos de subpixel (até 4x)."

msgid "Advanced Import Settings for '%s'"
msgstr "Configurações Avançadas de Importação para '%s'"

msgid "Rendering Options"
msgstr "Opções de Renderização"

msgid "Select font rendering options, fallback font, and metadata override:"
msgstr ""
"Selecione as opções de renderização de fonte, fonte alternativa e "
"substituição de metadados:"

msgid "Pre-render Configurations"
msgstr "Configurações de Pré-renderização"

msgid ""
"Add font size, and variation coordinates, and select glyphs to pre-render:"
msgstr ""
"Adicione o tamanho da fonte, coordenadas de variação e selecione glifos para "
"pré-renderizar:"

msgid "Configuration:"
msgstr "Configuração:"

msgid "Add configuration"
msgstr "Adicionar configuração"

msgid "Clear Glyph List"
msgstr "Limpar Lista de Glifos"

msgid "Glyphs from the Translations"
msgstr "Glifos das Traduções"

msgid "Select translations to add all required glyphs to pre-render list:"
msgstr ""
"Selecione as traduções para adicionar todos os glifos necessários à lista de "
"pré-renderização:"

msgid "Shape all Strings in the Translations and Add Glyphs"
msgstr "Forme todas as Strings nas Traduções e Adicione Glifos"

msgid "Glyphs from the Text"
msgstr "Glifos do Texto"

msgid ""
"Enter a text and select OpenType features to shape and add all required "
"glyphs to pre-render list:"
msgstr ""
"Insira um texto e selecione recursos OpenType para moldar e adicionar todos "
"os glifos necessários à lista de pré-renderização:"

msgid "Shape Text and Add Glyphs"
msgstr "Molde o Texto e Adicione Glifos"

msgid "Glyphs from the Character Map"
msgstr "Glifos do Mapa de Caracteres"

msgid ""
"Add or remove glyphs from the character map to pre-render list:\n"
"Note: Some stylistic alternatives and glyph variants do not have one-to-one "
"correspondence to character, and not shown in this map, use \"Glyphs from the "
"text\" tab to add these."
msgstr ""
"Adicione ou remova glifos do mapa de caracteres para a lista de pré-"
"renderização:\n"
"Nota: algumas alternativas estilísticas e variantes de glifos não têm "
"correspondência de um para um com o caractere e não são mostradas neste mapa, "
"use a guia \"Glifos do texto\" para adicioná-los."

msgid "Dynamically rendered TrueType/OpenType font"
msgstr "Fonte TrueType/OpenType renderizada dinamicamente"

msgid "Prerendered multichannel(+true) signed distance field"
msgstr "Campo de distância com sinal multicanal pré-renderizado (+verdadeiro)"

msgid ""
"Error importing GLSL shader file: '%s'. Open the file in the filesystem dock "
"in order to see the reason."
msgstr ""
"Erro ao importar o ficheiro de shader GLSL: '%s'. Abra o ficheiro no painel "
"de ficheiros para ver o motivo."

msgid ""
"%s: Texture detected as used as a normal map in 3D. Enabling red-green "
"texture compression to reduce memory usage (blue channel is discarded)."
msgstr ""
"%s: Textura detectada como usada como mapa normal em 3D. Ativando a "
"compactação de textura vermelho-verde para reduzir o uso de memória (o canal "
"azul é descartado)."

msgid ""
"%s: Texture detected as used as a roughness map in 3D. Enabling roughness "
"limiter based on the detected associated normal map at %s."
msgstr ""
"%s: Foi detetado que a textura é utilizada como mapa de rugosidade em 3D. "
"Ativando o limitador de rugosidade baseado no mapa normal associado detectado "
"em %s."

msgid ""
"%s: Texture detected as used in 3D. Enabling mipmap generation and setting "
"the texture compression mode to %s."
msgstr ""
"%s: Foi detetado que a textura é utilizada em 3D. Ativando a geração de "
"mipmaps e configurando a compressão de textura para %s."

msgid "2D/3D (Auto-Detect)"
msgstr "2D/3D (Detetar Automaticamente)"

msgid "2D"
msgstr "2D"

msgid "3D"
msgstr "3D"

msgid ""
"%s: Atlas texture significantly larger on one axis (%d), consider changing "
"the `editor/import/atlas_max_width` Project Setting to allow a wider texture, "
"making the result more even in size."
msgstr ""
"%s: Textura Atlas consideravelmente maior num eixo(%d), considere ajustar a "
"configuração do projeto `editor/import/atlas_max_width` para permitir uma "
"textura mais larga, tornando o tamanho do resultado mais equilibrado."

msgid "Importer:"
msgstr "Importador:"

msgid "Keep File (exported as is)"
msgstr "Manter Arquivo (exportado sem alteração)"

msgid "Skip File (not exported)"
msgstr "Ignorar Arquivo (não exportado)"

msgid "%d Files"
msgstr "%d Ficheiros"

msgid "Set as Default for '%s'"
msgstr "Definir como Predefinição para '%s'"

msgid "Clear Default for '%s'"
msgstr "Limpar Predefinição para '%s'"

msgid ""
"You have pending changes that haven't been applied yet. Click Reimport to "
"apply changes made to the import options.\n"
"Selecting another resource in the FileSystem dock without clicking Reimport "
"first will discard changes made in the Import dock."
msgstr ""
"Há alterações pendentes que ainda não foram aplicadas. Clique Reimportar para "
"aplicar alterações feitas nas opções de importação.\n"
"Se selecionar outro recurso na doca FileSystem sem Reimportar primeiro, serão "
"rejeitadas alterações feitas na doca Import."

msgid "Import As:"
msgstr "Importar Como:"

msgid "Preset"
msgstr "Predefinições"

msgid "Advanced..."
msgstr "Avançado..."

msgid ""
"The imported resource is currently loaded. All instances will be replaced and "
"undo history will be cleared."
msgstr ""
"O recurso importado está atualmente carregado. Todas as instâncias serão "
"substituídas e o histórico de desfazer será apagado."

msgid ""
"WARNING: Assets exist that use this resource. They may stop loading properly "
"after changing type."
msgstr ""
"AVISO: Existem assets que utilizam este recurso. Eles podem parar de carregar "
"corretamente após alterar o tipo."

msgid ""
"Select a resource file in the filesystem or in the inspector to adjust import "
"settings."
msgstr ""
"Selecione um ficheiro de recurso no sistema de ficheiros ou no inspetor para "
"ajustar configuração de importação."

msgid "No Event Configured"
msgstr "Nenhum Evento Configurado"

msgid "Keyboard Keys"
msgstr "Teclas do Teclado"

msgid "Mouse Buttons"
msgstr "Botões do Rato"

msgid "Joypad Buttons"
msgstr "Botões do Joypad"

msgid "Joypad Axes"
msgstr "Eixos do Joypad"

msgid "Event Configuration for \"%s\""
msgstr "Configuração de Evento para \"%s\""

msgid "Event Configuration"
msgstr "Configuração do Evento"

msgid "Manual Selection"
msgstr "Seleção Manual"

msgid "Filter Inputs"
msgstr "Filtrar Entradas"

msgid "Additional Options"
msgstr "Opções Adicionais"

msgid "Device:"
msgstr "Aparelho:"

msgid "Command / Control (auto)"
msgstr "Comando / Controle (automático)"

msgid ""
"Automatically remaps between 'Meta' ('Command') and 'Control' depending on "
"current platform."
msgstr ""
"Remapeamento automático entre 'Meta' ('Comando') e 'Controle' dependendo da "
"plataforma atual."

msgid "Keycode (Latin Equivalent)"
msgstr "Keycode (Equivalente Latino)"

msgid "Physical Keycode (Position on US QWERTY Keyboard)"
msgstr "Keycode Físico (Posição no teclado QWERTY dos EUA)"

msgid "Key Label (Unicode, Case-Insensitive)"
msgstr "Identificação da Tecla (Unicode, diferencia maiúsculas de minúsculas)"

msgid "Physical location"
msgstr "Local Físico"

msgid "Any"
msgstr "Qualquer"

msgid ""
"The following resources will be duplicated and embedded within this resource/"
"object."
msgstr ""
"Os recursos a seguir serão duplicados e incorporados a este recurso/objeto."

msgid "This object has no resources."
msgstr "Este objeto não tem recursos."

msgid "Failed to load resource."
msgstr "Falha ao carregar recurso."

msgid "(Current)"
msgstr "(Atual)"

msgid "Expand Non-Default"
msgstr "Expandir Não-Padrões"

msgid "Property Name Style"
msgstr "Estilo de Nome da Propriedade"

<<<<<<< HEAD
=======
msgid "Raw (e.g. \"%s\")"
msgstr "Bruto (por exemplo, \"%s\")"

msgid "Capitalized (e.g. \"%s\")"
msgstr "Capitalizado (exp. \"%s\")"

msgid "Localized (e.g. \"Z Index\")"
msgstr "Localizado (por exemplo, \"Índice Z\")"

>>>>>>> dc5f1b7a
msgid "Localization not available for current language."
msgstr "Localização não disponível para o idioma atual."

msgid "Copy Properties"
msgstr "Copiar Propriedades"

msgid "Paste Properties"
msgstr "Colar Propriedades"

msgid "Make Sub-Resources Unique"
msgstr "Tornar sub-recursos únicos"

msgid "Create a new resource in memory and edit it."
msgstr "Crie um novo recurso em memória edite-o."

msgid "Load an existing resource from disk and edit it."
msgstr "Carregue um recurso existente a partir do disco e edite-o."

msgid "Save the currently edited resource."
msgstr "Guarde o recurso editado."

msgid "Extra resource options."
msgstr "Opções de recurso extra."

msgid "Edit Resource from Clipboard"
msgstr "Editar Recurso da Área de Transferência"

msgid "Copy Resource"
msgstr "Copiar Recurso"

msgid "Make Resource Built-In"
msgstr "Tornar Recurso Incorporado"

msgid "Go to previous edited object in history."
msgstr "Ir ao objeto editado anteriormente no histórico."

msgid "Go to next edited object in history."
msgstr "Ir ao próximo objeto editado no histórico."

msgid "History of recently edited objects."
msgstr "Histórico de Objetos recentemente editados."

msgid "Open documentation for this object."
msgstr "Abrir documentação para este objeto."

msgid "Filter Properties"
msgstr "Filtrar Propriedades"

msgid "Manage object properties."
msgstr "Gerir propriedades do objeto."

msgid "This cannot be undone. Are you sure?"
msgstr "Isto não pode ser desfeito. Tem certeza?"

msgid "Add %d Translations"
msgstr "Adicionar %d Traduções"

msgid "Remove Translation"
msgstr "Remover tradução"

msgid "Translation Resource Remap: Add %d Path(s)"
msgstr "Remapear Recurso Tradução: Adicionar %d Caminho(s)"

msgid "Translation Resource Remap: Add %d Remap(s)"
msgstr "Remapear Recurso Tradução: Adicionar %d Remap(s)"

msgid "Change Resource Remap Language"
msgstr "Mudar Recurso Linguagem Remap"

msgid "Remove Resource Remap"
msgstr "Remover remapeamento de recurso"

msgid "Remove Resource Remap Option"
msgstr "Remover Recurso Opção Remap"

msgid "Add %d file(s) for POT generation"
msgstr "Adicionar %d ficheiro(s) para geração de POTs"

msgid "Remove file from POT generation"
msgstr "Remover ficheiro da geração de POTs"

msgid "Removed"
msgstr "Removido"

msgid "%s cannot be found."
msgstr "%s não foi encontrado."

msgid "Translations"
msgstr "Traduções"

msgid "Translations:"
msgstr "Traduções:"

msgid "Remaps"
msgstr "Remapeamentos"

msgid "Resources:"
msgstr "Recursos:"

msgid "Remaps by Locale:"
msgstr "Remapear por localização:"

msgid "Locale"
msgstr "Localização"

msgid "POT Generation"
msgstr "Geração de POTs"

msgid "Files with translation strings:"
msgstr "Ficheiros com strings de tradução:"

msgid "Generate POT"
msgstr "Gerar POT"

msgid "Add Built-in Strings to POT"
msgstr "Adicionar Cadeias Integradas ao POT"

msgid "Add strings from built-in components such as certain Control nodes."
msgstr "Adiciona cadeias de componentes integrados como alguns nós de Control."

msgid "Set %s on %d nodes"
msgstr "Definindo %s nós como %d ativos"

msgid "%s (%d Selected)"
msgstr "%s (%d Selecionado)"

msgid "Groups"
msgstr "Grupos"

msgid "Select a single node to edit its signals and groups."
msgstr "Selecione um único nó para editar sinais e grupos."

msgid "Create Polygon"
msgstr "Criar Polígono"

msgid "Create points."
msgstr "Criar pontos."

msgid ""
"Edit points.\n"
"LMB: Move Point\n"
"RMB: Erase Point"
msgstr ""
"Editar Polígono:\n"
"LMB: Mover Ponto\n"
"RMB: Apagar Ponto"

msgid "Erase points."
msgstr "Apagar pontos."

msgid "Edit Polygon"
msgstr "Editar Polígono"

msgid "Insert Point"
msgstr "Inserir Ponto"

msgid "Edit Polygon (Remove Point)"
msgstr "Editar Polígono (Remover Ponto)"

msgid "Remove Polygon And Point"
msgstr "Remover Polígono e Ponto"

msgid "Add Animation"
msgstr "Adicionar Animação"

msgid "Add %s"
msgstr "Adicionar %s"

msgid "Move Node Point"
msgstr "Mover Ponto Nó"

msgid "Change BlendSpace1D Config"
msgstr "Alterar Configuração do BlendSpace1D"

msgid "Change BlendSpace1D Labels"
msgstr "Mudar Legendas do BlendSpace1D"

msgid "This type of node can't be used. Only animation nodes are allowed."
msgstr ""
"Esse tipo de nó não pode ser utilizado. Apenas nós de animação são permitidos."

msgid "This type of node can't be used. Only root nodes are allowed."
msgstr "Este tipo de nó não pode ser usado. Apenas nós raiz são permitidos."

msgid "Add Node Point"
msgstr "Adicionar Ponto Nó"

msgid "Add Animation Point"
msgstr "Adicionar Ponto Animação"

msgid "Remove BlendSpace1D Point"
msgstr "Remover Ponto de BlendSpace1D"

msgid "Move BlendSpace1D Node Point"
msgstr "Mover Ponto Nó em BlendSpace1D"

msgid ""
"AnimationTree is inactive.\n"
"Activate to enable playback, check node warnings if activation fails."
msgstr ""
"AnimationTree está inativa.\n"
"Ative-a para permitir a reprodução, verifique avisos do nó se a ativação "
"falhar."

msgid "Set the blending position within the space"
msgstr "Definir a posição de mistura dentro do espaço"

msgid "Select and move points, create points with RMB."
msgstr "Selecionar e mover pontos, criar pontos com RMB."

msgid "Enable snap and show grid."
msgstr "Habilitar encaixe(snap) e mostrar a grade."

msgid "Sync:"
msgstr "Sincronizar:"

msgid "Blend:"
msgstr "Mistura:"

msgid "Point"
msgstr "Ponto"

msgid "Open Editor"
msgstr "Abrir Editor"

msgid "Open Animation Node"
msgstr "Abrir Nó Animação"

msgid "Triangle already exists."
msgstr "Já existe triângulo."

msgid "Add Triangle"
msgstr "Adicionar Triângulo"

msgid "Change BlendSpace2D Config"
msgstr "Alterar Configuração BlendSpace2D"

msgid "Change BlendSpace2D Labels"
msgstr "Mudar Legendas do BlendSpace2D"

msgid "Remove BlendSpace2D Point"
msgstr "Remover Ponto do BlendSpace2D"

msgid "Remove BlendSpace2D Triangle"
msgstr "Remover Triângulo do BlendSpace2D"

msgid "No triangles exist, so no blending can take place."
msgstr "Não existem triângulos, nenhuma mistura pode ocorrer."

msgid "Toggle Auto Triangles"
msgstr "Alternar Triângulos Auto"

msgid "Create triangles by connecting points."
msgstr "Criar triângulos a ligar pontos."

msgid "Erase points and triangles."
msgstr "Apagar pontos e triângulos."

msgid "Generate blend triangles automatically (instead of manually)"
msgstr "Gera triângulos automaticamente (em vez de manual)"

msgid "Parameter Changed: %s"
msgstr "Parâmetro Alterado: %s"

msgid "Inspect Filters"
msgstr "Inspecionar Filtros"

msgid "Output node can't be added to the blend tree."
msgstr "Saída do nó não pode ser adicionada à árvore de mistura."

msgid "Add Node to BlendTree"
msgstr "Adicionar Nó a BlendTree"

msgid "Node Moved"
msgstr "Nó Movido"

msgid "Unable to connect, port may be in use or connection may be invalid."
msgstr ""
"Incapaz de conectar, porta pode estar em uso ou conexão pode ser inválida."

msgid "Nodes Connected"
msgstr "Nós Conectados"

msgid "Nodes Disconnected"
msgstr "Nós Desconectados"

msgid "Set Animation"
msgstr "Definir Animação"

msgid "Delete Node"
msgstr "Apagar Nó"

msgid "Delete Node(s)"
msgstr "Apagar Nó(s)"

msgid "Toggle Filter On/Off"
msgstr "Alternar Filtro On/Off"

msgid "Change Filter"
msgstr "Alterar Filtro"

msgid "Fill Selected Filter Children"
msgstr "Preencher Seleção de Filhos Filtrados"

msgid "Invert Filter Selection"
msgstr "Inverter Seleção de Filtro"

msgid "Clear Filter Selection"
msgstr "Limpar Seleção de Filtro"

msgid ""
"Animation player has no valid root node path, so unable to retrieve track "
"names."
msgstr ""
"Reprodutor de animação não tem um caminha de nó raiz válido, a ser incapaz de "
"recolher nome das faixas."

msgid "Anim Clips"
msgstr "Clips Anim"

msgid "Audio Clips"
msgstr "Clips Áudio"

msgid "Functions"
msgstr "Funções"

msgid "Inspect Filtered Tracks:"
msgstr "Inspecionar Faixas Filtradas:"

msgid "Edit Filtered Tracks:"
msgstr "Editar Pistas Filtradas:"

msgid "Node Renamed"
msgstr "Nó Renomeado"

msgid "Add Node..."
msgstr "Adicionar Nó.."

msgid "Enable Filtering"
msgstr "Ativar Filtragem"

msgid "Fill Selected Children"
msgstr "Preencher Filhos Selecionados"

msgid "Invert"
msgstr "Inverter"

msgid "Library Name:"
msgstr "Nome da Biblioteca:"

msgid "Animation name can't be empty."
msgstr "O nome da animação não pode estar vazio."

msgid "Animation name contains invalid characters: '/', ':', ',' or '['."
msgstr "O nome da animação contém caracteres inválidos: '/', ':', ',' ou '['."

msgid "Animation with the same name already exists."
msgstr "Já existe uma animação com esse nome."

msgid "Enter a library name."
msgstr "Digite o nome da biblioteca."

msgid "Library name contains invalid characters: '/', ':', ',' or '['."
msgstr "O nome da biblioteca contém caracteres inválidos: '/', ':', ',' or '['."

msgid "Library with the same name already exists."
msgstr "Uma biblioteca com esse nome já existe."

msgid "Animation name is valid."
msgstr "Nome da animação é válido."

msgid "Global library will be created."
msgstr "A biblioteca global será criada."

msgid "Library name is valid."
msgstr "Nome da biblioteca é válido."

msgid "Add Animation to Library: %s"
msgstr "Adicionar Animação a Biblioteca: %s"

msgid "Add Animation Library: %s"
msgstr "Adicionar Biblioteca de Animações: %s"

msgid "Load Animation"
msgstr "Carregar Animação"

msgid ""
"This animation library can't be saved because it does not belong to the "
"edited scene. Make it unique first."
msgstr ""
"Esta biblioteca de animação não pode ser salva porque não pertence à cena "
"editada. Torne-a única primeiro."

msgid ""
"This animation library can't be saved because it was imported from another "
"file. Make it unique first."
msgstr ""
"Esta biblioteca de animações não pode ser salva porque foi importada de outro "
"ficheiro. Torne-a única primeiro."

msgid "Save Library"
msgstr "Gravar Biblioteca"

msgid "Make Animation Library Unique: %s"
msgstr "Tornar Biblioteca de Animações Única: %s"

msgid ""
"This animation can't be saved because it does not belong to the edited scene. "
"Make it unique first."
msgstr ""
"Esta animação não pode ser salva porque não pertence à cena editada. Torne-a "
"única primeiro."

msgid ""
"This animation can't be saved because it was imported from another file. Make "
"it unique first."
msgstr ""
"Esta animação não pode ser salva porque foi importada de outro ficheiro. "
"Torne-a única primeiro."

msgid "Save Animation"
msgstr "Gravar Animação"

msgid "Make Animation Unique: %s"
msgstr "Tornar Animação Única: %s"

msgid "Save Animation library to File: %s"
msgstr "Gravar Biblioteca de Animações no Ficheiro: %s"

msgid "Save Animation to File: %s"
msgstr "Gravar Animação em Ficheiro: %s"

msgid "Some AnimationLibrary files were invalid."
msgstr "Alguns ficheiros da AnimationLibrary eram inválidos."

msgid "Some of the selected libraries were already added to the mixer."
msgstr ""
"Algumas das bibliotecas selecionadas já haviam sido adicionada ao mixer."

msgid "Add Animation Libraries"
msgstr "Adicionar Bibliotecas de Animações"

msgid "Some Animation files were invalid."
msgstr "Alguns ficheiros de Animação eram inválidos."

msgid "Some of the selected animations were already added to the library."
msgstr ""
"Algumas das animações selecionadas já tinham sido adicionadas a biblioteca."

msgid "Load Animations into Library"
msgstr "Carregar Animações na Biblioteca"

msgid "Load Animation into Library: %s"
msgstr "Carregar Animação na Biblioteca: %s"

msgid "Rename Animation Library: %s"
msgstr "Renomear Biblioteca de Animações: %s"

msgid "[Global]"
msgstr "[Global]"

msgid "Rename Animation: %s"
msgstr "Renomear Animação: %s"

msgid "Animation Name:"
msgstr "Nome da Animação:"

msgid "No animation resource in clipboard!"
msgstr "Nenhum recurso de animação na área de transferência!"

msgid "Pasted Animation"
msgstr "Animação Colada"

msgid "Open in Inspector"
msgstr "Abrir no Inspetor"

msgid "Remove Animation Library: %s"
msgstr "Remover Biblioteca de Animação: %s"

msgid "Remove Animation from Library: %s"
msgstr "Remover Animação da Biblioteca: %s"

msgid "[built-in]"
msgstr "[Embutido]"

msgid "[foreign]"
msgstr "[Avulsa]"

msgid "[imported]"
msgstr "[Importada]"

msgid "Add animation to library."
msgstr "Adicionar Animação a Biblioteca."

msgid "Load animation from file and add to library."
msgstr "Carregar animação a partir de ficheiro e adicionar a biblioteca."

msgid "Paste animation to library from clipboard."
msgstr "Colar Animação da área de transferência na Biblioteca."

msgid "Save animation library to resource on disk."
msgstr "Gravar biblioteca de animação como recurso em disco."

msgid "Remove animation library."
msgstr "Remover biblioteca de animação."

msgid "Copy animation to clipboard."
msgstr "Copiar animação para área de transferência."

msgid "Save animation to resource on disk."
msgstr "Gravar animação como recurso em disco."

msgid "Remove animation from Library."
msgstr "Remover Animação da Biblioteca."

msgid "Edit Animation Libraries"
msgstr "Editar Bibliotecas de Animações"

msgid "New Library"
msgstr "Nova Biblioteca"

msgid "Create new empty animation library."
msgstr "Criar biblioteca de animação vazia."

msgid "Load Library"
msgstr "Carregar Biblioteca"

msgid "Load animation library from disk."
msgstr "Carregar biblioteca de animação do disco."

msgid "Storage"
msgstr "Armazenamento"

msgid "Toggle Autoplay"
msgstr "Alternar reprodução automática"

msgid "Create New Animation"
msgstr "Criar Nova Animação"

msgid "New Animation Name:"
msgstr "Novo Nome da Animação:"

msgid "Rename Animation"
msgstr "Renomear Animação"

msgid "Change Animation Name:"
msgstr "Mudar o Nome da Animação:"

msgid "Delete Animation '%s'?"
msgstr "Apagar Animação '%s'?"

msgid "Remove Animation"
msgstr "Remover Animação"

msgid "Invalid animation name!"
msgstr "Nome de Animação inválido!"

msgid "Animation '%s' already exists!"
msgstr "A Animação '%s' já existe!"

msgid "Duplicate Animation"
msgstr "Duplicar Animação"

msgid "Blend Next Changed"
msgstr "Misturar Seguinte Alterado"

msgid "Change Blend Time"
msgstr "Mudar tempo de Mistura"

msgid "[Global] (create)"
msgstr "[Global] (criar)"

msgid "Duplicated Animation Name:"
msgstr "Nome da Animação Duplicada:"

msgid "Onion skinning requires a RESET animation."
msgstr "Onion skinning requer uma animação RESET."

msgid "Play selected animation backwards from current pos. (A)"
msgstr ""
"Reproduzir a Animação selecionada para trás a partir da presente posição. (A)"

msgid "Play selected animation backwards from end. (Shift+A)"
msgstr "Reproduzir a Animação selecionada para trás a partir do fim. (Shift+A)"

msgid "Pause/stop animation playback. (S)"
msgstr "Pausar/Parar reprodução da animação. (S)"

msgid "Play selected animation from start. (Shift+D)"
msgstr "Reproduzir a Animação selecionada a partir do início. (Shift+D)"

msgid "Play selected animation from current pos. (D)"
msgstr "Reproduzir a Animação selecionada a partir da presente posição. (D)"

msgid "Animation position (in seconds)."
msgstr "Posição da Animação (em segundos)."

msgid "Scale animation playback globally for the node."
msgstr "Escalar globalmente a reprodução da animação para o nó."

msgid "Animation Tools"
msgstr "Ferramentas de Animação"

msgid "Animation"
msgstr "Animação"

msgid "New..."
msgstr "Nova..."

msgid "Manage Animations..."
msgstr "Gerir Animações..."

msgid "Edit Transitions..."
msgstr "Editar Transições..."

msgid "Display list of animations in player."
msgstr "Mostrar lista de Animações no reprodutor."

msgid "Autoplay on Load"
msgstr "Reprodução automática no carregamento"

msgid "Enable Onion Skinning"
msgstr "Ativar Onion Skinning"

msgid "Onion Skinning Options"
msgstr "Opções de Onion Skinning"

msgid "Directions"
msgstr "Direções"

msgid "Past"
msgstr "Passado"

msgid "Future"
msgstr "Futuro"

msgid "Depth"
msgstr "Profundidade"

msgid "1 step"
msgstr "1 passo"

msgid "2 steps"
msgstr "2 passos"

msgid "3 steps"
msgstr "3 passos"

msgid "Differences Only"
msgstr "Apenas diferenças"

msgid "Force White Modulate"
msgstr "Forçar modulação branca"

msgid "Include Gizmos (3D)"
msgstr "Incluir Bugigangas (3D)"

msgid "Pin AnimationPlayer"
msgstr "Pregar AnimationPlayer"

msgid "Error!"
msgstr "Erro!"

msgid "Cross-Animation Blend Times"
msgstr "Tempos de Mistura de Animação cruzada"

msgid "Blend Times:"
msgstr "Tempos de Mistura:"

msgid "Next (Auto Queue):"
msgstr "Próximo (Auto-Fila):"

msgid "Toggle Animation Bottom Panel"
msgstr "Alternar exibição do Painel Inferior de Animação"

msgid "Move Node"
msgstr "Mover Nó"

msgid "Transition exists!"
msgstr "Transição existe!"

msgid "Play/Travel to %s"
msgstr "Jogar/Viajar para %s"

msgid "Edit %s"
msgstr "Editar %s"

msgid "Add Node and Transition"
msgstr "Adicionar Nó e Transição"

msgid "Add Transition"
msgstr "Adicionar Transição"

msgid "Immediate"
msgstr "Imediato"

msgid "Sync"
msgstr "Sinc"

msgid "At End"
msgstr "No Fim"

msgid "Travel"
msgstr "Viagem"

msgid "No playback resource set at path: %s."
msgstr "Nenhum recurso de playback definido no caminho: %s."

msgid "Node Removed"
msgstr "Nó Removido"

msgid "Transition Removed"
msgstr "Transição Removida"

msgid ""
"Select and move nodes.\n"
"RMB: Add node at position clicked.\n"
"Shift+LMB+Drag: Connects the selected node with another node or creates a new "
"node if you select an area without nodes."
msgstr ""
"Selecionar e mover Nós.\n"
"Clique Direito: Adicionar Nó na posição do clique.\n"
"Shift+Clique Esquerdo+Arrastar: Conecta o Nó selecionado com outro Nó ou cria "
"um novo Nó caso selecione uma área sem Nós."

msgid "Create new nodes."
msgstr "Criar novos nós."

msgid "Connect nodes."
msgstr "Conectar nós."

msgid "Remove selected node or transition."
msgstr "Remover nó ou transição selecionado."

msgid "Transition:"
msgstr "Transição:"

msgid "New Transitions Should Auto Advance"
msgstr "Novas Transições Devem Avançar Automaticamente"

msgid "Play Mode:"
msgstr "Modo Jogo:"

msgid "Delete Selected"
msgstr "Apagar Selecionado"

msgid "Delete All"
msgstr "Apagar Tudo"

msgid "Root"
msgstr "Raiz"

msgid "AnimationTree"
msgstr "Árvore de Animação"

msgid "Toggle AnimationTree Bottom Panel"
msgstr "Alternar Exibição do Painel Inferior AnimationTree"

msgid "Author"
msgstr "Autor"

msgid "Version:"
msgstr "Versão:"

msgid "Contents:"
msgstr "Conteúdos:"

msgid "View Files"
msgstr "Ver Ficheiros"

msgid "Download"
msgstr "Descarrega"

msgid "Connection error, please try again."
msgstr "Erro de ligação, tente novamente."

msgid "Can't connect."
msgstr "Incapaz de conectar."

msgid "Can't connect to host:"
msgstr "Incapaz de ligar ao host:"

msgid "No response from host:"
msgstr "Sem resposta do host:"

msgid "No response."
msgstr "Sem resposta."

msgid "Can't resolve hostname:"
msgstr "Incapaz de resolver hostname:"

msgid "Can't resolve."
msgstr "Incapaz de resolver."

msgid "Request failed, return code:"
msgstr "Falha na solicitação, código de retorno:"

msgid "Cannot save response to:"
msgstr "Incapaz de guardar resposta para:"

msgid "Write error."
msgstr "Erro de escrita."

msgid "Request failed, too many redirects"
msgstr "Falha na solicitação, demasiados redirecionamentos"

msgid "Redirect loop."
msgstr "Redirecionar ciclo."

msgid "Request failed, timeout"
msgstr "Falha na solicitação, tempo expirado"

msgid "Timeout."
msgstr "Tempo expirado."

msgid "Failed:"
msgstr "Falhou:"

msgid "Bad download hash, assuming file has been tampered with."
msgstr "Mau hash na transferência, assume-se que o ficheiro foi manipulado."

msgid "Expected:"
msgstr "Esperado:"

msgid "Got:"
msgstr "Obtido:"

msgid "Failed SHA-256 hash check"
msgstr "Falhou a verificação hash SHA-256"

msgid "Asset Download Error:"
msgstr "Erro na Transferência de Recurso:"

msgid "Ready to install!"
msgstr "Pronto para instalar!"

msgid "Downloading (%s / %s)..."
msgstr "A transferir (%s / %s)..."

msgid "Downloading..."
msgstr "A transferir..."

msgid "Resolving..."
msgstr "A resolver..."

msgid "Error making request"
msgstr "Erro na criação da solicitação"

msgid "Idle"
msgstr "Inativo"

msgid "Install..."
msgstr "Instalar..."

msgid "Retry"
msgstr "Repetir"

msgid "Download Error"
msgstr "Erro na transferência"

msgid "Recently Updated"
msgstr "Atualizações Recentes"

msgid "Least Recently Updated"
msgstr "Atualizações Menos Recentes"

msgid "Name (A-Z)"
msgstr "Nome (A-Z)"

msgid "Name (Z-A)"
msgstr "Nome (Z-A)"

msgid "License (A-Z)"
msgstr "Licença (A-Z)"

msgid "License (Z-A)"
msgstr "Licença (Z-A)"

msgid "Featured"
msgstr "Presente"

msgid "Testing"
msgstr "Em teste"

msgid "Loading..."
msgstr "A Carregar..."

msgctxt "Pagination"
msgid "First"
msgstr "Primeiro"

msgctxt "Pagination"
msgid "Previous"
msgstr "Anterior"

msgctxt "Pagination"
msgid "Next"
msgstr "Próximo"

msgctxt "Pagination"
msgid "Last"
msgstr "Último"

msgid ""
"The Asset Library requires an online connection and involves sending data "
"over the internet."
msgstr ""
"A Biblioteca de Assets requer uma conexão online e envolve a transferência de "
"dados através da internet."

msgid "Go Online"
msgstr "Ficar Online"

msgid "Failed to get repository configuration."
msgstr "Incapaz de obter configuração de repositório."

msgid "All"
msgstr "Todos"

msgid "No results for \"%s\" for support level(s): %s."
msgstr "Sem resultados para \"%s\" em nível(is) suportado(s): %s."

msgid ""
"No results compatible with %s %s for support level(s): %s.\n"
"Check the enabled support levels using the 'Support' button in the top-right "
"corner."
msgstr ""
"Nenhum resultado compatível com %s %s para nível(is) suportado(s): %s.\n"
"Verifique os níveis de suporte ativados no botão de 'Suporte' no canto "
"superior direito."

msgid "Search Templates, Projects, and Demos"
msgstr "Pesquisar Modelos, Projetos e Demonstrações"

msgid "Search Assets (Excluding Templates, Projects, and Demos)"
msgstr "Pesquisar Recursos (Excluindo Modelos, Projetos e Demonstrações)"

msgid "Import..."
msgstr "Importar..."

msgid "Plugins..."
msgstr "Plugins..."

msgid "Sort:"
msgstr "Ordenar:"

msgid "Category:"
msgstr "Categoria:"

msgid "Site:"
msgstr "Site:"

msgid "Support"
msgstr "Suporte"

msgid "Assets ZIP File"
msgstr "Ficheiro ZIP de Recursos"

msgid "Audio Preview Play/Pause"
msgstr "Play/Pause Pré-visualização Áudio"

msgid "Bone Picker:"
msgstr "Seletor de Osso:"

msgid "Clear mappings in current group."
msgstr "Limpar mapeamentos do grupo atual."

msgid "Preview"
msgstr "Pré-visualização"

msgid "Configure Snap"
msgstr "Configurar Encaixe(Snap)"

msgid "Grid Offset:"
msgstr "Compensação da grelha:"

msgid "Grid Step:"
msgstr "Passo da grelha:"

msgid "Primary Line Every:"
msgstr "Linha Primária Cada:"

msgid "Rotation Offset:"
msgstr "Compensação da rotação:"

msgid "Rotation Step:"
msgstr "Passo da rotação:"

msgid "Scale Step:"
msgstr "Passo de Escala:"

msgid ""
"Children of a container get their position and size determined only by their "
"parent."
msgstr ""
"Os filhos de um contêiner têm sua posição e tamanho determinados apenas por "
"seus pais."

msgid "Move Node(s) to Position"
msgstr "Mover Nó(s) para Posição"

msgid "Move Vertical Guide"
msgstr "Mover Guia Vertical"

msgid "Create Vertical Guide"
msgstr "Criar Guia Vertical"

msgid "Remove Vertical Guide"
msgstr "Remover Guia Vertical"

msgid "Move Horizontal Guide"
msgstr "Mover Guia Horizontal"

msgid "Create Horizontal Guide"
msgstr "Criar Guia Horizontal"

msgid "Remove Horizontal Guide"
msgstr "Remover Guia Horizontal"

msgid "Create Horizontal and Vertical Guides"
msgstr "Criar Guias Horizontais e Verticais"

msgid "Set CanvasItem \"%s\" Pivot Offset to (%d, %d)"
msgstr "Definir CanvasItem \"%s\" Pivot Offset para (%d, %d)"

msgid "Rotate %d CanvasItems"
msgstr "Rodar %d CanvasItems"

msgid "Rotate CanvasItem \"%s\" to %d degrees"
msgstr "Rodar CanvasItem \"%s\" para %d graus"

msgid "Move CanvasItem \"%s\" Anchor"
msgstr "Mover CanvasItem \"%s\" Âncora"

msgid "Scale Node2D \"%s\" to (%s, %s)"
msgstr "Escalar Node2D \"%s\" para (%s, %s)"

msgid "Resize Control \"%s\" to (%d, %d)"
msgstr "Redimensionar Controlo \"%s\" para (%d, %d)"

msgid "Scale %d CanvasItems"
msgstr "Escalar %d CanvasItems"

msgid "Scale CanvasItem \"%s\" to (%s, %s)"
msgstr "Escalar CanvasItem \"%s\" para (%s, %s)"

msgid "Move %d CanvasItems"
msgstr "Mover %d CanvasItems"

msgid "Move CanvasItem \"%s\" to (%d, %d)"
msgstr "Mover CanvasItem \"%s\" para (%d, %d)"

msgid "Locked"
msgstr "Bloqueado"

msgid "Grouped"
msgstr "Agrupado"

msgid "Add Node Here..."
msgstr "Adicionar Nó Aqui..."

msgid "Instantiate Scene Here..."
msgstr "Instanciar Cena Aqui..."

msgid "Paste Node(s) Here"
msgstr "Colar Nó(s) Aqui"

msgid "Move Node(s) Here"
msgstr "Mover Nó(s) Aqui"

msgid "px"
msgstr "px"

msgid "units"
msgstr "unidades"

msgid "Moving:"
msgstr "Movendo:"

msgid "Rotating:"
msgstr "Rotacionando:"

msgid "Scaling:"
msgstr "Escala:"

msgid ""
"Project Camera Override\n"
"Overrides the running project's camera with the editor viewport camera."
msgstr ""
"Sobreposição de Câmara do Projeto\n"
"Substitui a câmara do projeto pela câmara viewport do editor."

msgid ""
"Project Camera Override\n"
"No project instance running. Run the project from the editor to use this "
"feature."
msgstr ""
"Sobreposição da Câmara do Projeto.\n"
"Nenhuma instância do projeto em execução. Execute o projeto pelo editor para "
"usar esta funcionalidade."

msgid "Lock Selected"
msgstr "Bloquear Seleção"

msgid "Unlock Selected"
msgstr "Desbloquear Seleção"

msgid "Group Selected"
msgstr "Agrupar Seleção"

msgid "Ungroup Selected"
msgstr "Desagrupar Seleção"

msgid "Paste Pose"
msgstr "Colar Pose"

msgid "Clear Guides"
msgstr "Limpar Guias"

msgid "Create Custom Bone2D(s) from Node(s)"
msgstr "Crie Bone2D(s) personalizado(s) a partir do(s) nó(s)"

msgid "Cancel Transformation"
msgstr "Cancelar Transformação"

msgid "Zoom to 3.125%"
msgstr "Zoom a 3.125%"

msgid "Zoom to 6.25%"
msgstr "Zoom a 6.25%"

msgid "Zoom to 12.5%"
msgstr "Zoom a 12.5%"

msgid "Zoom to 25%"
msgstr "Zoom a 25%"

msgid "Zoom to 50%"
msgstr "Zoom a 50%"

msgid "Zoom to 100%"
msgstr "Zoom a 100%"

msgid "Zoom to 200%"
msgstr "Zoom a 200%"

msgid "Zoom to 400%"
msgstr "Zoom a 400%"

msgid "Zoom to 800%"
msgstr "Zoom a 800%"

msgid "Zoom to 1600%"
msgstr "Zoom a 1600%"

msgid "Center View"
msgstr "Centrar Visualização"

msgid "Select Mode"
msgstr "Modo Seleção"

msgid "Drag: Rotate selected node around pivot."
msgstr "Arrastar: Rotacionar nó selecionado ao redor do pivô."

msgid "Alt+Drag: Move selected node."
msgstr "Alt+Arrastar: Mover nó selecionado."

msgid "Alt+Drag: Scale selected node."
msgstr "Alt+Arrastar: Escalar nó selecionado."

msgid "V: Set selected node's pivot position."
msgstr "V: Definir posição de pivô do nó selecionado."

msgid "Alt+RMB: Show list of all nodes at position clicked, including locked."
msgstr ""
"Alt+RMB: Mostra lista de todos os nós na posição clicada, incluindo os "
"trancados."

msgid "RMB: Add node at position clicked."
msgstr "RMB: Adicionar nó na posição clicada."

msgid "Move Mode"
msgstr "Modo Mover"

msgid "Rotate Mode"
msgstr "Modo Rodar"

msgid "Scale Mode"
msgstr "Modo Escalar"

msgid "Shift: Scale proportionally."
msgstr "Shift: Escalar proporcionalmente."

msgid "Show list of selectable nodes at position clicked."
msgstr "Mostra lista de nós selecionáveis na posição clicada."

msgid "Click to change object's rotation pivot."
msgstr "Clique para modificar o pivô de rotação do objeto."

msgid "Shift: Set temporary rotation pivot."
msgstr "Shift: Definir posição de pivô temporária."

msgid ""
"Click this button while holding Shift to put the rotation pivot in the center "
"of the selected nodes."
msgstr ""
"Clique neste botão enquanto segura Shift para colocar o pivô de rotação no "
"centro dos nós selecionados."

msgid "Pan Mode"
msgstr "Modo deslocamento"

msgid ""
"You can also use Pan View shortcut (Space by default) to pan in any mode."
msgstr ""
"Também pode usar o atalho de visão Panorâmica (Barra de Espaço por padrão) "
"para usar Pan em qualquer modo."

msgid "Ruler Mode"
msgstr "Modo Régua"

msgid "Toggle smart snapping."
msgstr "Alternância de encaixe(snap) inteligente."

msgid "Use Smart Snap"
msgstr "Usar Ajuste Inteligente"

msgid "Toggle grid snapping."
msgstr "Alternar ajuste de grelha."

msgid "Use Grid Snap"
msgstr "Usar Ajuste de Grelha"

msgid "Snapping Options"
msgstr "Opções de Ajuste"

msgid "Use Rotation Snap"
msgstr "Usar Ajuste de Rotação"

msgid "Use Scale Snap"
msgstr "Usar Ajuste de Escala"

msgid "Snap Relative"
msgstr "Ajuste Relativo"

msgid "Use Pixel Snap"
msgstr "Usar Ajuste de Pixel"

msgid "Snap to Parent"
msgstr "Ajustar ao Progenitor"

msgid "Snap to Node Anchor"
msgstr "Ajustar ao Nó Âncora"

msgid "Snap to Node Sides"
msgstr "Ajustar aos Lados do Nó"

msgid "Snap to Node Center"
msgstr "Ajustar ao Centro do Nó"

msgid "Snap to Other Nodes"
msgstr "Ajustar a Outros Nós"

msgid "Snap to Guides"
msgstr "Ajustar às Guias"

msgid "Smart Snapping"
msgstr "Ajuste Inteligente"

msgid "Configure Snap..."
msgstr "Configurar Ajuste..."

msgid "Lock selected node, preventing selection and movement."
msgstr "Travar o nó selecionado, para prevenir a seleção e movimentação."

msgid "Unlock selected node, allowing selection and movement."
msgstr "Destravar o nó selecionado, para permitir a seleção e movimentação."

msgid ""
"Groups the selected node with its children. This causes the parent to be "
"selected when any child node is clicked in 2D and 3D view."
msgstr ""
"Agrupa o nó selecionado com os seus filhos. Isso faz com que o pai seja "
"selecionado quando qualquer nó filho é clicado numa visão da cena 2D e 3D."

msgid ""
"Ungroups the selected node from its children. Child nodes will be individual "
"items in 2D and 3D view."
msgstr ""
"Desagrupa o nó selecionado dos seus filhos. Nós filhos serão itens "
"individuais numa visão da cena 2D e 3D."

msgid "Skeleton Options"
msgstr "Opções do Esqueleto"

msgid "Show Bones"
msgstr "Mostrar ossos"

msgid "Make Bone2D Node(s) from Node(s)"
msgstr "Criar Nó(s) Bone2D a partir do(s) Nó(s)"

msgid "View"
msgstr "Vista"

msgid "Show"
msgstr "Exibir"

msgid "Show When Snapping"
msgstr "Exibir ao Encaixar"

msgid "Toggle Grid"
msgstr "Alternar Grade"

msgid "Grid"
msgstr "Grelha"

msgid "Show Helpers"
msgstr "Mostrar Ajudantes"

msgid "Show Rulers"
msgstr "Mostrar réguas"

msgid "Show Guides"
msgstr "Mostrar Guias"

msgid "Show Origin"
msgstr "Mostrar Origem"

msgid "Show Viewport"
msgstr "Mostrar Viewport"

msgid "Lock"
msgstr "Trancar"

msgid "Group"
msgstr "Grupo"

msgid "Transformation"
msgstr "Transformação"

msgid "Gizmos"
msgstr "Bugigangas"

msgid "Center Selection"
msgstr "Centrar Seleção"

msgid "Frame Selection"
msgstr "Seleção de Frame"

msgid "Preview Canvas Scale"
msgstr "Pré-visualizar Escala do Canvas"

msgid "Project theme"
msgstr "Tema do Projeto"

msgid "Editor theme"
msgstr "Editor de Tema"

msgid "Default theme"
msgstr "Tema Predefinido"

msgid "Preview Theme"
msgstr "Pré-visualização do Tema"

msgid "Translation mask for inserting keys."
msgstr "Máscara de translação para inserir chaves."

msgid "Rotation mask for inserting keys."
msgstr "Máscara de rotação para inserir chaves."

msgid "Scale mask for inserting keys."
msgstr "Máscara de escala para inserir chaves."

msgid "Insert keys (based on mask)."
msgstr "Inserir chaves (baseado na máscara)."

msgid "Insert Key"
msgstr "Inserir Chave"

msgid ""
"Auto insert keys when objects are translated, rotated or scaled (based on "
"mask).\n"
"Keys are only added to existing tracks, no new tracks will be created.\n"
"Keys must be inserted manually for the first time."
msgstr ""
"Insere chaves automaticamente quando objetos são movidos, rodados ou "
"redimensionados (baseado na máscara).\n"
"Chaves apenas são adicionadas a pistas existentes, nenhumas pistas serão "
"criadas.\n"
"Chaves têm de ser inseridas manualmente na primeira vez."

msgid "Auto Insert Key"
msgstr "Inserir Chave automaticamente"

msgid "Animation Key and Pose Options"
msgstr "Chave de Animação e Opções de Pose"

msgid "Insert Key (Existing Tracks)"
msgstr "Inserir Chave (Pistas existentes)"

msgid "Copy Pose"
msgstr "Copiar pose"

msgid "Clear Pose"
msgstr "Limpar Pose"

msgid "Multiply grid step by 2"
msgstr "Multiplicar passo da grelha por 2"

msgid "Divide grid step by 2"
msgstr "Dividir passo da grelha por 2"

msgid "Adding %s..."
msgstr "A adicionar %s..."

msgid "Error instantiating scene from %s."
msgstr "Erro ao instanciar cena de %s."

msgid "Create Node"
msgstr "Criar Nó"

msgid "Can't instantiate multiple nodes without root."
msgstr "Incapaz de instanciar nós múltiplos sem raiz."

msgid "Circular dependency found at %s."
msgstr "Dependência circular encontrada em %s."

msgid "Can't instantiate: %s"
msgstr "Incapaz de instanciar: %s"

msgid "Creating inherited scene from: %s"
msgstr "A criar uma cena herdada a partir de: %s"

msgid "Instantiating: "
msgstr "A instanciar: "

msgid "Adding %s and %s..."
msgstr "A adicionar %s e %s..."

msgid ""
"Drag and drop to add as sibling of selected node (except when root is "
"selected)."
msgstr ""
"Arraste e solte para adicionar como irmão do nó selecionado (exceto quando "
"raiz está selecionada)."

msgid "Hold Shift when dropping to add as child of selected node."
msgstr "Segure Shift ao soltar para adicionar como filho do nó selecionado."

msgid "Hold Alt when dropping to add as child of root node."
msgstr "Segure Alt quando for soltar para adicionar como um filho do Nó Raiz."

msgid "Hold Alt + Shift when dropping to add as different node type."
msgstr "Segure Alt+Shift ao soltar para adicionar como outro tipo de nó."

msgid "Change Default Type"
msgstr "Mudar Tipo Predefinido"

msgid ""
"All selected CanvasItems are either invisible or locked in some way and can't "
"be transformed."
msgstr ""
"Todos os Itens de tela selecionados estão invisíveis ou bloqueados de alguma "
"forma e não podem ser transformados."

msgid "Set Target Position"
msgstr "Definir Posição do Alvo"

msgid "Set Handle"
msgstr "Definir Manipulador"

msgid "This node doesn't have a control parent."
msgstr "Esse Nó não tem um Control como pai."

msgid ""
"Use the appropriate layout properties depending on where you are going to put "
"it."
msgstr ""
"Use as propriedades de layout apropriadas, dependendo de onde o vai colocar."

msgid "This node is a child of a container."
msgstr "Este nó é filho de um container."

msgid "Use container properties for positioning."
msgstr "Usar propriedades do container para o posicionamento."

msgid "This node is a child of a regular control."
msgstr "Este nó é filho de um control regular."

msgid "Use anchors and the rectangle for positioning."
msgstr "Use âncoras e o retângulo para posicionamento."

msgid "Collapse positioning hint."
msgstr "Recolher dica de posicionamento."

msgid "Expand positioning hint."
msgstr "Expandir dica de posicionamento."

msgid "Container Default"
msgstr "Padrão do Conteiner"

msgid "Fill"
msgstr "Preencher"

msgid "Shrink Begin"
msgstr "Diminuir Início"

msgid "Shrink Center"
msgstr "Encolher Centro"

msgid "Shrink End"
msgstr "Encolher Final"

msgid "Custom"
msgstr "Personalizar"

msgid "Expand"
msgstr "Expandir"

msgid "Top Left"
msgstr "Topo Esquerda"

msgid "Center Top"
msgstr "Centro Topo"

msgid "Top Right"
msgstr "Topo Direita"

msgid "Top Wide"
msgstr "Topo Wide"

msgid "Center Left"
msgstr "Centro Esquerda"

msgid "Center"
msgstr "Centro"

msgid "Center Right"
msgstr "Centro Direita"

msgid "HCenter Wide"
msgstr "HCentro Wide"

msgid "Bottom Left"
msgstr "Fundo Esquerda"

msgid "Center Bottom"
msgstr "Centro Fundo"

msgid "Bottom Right"
msgstr "Fundo Direita"

msgid "Bottom Wide"
msgstr "Fundo Wide"

msgid "Left Wide"
msgstr "Esquerda Wide"

msgid "VCenter Wide"
msgstr "VCentro Wide"

msgid "Right Wide"
msgstr "Direita Wide"

msgid "Full Rect"
msgstr "Rect Completo"

msgid ""
"Enable to also set the Expand flag.\n"
"Disable to only set Shrink/Fill flags."
msgstr ""
"Ative para definir também o marcador Expandir.\n"
"Desative para definir apenas os marcadores Encolher/Preencher."

msgid "Some parents of the selected nodes do not support the Expand flag."
msgstr "Alguns pais dos nós selecionados não suportam o marcador Expandir."

msgid "Change Anchors, Offsets, Grow Direction"
msgstr "Alterar Âncoras, Deslocamentos, Direção de Expansão"

msgid "Change Anchors, Offsets (Keep Ratio)"
msgstr "Alterar Âncoras, Deslocamentos (Manter Proporção)"

msgid "Change Vertical Size Flags"
msgstr "Alterar Marcadores Verticais de Tamanho"

msgid "Change Horizontal Size Flags"
msgstr "Alterar Marcadores Horizontais de Tamanho"

msgid "Change Vertical Expand Flag"
msgstr "Alterar Marcador de Expansão Vertical"

msgid "Change Horizontal Expand Flag"
msgstr "Alterar Marcador de Expansão Horizontal"

msgid "Presets for the anchor and offset values of a Control node."
msgstr ""
"Predefinições para os valores de âncora e deslocamento de um nó Control."

msgid "Anchor preset"
msgstr "Predefinição de Âncora"

msgid "Set to Current Ratio"
msgstr "Definir para Proporção Atual"

msgid "Adjust anchors and offsets to match the current rect size."
msgstr ""
"Ajusta âncoras e deslocamentos para corresponder ao tamanho do retângulo "
"atual."

msgid ""
"When active, moving Control nodes changes their anchors instead of their "
"offsets."
msgstr ""
"Quando ativos, os nós Control em movimento alteram as âncoras em vez dos "
"deslocamentos deles."

msgid "Sizing settings for children of a Container node."
msgstr "Configurações de dimensionamento para filhos de um nó de Container."

msgid "Horizontal alignment"
msgstr "Alinhamento Horizontal"

msgid "Vertical alignment"
msgstr "Alinhamento Vertical"

msgid "Convert to GPUParticles3D"
msgstr "Converter para CPUParticles3D"

msgid "Load Emission Mask"
msgstr "Carregar máscara de emissão"

msgid "Convert to GPUParticles2D"
msgstr "Converter para CPUParticles2D"

msgid "CPUParticles2D"
msgstr "CPUParticles2D"

msgid "Emission Mask"
msgstr "Máscara de Emissão"

msgid "Solid Pixels"
msgstr "Pixeis Sólidos"

msgid "Border Pixels"
msgstr "Pixeis da Margem"

msgid "Directed Border Pixels"
msgstr "Pixeis da Margem Dirigidos"

msgid "Centered"
msgstr "Centralizado"

msgid "Capture Colors from Pixel"
msgstr "Capturar cores do pixel"

msgid "Generating Visibility AABB (Waiting for Particle Simulation)"
msgstr "Gerando Visibilidade AABB (Aguardando Simulação de Partículas)"

msgid "Generating..."
msgstr "A gerar..."

msgid "Generate Visibility AABB"
msgstr "Gerar visibilidade AABB"

msgid "CPUParticles3D"
msgstr "CPUParticles3D"

msgid "Generate AABB"
msgstr "Gerar AABB"

msgid "Create Emission Points From Node"
msgstr "Criar Pontos de emissão a partir do Nó"

msgid "Generation Time (sec):"
msgstr "Tempo de geração (s):"

msgid "Load Curve Preset"
msgstr "Carregar Curva Predefinida"

msgid "Add Curve Point"
msgstr "Adicionar Ponto da curva"

msgid "Remove Curve Point"
msgstr "Remover Ponto da curva"

msgid "Modify Curve Point"
msgstr "Modificar Ponto da curva"

msgid "Modify Curve Point's Tangents"
msgstr "Modificar tangentes do ponto de curva"

msgid "Modify Curve Point's Left Tangent"
msgstr "Modificar tangente esquerda da curva"

msgid "Modify Curve Point's Right Tangent"
msgstr "Modificar tangente direita da curva"

msgid "Toggle Linear Curve Point's Tangent"
msgstr "Alternar tangente do ponto de curva linear"

msgid "Hold Shift to edit tangents individually"
msgstr "Pressione Shift para editar tangentes individualmente"

msgid "Ease In"
msgstr "Ease In"

msgid "Ease Out"
msgstr "Ease Out"

msgid "Smoothstep"
msgstr "Smoothstep"

msgid "Toggle Grid Snap"
msgstr "Alternar Encaixe da Grade"

msgid "Debug with External Editor"
msgstr "Depurar com Editor Externo"

msgid "Toggle Debugger Bottom Panel"
msgstr "Alternar exibição do Painel Inferior de Depuração"

msgid "Deploy with Remote Debug"
msgstr "Distribuir com Depuração Remota"

msgid ""
"When this option is enabled, using one-click deploy will make the executable "
"attempt to connect to this computer's IP so the running project can be "
"debugged.\n"
"This option is intended to be used for remote debugging (typically with a "
"mobile device).\n"
"You don't need to enable it to use the GDScript debugger locally."
msgstr ""
"Quando esta opção está habilitada, Distribuição por um clique que fará o "
"executável tentar se conectar ao IP deste computador e então o projeto atual "
"pode ser depurado.\n"
"Essa opção foi pensada para ser usada em depuração remota (normalmente com "
"dispositivos móveis).\n"
"Você não precisa habilitá-la para usar o depurador do GDScript localmente."

msgid "Small Deploy with Network Filesystem"
msgstr "Pequena Distribuição com Sistema de Ficheiros de Rede"

msgid ""
"When this option is enabled, using one-click deploy for Android will only "
"export an executable without the project data.\n"
"The filesystem will be provided from the project by the editor over the "
"network.\n"
"On Android, deploying will use the USB cable for faster performance. This "
"option speeds up testing for projects with large assets."
msgstr ""
"Quando esta opção é ativada, a distribuição por um clique para Android vai "
"exportar um executável sem os dados do projeto.\n"
"O sistema de arquivos será fornecido ao projeto pelo editor sobre a rede.\n"
"Em Android, a distribuição irá usar o cabo USB para melhor performance. Esta "
"opção acelera o teste para projetos com assets grandes ."

msgid "Visible Collision Shapes"
msgstr "Formas de Colisão Visíveis"

msgid ""
"When this option is enabled, collision shapes and raycast nodes (for 2D and "
"3D) will be visible in the running project."
msgstr ""
"Quando esta opção está ativada, as formas de colisões e nós de raycast (para "
"2D e 3D) serão visíveis no projeto em execução."

msgid "Visible Paths"
msgstr "Caminhos Visíveis"

msgid ""
"When this option is enabled, curve resources used by path nodes will be "
"visible in the running project."
msgstr ""
"Quando esta opção está ativa, recursos de curva usados por nós de caminho "
"estarão visíveis ao executar o projeto."

msgid "Visible Navigation"
msgstr "Navegação Visível"

msgid ""
"When this option is enabled, navigation meshes, and polygons will be visible "
"in the running project."
msgstr ""
"Quando esta opção é ativada, malhas de navegação e polígonos serão visíveis "
"no projeto em execução."

msgid "Visible Avoidance"
msgstr "Evitação Visível"

msgid ""
"When this option is enabled, avoidance object shapes, radiuses, and "
"velocities will be visible in the running project."
msgstr ""
"Quando esta opção estiver habilitada, as formas, raios e velocidades dos "
"objetos evitados ficarão visíveis no projeto em execução."

msgid "Debug CanvasItem Redraws"
msgstr "Depurar redesenhos do CanvasItem"

msgid ""
"When this option is enabled, redraw requests of 2D objects will become "
"visible (as a short flash) in the running project.\n"
"This is useful to troubleshoot low processor mode."
msgstr ""
"Quando esta opção estiver habilitada, as solicitações de redesenho de objetos "
"2D ficarão visíveis (como um breve flash) no projeto em execução.\n"
"Isso é útil para solucionar problemas no modo de baixo processador."

msgid "Synchronize Scene Changes"
msgstr "Sincronizar Alterações da Cena"

msgid ""
"When this option is enabled, any changes made to the scene in the editor will "
"be replicated in the running project.\n"
"When used remotely on a device, this is more efficient when the network "
"filesystem option is enabled."
msgstr ""
"Quando esta opção é ativada, quaisquer alterações feitas a uma cena no editor "
"serão propagadas no projeto em execução.\n"
"Quando é usada remotamente num aparelho, é mais eficiente quando a opção do "
"sistema de ficheiros em rede está ativa."

msgid "Synchronize Script Changes"
msgstr "Sincronizar Alterações de Script"

msgid ""
"When this option is enabled, any script that is saved will be reloaded in the "
"running project.\n"
"When used remotely on a device, this is more efficient when the network "
"filesystem option is enabled."
msgstr ""
"Quando esta opção é ativada, qualquer Script guardado será recarregado no "
"jogo em execução.\n"
"Quando usada num aparelho remoto, é mais eficiente quando a opção sistema de "
"ficheiros em rede está ativa."

msgid "Keep Debug Server Open"
msgstr "Manter Servidor de Depuração Aberto"

msgid ""
"When this option is enabled, the editor debug server will stay open and "
"listen for new sessions started outside of the editor itself."
msgstr ""
"Quando essa opção está ativada, o servidor de depuração vai se manter aberto "
"e verificando por novas sessões que começarem por fora do próprio editor."

msgid "Customize Run Instances..."
msgstr "Customizar instancias a Executar..."

msgid ""
"Name: %s\n"
"Path: %s\n"
"Main Script: %s\n"
"\n"
"%s"
msgstr ""
"Nome:%s\n"
"Camiho:%s\n"
"Script Principal:%s\n"
"\n"
"%s"

msgid "Edit Plugin"
msgstr "Editar Plugin"

msgid "Installed Plugins:"
msgstr "Plugins Instalados:"

msgid "Create New Plugin"
msgstr "Criar Novo Plugin"

msgid "Enabled"
msgstr "Ativado"

msgid "Version"
msgstr "Versão"

msgid "Size: %s"
msgstr "Tamanho: %s"

msgid "Type: %s"
msgstr "Tipo: %s"

msgid "Dimensions: %d × %d"
msgstr "Dimensões: %d x %d"

msgid "Length: %0dm %0ds"
msgstr "Largura: %0dm %0ds"

msgid "Length: %0.1fs"
msgstr "Largura: %0.1fs"

msgid "Length: %0.3fs"
msgstr "Largura: %0.3fs"

msgid "Overrides (%d)"
msgstr "Sobrescreveu (%d)"

msgctxt "Locale"
msgid "Add Script"
msgstr "Adicionar Script"

msgid "Add Locale"
msgstr "Adicionar Localização"

msgid "Variation Coordinates (%d)"
msgstr "Coordenadas de Variação (%d)"

msgid "No supported features"
msgstr "Funcionalidades não suportadas"

msgid "Features (%d of %d set)"
msgstr "Funcionalidades (%d de %d definidas)"

msgid "Add Feature"
msgstr "Adicionar Funcionalidade"

msgid "Stylistic Sets"
msgstr "Conjuntos Estilísticos"

msgid "Character Variants"
msgstr "Variantes de Personagem"

msgid "Capitals"
msgstr "Capitalizar"

msgid "Ligatures"
msgstr "Ligaduras"

msgid "Alternates"
msgstr "Suplentes"

msgid "East Asian Language"
msgstr "Idioma do Leste Asiático"

msgid "East Asian Widths"
msgstr "Larguras do Leste Asiático"

msgid "Numeral Alignment"
msgstr "Alinhamento Numeral"

msgid " - Variation"
msgstr " - Variação"

msgid "Unable to preview font"
msgstr "Incapaz de visualizar a fonte"

msgid "Change AudioStreamPlayer3D Emission Angle"
msgstr "Mudar ângulo de emissão de AudioStreamPlayer3D"

msgid "Change Camera FOV"
msgstr "Mudar FOV da Câmara"

msgid "Change Camera Size"
msgstr "Mudar tamanho da Câmara"

msgid "Change Sphere Shape Radius"
msgstr "Mudar raio da forma esfera"

msgid "Change Box Shape Size"
msgstr "Alterar Dimensões da Forma da Caixa"

msgid "Change Capsule Shape Radius"
msgstr "Mudar raio da forma cápsula"

msgid "Change Capsule Shape Height"
msgstr "Mudar altura da forma cápsula"

msgid "Change Cylinder Shape Radius"
msgstr "Mudar Raio da Forma Cilindro"

msgid "Change Cylinder Shape Height"
msgstr "Mudar Altura da Forma Cilindro"

msgid "Change Separation Ray Shape Length"
msgstr "Alterar Comprimento da Forma do Raio de Separação"

msgid "Change Decal Size"
msgstr "Alterar Tamanho do Decalque"

msgid "Change FogVolume Size"
msgstr "Alterar Tamanho do Volume de Névoa"

msgid "Change Radius"
msgstr "Alterar o Raio"

msgid "Change Light Radius"
msgstr "Mudar raio da luz"

msgid "Start Location"
msgstr "Localização Inicial"

msgid "End Location"
msgstr "Localização Final"

msgid "Change Start Position"
msgstr "Alterar Posição Inicial"

msgid "Change End Position"
msgstr "Alterar Posição Final"

msgid "Change Probe Size"
msgstr "Alterar o Tamanho da Sonda"

msgid "Change Probe Origin Offset"
msgstr "Alterar deslocamento de origem da sonda"

msgid "Change Notifier AABB"
msgstr "Mudar Notificador AABB"

msgid "Convert to CPUParticles2D"
msgstr "Converter em CPUParticles2D"

msgid "Generating Visibility Rect (Waiting for Particle Simulation)"
msgstr ""
"Gerando Retângulo de Visibilidade (Aguardando por Simulação de Partículas)"

msgid "Generate Visibility Rect"
msgstr "Gerar Visibilidade do Rect"

msgid "Can only set point into a ParticleProcessMaterial process material"
msgstr ""
"Só é permitido pôr um ponto num material processado ParticleProcessMaterial"

msgid "GPUParticles2D"
msgstr "GPUParticles2D"

msgid "The geometry's faces don't contain any area."
msgstr "As faces da geometria não contêm qualquer área."

msgid "The geometry doesn't contain any faces."
msgstr "A geometria não contêm quaisquer faces."

msgid "\"%s\" doesn't inherit from Node3D."
msgstr "\"%s\" não herda do Node3D."

msgid "\"%s\" doesn't contain geometry."
msgstr "\"%s\" não contem geometria."

msgid "\"%s\" doesn't contain face geometry."
msgstr "\"%s\" não contem geometria de faces."

msgid "Create Emitter"
msgstr "Criar emissor"

msgid "Emission Points:"
msgstr "Pontos de emissão:"

msgid "Surface Points"
msgstr "Pontos de superfície"

msgid "Surface Points+Normal (Directed)"
msgstr "Pontos de superfície+Normal (dirigida)"

msgid "Volume"
msgstr "Volume"

msgid "Emission Source:"
msgstr "Fonte de emissão:"

msgid "A processor material of type 'ParticleProcessMaterial' is required."
msgstr "Um material processador do tipo 'ParticleProcessMaterial' é necessário."

msgid "Convert to CPUParticles3D"
msgstr "Converter para CPUParticles3D"

msgid "GPUParticles3D"
msgstr "GPUParticles3D"

msgid "Low"
msgstr "Baixa"

msgid "Moderate"
msgstr "Média"

msgid "High"
msgstr "Alta"

msgid "Subdivisions: %s"
msgstr "Subdivisões: %s"

msgid "Cell size: %s"
msgstr "Tamanho da célula: %s"

msgid "Video RAM size: %s MB (%s)"
msgstr "RAM de Vídeo: %s MB ( %s)"

msgid "Bake SDF"
msgstr "Gerar SDF"

msgid ""
"No faces detected during GPUParticlesCollisionSDF3D bake.\n"
"Check whether there are visible meshes matching the bake mask within its "
"extents."
msgstr ""
"Não foram detectadas faces durante a geração da GPUParticlesCollisionSDF3D.\n"
"Verifique se existem malhas visíveis que combinam com a máscara de geração "
"dentro das extensões deles."

msgid "Select path for SDF Texture"
msgstr "Selecione o caminho para Textura SDF"

msgid "Add Gradient Point"
msgstr "Adicionar Ponto de Gradiente"

msgid "Remove Gradient Point"
msgstr "Remover Ponto de Gradiente"

msgid "Move Gradient Point"
msgstr "Mover Ponto de Gradiente"

msgid "Recolor Gradient Point"
msgstr "Recolorir Ponto de Gradiente"

msgid "Reverse Gradient"
msgstr "Gradiente Reverso"

msgid "Reverse/Mirror Gradient"
msgstr "Gradiente reverso/espelhado"

msgid "Move GradientTexture2D Fill Point"
msgstr "Mover ponto de preenchimento GradientTexture2D"

msgid "Swap GradientTexture2D Fill Points"
msgstr "Trocar pontos de preenchimento do Gradiente de Textura 2D"

msgid "Swap Gradient Fill Points"
msgstr "Trocar Pontos de Preenchimento de Gradiente"

msgid "Configure"
msgstr "Configurar"

msgid "Create Occluder Polygon"
msgstr "Criar Polígono Oclusor"

msgid ""
"Can't determine a save path for lightmap images.\n"
"Save your scene and try again."
msgstr ""
"Incapaz de determinar um caminho para guardar imagens lightmap.\n"
"Guarde a sua cena e tente novamente."

msgid ""
"No meshes to bake. Make sure they contain an UV2 channel and that the 'Bake "
"Light' flag is on."
msgstr ""
"Nenhuma malha para gerar. Verifique se elas contêm um canal UV2 e se o "
"marcador 'Gerar Iluminação' está ativo."

msgid "Failed creating lightmap images, make sure path is writable."
msgstr "Falha ao criar imagens lightmap, assegure-se que o caminho é gravável."

msgid "No editor scene root found."
msgstr "Nenhuma cena raiz do editor encontrada."

msgid "Lightmap data is not local to the scene."
msgstr "Os dados do mapa de iluminação não são locais para a cena."

msgid ""
"Maximum texture size is too small for the lightmap images.\n"
"While this can be fixed by increasing the maximum texture size, it is "
"recommended you split the scene into more objects instead."
msgstr ""
"Tamanho máximo de textura é pequeno demais para as imagens de lightmap.\n"
"Apesar disso poder ser corrigido aumentando o tamanho máximo das texturas, é "
"recomendado que divida a cena em mais objetos em vez disso."

msgid ""
"Failed creating lightmap images. Make sure all meshes selected to bake have "
"`lightmap_size_hint` value set high enough, and `texel_scale` value of "
"LightmapGI is not too low."
msgstr ""
"Falha ao criar imagens de lightmap. Certifique-se que todas as malhas "
"selecionadas para o pré-calculo tenham um valor de `lightmap_size_hint` "
"grande o suficiente e que o valor do `texel_scale` no LightmapGI não seja "
"pequeno demais."

msgid ""
"Failed fitting a lightmap image into an atlas. This should never happen and "
"should be reported."
msgstr ""
"Falha ao ajustar uma imagem de mapa de luz em um atlas. Isso nunca deveria "
"acontecer e deve ser reportado."

msgid "Bake Lightmaps"
msgstr "Consolidar Lightmaps"

msgid "LightMap Bake"
msgstr "Bake de Mapa de Luz"

msgid "Select lightmap bake file:"
msgstr "Selecionar ficheiro de consolidação de lightmap:"

msgid "Couldn't create a Trimesh collision shape."
msgstr "Não consegui criar uma forma de colisão Trimesh."

msgid "Couldn't create a single collision shape."
msgstr "Incapaz de criar uma única forma de colisão."

msgid "Couldn't create a simplified collision shape."
msgstr "Incapaz de criar uma forma de colisão simplificada."

msgid "Couldn't create any collision shapes."
msgstr "Não consegui criar qualquer forma de colisão."

msgid "Can't create a collision shape as sibling for the scene root."
msgstr "Incapaz de criar uma forma de colisão como irmã para a raiz da cena."

msgid "Mesh is empty!"
msgstr "A Malha está vazia!"

msgid "Create Navigation Mesh"
msgstr "Criar Malha de Navegação"

msgid "Create Debug Tangents"
msgstr "Criar Tangentes de Depuração"

msgid "No mesh to unwrap."
msgstr "Nenhuma malha para desdobrar."

msgid ""
"Mesh cannot unwrap UVs because it does not belong to the edited scene. Make "
"it unique first."
msgstr ""
"A malha não pode desempacotar UVs porque não pertence à cena editada. Torne -"
"a única primeiro."

msgid ""
"Mesh cannot unwrap UVs because it belongs to another resource which was "
"imported from another file type. Make it unique first."
msgstr ""
"A malha não pode desempacotar UVs porque pertence a outro recurso que foi "
"importado de outro tipo de ficheiro. Torne -o único primeiro."

msgid ""
"Mesh cannot unwrap UVs because it was imported from another file type. Make "
"it unique first."
msgstr ""
"A malha não pode desempacotar UVs porque foi importada de outro tipo de "
"ficheiro. Torne -a única primeiro."

msgid "Unwrap UV2"
msgstr "Desempacotar UV2"

msgid "Contained Mesh is not of type ArrayMesh."
msgstr "Malha contida não é do tipo ArrayMesh."

msgid "Can't unwrap mesh with blend shapes."
msgstr "Não é possível desdobrar a malha com formas mescladas."

msgid "Only triangles are supported for lightmap unwrap."
msgstr "Apenas triângulos tem suporte para o desdobrar de mapa de luz."

msgid "Normals are required for lightmap unwrap."
msgstr "Normais são obrigatórios para o desdobrar de mapa de luz."

msgid "UV Unwrap failed, mesh may not be manifold?"
msgstr "Falhou o desempacotamento UV, a malha pode não ser múltipla?"

msgid "No mesh to debug."
msgstr "Nenhuma malha para depurar."

msgid "Mesh has no UV in layer %d."
msgstr "Malha não tem UV na camada %d."

msgid "MeshInstance3D lacks a Mesh."
msgstr "MeshInstance3D não possui uma Malha."

msgid "Mesh has no surface to create outlines from."
msgstr "A malha não tem superfície para criar contornos a partir de."

msgid "Mesh primitive type is not PRIMITIVE_TRIANGLES."
msgstr "O tipo primitivo de malha não é PRIMITIVE_TRIANGLES."

msgid "Could not create outline."
msgstr "Não foi possível criar contorno."

msgid "Create Outline"
msgstr "Criar contorno"

msgid "Mesh"
msgstr "Malha"

msgid "Create Collision Shape..."
msgstr "Criar Forma de Colisão..."

msgid "Create Outline Mesh..."
msgstr "Criar Malha de Contorno..."

msgid ""
"Creates a static outline mesh. The outline mesh will have its normals flipped "
"automatically.\n"
"This can be used instead of the StandardMaterial Grow property when using "
"that property isn't possible."
msgstr ""
"Cria uma malha de esboço estática. A malha de contorno terá as "
"perpendiculares delas invertidas automaticamente.\n"
"Isso pode ser usado em vez da propriedade StandardMaterial Grow ao usar essa "
"propriedade se possível."

msgid "View UV1"
msgstr "Ver UV1"

msgid "View UV2"
msgstr "Ver UV2"

msgid "Unwrap UV2 for Lightmap/AO"
msgstr "Desempacotar UV2 para Lightmap/AO"

msgid "Create Outline Mesh"
msgstr "Criar Malha de Contorno"

msgid "Outline Size:"
msgstr "Tamanho do contorno:"

msgid "Create Collision Shape"
msgstr "Criar Forma de Colisão"

msgid "Collision Shape placement"
msgstr "Colocação da Forma de Colisão"

msgid "Sibling"
msgstr "Irmão"

msgid "Creates collision shapes as Sibling."
msgstr "Cria formas de colisão como Irmão."

msgid "Static Body Child"
msgstr "Criança de Corpo Estático"

msgid "Creates a StaticBody3D as child and assigns collision shapes to it."
msgstr "Cria um StaticBody3D como criança, e assinala formas de colisão a ela."

msgid "Collision Shape Type"
msgstr "Tipo de Forma de Colisão"

msgid "Trimesh"
msgstr "Trimesh"

msgid ""
"Creates a polygon-based collision shape.\n"
"This is the most accurate (but slowest) option for collision detection."
msgstr ""
"Cria uma forma de colisão baseada em polígonos.\n"
"Esta é a mais precisa (mas mais lenta) opção para deteção de colisão."

msgid "Single Convex"
msgstr "Convexa Única"

msgid ""
"Creates a single convex collision shape.\n"
"This is the fastest (but least accurate) option for collision detection."
msgstr ""
"Cria uma única forma de colisão convexa.\n"
"Esta é a mais rápida (mas menos precisa) opção para deteção de colisão."

msgid "Simplified Convex"
msgstr "Convexa Simplificada"

msgid ""
"Creates a simplified convex collision shape.\n"
"This is similar to single collision shape, but can result in a simpler "
"geometry in some cases, at the cost of accuracy."
msgstr ""
"Cria uma forma convexa de colisão simplificada.\n"
"É similar à forma de colisão única, mas pode ter uma geometria mais simples "
"em alguns casos, ao custo da precisão."

msgid "Multiple Convex"
msgstr "Múltiplas Convexas"

msgid ""
"Creates a polygon-based collision shape.\n"
"This is a performance middle-ground between a single convex collision and a "
"polygon-based collision."
msgstr ""
"Cria uma forma de colisão baseada em polígonos.\n"
"Esta uma opção de desempenho intermédio entre uma colisão convexa única e uma "
"colisão baseada em polígonos."

msgid "UV Channel Debug"
msgstr "Depuração Canal UV"

msgid "Remove item %d?"
msgstr "Remover item %d?"

msgid ""
"Update from existing scene?:\n"
"%s"
msgstr ""
"Atualizar a partir da cena existente?:\n"
"%s"

msgid "MeshLibrary"
msgstr "Biblioteca de Malhas"

msgid "Add Item"
msgstr "Adicionar item"

msgid "Remove Selected Item"
msgstr "Remover item selecionado"

msgid "Import from Scene (Ignore Transforms)"
msgstr "Importar da Cena (Ignorar Transformações)"

msgid "Import from Scene (Apply Transforms)"
msgstr "Importar da Cena (Aplicar Transformações)"

msgid "Update from Scene"
msgstr "Atualizar a partir da Cena"

msgid "Apply without Transforms"
msgstr "Aplicar sem Transformações"

msgid "Apply with Transforms"
msgstr "Aplicar com Transformações"

msgid "No mesh source specified (and no MultiMesh set in node)."
msgstr "Fonte da malha não especificada (nem MultiMesh definido no nó)."

msgid "No mesh source specified (and MultiMesh contains no Mesh)."
msgstr "Fonte da malha não especificada (e MultiMesh não contêm Malha)."

msgid "Mesh source is invalid (invalid path)."
msgstr "A fonte da malha é inválida (caminho inválido)."

msgid "Mesh source is invalid (not a MeshInstance3D)."
msgstr "Malha de origem é inválida (não é uma MeshInstance3D)."

msgid "Mesh source is invalid (contains no Mesh resource)."
msgstr "A fonte da Malha é inválida (não contêm um recurso Mesh)."

msgid "No surface source specified."
msgstr "Fonte de superfície não especificada."

msgid "Surface source is invalid (invalid path)."
msgstr "A fonte de superfície é inválida (caminho inválido)."

msgid "Surface source is invalid (no geometry)."
msgstr "A fonte de superfície é inválida (sem geometria)."

msgid "Surface source is invalid (no faces)."
msgstr "A fonte de superfície é inválida (sem faces)."

msgid "Select a Source Mesh:"
msgstr "Selecione uma Fonte Malha:"

msgid "Select a Target Surface:"
msgstr "Selecione uma superfície alvo:"

msgid "Populate Surface"
msgstr "Povoar superfície"

msgid "Populate MultiMesh"
msgstr "Povoar MultiMesh"

msgid "Target Surface:"
msgstr "Superfície alvo:"

msgid "Source Mesh:"
msgstr "Fonte Malha:"

msgid "X-Axis"
msgstr "Eixo X"

msgid "Y-Axis"
msgstr "Eixo Y"

msgid "Z-Axis"
msgstr "Eixo Z"

msgid "Mesh Up Axis:"
msgstr "Malha Eixo Cima:"

msgid "Random Rotation:"
msgstr "Rotação aleatória:"

msgid "Random Tilt:"
msgstr "Inclinação aleatória:"

msgid "Random Scale:"
msgstr "Escala aleatória:"

msgid "Amount:"
msgstr "Valor:"

msgid "Populate"
msgstr "Povoar"

msgid "Set start_position"
msgstr "Definir start_position"

msgid "Set end_position"
msgstr "Definir end_position"

msgid "Set NavigationObstacle3D Vertices"
msgstr "Definir Vértices do NavigationObstacle3D"

msgid "Edit Vertices"
msgstr "Editar vértices"

msgid "Edit Poly"
msgstr "Editar Polígono"

msgid "Edit Poly (Remove Point)"
msgstr "Editar Poly (Remover Ponto)"

msgid "Create Navigation Polygon"
msgstr "Criar Polígono de navegação"

msgid "Bake NavigationPolygon"
msgstr "Preparar Polígono de navegação"

msgid ""
"Bakes the NavigationPolygon by first parsing the scene for source geometry "
"and then creating the navigation polygon vertices and polygons."
msgstr ""
"Prepara o NavigationPolygon analisando primeiro a cena quanto à geometria de "
"origem e, em seguida, criando os vértices de polígonos e polígono de "
"navegação."

msgid "Clear NavigationPolygon"
msgstr "Limpar Polígono de navegação"

msgid "Clears the internal NavigationPolygon outlines, vertices and polygons."
msgstr "Limpa os contornos, vértices e polígonos internos do NavigationPolygon."

msgid ""
"A NavigationPolygon resource must be set or created for this node to work."
msgstr ""
"Um recurso NavigationPolygon deve ser definido ou criado para que este nó "
"funcione."

msgid "Unnamed Gizmo"
msgstr "Gizmo sem nome"

msgid "Transform Aborted."
msgstr "Transformação Abortada."

msgid "Orthogonal"
msgstr "Ortogonal"

msgid "Perspective"
msgstr "Perspetiva"

msgid "Top Orthogonal"
msgstr "Ortogonal Topo"

msgid "Top Perspective"
msgstr "Perspetiva Topo"

msgid "Bottom Orthogonal"
msgstr "Ortogonal Fundo"

msgid "Bottom Perspective"
msgstr "Perspetiva Fundo"

msgid "Left Orthogonal"
msgstr "Ortogonal Esquerda"

msgid "Left Perspective"
msgstr "Perspetiva Esquerda"

msgid "Right Orthogonal"
msgstr "Ortogonal Direita"

msgid "Right Perspective"
msgstr "Perspetiva Direita"

msgid "Front Orthogonal"
msgstr "Ortogonal Frente"

msgid "Front Perspective"
msgstr "Perspetiva Frente"

msgid "Rear Orthogonal"
msgstr "Ortogonal Traseira"

msgid "Rear Perspective"
msgstr "Perspetiva Traseira"

msgid " [auto]"
msgstr " [auto]"

msgid "X-Axis Transform."
msgstr "Transformação no Eixo X."

msgid "Y-Axis Transform."
msgstr "Transformação no Eixo Y."

msgid "Z-Axis Transform."
msgstr "Transformação no Eixo Z."

msgid "View Plane Transform."
msgstr "Ver Transformação do Plano."

msgid "Keying is disabled (no key inserted)."
msgstr "Edição desativada (nenhuma chave inserida)."

msgid "Animation Key Inserted."
msgstr "Chave de Animação inserida."

msgid "X: %s\n"
msgstr "X: %s\n"

msgid "Y: %s\n"
msgstr "Y: %s\n"

msgid "Z: %s\n"
msgstr "Z: %s\n"

msgid "Size: %s (%.1fMP)\n"
msgstr "Tamanho: %s (%.1fMP)\n"

msgid "Objects: %d\n"
msgstr "Objetos: %d\n"

msgid "Primitives: %d\n"
msgstr "Índices Primitivos: %d\n"

msgid "Draw Calls: %d"
msgstr "Chamadas de Desenho: %d"

msgid "CPU Time: %s ms"
msgstr "Tempo de CPU: %s ms"

msgid "GPU Time: %s ms"
msgstr "Tempo de GPU: %s ms"

msgid "FPS: %d"
msgstr "FPS: %d"

msgid "Instantiating:"
msgstr "A instanciar:"

msgid "Top View."
msgstr "Vista de topo."

msgid "Bottom View."
msgstr "Vista de Fundo."

msgid "Left View."
msgstr "Vista de esquerda."

msgid "Right View."
msgstr "Vista de direita."

msgid "Front View."
msgstr "Vista de frente."

msgid "Rear View."
msgstr "Vista de trás."

msgid "Align Transform with View"
msgstr "Alinhar Transformação com Vista"

msgid "Align Rotation with View"
msgstr "Alinhar Rotação com Vista"

msgid "Set Surface %d Override Material"
msgstr "Definir Superfície %d Substituir Material"

msgid "Set Material Override"
msgstr "Definir Substituição de Material"

msgid "Can't instantiate: %s."
msgstr "Incapaz de instanciar: %s."

msgid "Circular dependency found at %s"
msgstr "Dependência circular encontrada em %s"

msgid "None"
msgstr "Nenhum"

msgid "Rotate"
msgstr "Rodar"

msgid "Translate"
msgstr "Translação"

msgid "Translating:"
msgstr "Traduzir:"

msgid "Rotating %s degrees."
msgstr "A rodar %s graus."

msgid "Translating %s."
msgstr "Traduzindo: %s."

msgid "Rotating %f degrees."
msgstr "Girando %f graus."

msgid "Scaling %s."
msgstr "Dimensionamento: %s."

msgid "Auto Orthogonal Enabled"
msgstr "Ortogonal Automático Ativado"

msgid "Lock View Rotation"
msgstr "Bloquear Rotação da Vista"

msgid "Display Normal"
msgstr "Vista normal"

msgid "Display Wireframe"
msgstr "Vista Wireframe"

msgid "Display Overdraw"
msgstr "Vista Overdraw"

msgid "Display Lighting"
msgstr "Iluminação do Ecrã"

msgid "Display Unshaded"
msgstr "Vista sem sombras"

msgid "Directional Shadow Splits"
msgstr "Divisões Direcionais de Sombra"

msgid "Normal Buffer"
msgstr "Buffer Normal"

msgid "Shadow Atlas"
msgstr "Mapa de Sombras"

msgid "Directional Shadow Map"
msgstr "Mapa de Sombra Direcional"

msgid "Decal Atlas"
msgstr "Decalque de Mapa"

msgid "VoxelGI Lighting"
msgstr "Iluminação VoxelGI"

msgid "VoxelGI Albedo"
msgstr "Albedo VoxelGI"

msgid "VoxelGI Emission"
msgstr "Emissão VoxelGI"

msgid "SDFGI Cascades"
msgstr "Cascatas SDFGI"

msgid "SDFGI Probes"
msgstr "Sondas SDFGI"

msgid "Scene Luminance"
msgstr "Luminância da Cena"

msgid "SSAO"
msgstr "SSAO"

msgid "SSIL"
msgstr "SSIL"

msgid "VoxelGI/SDFGI Buffer"
msgstr "Buffer VoxelGI/SDFGI"

msgid "Disable Mesh LOD"
msgstr "Desativar Malha LOD"

msgid "OmniLight3D Cluster"
msgstr "Cluster OmniLight3D"

msgid "SpotLight3D Cluster"
msgstr "Cluster SpotLight3D"

msgid "Decal Cluster"
msgstr "Cluster de Decalque"

msgid "ReflectionProbe Cluster"
msgstr "Cluster de Sonda de Reflexão"

msgid "Occlusion Culling Buffer"
msgstr "Buffer de Seleção de Oclusão"

msgid "Motion Vectors"
msgstr "Vetores de Movimento"

msgid "Internal Buffer"
msgstr "Buffer Interno"

msgid "Display Advanced..."
msgstr "Exibir Avançado..."

msgid "View Environment"
msgstr "Ver ambiente"

msgid "View Gizmos"
msgstr "Ver Bugigangas"

msgid "View Grid"
msgstr "Ver grelha"

msgid "View Information"
msgstr "Ver informação"

msgid "View Frame Time"
msgstr "Exibir Tempo de Quadro"

msgid "Half Resolution"
msgstr "Meia resolução"

msgid "Audio Listener"
msgstr "Audição de áudio"

msgid "Enable Doppler"
msgstr "Ativar Doppler"

msgid "Cinematic Preview"
msgstr "Pré-visualização Cinemática"

msgid "Not available when using the OpenGL renderer."
msgstr "Não disponível ao usar o renderizador OpenGL."

msgid "Freelook Left"
msgstr "Freelook Esquerda"

msgid "Freelook Right"
msgstr "Freelook Direita"

msgid "Freelook Forward"
msgstr "Freelook Frente"

msgid "Freelook Backwards"
msgstr "Freelook Trás"

msgid "Freelook Up"
msgstr "Freelook Cima"

msgid "Freelook Down"
msgstr "Freelook Baixo"

msgid "Freelook Speed Modifier"
msgstr "Freelook Modificador de Velocidade"

msgid "Freelook Slow Modifier"
msgstr "Freelook Modificador de Lentidão"

msgid "Lock Transformation to X axis"
msgstr "Bloquear Transformação para o Eixo-X"

msgid "Lock Transformation to Y axis"
msgstr "Bloquear Transformação para o Eixo-Y"

msgid "Lock Transformation to Z axis"
msgstr "Bloquear Transformação para o Eixo-Z"

msgid "Lock Transformation to YZ plane"
msgstr "Bloquear Transformação para o Plano-YZ"

msgid "Lock Transformation to XZ plane"
msgstr "Bloquear Transformação para o Plano-XZ"

msgid "Lock Transformation to XY plane"
msgstr "Bloquear Transformação para o Plano-XY"

msgid "Begin Translate Transformation"
msgstr "Iniciar Translação da Transformação"

msgid "Begin Rotate Transformation"
msgstr "Iniciar Rotação da Transformação"

msgid "Begin Scale Transformation"
msgstr "Iniciar Escala da Transformação"

msgid "Toggle Camera Preview"
msgstr "Alternar Pré-visualização da Câmara"

msgid "View Rotation Locked"
msgstr "Rotação da Vista Bloqueada"

msgid ""
"To zoom further, change the camera's clipping planes (View -> Settings...)"
msgstr ""
"Para aumentar o zoom, mude os planos de corte da câmara (Ver -> "
"Configurações...)"

msgid "Overriding material..."
msgstr "Sobrescrevendo material..."

msgid ""
"Drag and drop to override the material of any geometry node.\n"
"Hold %s when dropping to override a specific surface."
msgstr ""
"Arraste e solte para sobrescrever o material de qualquer nó de geometria.\n"
"Segure %s enquanto solta para sobrescrever uma superfície específica."

msgid "XForm Dialog"
msgstr "Diálogo XForm"

msgid ""
"Click to toggle between visibility states.\n"
"\n"
"Open eye: Gizmo is visible.\n"
"Closed eye: Gizmo is hidden.\n"
"Half-open eye: Gizmo is also visible through opaque surfaces (\"x-ray\")."
msgstr ""
"Clique para alternar entre estados de visibilidade.\n"
"\n"
"Olho aberto: Bugiganga é visível.\n"
"Olho fechado: Bugiganga está escondida.\n"
"Olho meio-aberto: Bugiganga também é visível através de superfícies opacas "
"(\"raios X\")."

msgid "Snap Nodes to Floor"
msgstr "Ajustar Nós ao Chão"

msgid "Couldn't find a solid floor to snap the selection to."
msgstr "Não foi encontrado um chão sólido para ajustar a seleção."

msgid "Add Preview Sun to Scene"
msgstr "Adicionar Prévia de Sol na Cena"

msgid "Add Preview Environment to Scene"
msgstr "Adicionar Visualização de Ambiente na Cena"

msgid ""
"Scene contains\n"
"DirectionalLight3D.\n"
"Preview disabled."
msgstr ""
"Cena contém\n"
"DirectionalLight3D\n"
"Visualização desativada."

msgid "Preview disabled."
msgstr "Visualização desativada."

msgid ""
"Scene contains\n"
"WorldEnvironment.\n"
"Preview disabled."
msgstr ""
"Cena contém\n"
"WorldEnvironment.\n"
"Visualização desativada."

msgid "Drag: Use snap."
msgstr "Arrastar: Usar encaixe."

msgid ""
"Groups the selected node with its children. This selects the parent when any "
"child node is clicked in 2D and 3D view."
msgstr ""
"Agrupa o nó selecionado com os seu(s) Filho(a). Isto seleciona o Pai quando "
"qualquer Nó Filho(a) é clicado em 2D e 3D view."

msgid "Use Local Space"
msgstr "Usar Espaço Local"

msgid "Use Snap"
msgstr "Usar Ajuste"

msgid ""
"Toggle preview sunlight.\n"
"If a DirectionalLight3D node is added to the scene, preview sunlight is "
"disabled."
msgstr ""
"Alternar visualização da luz solar.\n"
"Se um nó DirectionalLight3D for adicionado à cena, a visualização da luz "
"solar é desativada."

msgid ""
"Toggle preview environment.\n"
"If a WorldEnvironment node is added to the scene, preview environment is "
"disabled."
msgstr ""
"Alternar visualização do ambiente.\n"
"Se um nó WorldEnvironment é adicionado a cena, a visualização de ambiente é "
"desativada."

msgid "Edit Sun and Environment settings."
msgstr "Editar Configurações de Sol e Ambiente."

msgid "Bottom View"
msgstr "Vista de Fundo"

msgid "Top View"
msgstr "Vista de Topo"

msgid "Rear View"
msgstr "Vista de Trás"

msgid "Front View"
msgstr "Vista de Frente"

msgid "Left View"
msgstr "Vista Esquerda"

msgid "Right View"
msgstr "Vista Direita"

msgid "Orbit View Down"
msgstr "Vista Órbita Baixo"

msgid "Orbit View Left"
msgstr "Vista Órbita Esquerda"

msgid "Orbit View Right"
msgstr "Vista Órbita Direita"

msgid "Orbit View Up"
msgstr "Vista de Órbita Cima"

msgid "Orbit View 180"
msgstr "Vista Órbita 180"

msgid "Switch Perspective/Orthogonal View"
msgstr "Alternar Vista Perspetiva/Ortogonal"

msgid "Insert Animation Key"
msgstr "Inserir Chave de Animação"

msgid "Focus Origin"
msgstr "Focar na Origem"

msgid "Focus Selection"
msgstr "Focar na Seleção"

msgid "Toggle Freelook"
msgstr "Alternar Freelook"

msgid "Decrease Field of View"
msgstr "Reduzir Campo de Visão"

msgid "Increase Field of View"
msgstr "Aumentar Campo de Visão"

msgid "Reset Field of View to Default"
msgstr "Restaurar Campo de Visão para Predefinição"

msgid "Transform"
msgstr "Transformar"

msgid "Snap Object to Floor"
msgstr "Ajustar Objetos ao Chão"

msgid "Transform Dialog..."
msgstr "Diálogo de Transformação..."

msgid "1 Viewport"
msgstr "1 Viewport"

msgid "2 Viewports"
msgstr "2 Viewports"

msgid "2 Viewports (Alt)"
msgstr "2 Viewports (Alt)"

msgid "3 Viewports"
msgstr "3 Viewports"

msgid "3 Viewports (Alt)"
msgstr "3 Viewports (Alt)"

msgid "4 Viewports"
msgstr "4 Viewports"

msgid "View Origin"
msgstr "Ver origem"

msgid "Settings..."
msgstr "Configuração..."

msgid "Snap Settings"
msgstr "Configuração do Ajuste"

msgid "Translate Snap:"
msgstr "Ajuste de Translação:"

msgid "Rotate Snap (deg.):"
msgstr "Ajuste de Rotação (graus):"

msgid "Scale Snap (%):"
msgstr "Ajuste de Escala (%):"

msgid "Viewport Settings"
msgstr "Configuração do Viewport"

msgid ""
"FOV is defined as a vertical value, as the editor camera always uses the Keep "
"Height aspect mode."
msgstr ""
"FOV é definido como um valor vertical, pois no editor da camera este sempre "
"usa o modo de aspeto \"manter altura\"."

msgid "Perspective VFOV (deg.):"
msgstr "Perspectiva FOV (graus):"

msgid "View Z-Near:"
msgstr "Ver Z-Near:"

msgid "View Z-Far:"
msgstr "Ver Z-Far:"

msgid "Transform Change"
msgstr "Mudar Transformação"

msgid "Translate:"
msgstr "Translação:"

msgid "Rotate (deg.):"
msgstr "Rotação (graus):"

msgid "Scale (ratio):"
msgstr "Escala (prop.):"

msgid "Transform Type"
msgstr "Tipo de Transformação"

msgid "Pre"
msgstr "Pré"

msgid "Post"
msgstr "Pós"

msgid "Preview Sun"
msgstr "Prévia do Sol"

msgid "Sun Direction"
msgstr "Direção do Sol"

msgid "Angular Altitude"
msgstr "Altitude Angular"

msgid "Azimuth"
msgstr "Azimute"

msgid "Sun Color"
msgstr "Cor do Sol"

msgid "Sun Energy"
msgstr "Intensidade do Sol"

msgid "Shadow Max Distance"
msgstr "Distância Máxima do Sombra"

msgid "Add Sun to Scene"
msgstr "Adicionar Sol a Cena"

msgid ""
"Adds a DirectionalLight3D node matching the preview sun settings to the "
"current scene.\n"
"Hold Shift while clicking to also add the preview environment to the current "
"scene."
msgstr ""
"Adiciona um nó DirectionalLight3D correspondente a visualização do sol na "
"cena atual.\n"
"Segure Shift enquanto clica para adicionar também a visualização do ambiente "
"na cena atual."

msgid "Preview Environment"
msgstr "Visualizar Ambiente"

msgid "Sky Color"
msgstr "Cor do Céu"

msgid "Ground Color"
msgstr "Cor da Chão"

msgid "Sky Energy"
msgstr "Intensidade do Céu"

msgid "AO"
msgstr "AO"

msgid "Glow"
msgstr "Brilho"

msgid "Tonemap"
msgstr "Mapa de Tons"

msgid "GI"
msgstr "GI"

msgid "Post Process"
msgstr "Pós-Processamento"

msgid "Add Environment to Scene"
msgstr "Adicionar Ambiente à Cena"

msgid ""
"Adds a WorldEnvironment node matching the preview environment settings to the "
"current scene.\n"
"Hold Shift while clicking to also add the preview sun to the current scene."
msgstr ""
"Adiciona um nó WorldEnvironment que corresponde às configurações do ambiente "
"de visualização para a cena atual.\n"
"Segure Shift enquanto clica para adicionar também a visualização do sol à "
"cena atual."

msgid ""
"Can't determine a save path for the occluder.\n"
"Save your scene and try again."
msgstr ""
"Não foi possível determinar um caminho para gravar as imagens do mapa de "
"ailuminação.\n"
"Grave a sua cena e tente novamente."

msgid ""
"No meshes to bake.\n"
"Make sure there is at least one MeshInstance3D node in the scene whose visual "
"layers are part of the OccluderInstance3D's Bake Mask property."
msgstr ""
"Sem malhas para gerar.\n"
"Certifique-se de que haja pelo menos um nó MeshInstance3D na cena cujas "
"camadas visuais façam parte da propriedade Gerar Máscara do "
"OccluderInstance3D."

msgid "Could not save the new occluder at the specified path:"
msgstr "Não foi possível salvar o novo oclusor no caminho especificado:"

msgid "Bake Occluders"
msgstr "Gerar Oclusores"

msgid "Select occluder bake file:"
msgstr "Selecione o ficheiro de geração de oclusão:"

msgid "Convert to Parallax2D"
msgstr "Converter para Parallax2D"

msgid "ParallaxBackground"
msgstr "ParallaxBackground"

msgid "Hold Shift to scale around midpoint instead of moving."
msgstr ""
"Segure Shift para ajustar a escala em torno do centro ao em vez de mover."

msgid "Toggle between minimum/maximum and base value/spread modes."
msgstr "Alterne entre mínimo/máximo e valores de base / modos de spread."

msgid "Remove Point from Curve"
msgstr "Remover Ponto da curva"

msgid "Remove Out-Control from Curve"
msgstr "Remover Out-Control da curva"

msgid "Remove In-Control from Curve"
msgstr "Remover In-Control da curva"

msgid "Move Point in Curve"
msgstr "Mover Ponto na curva"

msgid "Add Point to Curve"
msgstr "Adicionar Ponto à curva"

msgid "Split Curve"
msgstr "Dividir Curva"

msgid "Move In-Control in Curve"
msgstr "Mover In-Control na curva"

msgid "Move Out-Control in Curve"
msgstr "Mover Out-Control na curva"

msgid "Close the Curve"
msgstr "Fechar a Curva"

msgid "Clear Curve Points"
msgstr "Limpar Pontos de Curva"

msgid "Select Points"
msgstr "Selecionar Pontos"

msgid "Shift+Drag: Select Control Points"
msgstr "Shift+Arrastar: Selecionar Pontos de Controle"

msgid "Click: Add Point"
msgstr "Clique: Adicionar Ponto"

msgid "Left Click: Split Segment (in curve)"
msgstr "Clique Esquerdo: Separar Segmento (na curva)"

msgid "Right Click: Delete Point"
msgstr "Clique direito: Apagar Ponto"

msgid "Select Control Points (Shift+Drag)"
msgstr "Selecionar Pontos de controlo (Shift+Arrastar)"

msgid "Add Point (in empty space)"
msgstr "Adicionar Ponto (em espaço vazio)"

msgid "Delete Point"
msgstr "Apagar Ponto"

msgid "Close Curve"
msgstr "Fechar curva"

msgid "Clear Points"
msgstr "Limpar Pontos"

msgid "Please Confirm..."
msgstr "Confirme por favor..."

msgid "Remove all curve points?"
msgstr "Remover todos os pontos da curva?"

msgid "Mirror Handle Angles"
msgstr "Espelhar ângulos do manipulador"

msgid "Mirror Handle Lengths"
msgstr "Espelhar comprimentos do manipulador"

msgid "Curve Point #"
msgstr "Ponto da curva #"

msgid "Handle In #"
msgstr "Manusear em #"

msgid "Handle Out #"
msgstr "Manuseio de Saída #"

msgid "Handle Tilt #"
msgstr "Manuseio de Inclinação #"

msgid "Set Curve Point Position"
msgstr "Definir posição do Ponto da curva"

msgid "Set Curve Out Position"
msgstr "Definir posição Curve Out"

msgid "Set Curve In Position"
msgstr "Definir curva na posição"

msgid "Set Curve Point Tilt"
msgstr "Definir Inclinação do Ponto da curva"

msgid "Split Path"
msgstr "Separar Caminho"

msgid "Remove Path Point"
msgstr "Remover Ponto de Caminho"

msgid "Reset Out-Control Point"
msgstr "Redefinir Ponto de Controle Externo"

msgid "Reset In-Control Point"
msgstr "Redefinir Ponto de Controle"

msgid "Reset Point Tilt"
msgstr "Redefinir Inclinação do Ponto"

msgid "Shift+Click: Select multiple Points"
msgstr "Shift+Clicar: Selecionar múltiplos Pontos"

msgid "Select Control Points"
msgstr "Selecionar Pontos de Controlo"

msgid "Shift+Click: Drag out Control Points"
msgstr "Shift+Arrastar: Arrastar Pontos de Controlo"

<<<<<<< HEAD
=======
msgid "Select Tilt Handles"
msgstr "Selecionar Manuseadores de Inclinação"

>>>>>>> dc5f1b7a
msgid "Split Segment (in curve)"
msgstr "Separar segmento (na curva)"

msgid "Move Joint"
msgstr "Mover Junta"

msgid "Plugin name cannot be blank."
msgstr "Nome do Plugin não pode ficar vazio."

msgid "Subfolder name is not a valid folder name."
msgstr "Nome da subpasta não é um nome válido para pastas."

msgid "Subfolder cannot be one which already exists."
msgstr "Subpasta não pode ser uma que já exista."

msgid "Script extension must match chosen language extension (.%s)."
msgstr ""
"Extensão do script deve corresponder à linguagem escolhida da extensão (.%s)."

msgid ""
"C# doesn't support activating the plugin on creation because the project must "
"be built first."
msgstr ""
"C# não suporta a ativação de plugins ao criar o projeto pois ele precisa ser "
"compilado primeiro."

msgid "Edit a Plugin"
msgstr "Editar Plugin"

msgid "Create a Plugin"
msgstr "Criar Plugin"

msgid "Update"
msgstr "Atualizar"

msgid "Plugin Name:"
msgstr "Nome do Plugin:"

msgid "Required. This name will be displayed in the list of plugins."
msgstr "Obrigatório. Este nome será mostrado na lista de plugins."

msgid "Subfolder:"
msgstr "Sub-pasta:"

msgid ""
"Optional. The folder name should generally use `snake_case` naming (avoid "
"spaces and special characters).\n"
"If left empty, the folder will be named after the plugin name converted to "
"`snake_case`."
msgstr ""
"Opcional. O nome do arquivo geralmente deve utilizar o método de nomeação "
"`snake_case` (evite espaços e caracteres especiais).\n"
"Se deixado em branco, a pasta receberá o nome do plugin convertido em "
"`snake_case`."

msgid ""
"Optional. This description should be kept relatively short (up to 5 lines).\n"
"It will display when hovering the plugin in the list of plugins."
msgstr ""
"Opcional. Esta descrição deve ser mantida relativamente curta (até 5 "
"linhas).\n"
"Será exibido ao passar o mouse sobre o plugin na lista de plugins."

msgid "Author:"
msgstr "Autor:"

msgid "Optional. The author's username, full name, or organization name."
msgstr ""
"Opcional. O nome de usuário do autor, nome completo ou nome da organização."

msgid ""
"Optional. A human-readable version identifier used for informational purposes "
"only."
msgstr ""
"Opcional. Um identificador de versão legível usado apenas para fins "
"informativos."

msgid ""
"Required. The scripting language to use for the script.\n"
"Note that a plugin may use several languages at once by adding more scripts "
"to the plugin."
msgstr ""
"Obrigatório. A linguagem de script a ser usada para o script.\n"
"Note que um plugin pode usar várias linguagens ao mesmo tempo adicionando "
"mais scripts ao plugin."

msgid "Script Name:"
msgstr "Nome do Script:"

msgid ""
"Optional. The path to the script (relative to the add-on folder). If left "
"empty, will default to \"plugin.gd\"."
msgstr ""
"Opcional. O caminho para o script (relativo à pasta de complemento). Se "
"deixado em branco, receberá o padrão \"plugin.gd\"."

msgid "Activate now?"
msgstr "Ativar agora?"

msgid "Plugin name is valid."
msgstr "O nome do plugin é válido."

msgid "Script extension is valid."
msgstr "Extensão do script é inválido."

msgid "Subfolder name is valid."
msgstr "O nome da subpasta é válido."

msgid ""
"The skeleton property of the Polygon2D does not point to a Skeleton2D node"
msgstr "A propriedade esqueleto do Polygon2D não aponta para um nó Skeleton2D"

msgid "Sync Bones"
msgstr "Sincronizar ossos"

msgid ""
"No texture in this polygon.\n"
"Set a texture to be able to edit UV."
msgstr ""
"Sem textura neste polígono.\n"
"Defina uma textura para poder editar UV."

msgid "Create UV Map"
msgstr "Criar mapa UV"

msgid ""
"Polygon 2D has internal vertices, so it can no longer be edited in the "
"viewport."
msgstr "Polígono 2D tem vértices internos, não pode ser editado no viewport."

msgid "Create Polygon & UV"
msgstr "Criar Polígono & UV"

msgid "Create Internal Vertex"
msgstr "Criar vértice interno"

msgid "Remove Internal Vertex"
msgstr "Remover Vértice Interno"

msgid "Invalid Polygon (need 3 different vertices)"
msgstr "Polígono inválido (precisa de 3 vértices diferentes)"

msgid "Add Custom Polygon"
msgstr "Adicionar Polígono Personalizado"

msgid "Remove Custom Polygon"
msgstr "Remover Polígono Personalizado"

msgid "Transform UV Map"
msgstr "Transformar mapa UV"

msgid "Transform Polygon"
msgstr "Transformar Polígono"

msgid "Paint Bone Weights"
msgstr "Pintar pesos dos ossos"

msgid "Open Polygon 2D UV editor."
msgstr "Abrir editor UV de Polígono 2D."

msgid "Polygon 2D UV Editor"
msgstr "Editor UV de Polígono 2D"

msgid "UV"
msgstr "UV"

msgid "Points"
msgstr "Pontos"

msgid "Polygons"
msgstr "Polígonos"

msgid "Bones"
msgstr "Ossos"

msgid "Move Points"
msgstr "Mover Pontos"

msgid ": Rotate"
msgstr ": Rodar"

msgid "Shift: Move All"
msgstr "Shift: Mover Tudo"

msgid "Shift: Scale"
msgstr "Shift: Escala"

msgid "Move Polygon"
msgstr "Mover Polígono"

msgid "Rotate Polygon"
msgstr "Rodar Polígono"

msgid "Scale Polygon"
msgstr "Escalar Polígono"

msgid "Create a custom polygon. Enables custom polygon rendering."
msgstr ""
"Crie um polígono personalizado. Ative a renderização de polígonos "
"personalizados."

msgid ""
"Remove a custom polygon. If none remain, custom polygon rendering is disabled."
msgstr ""
"Remover um polígono personalizado. Se não restar nenhum, a renderização de "
"polígonos personalizados é desativada."

msgid "Paint weights with specified intensity."
msgstr "Pintar pesos com determinada intensidade."

msgid "Unpaint weights with specified intensity."
msgstr "Despintar pesos com intensidade específica."

msgid "Radius:"
msgstr "Raio:"

msgid "Copy Polygon to UV"
msgstr "Copiar Polígono para UV"

msgid "Copy UV to Polygon"
msgstr "Copiar UV para Polígono"

msgid "Clear UV"
msgstr "Limpar UV"

msgid "Grid Settings"
msgstr "Configurações da Grelha"

msgid "Snap"
msgstr "Ajustar"

msgid "Enable Snap"
msgstr "Ativar Ajuste"

msgid "Show Grid"
msgstr "Mostrar grelha"

msgid "Configure Grid:"
msgstr "Configurar Grelha:"

msgid "Grid Offset X:"
msgstr "Deslocação X da grelha:"

msgid "Grid Offset Y:"
msgstr "Deslocação Y da grelha:"

msgid "Grid Step X:"
msgstr "Passo X da grelha:"

msgid "Grid Step Y:"
msgstr "Passo Y da grelha:"

msgid "Sync Bones to Polygon"
msgstr "Sincronizar Ossos com Polígono"

msgid "Create Polygon3D"
msgstr "Criar Polygon3D"

msgid "ERROR: Couldn't load resource!"
msgstr "ERRO: Não consegui carregar recurso!"

msgid "Add Resource"
msgstr "Adicionar recurso"

msgid "Rename Resource"
msgstr "Renomear recurso"

msgid "Delete Resource"
msgstr "Apagar recurso"

msgid "Resource clipboard is empty!"
msgstr "Área de transferência de recursos vazia!"

msgid "Paste Resource"
msgstr "Colar Recurso"

msgid "Load Resource"
msgstr "Carregar recurso"

msgid "Toggle ResourcePreloader Bottom Panel"
msgstr "Alterna a exibicas do Painel Inferior ResourcePreloader"

msgid "Path to AnimationMixer is invalid"
msgstr "Caminho para AnimationMixer é inválido"

msgid ""
"AnimationMixer has no valid root node path, so unable to retrieve track names."
msgstr ""
"AnimationMixer não possui um caminho de nó raiz válido, portanto, não é "
"possível recuperar nomes de faixas."

msgid "Can't open '%s'. The file could have been moved or deleted."
msgstr "Incapaz de abrir '%s'. O ficheiro pode ter sido movido ou apagado."

msgid "Close and save changes?"
msgstr "Fechar e guardar alterações?"

msgid "Error writing TextFile:"
msgstr "Erro ao escrever FicheiroTexto:"

msgid "Error saving file!"
msgstr "Erro ao guardar ficheiro!"

msgid "Error while saving theme."
msgstr "Erro ao guardar o tema."

msgid "Error Saving"
msgstr "Erro Ao Gravar"

msgid "Error importing theme."
msgstr "Erro ao importar tema."

msgid "Error Importing"
msgstr "Erro ao importar"

msgid "New Text File..."
msgstr "Novo Ficheiro de Texto..."

msgid "Open File"
msgstr "Abrir Ficheiro"

msgid "Could not load file at:"
msgstr "Não foi possível carregar o ficheiro em:"

msgid "Save File As..."
msgstr "Guardar Ficheiro Como..."

msgid "Can't obtain the script for reloading."
msgstr "Não é possível obter o script para recarregar."

msgid "Reload only takes effect on tool scripts."
msgstr "Recarregar só tem efeito sobre scripts de ferramenta."

msgid "Cannot run the edited file because it's not a script."
msgstr "Não é possível executar o arquivo editado porque não é um script."

msgid "Cannot run the script because it contains errors, check the output log."
msgstr ""
"Não é possível executar o script porque contém erros. Verifique o log de "
"saída."

msgid "Cannot run the script because it doesn't extend EditorScript."
msgstr "Não é possível executar o script porque ele não estende o EditorScript."

msgid ""
"Cannot run the script because it's not a tool script (add the @tool "
"annotation at the top)."
msgstr ""
"Não é possível executar o script porque não é um script de ferramenta "
"(adicione a anotação @tool na parte superior)."

msgid "Cannot run the script because it's not a tool script."
msgstr "Não é possível executar o script porque não é um script de ferramenta."

msgid "Import Theme"
msgstr "Importar tema"

msgid "Error while saving theme"
msgstr "Erro ao guardar tema"

msgid "Error saving"
msgstr "Erro ao guardar"

msgid "Save Theme As..."
msgstr "Guardar tema como..."

msgid "Open '%s' in Godot online documentation."
msgstr "Abrir '%s' na documentação online do Godot."

msgid "Open in Online Docs"
msgstr "Abrir em Online Docs"

msgid "Online Docs"
msgstr "Documentação Online"

msgid "Open Godot online documentation."
msgstr "Abrir documentação online do Godot."

msgid "Unsaved file."
msgstr "Ficheiro não gravado."

msgid "%s Class Reference"
msgstr "Referência de classe %s"

msgid "Find Next"
msgstr "Localizar Seguinte"

msgid "Find Previous"
msgstr "Localizar Anterior"

msgid "Filter Scripts"
msgstr "Filtrar Script"

msgid "Toggle alphabetical sorting of the method list."
msgstr "Alternar ordenação alfabética da lista de métodos."

msgid "Sort"
msgstr "Ordenar"

msgid "Next Script"
msgstr "Próximo Script"

msgid "Previous Script"
msgstr "Script Anterior"

msgid "File"
msgstr "Ficheiro"

msgid "Open..."
msgstr "Abrir..."

msgid "Save All"
msgstr "Guardar Tudo"

msgid "Soft Reload Tool Script"
msgstr "Ferramenta Recarregar Script"

msgid "Copy Script Path"
msgstr "Copiar Caminho do Script"

msgid "History Previous"
msgstr "Histórico Anterior"

msgid "History Next"
msgstr "Histórico Seguinte"

msgid "Import Theme..."
msgstr "Importar tema..."

msgid "Reload Theme"
msgstr "Recarregar tema"

msgid "Theme"
msgstr "Tema"

msgid "Save Theme"
msgstr "Guardar tema"

msgid "Close All"
msgstr "Fechar tudo"

msgid "Close Docs"
msgstr "Fechar documentos"

msgid "Run"
msgstr "Executar"

msgid "Search"
msgstr "Procurar"

msgid "Search the reference documentation."
msgstr "Procurar na documentação de referência."

msgid "Go to previous edited document."
msgstr "Ir para o documento previamente editado."

msgid "Go to next edited document."
msgstr "Ir para o próximo documento editado."

msgid "Make the script editor floating."
msgstr "Faça o editor de script flutuar."

msgid "Discard"
msgstr "Descartar"

msgid "The following files are newer on disk."
msgstr "Os seguintes ficheiros são mais recentes no disco."

msgid "What action should be taken?:"
msgstr "Qual ação deve ser tomada?:"

msgid "Search Results"
msgstr "Resultados da pesquisa"

msgid "There are unsaved changes in the following built-in script(s):"
msgstr "Há alterações não salvas nos seguintes scripts integrados:"

msgid "Save changes to the following script(s) before quitting?"
msgstr "Salvar a(s) alteração(ões) no(s) seguinte(s) script(s) antes de sair?"

msgid "Reopen Closed Script"
msgstr "Reabrir Script Fechado"

msgid "Clear Recent Scripts"
msgstr "Limpar Scripts Recentes"

msgid "Uppercase"
msgstr "Maiúsculas"

msgid "Lowercase"
msgstr "Minúsculas"

msgid "Capitalize"
msgstr "Capitalizar"

msgid "Standard"
msgstr "Padrão"

msgid "Plain Text"
msgstr "Texto Simples"

msgid "JSON"
msgstr "JSON"

msgid "Connections to method:"
msgstr "Conexões ao método:"

msgid "Source"
msgstr "Fonte"

msgid "Target"
msgstr "Alvo"

msgid "Error at (%d, %d):"
msgstr "Erro em (%d, %d):"

msgid ""
"Missing connected method '%s' for signal '%s' from node '%s' to node '%s'."
msgstr "Falta método conectado '%s' para sinal '%s' do nó '%s' para nó '%s'."

msgid "[Ignore]"
msgstr "[Ignorar]"

msgid "Line %d (%s):"
msgstr "Linha %d (%s):"

msgid "Line %d:"
msgstr "Linha %d:"

msgid "Go to Function"
msgstr "Ir para Função"

msgid ""
"The resource does not have a valid path because it has not been saved.\n"
"Please save the scene or resource that contains this resource and try again."
msgstr ""
"O recurso não possui um caminho válido porque não foi salvo.\n"
"Salve a cena ou recurso que contém esse recurso e tente novamente."

msgid "Preloading internal resources is not supported."
msgstr "O pré-carregamento de recursos internos não é suportado."

msgid "Can't drop nodes without an open scene."
msgstr "Não é possível descartar nós sem uma cena aberta."

msgid "Can't drop nodes because script '%s' does not inherit Node."
msgstr "Não é possível descartar nós porque o script '%s' não herda o Node."

msgid "Lookup Symbol"
msgstr "Símbolo Consulta"

msgid "Pick Color"
msgstr "Escolher cor"

msgid "Line"
msgstr "Linha"

msgid "Folding"
msgstr "Dobramento de Código (Folding)"

msgid "Convert Case"
msgstr "Converter maiúsculas/minúsculas"

msgid "Syntax Highlighter"
msgstr "Destaque de Sintaxe"

msgid "Bookmarks"
msgstr "Marcadores"

msgid "Go To"
msgstr "Ir Para"

msgid "Delete Line"
msgstr "Apagar Linha"

msgid "Unindent"
msgstr "Retirar Recuo"

msgid "Toggle Comment"
msgstr "Alternar Comentário"

msgid "Fold/Unfold Line"
msgstr "Fechar/Abrir Linha"

msgid "Fold All Lines"
msgstr "Esconder todas as linhas"

msgid "Create Code Region"
msgstr "Criar região de código"

msgid "Unfold All Lines"
msgstr "Mostrar todas as linhas"

msgid "Duplicate Selection"
msgstr "Duplicar Seleção"

msgid "Duplicate Lines"
msgstr "Duplicar Linhas"

msgid "Evaluate Selection"
msgstr "Avaliar Seleção"

msgid "Toggle Word Wrap"
msgstr "Alternar quebra de linha"

msgid "Trim Trailing Whitespace"
msgstr "Apagar Espaços nos Limites"

msgid "Trim Final Newlines"
msgstr "Remover novas linhas finais"

msgid "Convert Indent to Spaces"
msgstr "Converter Indentação em Espaços"

msgid "Convert Indent to Tabs"
msgstr "Converter Indentação em Tabulação"

msgid "Auto Indent"
msgstr "Indentação Automática"

msgid "Find in Files..."
msgstr "Localizar em Ficheiros..."

msgid "Replace in Files..."
msgstr "Substituir em Ficheiros..."

msgid "Contextual Help"
msgstr "Ajuda Contextual"

msgid "Toggle Bookmark"
msgstr "Alternar Marcador"

msgid "Go to Next Bookmark"
msgstr "Ir para Próximo Marcador"

msgid "Go to Previous Bookmark"
msgstr "Ir para Marcador Anterior"

msgid "Remove All Bookmarks"
msgstr "Remover todos os Marcadores"

msgid "Go to Function..."
msgstr "Ir para Função..."

msgid "Go to Line..."
msgstr "Ir para Linha..."

msgid "Toggle Breakpoint"
msgstr "Alternar Breakpoint"

msgid "Remove All Breakpoints"
msgstr "Remover Todos os Breakpoints"

msgid "Go to Next Breakpoint"
msgstr "Ir para Próximo Breakpoint"

msgid "Go to Previous Breakpoint"
msgstr "Ir para Breakpoint Anterior"

msgid "Save changes to the following shaders(s) before quitting?"
msgstr "Salvar a(s) alteração(ões) no(s) seguinte(s) shader(s) antes de sair?"

msgid "There are unsaved changes in the following built-in shaders(s):"
msgstr "Há mudanças não gravadas nos seguinte(s) shaders integrado(s):"

msgid "Shader Editor"
msgstr "Editor Shader"

msgid "New Shader Include..."
msgstr "Novo Shader incluído..."

msgid "Load Shader File..."
msgstr "Carregar Ficheiro Shader..."

msgid "Load Shader Include File..."
msgstr "Carregar Ficheiro de Inclusão de Shader..."

msgid "Save File"
msgstr "Salvar Ficheiro"

msgid "Open File in Inspector"
msgstr "Abrir Ficheiro no Inspetor"

msgid "Close File"
msgstr "Fechar Ficheiro"

msgid "Make the shader editor floating."
msgstr "Faça o editor de shader flutuar."

msgid "Toggle Shader Editor Bottom Panel"
msgstr ""
"Interruptor do Painel inferior do Editor de sombreamento (Shader Editor)"

msgid "No valid shader stages found."
msgstr "Não foi encontrado estágios de sombreador(shader) válido."

msgid "Shader stage compiled without errors."
msgstr "Estágio do sombreamento(Shader) compilado sem erros."

msgid ""
"File structure for '%s' contains unrecoverable errors:\n"
"\n"
msgstr ""
"Estrutura de Arquivo para '%s' contém erros irrecuperáveis:\n"
"\n"

msgid "ShaderFile"
msgstr "Salvar Arquivo"

msgid "This skeleton has no bones, create some children Bone2D nodes."
msgstr "Este esqueleto não tem ossos, crie alguns nós filhos Bone2D."

msgid "Set Rest Pose to Bones"
msgstr "Definir Pose de Descanso para Ossos"

msgid "Create Rest Pose from Bones"
msgstr "Criar Pose de Descanso a partir de Ossos"

msgid "Skeleton2D"
msgstr "Esqueleto2D"

msgid "Reset to Rest Pose"
msgstr "Pôr Ossos em Pose de Descanso"

msgid "Overwrite Rest Pose"
msgstr "Sobrescrever Pose de Descanso"

msgid "Set Bone Transform"
msgstr "Definir Transformada de Osso"

msgid "Set Bone Rest"
msgstr "Definir Repouso do Osso"

msgid "Cannot create a physical skeleton for a Skeleton3D node with no bones."
msgstr ""
"Não é possível criar um esqueleto físico para um nó Skeleton3D sem ossos."

msgid "Create physical bones"
msgstr "Criar ossos físicos"

msgid "Cannot export a SkeletonProfile for a Skeleton3D node with no bones."
msgstr ""
"Não é possível exportar um SkeletonProfile para um nó Skeleton3D sem ossos."

msgid "Export Skeleton Profile As..."
msgstr "Exportar Perfil de Esqueleto Como..."

msgid "Set Bone Parentage"
msgstr "Definir Parentesco Ósseo"

msgid "Skeleton3D"
msgstr "Skeleton3D"

msgid "Reset All Bone Poses"
msgstr "Redefinir Todas as Posturas do Osso"

msgid "Reset Selected Poses"
msgstr "Redefinir Posturas Selecionadas"

msgid "Apply All Poses to Rests"
msgstr "Aplicar Repouso para Todas as Posturas"

msgid "Apply Selected Poses to Rests"
msgstr "Aplicar Posturas Selecionadas para o Repouso"

msgid "Create Physical Skeleton"
msgstr "Criar Esqueleto Físico"

msgid "Export Skeleton Profile"
msgstr "Exportar Perfil de Esqueleto"

msgid ""
"Edit Mode\n"
"Show buttons on joints."
msgstr ""
"Modo Edição\n"
"Mostrar botões nas junções."

msgid "Insert Key (All Bones)"
msgstr "Inserir Chave (Todos os Ossos)"

msgid "Bone Transform"
msgstr "Transformada de Ossos"

msgid "Play IK"
msgstr "Executar IK"

msgid "Create MeshInstance2D"
msgstr "Criar MeshInstance2D"

msgid "MeshInstance2D Preview"
msgstr "Visualizar MeshInstance2D"

msgid "Create Polygon2D"
msgstr "Criar Polygon2D"

msgid "Polygon2D Preview"
msgstr "Pré-visualização Polygon2D"

msgid "Create CollisionPolygon2D"
msgstr "Criar CollisionPolygon2D"

msgid "CollisionPolygon2D Preview"
msgstr "Pré-visualização CollisionPolygon2D"

msgid "Create LightOccluder2D"
msgstr "Criar LightOccluder2D"

msgid "LightOccluder2D Preview"
msgstr "Pré-visualização LightOccluder2D"

msgid "Can't convert a sprite from a foreign scene."
msgstr "Não é possível converter um sprite de uma cena estrangeira."

msgid "Can't convert an empty sprite to mesh."
msgstr "Não é possível converter um sprite vazio para malha."

msgid "Invalid geometry, can't replace by mesh."
msgstr "Geometria inválida, não substituível por malha."

msgid "Convert to MeshInstance2D"
msgstr "Converter para MeshInstance2D"

msgid "Invalid geometry, can't create polygon."
msgstr "Geometria inválida, incapaz de criar polígono."

msgid "Convert to Polygon2D"
msgstr "Converter para Polygon2D"

msgid "Invalid geometry, can't create collision polygon."
msgstr "Geometria inválida, incapaz de criar polígono de colisão."

msgid "Create CollisionPolygon2D Sibling"
msgstr "Criar Irmão de CollisionPolygon2D"

msgid "Invalid geometry, can't create light occluder."
msgstr "Geometria inválida, incapaz de criar oclusor de luz."

msgid "Create LightOccluder2D Sibling"
msgstr "Criar Irmão de LightOccluder2D"

msgid "Sprite2D"
msgstr "Sprite2D(Figurinha)"

msgid "Simplification:"
msgstr "Simplificação:"

msgid "Shrink (Pixels):"
msgstr "Encolher (Pixels):"

msgid "Grow (Pixels):"
msgstr "Crescer (Pixels):"

msgid "Update Preview"
msgstr "Atualizar Pré-visualização"

msgid "Settings:"
msgstr "Configuração:"

msgid "No Frames Selected"
msgstr "Não há Frames Selecionados"

msgid "Add %d Frame(s)"
msgstr "Adicionar %d Frame(s)"

msgid "Add Frame"
msgstr "Adicionar Frame"

msgid "Unable to load images"
msgstr "Incapaz de carregar imagens"

msgid "ERROR: Couldn't load frame resource!"
msgstr "ERRO: Recurso de frame não carregado!"

msgid "Paste Frame(s)"
msgstr "Colar Quadro(s)"

msgid "Paste Texture"
msgstr "Colar Textura"

msgid "Add Empty"
msgstr "Adicionar vazio"

msgid "Move Frame"
msgstr "Mover Frame"

msgid "Delete Animation?"
msgstr "Apagar Animação?"

msgid "Change Animation FPS"
msgstr "Mudar FPS da Animação"

msgid "Set Frame Duration"
msgstr "Definir Duração do Quadro"

msgid "(empty)"
msgstr "(vazio)"

msgid "Animations:"
msgstr "Animações:"

msgid "Animation Speed"
msgstr "Velocidade da Animação"

msgid "Filter Animations"
msgstr "Filtrar Animações"

msgid "Delete Animation"
msgstr "Apagar Animação"

msgid "This resource does not have any animations."
msgstr "Esse recurso não tem nenhuma animação."

msgid "Animation Frames:"
msgstr "Quadros da Animação:"

msgid "Frame Duration:"
msgstr "Duração do Quadro:"

msgid "Zoom Reset"
msgstr "Reposição do Zoom"

msgid "Add frame from file"
msgstr "Adicionar quadro de um ficheiro"

msgid "Add frames from sprite sheet"
msgstr "Adicionar Quadros de uma folha de Sprite"

msgid "Delete Frame"
msgstr "Apagar Quadro"

msgid "Copy Frame(s)"
msgstr "Copiar Quadro(s)"

msgid "Insert Empty (Before Selected)"
msgstr "Inserir Vazio (Antes da Seleção)"

msgid "Insert Empty (After Selected)"
msgstr "Inserir Vazio (Depois da Seleção)"

msgid "Move Frame Left"
msgstr "Mover Quadro para Esquerda"

msgid "Move Frame Right"
msgstr "Mover Quadro para Direita"

msgid "Select Frames"
msgstr "Selecionar Quadros"

msgid "Frame Order"
msgstr "Ordem dos Quadros"

msgid "As Selected"
msgstr "Como selecionado"

msgid "By Row"
msgstr "Por Linha"

msgid "Left to Right, Top to Bottom"
msgstr "Esquerda para Direita, Cima para Baixo"

msgid "Left to Right, Bottom to Top"
msgstr "Esquerda para Direita, Baixo para Cima"

msgid "Right to Left, Top to Bottom"
msgstr "Direita para Esquerda, Cima para Baixo"

msgid "Right to Left, Bottom to Top"
msgstr "Direita para Esquerda, Baixo para Cima"

msgid "By Column"
msgstr "Por Coluna"

msgid "Top to Bottom, Left to Right"
msgstr "De Cima para Baixo, Da esquerda para Direita"

msgid "Top to Bottom, Right to Left"
msgstr "De Cima para Baixo, da Direita para a Esquerda"

msgid "Bottom to Top, Left to Right"
msgstr "De Baixo para Cima, da Esquerda para a Direita"

msgid "Bottom to Top, Right to Left"
msgstr "De Baixo para Cima, da Direita para a Esquerda"

msgid "Select None"
msgstr "Selecionar Nenhum"

msgid "Toggle Settings Panel"
msgstr "Alternar Painel de Configurações"

msgid "Horizontal"
msgstr "Horizontal"

msgid "Vertical"
msgstr "Vertical"

msgid "Size"
msgstr "Tamanho"

msgid "Separation"
msgstr "Separação"

msgid "Offset"
msgstr "Desvio"

msgid "Create Frames from Sprite Sheet"
msgstr "Criar Frames a partir de Folha de Sprites"

msgid "SpriteFrames"
msgstr "Selecionar Manuseadores de Inclinação"

msgid "Warnings should be fixed to prevent errors."
msgstr "Os avisos devem ser corrigidos para evitar erros."

msgid ""
"This shader has been modified on disk.\n"
"What action should be taken?"
msgstr ""
"Este Shader foi modificado no disco.\n"
"Que ação deve ser tomada?"

msgid "Reload"
msgstr "Recarregar"

msgid "Resave"
msgstr "Guardar novamente"

msgid "%s Mipmaps"
msgstr "%s Mipmaps"

msgid "Memory: %s"
msgstr "Memória: %s"

msgid "No Mipmaps"
msgstr "Sem Mipmaps"

msgid "Set Region Rect"
msgstr "Definir região Rect"

msgid "Set Margin"
msgstr "Definir Margem"

msgid "Region Editor"
msgstr "Editor de Região"

msgid "Snap Mode:"
msgstr "Modo Ajuste:"

msgid "Pixel Snap"
msgstr "Ajuste de Pixel"

msgid "Grid Snap"
msgstr "Ajuste de Grelha"

msgid "Auto Slice"
msgstr "Corte automático"

msgid "Step:"
msgstr "Passo:"

msgid "Separation:"
msgstr "Separação:"

msgid "Edit Region"
msgstr "Editar Região"

msgid "Styleboxes"
msgstr "Caixas de Estilo"

msgid "1 color"
msgid_plural "{num} colors"
msgstr[0] "1 cor"
msgstr[1] "{num} cores"

msgid "No colors found."
msgstr "Cores não encontradas."

msgid "1 constant"
msgid_plural "{num} constants"
msgstr[0] "1 constante"
msgstr[1] "{num} constantes"

msgid "No constants found."
msgstr "Constantes não encontradas."

msgid "1 font"
msgid_plural "{num} fonts"
msgstr[0] "1 fonte"
msgstr[1] "{num} fontes"

msgid "No fonts found."
msgstr "Fontes não encontradas."

msgid "1 font size"
msgid_plural "{num} font sizes"
msgstr[0] "1 tamanho de fonte"
msgstr[1] "{num} tamanhos de fonte"

msgid "No font sizes found."
msgstr "Nenhum tamanho de fonte encontrado."

msgid "1 icon"
msgid_plural "{num} icons"
msgstr[0] "1 ícone"
msgstr[1] "{num} ícones"

msgid "No icons found."
msgstr "Ícones não encontrados."

msgid "1 stylebox"
msgid_plural "{num} styleboxes"
msgstr[0] "1 caixa de estilo"
msgstr[1] "{num} caixas de estilo"

msgid "No styleboxes found."
msgstr "Styleboxes não encontradas."

msgid "{num} currently selected"
msgid_plural "{num} currently selected"
msgstr[0] "{num} atualmente selecionado"
msgstr[1] "{num} atualmente selecionados"

msgid "Nothing was selected for the import."
msgstr "Nada foi selecionado para a importação."

msgid "Importing Theme Items"
msgstr "A Importar Itens do Tema"

msgid "Importing items {n}/{n}"
msgstr "A importar itens {n}/{n}"

msgid "Updating the editor"
msgstr "A atualizar o editor"

msgid "Finalizing"
msgstr "A finalizar"

msgid "Import Theme Items"
msgstr "Importando Itens do Tema"

msgid "Filter Items"
msgstr "Filtrar Itens"

msgid "With Data"
msgstr "Com Dados"

msgid "Select by data type:"
msgstr "Selecionar por tipo de dados:"

msgid "Select all visible color items."
msgstr "Selecionar todos os itens de cor visíveis."

msgid "Select all visible color items and their data."
msgstr "Selecionar todos os itens cor visíveis e os seus dados."

msgid "Deselect all visible color items."
msgstr "Desselecionar todos os itens cor visíveis."

msgid "Select all visible constant items."
msgstr "Selecione todos os itens constantes visíveis."

msgid "Select all visible constant items and their data."
msgstr "Selecionar todos os itens constante visíveis e os seus dados."

msgid "Deselect all visible constant items."
msgstr "Desselecionar todos os itens constante visíveis."

msgid "Select all visible font items."
msgstr "Selecione todos os itens fonte visíveis."

msgid "Select all visible font items and their data."
msgstr "Selecionar todos os itens fonte visíveis e os seus dados."

msgid "Deselect all visible font items."
msgstr "Desselecionar todos os itens fonte visíveis."

msgid "Font sizes"
msgstr "Tamanhos da Fonte"

msgid "Select all visible font size items."
msgstr "Selecione todos os itens de tamanho de fonte visíveis."

msgid "Select all visible font size items and their data."
msgstr "Selecione todos os itens de tamanho de fonte visíveis e os dados deles."

msgid "Deselect all visible font size items."
msgstr "Desmarque todos os itens de tamanho de fonte visíveis."

msgid "Select all visible icon items."
msgstr "Selecione todos os itens ícones visíveis."

msgid "Select all visible icon items and their data."
msgstr "Selecione todos os itens ícones visíveis e os seus dados."

msgid "Deselect all visible icon items."
msgstr "Desselecionar todos os itens ícone visíveis."

msgid "Select all visible stylebox items."
msgstr "Selecionar todos os itens stylebox visíveis."

msgid "Select all visible stylebox items and their data."
msgstr "Selecionar todos os itens stylebox visíveis e os seus dados."

msgid "Deselect all visible stylebox items."
msgstr "Desselecionar todos os itens stylebox visíveis."

msgid ""
"Caution: Adding icon data may considerably increase the size of your Theme "
"resource."
msgstr ""
"Aviso: Adicionar dados de ícone pode aumentar consideravelmente o tamanho do "
"recurso Tema."

msgid "Collapse types."
msgstr "Colapsar tipos."

msgid "Expand types."
msgstr "Expandir tipos."

msgid "Select all Theme items."
msgstr "Selecione todos os itens Tema."

msgid "Select With Data"
msgstr "Selecionar Com Dados"

msgid "Select all Theme items with item data."
msgstr "Selecionar todos os itens Tema e os seus dados."

msgid "Deselect All"
msgstr "Desselecionar Tudo"

msgid "Deselect all Theme items."
msgstr "Desselecionar todos os itens Tema."

msgid "Import Selected"
msgstr "Importar Selecionado"

msgid ""
"Import Items tab has some items selected. Selection will be lost upon closing "
"this window.\n"
"Close anyway?"
msgstr ""
"O separador de Importação de Itens tem alguns itens selecionados. A seleção "
"será perdida ao fechar esta janela.\n"
"Fechar na mesma?"

msgid "Remove Type"
msgstr "Remover Tipo"

msgid ""
"Select a theme type from the list to edit its items.\n"
"You can add a custom type or import a type with its items from another theme."
msgstr ""
"Selecione um tipo de tema da lista para editar os seus itens.\n"
"Pode adicionar um tipo personalizado ou importar um tipo com os seus itens de "
"outro tema."

msgid "Remove All Color Items"
msgstr "Remover Todos os Itens Cor"

msgid "Rename Item"
msgstr "Renomear Item"

msgid "Remove All Constant Items"
msgstr "Remover Todos os Itens Constante"

msgid "Remove All Font Items"
msgstr "Remover Todos os Itens Fonte"

msgid "Remove All Font Size Items"
msgstr "Remover Todos os Itens de Tamanho de Fonte"

msgid "Remove All Icon Items"
msgstr "Remover Todos os Itens Ícone"

msgid "Remove All StyleBox Items"
msgstr "Remover Todos os Itens StyleBox"

msgid ""
"This theme type is empty.\n"
"Add more items to it manually or by importing from another theme."
msgstr ""
"Este tipo de tema está vazio.\n"
"Adicione-lhe mais itens manualmente ou importando-os de outro tema."

msgid "Remove Theme Item"
msgstr "Remover Item do Tema"

msgid "Add Theme Type"
msgstr "Adicionar Tipo de Tema"

msgid "Create Theme Item"
msgstr "Criar Item de Tema"

msgid "Remove Theme Type"
msgstr "Remover Tipo de Tema"

msgid "Remove Data Type Items From Theme"
msgstr "Remover Itens de Tipo de Dados do Tema"

msgid "Remove Class Items From Theme"
msgstr "Remover Itens de Classe do Tema"

msgid "Remove Custom Items From Theme"
msgstr "Remover Itens Personalizados do Tema"

msgid "Remove All Items From Theme"
msgstr "Remover Todos os Itens do Tema"

msgid "Add Color Item"
msgstr "Adicionar Item Cor"

msgid "Add Constant Item"
msgstr "Adicionar Item Constante"

msgid "Add Font Item"
msgstr "Adicionar Item Fonte"

msgid "Add Font Size Item"
msgstr "Adic. Item de Tamanho de Fonte"

msgid "Add Icon Item"
msgstr "Adicionar Item Ícone"

msgid "Add Stylebox Item"
msgstr "Adicionar Item Stylebox"

msgid "Rename Color Item"
msgstr "Renomear Item Cor"

msgid "Rename Constant Item"
msgstr "Renomear Item Constante"

msgid "Rename Font Item"
msgstr "Renomear Item Fonte"

msgid "Rename Font Size Item"
msgstr "Renomear Item de Tamanho de Fonte"

msgid "Rename Icon Item"
msgstr "Renomear Item Ícone"

msgid "Rename Stylebox Item"
msgstr "Renomear Item Stylebox"

msgid "Rename Theme Item"
msgstr "Renomear Item do Tema"

msgid "Invalid file, not a Theme resource."
msgstr "Ficheiro inválido, não é um recurso de Tema."

msgid "Invalid file, same as the edited Theme resource."
msgstr "Ficheiro inválido, o mesmo que o recurso do Tema editado."

msgid "Manage Theme Items"
msgstr "Gerir Itens de Tema"

msgid "Edit Items"
msgstr "Editar Itens"

msgid "Types:"
msgstr "Tipos:"

msgid "Add Type:"
msgstr "Adicionar Tipo:"

msgid "Add Item:"
msgstr "Adicionar Item:"

msgid "Add StyleBox Item"
msgstr "Adicionar Item StyleBox"

msgid "Remove Items:"
msgstr "Remover Itens:"

msgid "Remove Class Items"
msgstr "Remover Itens de Classe"

msgid "Remove Custom Items"
msgstr "Remover Itens Personalizados"

msgid "Remove All Items"
msgstr "Remover Todos os Itens"

msgid "Add Theme Item"
msgstr "Adicionar Item Tema"

msgid "Old Name:"
msgstr "Nome Antigo:"

msgid "Import Items"
msgstr "Importar Itens"

msgid "Default Theme"
msgstr "Tema Predefinido"

msgid "Editor Theme"
msgstr "Editor de Tema"

msgid "Select Another Theme Resource:"
msgstr "Selecionar Outro Recurso Tema:"

msgid "Theme Resource"
msgstr "Recurso de Tema"

msgid "Another Theme"
msgstr "Outro Tema"

msgid "Filter the list of types or create a new custom type:"
msgstr "Filtra a lista de tipos ou cria um novo tipo personalizado:"

msgid "Available Node-based types:"
msgstr "Tipos de Nós disponíveis:"

msgid "Type name is empty!"
msgstr "Nome do tipo vazio!"

msgid "Are you sure you want to create an empty type?"
msgstr "Está seguro que quer criar um tipo vazio?"

msgid "Confirm Item Rename"
msgstr "Confirmar Renomear Item"

msgid "Cancel Item Rename"
msgstr "Cancelar Renomear Item"

msgid "Override Item"
msgstr "Sobrepor Item"

msgid "Unpin this StyleBox as a main style."
msgstr "Desafixar este StyleBox como um estilo principal."

msgid ""
"Pin this StyleBox as a main style. Editing its properties will update the "
"same properties in all other StyleBoxes of this type."
msgstr ""
"Fixar este StyleBox como um estilo principal. Editar as propriedades vai "
"atualizar as mesmas em todos os StyleBoxes deste tipo."

msgid "Add Item Type"
msgstr "Adicionar Tipo de Item"

msgid "Add Type"
msgstr "Adicionar Tipo"

msgid "Override All Default Theme Items"
msgstr "Substituir Todos os Itens do Modelo Padrão"

msgid "Override Theme Item"
msgstr "Sobrescrever Item do Tema"

msgid "Set Color Item in Theme"
msgstr "Definir item Cor no Tema"

msgid "Set Constant Item in Theme"
msgstr "Definir Item de Constante no Tema"

msgid "Set Font Size Item in Theme"
msgstr "Definir Item de Tamanho de Fonte no Tema"

msgid "Set Font Item in Theme"
msgstr "Definir Item de Fonte no Tema"

msgid "Set Icon Item in Theme"
msgstr "Definir Item de Ícone no Tema"

msgid "Set Stylebox Item in Theme"
msgstr "Definir Item de Caixa de Estilo no Tema"

msgid "Pin Stylebox"
msgstr "Fixar Caixa de Estilo"

msgid "Unpin Stylebox"
msgstr "Desafixar Caixa de Estilo"

msgid "Set Theme Type Variation"
msgstr "Definir Variação do Tipo de Tema"

msgid "Set Variation Base Type"
msgstr "Definir Tipo Base da Variação"

msgid "Set Base Type"
msgstr "Definir Tipo Base"

msgid "Add a type from a list of available types or create a new one."
msgstr "Adic. um tipo de uma lista de tipos ou criar um novo."

msgid "Show Default"
msgstr "Mostrar Padrão"

msgid "Show default type items alongside items that have been overridden."
msgstr "Mostrar itens do tipo padrão ao lado de itens que foram sobrepostos."

msgid "Override All"
msgstr "Substituir Tudo"

msgid "Override all default type items."
msgstr "Substituir todos os itens de tipo padrão."

msgid "Base Type"
msgstr "Mudar tipo base"

msgid "Select the variation base type from a list of available types."
msgstr "Selecione o tipo de base de variação em uma lista de tipos disponíveis."

msgid ""
"A type associated with a built-in class cannot be marked as a variation of "
"another type."
msgstr ""
"Um tipo associado a uma classe integrada não pode ser marcado como uma "
"variação de outro tipo."

msgid "Theme:"
msgstr "Tema:"

msgid "Manage Items..."
msgstr "Gerir Itens..."

msgid "Add, remove, organize and import Theme items."
msgstr "Adicionar, remover, organizar e importar itens Tema."

msgid "Add Preview"
msgstr "Adicionar Pré-visualização"

msgid "Default Preview"
msgstr "Pré-visualização Predefinida"

msgid "Select UI Scene:"
msgstr "Selecione Cena UI:"

msgid ""
"Toggle the control picker, allowing to visually select control types for edit."
msgstr ""
"Alternar o selecionador de controlo, permitindo escolher o tipo de controlo "
"para editar."

msgid "Toggle Button"
msgstr "Alternar Botão"

msgid "Disabled Button"
msgstr "Desativar Botão"

msgid "Item"
msgstr "Item"

msgid "Disabled Item"
msgstr "Item Desativado"

msgid "Check Item"
msgstr "Marcar item"

msgid "Checked Item"
msgstr "Item Marcado"

msgid "Radio Item"
msgstr "Item Rádio"

msgid "Checked Radio Item"
msgstr "Item Rádio Marcado"

msgid "Named Separator"
msgstr "Separador Nomeado"

msgid "Submenu"
msgstr "Sub-menu"

msgid "Subitem 1"
msgstr "Subitem 1"

msgid "Subitem 2"
msgstr "Subitem 2"

msgid "Has"
msgstr "Tem"

msgid "Many"
msgstr "Muitos"

msgid "Disabled LineEdit"
msgstr "LineEdit Desativado"

msgid "Tab 1"
msgstr "Aba 1"

msgid "Tab 2"
msgstr "Aba 2"

msgid "Tab 3"
msgstr "Aba 3"

msgid "Editable Item"
msgstr "Item Editável"

msgid "Subtree"
msgstr "Sub-árvore"

msgid "Has,Many,Options"
msgstr "Tem,Muitas,Opções"

msgid "Invalid path, the PackedScene resource was probably moved or removed."
msgstr ""
"Caminho inválido, o recurso PackedScene foi provavelmente movido ou removido."

msgid "Invalid PackedScene resource, must have a Control node at its root."
msgstr "Recurso PackedScene inválido, tem de ter um nó Control na sua raíz."

msgid "Invalid file, not a PackedScene resource."
msgstr "Ficheiro inválido, não é um recurso PackedScene."

msgid "Reload the scene to reflect its most actual state."
msgstr "Recarregar a cena para refletir o seu estado atual."

msgid "Merge TileSetAtlasSource"
msgstr "Mesclar TilesetAtlasSource"

msgid "%s (ID: %d)"
msgstr "%s (ID: %d)"

msgid "Atlas Merging"
msgstr "Mesclando Atlas"

msgid "Merge (Keep original Atlases)"
msgstr "Mesclar (Manter Atlas Original)"

msgid "Merge"
msgstr "Mesclar"

msgid "Next Line After Column"
msgstr "Próxima Linha Após Coluna"

msgid "Please select two atlases or more."
msgstr "Por favor selecione dois atlas ou mais."

msgid ""
"Source: %d\n"
"Atlas coordinates: %s\n"
"Alternative: 0"
msgstr ""
"Fonte: %d\n"
"Coordenadas do Atlas: %s\n"
"Alternativa: 0"

msgid ""
"Source: %d\n"
"Atlas coordinates: %s\n"
"Alternative: %d"
msgstr ""
"Fonte: %d\n"
"Coordenadas do Atlas: %s\n"
"Alternativa: %d"

msgid ""
"The selected atlas source has no valid texture. Assign a texture in the "
"TileSet bottom tab."
msgstr ""
"A fonte do atlas selecionada não possui textura válida. Atribua uma textura "
"na guia inferior do TileSet."

msgid "Base Tiles"
msgstr "Tiles Base"

msgid "Alternative Tiles"
msgstr "Tiles Alternativos"

msgid "Reset Polygons"
msgstr "Redefinir Polígonos"

msgid "Clear Polygons"
msgstr "Limpar Polígonos"

msgid "Rotate Polygons Right"
msgstr "Rotacionar Polígono à Direita"

msgid "Rotate Polygons Left"
msgstr "Rotacionar Polígono à Esquerda"

msgid "Flip Polygons Horizontally"
msgstr "Inverter Polígonos Horizontalmente"

msgid "Flip Polygons Vertically"
msgstr "Inverter Polígonos Verticalmente"

msgid "Edit Polygons"
msgstr "Editar Polígonos"

msgid "Expand editor"
msgstr "Expandir Editor"

msgid "Add polygon tool"
msgstr "Ferramenta adicionar polígono"

msgid "Edit points tool"
msgstr "Ferramenta editar pontos"

msgid "Delete points tool"
msgstr "Ferramenta excluir ponto"

msgid "Reset to default tile shape"
msgstr "Redefinir para mosaico tile padrão"

msgid "Rotate Right"
msgstr "Rodar Direita"

msgid "Rotate Left"
msgstr "Rodar Esquerda"

msgid "Flip Horizontally"
msgstr "Inverter na Horizontal"

msgid "Flip Vertically"
msgstr "Inverter na Vertical"

msgid "Disable Snap"
msgstr "Desativar Snap"

msgid "Half-Pixel Snap"
msgstr "Snap de meio pixel"

msgid "Painting Tiles Property"
msgstr "Propriedade Pintar Tiles"

msgid "Painting:"
msgstr "Pintando:"

msgid "No terrains"
msgstr "Sem terrenos"

msgid "No terrain"
msgstr "Sem terreno"

msgid "Painting Terrain Set"
msgstr "Pintar Conjunto de Terreno"

msgid "Painting Terrain"
msgstr "Pintando Terreno"

msgid "Can't transform scene tiles."
msgstr "Não é possível transformar blocos de cena."

msgid "Can't rotate patterns when using non-square tile grid."
msgstr "Não é possível girar padrões ao usar uma grade de blocos não quadrada."

msgid "No Texture Atlas Source (ID: %d)"
msgstr "Sem Fonte de Atlas de Textura (ID: %d)"

msgid "Scene Collection Source (ID: %d)"
msgstr "Fonte de Coleção de Cenas (ID: %d)"

msgid "Empty Scene Collection Source (ID: %d)"
msgstr "Fonte de Coleção de Cenas Vazia (ID: %d)"

msgid "Unknown Type Source (ID: %d)"
msgstr "Tipo de Fonte Desconhecido (ID: %d)"

msgid "Add TileSet pattern"
msgstr "Adicionar TileSet Padrão"

msgid "Remove TileSet patterns"
msgstr "Remover Padrões de TileSet"

msgid "Index: %d"
msgstr "Índice: %d"

msgid "Tile with Invalid Scene"
msgstr "Tile com Cena Inválida"

msgid ""
"The selected scene collection source has no scenes. Add scenes in the TileSet "
"bottom tab."
msgstr ""
"A coleção de cena selecionada não possui cenas. Adicione cenas no TileSet na "
"aba inferior."

msgid "Delete tiles"
msgstr "Apagar tiles"

msgid "Drawing Rect:"
msgstr "Desenhando Rect:"

msgid "Change selection"
msgstr "Mudar Seleção"

msgid "Move tiles"
msgstr "Mover tiles"

msgid "Paint tiles"
msgstr "Pintar Tiles"

msgid "Paste tiles"
msgstr "Colar Tiles"

msgid "Selection"
msgstr "Seleção"

msgid "Shift: Draw rectangle."
msgstr "Shift: Desenha Retângulo."

msgid "Alternatively hold %s with other tools to pick tile."
msgstr "Alternativamente, segure %s com outras ferramentas para escolher peças."

msgid "Alternatively use RMB to erase tiles."
msgstr "Como alternativa, use o RMB para apagar os tiles."

msgid "Rotate Tile Left"
msgstr "Girar Bloco para a Esquerda"

msgid "Rotate Tile Right"
msgstr "Girar Bloco para a Direita"

msgid "Flip Tile Horizontally"
msgstr "Virar o Bloco horizontalmente"

msgid "Flip Tile Vertically"
msgstr "Girar Bloco na Vertical"

msgid "Contiguous"
msgstr "Contiguo"

msgid "Place Random Tile"
msgstr "Posicionar Tile Aleatório"

msgid ""
"Modifies the chance of painting nothing instead of a randomly selected tile."
msgstr "Modifica a chance de pintar nada ao invés de um tile randômico."

msgid "Scattering:"
msgstr "Espalhamento:"

msgid "Tiles"
msgstr "Blocos"

msgid ""
"This TileMap's TileSet has no source configured. Go to the TileSet bottom "
"panel to add one."
msgstr ""
"O TileSet deste TileMap não tem fonte configurada. Vá à guia inferior TileSet "
"para adicionar um."

msgid "Sort sources"
msgstr "Classificar fontes"

msgid "Sort by ID (Ascending)"
msgstr "Ordenar por ID (Crescente)"

msgid "Sort by ID (Descending)"
msgstr "Ordenar por ID (Decrescente)"

msgid "Invalid source selected."
msgstr "Fonte inválida selecionada."

msgid "Patterns"
msgstr "Padrões"

msgid "Drag and drop or paste a TileMap selection here to store a pattern."
msgstr ""
"Arraste e solte ou cole uma seleção TileMap aqui para armazenar um padrão."

msgid "Paint terrain"
msgstr "Pintar o terreno"

msgid "Matches Corners and Sides"
msgstr "Combinar Cantos e Lados"

msgid "Matches Corners Only"
msgstr "Combinar Somente Cantos"

msgid "Matches Sides Only"
msgstr "Combinar Somente Lados"

msgid "Terrain Set %d (%s)"
msgstr "Definir Terreno %d (%s)"

msgid ""
"Connect mode: paints a terrain, then connects it with the surrounding tiles "
"with the same terrain."
msgstr ""
"Modo de conexão: pinta um terreno e o conecta com os tiles adjacentes no "
"mesmo terreno."

msgid ""
"Path mode: paints a terrain, then connects it to the previous tile painted "
"within the same stroke."
msgstr ""
"Modo Caminho: pinta um terreno, então conecta o mesmo ao tile anterior "
"pintado com o mesmo traço."

msgid "Terrains"
msgstr "Terrenos"

msgid "No Layers"
msgstr "Sem Camadas"

msgid "Replace Tiles with Proxies"
msgstr "Substituir Tiles por Proxies"

msgid "Extract TileMap layers as individual TileMapLayer nodes"
msgstr "Extrair camadas TikeMap como nós TileMapLayer individuais"

msgid "The selected TileMap has no layer to edit."
msgstr "O TileMap selecionado não tem camadas para editar."

msgid "The edited layer is disabled or invisible"
msgstr "A camada editada está desabilitada ou invisível"

msgid "Select Next Tile Map Layer"
msgstr "Selecionar a Próxima Camada de TileMap"

msgid "Select Previous Tile Map Layer"
msgstr "Selecionar a Camada Anterior de TileMap"

msgid "TileMap Layers"
msgstr "Camadas de TileMap"

msgid "Highlight Selected TileMap Layer"
msgstr "Destacar a Camada Selecionada de TileMap"

msgid "Toggle grid visibility."
msgstr "Alterna visibilidade da grade."

msgid "Automatically Replace Tiles with Proxies"
msgstr "Automaticamente Substitui Tiles com Proxies"

msgid "Remove Tile Proxies"
msgstr "Remover Proxies de Tile"

msgid "Create Alternative-level Tile Proxy"
msgstr "Criar Proxy de Tile de Nível Alternativo"

msgid "Create Coords-level Tile Proxy"
msgstr "Criar Proxy de Tile em Nível de Coordenadas"

msgid "Create source-level Tile Proxy"
msgstr "Criar Proxy de Tile a Nível de Fonte"

msgid "Delete All Invalid Tile Proxies"
msgstr "Deletar Todos os Proxies de Tile Inválidos"

msgid "Delete All Tile Proxies"
msgstr "Apagar Todos os Proxies de Tile"

msgid "Tile Proxies Management"
msgstr "Gestão de Proxies de Tile"

msgid "Source-level proxies"
msgstr "Proxies a nível de fonte"

msgid "Coords-level proxies"
msgstr "Proxies a nível de coordenadas"

msgid "Alternative-level proxies"
msgstr "Proxies de nível alternativo"

msgid "Add a new tile proxy:"
msgstr "Adicionar Novo Tile Proxy:"

msgid "From Source"
msgstr "De Fonte"

msgid "From Coords"
msgstr "De Coordenadas"

msgid "From Alternative"
msgstr "De Alternativo"

msgid "To Source"
msgstr "Para Fonte"

msgid "To Coords"
msgstr "Para Coordenadas"

msgid "To Alternative"
msgstr "Para Altermativo"

msgid "Global actions:"
msgstr "Ações Globais:"

msgid "Clear Invalid"
msgstr "Limpar Inválidos"

msgid "Atlas"
msgstr "Atlas"

msgid "Base Tile"
msgstr "Tile Base"

msgid "Alternative Tile"
msgstr "Tile Alternativo"

msgid ""
"Selected tile:\n"
"Source: %d\n"
"Atlas coordinates: %s\n"
"Alternative: %d"
msgstr ""
"Tile selecionado:\n"
"Fonte: %d\n"
"Coordenadas do Atlas: %s\n"
"Alternativo: %d"

msgid "Rendering"
msgstr "Renderizando"

msgid "Texture Origin"
msgstr "Origem da Textura"

msgid "Modulate"
msgstr "Modular"

msgid "Z Index"
msgstr "Índice Z"

msgid "Y Sort Origin"
msgstr "Ordenar Origem Y"

msgid "Occlusion Layer %d"
msgstr "Camada de Oclusão %d"

msgid "Probability"
msgstr "Probabilidade"

msgid "Physics"
msgstr "Física"

msgid "Physics Layer %d"
msgstr "Camada de Física %d"

msgid "No physics layers"
msgstr "Sem Camadas Físicas"

msgid ""
"Create and customize physics layers in the inspector of the TileSet resource."
msgstr "Crie e personalize camadas físicas no inspetor do recurso TileSet."

msgid "Navigation Layer %d"
msgstr "Camada de Navegação %d"

msgid "No navigation layers"
msgstr "Sem Camadas de Navegação"

msgid ""
"Create and customize navigation layers in the inspector of the TileSet "
"resource."
msgstr "Crie e personalize camadas de navegação no inspetor do recurso TileSet."

msgid "Custom Data"
msgstr "Dados Personalizados"

msgid "Custom Data %d"
msgstr "Dados Personalizados %d"

msgid "No custom data layers"
msgstr "Sem Camada de Dados Personalizados"

msgid ""
"Create and customize custom data layers in the inspector of the TileSet "
"resource."
msgstr ""
"Crie e personalize camadas de dados personalizadas no inspetor do recurso "
"TileSet."

msgid "Select a property editor"
msgstr "Selecione um editor de propriedades"

msgid ""
"TileSet is in read-only mode. Make the resource unique to edit TileSet "
"properties."
msgstr ""
"TileSet está em modo somente leitura. Torne o Recurso exclusivo para editar "
"as propriedades do TileSet."

msgid "Paint properties."
msgstr "Propriedades da pintura."

msgid "Create tiles"
msgstr "Criar Tiles"

msgid "Create a tile"
msgstr "Criar um tile"

msgid "Remove tiles"
msgstr "Remover Tiles"

msgid "Move a tile"
msgstr "Mover um tile"

msgid "Select tiles"
msgstr "Selecionar Tiles"

msgid "Resize a tile"
msgstr "Redimensionar um tile"

msgid "Remove tile"
msgstr "Remover Tile"

msgid "Create tile alternatives"
msgstr "Criar tiles alternativos"

msgid "Remove Tiles Outside the Texture"
msgstr "Remova Blocos Fora da Textura"

msgid "Create tiles in non-transparent texture regions"
msgstr "Criar tiles em regiões de textura não transparentes"

msgid "Remove tiles in fully transparent texture regions"
msgstr "Remover tiles em regiões de textura totalmente transparentes"

msgid ""
"The tile's unique identifier within this TileSet. Each tile stores its source "
"ID, so changing one may make tiles invalid."
msgstr ""
"O identificador único deste tile neste TileSet. Cada tile contém o seu ID e "
"qualquer alteração pode torna-lo inválido."

msgid ""
"The human-readable name for the atlas. Use a descriptive name here for "
"organizational purposes (such as \"terrain\", \"decoration\", etc.)."
msgstr ""
"Um nome legível para o atlas. Usa um nome descritivo para fins de organização "
"(tal como \"terreno\", \"decoração\", etc.)."

msgid "The image from which the tiles will be created."
msgstr "A imagem a partir da qual os tiles serão criados."

msgid ""
"The margins on the image's edges that should not be selectable as tiles (in "
"pixels). Increasing this can be useful if you download a tilesheet image that "
"has margins on the edges (e.g. for attribution)."
msgstr ""
"As margens nas bordas da imagem que não serão consideradas como tiles (em "
"pixeis). Aumentar este valor por ser útil se transferiste uma imagem que "
"contém margens."

msgid ""
"The separation between each tile on the atlas in pixels. Increasing this can "
"be useful if the tilesheet image you're using contains guides (such as "
"outlines between every tile)."
msgstr ""
"A margem de separação de cada tile do atlas, em pixeis. Aumentar isto pode "
"ser útil se a tilesheet contém uma separação entre cada imagem."

msgid ""
"The size of each tile on the atlas in pixels. In most cases, this should "
"match the tile size defined in the TileMap property (although this is not "
"strictly necessary)."
msgstr ""
"O tamanho de cada tile do atlas em pixeis. Na maioria dos casos, este valor "
"deve ser o mesmo que está definido na propriedade da TileMap (ainda que não "
"estritamente necessário)."

msgid ""
"If checked, adds a 1-pixel transparent edge around each tile to prevent "
"texture bleeding when filtering is enabled. It's recommended to leave this "
"enabled unless you're running into rendering issues due to texture padding."
msgstr ""
"Se marcado, adiciona uma borda transparente de 1 pixel em volta de casa "
"bloco, para previnir que as texturas vazem enquanto a filtragem estiver "
"ativada. É recomendado que deixe isto ativado, a não ser que esteja tem "
"problemas de renderização devido ao padding de textura."

msgid ""
"The position of the tile's top-left corner in the atlas. The position and "
"size must be within the atlas and can't overlap another tile.\n"
"Each painted tile has associated atlas coords, so changing this property may "
"cause your TileMaps to not display properly."
msgstr ""
"A posição da borda superior esquerda do bloco no atlas. A posição e o tamanho "
"devem estar dentro do atlas e não podem coincidir com outro bloco.\n"
"Cada bloco pintado tem coordenadas do atlas associados, então mudando esta "
"propriedade pode levar à não exibição correta dos seus TileMaps."

msgid "The unit size of the tile."
msgstr "O tamanho unitário de um Tile."

msgid ""
"Number of columns for the animation grid. If number of columns is lower than "
"number of frames, the animation will automatically adjust row count."
msgstr ""
"Número de colunas para a grelha da animação. Se o número de colunas for menor "
"que o número de frames, a animação irá automaticamente ajustar o número de "
"linhas."

msgid "The space (in tiles) between each frame of the animation."
msgstr "O espaço (em tiles) de cada frame da animação."

msgid "Animation speed in frames per second."
msgstr "Velocidade de Animação em quadros por segundo."

msgid ""
"Determines how animation will start. In \"Default\" mode all tiles start "
"animating at the same frame. In \"Random Start Times\" mode, each tile starts "
"animation with a random offset."
msgstr ""
"Determina como a animação irá iniciar. No modo \"Padrão\", todos os tiles "
"começam a animar na mesma frame. No modo \"Tempo de Inicio Aleatório\", cada "
"tile irá começar a animação com um espaçamento aleatório."

msgid "If [code]true[/code], the tile is horizontally flipped."
msgstr "Se [code]true[/code], o tile será espelhado na horizontal."

msgid "If [code]true[/code], the tile is vertically flipped."
msgstr "Se [code]true[/code], o tile será espelhado na vertical."

msgid ""
"If [code]true[/code], the tile is rotated 90 degrees [i]counter-clockwise[/i] "
"and then flipped vertically. In practice, this means that to rotate a tile by "
"90 degrees clockwise without flipping it, you should enable [b]Flip H[/b] and "
"[b]Transpose[/b]. To rotate a tile by 180 degrees clockwise, enable [b]Flip "
"H[/b] and [b]Flip V[/b]. To rotate a tile by 270 degrees clockwise, enable "
"[b]Flip V[/b] and [b]Transpose[/b]."
msgstr ""
"Se [code]true[/code], o bloco é rotacionado em 90 graus [I]no sentido anti-"
"horário[/] e então virado verticalmente. Na prática, isso significa que para "
"rotacionar um bloco em 90 graus no sentido horário sem virá-lo, você deve "
"habilitar [b]Flip H[/b] e [b]Transpose[/b]. Para rotacionar um bloco em 180 "
"graus no sentido horário, habilitar [b]Flip H[/b] e [b]Flip V[/b]. Para "
"rotacionar um bloco em 270 graus no sentido horário, habilite [b]Flip V[/b] e "
"[b]Transpose[/b]."

msgid ""
"The origin to use for drawing the tile. This can be used to visually offset "
"the tile compared to the base tile."
msgstr ""
"A origem para utilizar ao desenhar este bloco. Pode ser usado para deslocar o "
"bloco em relação ao bloco base."

msgid "The color multiplier to use when rendering the tile."
msgstr "O multiplicador de cor a usar quando o tile é renderizado."

msgid ""
"The material to use for this tile. This can be used to apply a different "
"blend mode or custom shaders to a single tile."
msgstr ""
"O material a ser usado para este bloco. Pode ser usado para aplicar "
"diferentes modos de mesclagen ou shaders customizados a um único bloco."

msgid ""
"The sorting order for this tile. Higher values will make the tile render in "
"front of others on the same layer. The index is relative to the TileMap's own "
"Z index."
msgstr ""
"A ordem de ordenação deste bloco. Valores mais altos fazem com que o bloco "
"seja renderização na frente dos outros na mesma camada. O índice é relativo "
"ao índice Z do próprio TileMap."

msgid ""
"The vertical offset to use for tile sorting based on its Y coordinate (in "
"pixels). This allows using layers as if they were on different height for top-"
"down games. Adjusting this can help alleviate issues with sorting certain "
"tiles. Only effective if Y Sort Enabled is true on the TileMap layer the tile "
"is placed on."
msgstr ""
"O deslocamento certic a ser usado para a ordenação do bloco baseado em sua "
"coordenada Y (em pixels). Isto permite utilizar camadas como se estivessem em "
"diferentes alturas para jogos vistos de cima (top-down). Ajustando isto pode "
"ajudar a aliviar problemas com a ordenação de alguns blocos. Efetivo apenas "
"se Ordenação Y estiver ativado na camada TileMap onde o bloco está colocado."

msgid ""
"The index of the terrain set this tile belongs to. [code]-1[/code] means it "
"will not be used in terrains."
msgstr ""
"O índice do conjunto de terreno a que este bloco faz parte. [code]-1[/code] "
"significa que não será utilizado em terrenos."

msgid ""
"The index of the terrain inside the terrain set this tile belongs to. "
"[code]-1[/code] means it will not be used in terrains."
msgstr ""
"O índice do terreno dentro do conjunto de terrenos ao qual este bloco "
"pertence. [code]-1[/code] significa que não será utilizado em terrenos."

msgid ""
"The relative probability of this tile appearing when painting with \"Place "
"Random Tile\" enabled."
msgstr ""
"A probabilidade relativa de este bloco aparecer ao utilizar a função de "
"\"Colocar Bloco Aleatório\"."

msgid "Setup"
msgstr "Configurar"

msgid ""
"Atlas setup. Add/Remove tiles tool (use the shift key to create big tiles, "
"control for rectangle editing)."
msgstr ""
"Configuração do Atlas. Ferramenta Adicionar/Remover tiles (use a tecla shift "
"para criar tiles grandes, control para editar retângulos)."

msgid "Select tiles."
msgstr "Selecionar Tiles."

msgid "Paint"
msgstr "Pintar"

msgid ""
"No tiles selected.\n"
"Select one or more tiles from the palette to edit its properties."
msgstr ""
"Nenhum bloco selecionado.\n"
"Selecione um ou mais blocos da paleta para editar suas propriedades."

msgid "Paint Properties:"
msgstr "Propriedades da Pintura:"

msgid "Create Tiles in Non-Transparent Texture Regions"
msgstr "Criar Tiles em Regiões de Textura não Transparente"

msgid "Remove Tiles in Fully Transparent Texture Regions"
msgstr "Remover Tiles em Regiões de Textura Totalmente Transparentes"

msgid ""
"The current atlas source has tiles outside the texture.\n"
"You can clear it using \"%s\" option in the 3 dots menu."
msgstr ""
"A fonte atual do atlas possui blocos fora da textura.\n"
"Você pode limpá-lo usando a opção \"%s\" no menu de 3 pontos."

msgid "Hold Ctrl to create multiple tiles."
msgstr "Segure Ctrl para criar múltiplos blocos."

msgid "Hold Shift to create big tiles."
msgstr "Segure Shift para criar blocos maiores."

msgid "Create an Alternative Tile"
msgstr "Criar um Tile Alternativo"

msgid "Create a Tile"
msgstr "Criar um Tile"

msgid "Auto Create Tiles in Non-Transparent Texture Regions?"
msgstr "Criar Tiles Automaticamente em Regiões de Textura não Transparente?"

msgid ""
"The atlas's texture was modified.\n"
"Would you like to automatically create tiles in the atlas?"
msgstr ""
"A textura do atlas foi modificada.\n"
"Gostaria de criar tiles automaticamente no atlas?"

msgid "Yes"
msgstr "Sim"

msgid "No"
msgstr "Não"

msgid "Invalid texture selected."
msgstr "Textura Selecionada Inválida."

msgid "Add a new atlas source"
msgstr "Adicionar uma nova fonte atlas"

msgid "Remove source"
msgstr "Remover fonte"

msgid "Add atlas source"
msgstr "Adicionar fonte de atlas"

msgid "Sort Sources"
msgstr "Ordenar Fontes"

msgid "A palette of tiles made from a texture."
msgstr "Uma paleta de blocos feita a partir de uma textura."

msgid "Scenes Collection"
msgstr "Coleção de Cenas"

msgid "A collection of scenes that can be instantiated and placed as tiles."
msgstr "Uma coleção de cenas que podem ser instaciadas e colocadas como blocos."

msgid "Open Atlas Merging Tool"
msgstr "Abrir Ferramenta de Mesclagem do Atlas"

msgid "Manage Tile Proxies"
msgstr "Gerir Proxies Tile"

msgid ""
"No TileSet source selected. Select or create a TileSet source.\n"
"You can create a new source by using the Add button on the left or by "
"dropping a tileset texture onto the source list."
msgstr ""
"Nenhuma fonte TileSet selecionada. Selecione ou crie uma fonte TileSet.\n"
"Você pode criar uma nova fonte usando o botão Adicionar à esquerda ou "
"soltando uma textura de conjunto de blocos na lista de fontes."

msgid "Add new patterns in the TileMap editing mode."
msgstr "Adicione novos padrões no modo de edição TileMap."

msgid ""
"Warning: Modifying a source ID will result in all TileMaps using that source "
"to reference an invalid source instead. This may result in unexpected data "
"loss. Change this ID carefully."
msgstr ""
"Aviso: a modificação de um ID de origem fará com que todos os TileMaps usem "
"essa fonte para fazer referência a uma fonte inválida. Isso pode resultar em "
"perda inesperada de dados. Altere este ID com cuidado."

msgid "Add a Scene Tile"
msgstr "Adicionar um Tile na Cena"

msgid "Remove a Scene Tile"
msgstr "Remover um Tile da Cena"

msgid "Drag and drop scenes here or use the Add button."
msgstr "Arraste e solte cenas aqui ou use o botão de adicionar."

msgid ""
"The human-readable name for the scene collection. Use a descriptive name here "
"for organizational purposes (such as \"obstacles\", \"decoration\", etc.)."
msgstr ""
"Um nome legível para a coleção de cenas. Use um nome descritivo aqui por "
"motivos de organização (tais como \"obstáculos\", \"decoração\", etc.)."

msgid ""
"ID of the scene tile in the collection. Each painted tile has associated ID, "
"so changing this property may cause your TileMaps to not display properly."
msgstr ""
"ID do Tile de cena na coleção. Cada Tile pintado tem um ID associado, mudar "
"esta propriedade pode causar seus TileMaps a não aparecer corretamente."

msgid "Absolute path to the scene associated with this tile."
msgstr "Caminho absoluto para a cena associada com este tile."

msgid ""
"If [code]true[/code], a placeholder marker will be displayed on top of the "
"scene's preview. The marker is displayed anyway if the scene has no valid "
"preview."
msgstr ""
"Se [code]true[/code], um marcador temporário será exibido no topo da prévia "
"da cena. O marcador será exibido mesmo se a cena não possuir uma prévia "
"válida."

msgid "Scenes collection properties:"
msgstr "Propriedades da coleção de cenas:"

msgid "Tile properties:"
msgstr "Propriedades do Tile:"

msgctxt "Tool"
msgid "Line"
msgstr "Linha"

msgid "Rect"
msgstr "Retângulo"

msgid "Bucket"
msgstr "Preencher"

msgid "Eraser"
msgstr "Borracha"

msgid "Picker"
msgstr "Seletor de cor"

msgid ""
"No VCS plugins are available in the project. Install a VCS plugin to use VCS "
"integration features."
msgstr ""
"Não há plugins VCS disponíveis no projeto. Instale uma plugin VCS para poder "
"utlizar as características de integração do VCS."

msgid "Error"
msgstr "Erro"

msgid ""
"Remote settings are empty. VCS features that use the network may not work."
msgstr ""
"Configuração remota vazia. Funcionalidades VCS que usam a rede podem não "
"funcionar."

msgid "Commit"
msgstr "Gravar"

msgid "Open in editor"
msgstr "Abrir no Editor"

msgid "Discard changes"
msgstr "Descartar alterações"

msgid "Staged Changes"
msgstr "Alterações Aplicadas"

msgid "Unstaged Changes"
msgstr "Alterações Não Aplicadas"

msgid "Commit:"
msgstr "Gravar:"

msgid "Date:"
msgstr "Data:"

msgid "Subtitle:"
msgstr "Subtítulo:"

msgid "Do you want to remove the %s branch?"
msgstr "Deseja remover o ramo %s?"

msgid "Do you want to remove the %s remote?"
msgstr "Quer remover o remoto %s?"

msgid "Create Version Control Metadata"
msgstr "Criar Metadados de Controle de versão"

msgid "Create VCS metadata files for:"
msgstr "Crie ficheiros de metadados VCS para:"

msgid "Existing VCS metadata files will be overwritten."
msgstr "Os ficheiros de metadados VCS existentes serão substituídos."

msgid "Local Settings"
msgstr "Configurações de Localização"

msgid "Apply"
msgstr "Aplicar"

msgid "VCS Provider"
msgstr "Provedor VCS"

msgid "Connect to VCS"
msgstr "Conectar ao VCS"

msgid "Remote Login"
msgstr "Login Remoto"

msgid "Username"
msgstr "Nome de Utilizador"

msgid "Password"
msgstr "Senha"

msgid "SSH Public Key Path"
msgstr "Caminho da Chave Pública SSH"

msgid "Select SSH public key path"
msgstr "Selecione caminho da chave pública SSH"

msgid "SSH Private Key Path"
msgstr "Caminho da Chave Privada SSH"

msgid "Select SSH private key path"
msgstr "Selecione caminho da chave privada SSH"

msgid "SSH Passphrase"
msgstr "Passphrase SSH"

msgid "Detect new changes"
msgstr "Detetar novas alterações"

msgid "Discard all changes"
msgstr "Descartar todas as alterações"

msgid "This operation is IRREVERSIBLE. Your changes will be deleted FOREVER."
msgstr ""
"Esta operação é IRREVERSÍVEL. As suas alterações serão excluídas PARA SEMPRE."

msgid "Permanentally delete my changes"
msgstr "Excluir permanentemente minhas alterações"

msgid "Stage all changes"
msgstr "Aplicar todas as alterações"

msgid "Unstage all changes"
msgstr "Desaplicar todas as alterações"

msgid "Commit Message"
msgstr "Gravar Mensagem"

msgid "Commit Changes"
msgstr "Gravar Alterações"

msgid "Commit List"
msgstr "Gravar Lista"

msgid "Commit list size"
msgstr "Gravar tamanho da lista"

msgid "Branches"
msgstr "Ramos"

msgid "Create New Branch"
msgstr "Criar Novo Ramo"

msgid "Remove Branch"
msgstr "Remover Ramo"

msgid "Branch Name"
msgstr "Nome do Ramo"

msgid "Remotes"
msgstr "Remotos"

msgid "Create New Remote"
msgstr "Criar Novo Remoto"

msgid "Remove Remote"
msgstr "Remover Remoto"

msgid "Remote Name"
msgstr "Nome do Remoto"

msgid "Remote URL"
msgstr "URL do Remoto"

msgid "Fetch"
msgstr "Trazer"

msgid "Pull"
msgstr "Puxar"

msgid "Push"
msgstr "Impulso"

msgid "Force Push"
msgstr "Forçar [Push]"

msgid "Modified"
msgstr "Modificado"

msgid "Renamed"
msgstr "Renomeado"

msgid "Deleted"
msgstr "Apagado"

msgid "Typechange"
msgstr "Mudança de tipo"

msgid "Unmerged"
msgstr "Desmesclado"

msgid "View file diffs before committing them to the latest version"
msgstr ""
"Visualize as diferenças de ficheiro antes de confirmá-las para a versão mais "
"recente"

msgid "View:"
msgstr "Vista:"

msgid "Split"
msgstr "Separar"

msgid "Unified"
msgstr "Unificado"

msgid "E constant (2.718282). Represents the base of the natural logarithm."
msgstr "Constante E (2.718282). Base dos logaritmos naturais."

msgid "Epsilon constant (0.00001). Smallest possible scalar number."
msgstr "Constante Epsilon (0.00001). O menor número escalar possível."

msgid "Phi constant (1.618034). Golden ratio."
msgstr "Constante Phi (1.618034). Proporção áurea."

msgid "Pi/4 constant (0.785398) or 45 degrees."
msgstr "Constante Pi/4 (0.785398) ou 45 graus."

msgid "Pi/2 constant (1.570796) or 90 degrees."
msgstr "Constante Pi/2 (1.570796) ou 90 graus."

msgid "Pi constant (3.141593) or 180 degrees."
msgstr "Constante Pi (3.141593) ou 180 graus."

msgid "Tau constant (6.283185) or 360 degrees."
msgstr "Constante Tau (6.283185) ou 360 graus."

msgid "Sqrt2 constant (1.414214). Square root of 2."
msgstr "Constante Sqrt2 (1.414214). Raiz quadrada de 2."

msgid "Add Input"
msgstr "Adicionar entrada"

msgid "Add Output"
msgstr "Adicionar Saída"

msgid "Float"
msgstr "Float"

msgid "Int"
msgstr "Int"

msgid "UInt"
msgstr "UInt"

msgid "Vector2"
msgstr "Vetor2"

msgid "Vector3"
msgstr "Vetor3"

msgid "Vector4"
msgstr "Vetor4"

msgid "Boolean"
msgstr "Lógico"

msgid "Sampler"
msgstr "Mostrador"

msgid "[default]"
msgstr "[padrão]"

msgid ""
"The 2D preview cannot correctly show the result retrieved from instance "
"parameter."
msgstr ""
"A visualização 2D não pode mostrar corretamente o resultado recuperado do "
"parâmetro de instância."

msgid "Add Input Port"
msgstr "Adicionar Porta de Entrada"

msgid "Add Output Port"
msgstr "Adicionar Porta de Saída"

msgid "Change Input Port Type"
msgstr "Alterar Tipo de Porta de Entrada"

msgid "Change Output Port Type"
msgstr "Alterar Tipo de Porta de Saída"

msgid "Change Input Port Name"
msgstr "Alterar Nome da Porta de Entrada"

msgid "Change Output Port Name"
msgstr "Alterar Nome da Porta de Saída"

msgid "Expand Output Port"
msgstr "Expandir Porta de Saída"

msgid "Shrink Output Port"
msgstr "Diminuir Porta de Saída"

msgid "Remove Input Port"
msgstr "Remover Porta de Entrada"

msgid "Remove Output Port"
msgstr "Remover Porta de Saída"

msgid "Set VisualShader Expression"
msgstr "Definir Expressão do VisualShader"

msgid "Resize VisualShader Node"
msgstr "Redimensionar Nó do VisualShader"

msgid "Show Port Preview"
msgstr "Mostrar Visualização da Porta"

msgid "Set Parameter Name"
msgstr "Definir Nome do Parâmetro"

msgid "Set Input Default Port"
msgstr "Definir Porta de Entrada Predefinida"

msgid "Set Custom Node Option"
msgstr "Definir Opção de Nó Personalizado"

msgid "Add Node to Visual Shader"
msgstr "Adicionar Nó ao Visual Shader"

msgid "Add Varying to Visual Shader: %s"
msgstr "Adicionar Varying ao Visual Shader: %s"

msgid "Remove Varying from Visual Shader: %s"
msgstr "Remover Varying do Visual Shader: %s"

msgid "Move and Attach VisualShader Node(s) to parent frame"
msgstr "Mova e anexe nós VisualShader ao quadro pai"

msgid "Insert node"
msgstr "Inserir nó"

msgid "Convert Constant Node(s) To Parameter(s)"
msgstr "Converter Nó(s) Constante(s) para Parâmetro(s)"

msgid "Convert Parameter Node(s) To Constant(s)"
msgstr "Converter Nó(s) de Parâmetro para Constante(s)"

msgid "Delete VisualShader Node"
msgstr "Apagar Nó VisualShader"

msgid "Delete VisualShader Node(s)"
msgstr "Apagar Nó(s) VisualShader"

msgid "Float Constants"
msgstr "Constantes Float"

msgid "Convert Constant(s) to Parameter(s)"
msgstr "Converter Constante(s) para Parâmetro(s)"

msgid "Convert Parameter(s) to Constant(s)"
msgstr "Converter Parâmetro(s) para Constante(s)"

msgid "Duplicate VisualShader Node(s)"
msgstr "Duplicar Nó(s) VisualShader"

msgid "Paste VisualShader Node(s)"
msgstr "Colar Nó(s) VisualShader"

msgid "Cut VisualShader Node(s)"
msgstr "Cortar Nó(s) VisualShader"

msgid "Visual Shader Input Type Changed"
msgstr "Alterado Tipo de Entrada do Visual Shader"

msgid "ParameterRef Name Changed"
msgstr "Nome do ParameterRef Alterado"

msgid "Varying Name Changed"
msgstr "Nome da Varying Alterado"

msgid "Set Constant: %s"
msgstr "Definir Constante: %s"

msgid "Invalid name for varying."
msgstr "Nome Inválido para varying."

msgid "Varying with that name is already exist."
msgstr "Varying com esse nome já existe."

msgid "Add Node(s) to Visual Shader"
msgstr "Adicionar Nó(s) ao Visual Shader"

msgid "Vertex"
msgstr "Vértice"

msgid "Fragment"
msgstr "Fragmento"

msgid "Light"
msgstr "Luz"

msgid "Process"
msgstr "Processo"

msgid "Collide"
msgstr "Colidir"

msgid "Sky"
msgstr "Céu"

msgid "Fog"
msgstr "Névoa"

msgid "Manage Varyings"
msgstr "Gerir Varyings"

msgid "Add Varying"
msgstr "Adicionar Varying"

msgid "Remove Varying"
msgstr "Remover Varying"

msgid "Show generated shader code."
msgstr "Mostra o código do shader gerado."

msgid "Generated Shader Code"
msgstr "Código Shader Gerado"

msgid "Add Node"
msgstr "Adicionar Nó"

msgid "Clear Copy Buffer"
msgstr "Limpar Buffer de Cópia"

msgid "High-end node"
msgstr "Nó Superior"

msgid "Create Shader Node"
msgstr "Criar Nó Shader"

msgid "Create Shader Varying"
msgstr "Criar Varying de Shader"

msgid "Delete Shader Varying"
msgstr "Apagar Varying de Shader"

msgid "Color function."
msgstr "Função Cor."

msgid "Color operator."
msgstr "Operador de Cor."

msgid "Grayscale function."
msgstr "Função Cinza."

msgid "Converts HSV vector to RGB equivalent."
msgstr "Converte vetor HSV para equivalente RGB."

msgid "Converts RGB vector to HSV equivalent."
msgstr "Converte vetor RGB para equivalente HSV."

msgid "Sepia function."
msgstr "Função Sépia."

msgid "Burn operator."
msgstr "Operador de Queima."

msgid "Darken operator."
msgstr "Operador Escurecer."

msgid "Difference operator."
msgstr "Operador Diferença."

msgid "Dodge operator."
msgstr "Operador Desvio."

msgid "HardLight operator."
msgstr "Operador HardLight."

msgid "Lighten operator."
msgstr "Operador Clarear."

msgid "Overlay operator."
msgstr "Operador Sobrepor."

msgid "Screen operator."
msgstr "Operador Ecrã."

msgid "SoftLight operator."
msgstr "Operador SoftLight."

msgid "Color constant."
msgstr "Constante Cor."

msgid "Color parameter."
msgstr "Parâmetro de cor."

msgid "(Fragment/Light mode only) Derivative function."
msgstr "(Apenas modo Fragmento/Luz) Função derivada."

msgid "Returns the boolean result of the %s comparison between two parameters."
msgstr "Devolve o resultado lógico da comparação %s entre dois parâmetros."

msgid "Equal (==)"
msgstr "Igual (==)"

msgid "Greater Than (>)"
msgstr "Maior Que (>)"

msgid "Greater Than or Equal (>=)"
msgstr "Maior ou Igual a (>=)"

msgid ""
"Returns an associated vector if the provided scalars are equal, greater or "
"less."
msgstr ""
"Devolve um vetor associado se o escalar fornecido for igual, maior ou menor."

msgid ""
"Returns the boolean result of the comparison between INF and a scalar "
"parameter."
msgstr ""
"Devolve o resultado lógico da comparação entre INF e um parâmetro escalar."

msgid ""
"Returns the boolean result of the comparison between NaN and a scalar "
"parameter."
msgstr ""
"Devolve o resultado lógico da comparação entre NaN e um parâmetro escalar."

msgid "Less Than (<)"
msgstr "Menor Que (<)"

msgid "Less Than or Equal (<=)"
msgstr "Menor ou Igual a (<=)"

msgid "Not Equal (!=)"
msgstr "Diferente (!=)"

msgid ""
"Returns an associated 2D vector if the provided boolean value is true or "
"false."
msgstr ""
"Retorna um vetor 2D associado se o valor booleano fornecido for verdadeiro ou "
"falso."

msgid ""
"Returns an associated 3D vector if the provided boolean value is true or "
"false."
msgstr ""
"Retorna um vetor 3D associado se o valor booleano fornecido for verdadeiro ou "
"falso."

msgid ""
"Returns an associated boolean if the provided boolean value is true or false."
msgstr ""
"Retorna um booleano associado se o valor booleano fornecido for verdadeiro ou "
"falso."

msgid ""
"Returns an associated floating-point scalar if the provided boolean value is "
"true or false."
msgstr ""
"Retorna um escalar de ponto flutuante associado se o valor booleano fornecido "
"for verdadeiro ou falso."

msgid ""
"Returns an associated integer scalar if the provided boolean value is true or "
"false."
msgstr ""
"Retorna um escalar inteiro associado se o valor booleano fornecido for "
"verdadeiro ou falso."

msgid ""
"Returns an associated transform if the provided boolean value is true or "
"false."
msgstr ""
"Retorna uma transformada associada se o valor booleano fornecido for "
"verdadeiro ou falso."

msgid ""
"Returns an associated unsigned integer scalar if the provided boolean value "
"is true or false."
msgstr ""
"Retorna um escalar inteiro sem sinal associado se o valor booleano fornecido "
"for verdadeiro ou falso."

msgid "Returns the boolean result of the comparison between two parameters."
msgstr "Devolve o resultado lógico da comparação entre dois parâmetros."

msgid ""
"Returns the boolean result of the comparison between INF (or NaN) and a "
"scalar parameter."
msgstr ""
"Devolve o resultado lógico da comparação entre INF (ou NaN) e um parâmetro "
"escalar."

msgid "Boolean constant."
msgstr "Constante Lógica."

msgid "Boolean parameter."
msgstr "Parâmetro booleano."

msgid "Translated to '%s' in Godot Shading Language."
msgstr "Traduzido para '%s' na Linguagem de Shading do Godot."

msgid "'%s' input parameter for all shader modes."
msgstr "parâmetro de entrada '%s' para todos os modos shader."

msgid "Input parameter."
msgstr "Parâmetro de Entrada."

msgid "'%s' input parameter for vertex and fragment shader modes."
msgstr "parâmetro de entrada '%s' para os modos shader vertex e fragment."

msgid "'%s' input parameter for fragment and light shader modes."
msgstr "parâmetro de entrada '%s' para os modos shader fragment e light."

msgid "'%s' input parameter for fragment shader mode."
msgstr "parâmetro de entrada '%s' para o modo shader fragment."

msgid "'%s' input parameter for sky shader mode."
msgstr "Parâmetro de entrada '%s' para o modo de shader de céu."

msgid "'%s' input parameter for fog shader mode."
msgstr "Parâmetro de entrada '%s' para o modo de shader de névoa."

msgid "'%s' input parameter for light shader mode."
msgstr "parâmetro de entrada '%s' para o modo shader light."

msgid "'%s' input parameter for vertex shader mode."
msgstr "parâmetro de entrada '%s' para modo shader vertex."

msgid "'%s' input parameter for start shader mode."
msgstr "Parâmetro de entrada '%s' para o modo de shader inicial."

msgid "'%s' input parameter for process shader mode."
msgstr "Parâmetro de entrada '%s' para o modo de shader de processamento."

msgid "'%s' input parameter for start and process shader modes."
msgstr "Parâmetro de entrada '%s' para os modos shader inicial e processo."

msgid "'%s' input parameter for process and collide shader modes."
msgstr "Parâmetro de entrada '%s' para os modos shader processo e colisão."

msgid ""
"A node for help to multiply a position input vector by rotation using "
"specific axis. Intended to work with emitters."
msgstr ""
"Um nó para ajudar a multiplicar um vetor de entrada de posição por rotação "
"usando um eixo específico. Destinado a trabalhar com emissores."

msgid "Float function."
msgstr "Função Float."

msgid "Float operator."
msgstr "Operador Float."

msgid "Integer function."
msgstr "Função Integer."

msgid "Integer operator."
msgstr "Operador Integer."

msgid "Unsigned integer function."
msgstr "Função inteira sem sinal."

msgid "Unsigned integer operator."
msgstr "Operador inteiro sem sinal."

msgid "Returns the absolute value of the parameter."
msgstr "Devolve o valor absoluto do parâmetro."

msgid "Returns the arc-cosine of the parameter."
msgstr "Devolve o arco seno do parâmetro."

msgid "Returns the inverse hyperbolic cosine of the parameter."
msgstr "Devolve o arco cosseno hiperbólico do parâmetro."

msgid "Returns the arc-sine of the parameter."
msgstr "Devolve o arco seno do parâmetro."

msgid "Returns the inverse hyperbolic sine of the parameter."
msgstr "Devolve o arco seno hiperbólico do parâmetro."

msgid "Returns the arc-tangent of the parameter."
msgstr "Devolve o arco tangente do parâmetro."

msgid "Returns the arc-tangent of the parameters."
msgstr "Devolve o arco tangente do parâmetro."

msgid "Returns the inverse hyperbolic tangent of the parameter."
msgstr "Devolve o arco tangente hiperbólico do parâmetro."

msgid "Returns the result of bitwise NOT (~a) operation on the integer."
msgstr "Retorna o resultado da operação NOT (~a) bit a bit no inteiro."

msgid ""
"Returns the result of bitwise NOT (~a) operation on the unsigned integer."
msgstr ""
"Retorna o resultado da operação NOT (~a) bit a bit no inteiro sem sinal."

msgid ""
"Finds the nearest integer that is greater than or equal to the parameter."
msgstr "Encontra o inteiro mais próximo que seja maior ou igual ao parâmetro."

msgid "Constrains a value to lie between two further values."
msgstr "Restringe um valor entre dois valores suplementares."

msgid "Returns the cosine of the parameter."
msgstr "Devolve o cosseno do parâmetro."

msgid "Returns the hyperbolic cosine of the parameter."
msgstr "Devolve o cosseno hiperbólico do parâmetro."

msgid "Converts a quantity in radians to degrees."
msgstr "Converte um valor em radianos para graus."

msgid ""
"(Fragment/Light mode only) (Scalar) Derivative in 'x' using local "
"differencing."
msgstr ""
"(Apenas modo Fragment/Light) (Escalar) Derivada em 'x' a usar derivação local."

msgid ""
"(Fragment/Light mode only) (Scalar) Derivative in 'y' using local "
"differencing."
msgstr ""
"(Apenas modo Fragment/Light) (Escalar) Derivada em 'y' a usar derivação local."

msgid "Base-e Exponential."
msgstr "Exponencial base e."

msgid "Base-2 Exponential."
msgstr "Exponencial base 2."

msgid "Finds the nearest integer less than or equal to the parameter."
msgstr "Encontra o inteiro mais próximo que seja menor ou igual ao parâmetro."

msgid "Computes the fractional part of the argument."
msgstr "Calcula a parte fracionária do argumento."

msgid "Returns the inverse of the square root of the parameter."
msgstr "Devolve o inverso da raiz quadrada do parâmetro."

msgid "Natural logarithm."
msgstr "Logaritmo natural."

msgid "Base-2 logarithm."
msgstr "Logaritmo base 2."

msgid "Returns the greater of two values."
msgstr "Devolve o maior de dois valores."

msgid "Returns the lesser of two values."
msgstr "Devolve o menor de dois valores."

msgid "Linear interpolation between two scalars."
msgstr "Interpolação linear entre dois escalares."

msgid "Performs a fused multiply-add operation (a * b + c) on scalars."
msgstr ""
"Executa uma operação de adição e multiplicação fundida (a * b + c) em "
"escalares."

msgid "Returns the opposite value of the parameter."
msgstr "Devolve o valor oposto do parâmetro."

msgid "1.0 - scalar"
msgstr "1.0 - escalar"

msgid ""
"Returns the value of the first parameter raised to the power of the second."
msgstr "Devolve o valor do primeiro parâmetro elevado à potência do segundo."

msgid "Converts a quantity in degrees to radians."
msgstr "Converte um valor em graus para radianos."

msgid "1.0 / scalar"
msgstr "1.0 / escalar"

msgid "Finds the nearest integer to the parameter."
msgstr "Encontra o inteiro mais próximo do parâmetro."

msgid "Finds the nearest even integer to the parameter."
msgstr "Encontra o inteiro ímpar mais próximo do parâmetro."

msgid "Clamps the value between 0.0 and 1.0."
msgstr "Limita o valor entre 0.0 e 1.0."

msgid "Extracts the sign of the parameter."
msgstr "Extrai o sinal do parâmetro."

msgid "Returns the sine of the parameter."
msgstr "Devolve o seno do parâmetro."

msgid "Returns the hyperbolic sine of the parameter."
msgstr "Devolve o seno hiperbólico do parâmetro."

msgid "Returns the square root of the parameter."
msgstr "Devolve a raiz quadrada do parâmetro."

msgid ""
"SmoothStep function( scalar(edge0), scalar(edge1), scalar(x) ).\n"
"\n"
"Returns 0.0 if 'x' is smaller than 'edge0' and 1.0 if x is larger than "
"'edge1'. Otherwise the return value is interpolated between 0.0 and 1.0 using "
"Hermite polynomials."
msgstr ""
"Função SmoothStep( escalar(limite0), escalar(limite1), escalar(x) ).\n"
"\n"
"Devolve 0.0 se 'x' for menor que 'limite0' e 1.0 se 'x' for maior que "
"'limite1'. Caso contrário o valor devolvido é interpolado entre 0.0 e 1.0 "
"usando polinomiais Hermite."

msgid ""
"Step function( scalar(edge), scalar(x) ).\n"
"\n"
"Returns 0.0 if 'x' is smaller than 'edge' and otherwise 1.0."
msgstr ""
"Função Step( escalar(limite), escalar(x) ).\n"
"\n"
"Devolve 0.0 se 'x' for menor que 'limite' e 1.0 se não for."

msgid ""
"(Fragment/Light mode only) (Scalar) Sum of absolute derivative in 'x' and 'y'."
msgstr ""
"(Apenas modo Fragment/Light) (Escalar) Soma das derivadas absolutas em 'x' e "
"'y'."

msgid "Returns the tangent of the parameter."
msgstr "Devolve a tangente do parâmetro."

msgid "Returns the hyperbolic tangent of the parameter."
msgstr "Devolve a tangente hiperbólica do parâmetro."

msgid "Finds the truncated value of the parameter."
msgstr "Encontra o valor truncado do parâmetro."

msgid "Sums two floating-point scalars."
msgstr "Soma dois escalares de ponto flutuante."

msgid "Sums two integer scalars."
msgstr "Soma dois escalares inteiros."

msgid "Sums two unsigned integer scalars."
msgstr "Soma dois escalares inteiros sem sinal."

msgid "Returns the result of bitwise AND (a & b) operation for two integers."
msgstr ""
"Retorna o resultado da operação AND (a & b) bit a bit para dois inteiros."

msgid ""
"Returns the result of bitwise AND (a & b) operation for two unsigned integers."
msgstr ""
"Retorna o resultado da operação AND (a & b) bit a bit para dois inteiros sem "
"sinal."

msgid ""
"Returns the result of bitwise left shift (a << b) operation on the integer."
msgstr ""
"Retorna o resultado da operação de deslocamento à esquerda bit a bit (a << b) "
"no inteiro."

msgid ""
"Returns the result of bitwise left shift (a << b) operation on the unsigned "
"integer."
msgstr ""
"Retorna o resultado da operação de deslocamento à esquerda bit a bit (a << b) "
"no inteiro sem sinal."

msgid "Returns the result of bitwise OR (a | b) operation for two integers."
msgstr ""
"Retorna o resultado da operação OR (a | b) bit a bit para dois inteiros."

msgid ""
"Returns the result of bitwise OR (a | b) operation for two unsigned integers."
msgstr ""
"Retorna o resultado da operação OR (a | b) bit a bit para dois inteiros sem "
"sinal."

msgid ""
"Returns the result of bitwise right shift (a >> b) operation on the integer."
msgstr ""
"Retorna o resultado da operação de deslocamento à direita bit a bit (a >> b) "
"no inteiro."

msgid ""
"Returns the result of bitwise right shift (a >> b) operation on the unsigned "
"integer."
msgstr ""
"Retorna o resultado da operação de deslocamento à direita bit a bit (a >> b) "
"no inteiro sem sinal."

msgid "Returns the result of bitwise XOR (a ^ b) operation on the integer."
msgstr "Retorna o resultado da operação bit a bit XOR (a ^ b) no inteiro."

msgid ""
"Returns the result of bitwise XOR (a ^ b) operation on the unsigned integer."
msgstr ""
"Retorna o resultado da operação bit a bit XOR (a ^ b) no inteiro sem sinal."

msgid "Divides two floating-point scalars."
msgstr "Divide dois escalares de ponto flutuante."

msgid "Divides two integer scalars."
msgstr "Divide dois escalares inteiros."

msgid "Divides two unsigned integer scalars."
msgstr "Divide dois escalares inteiros sem sinal."

msgid "Multiplies two floating-point scalars."
msgstr "Multiplica dois escalares de ponto flutuante."

msgid "Multiplies two integer scalars."
msgstr "Multiplica dois escalares inteiros."

msgid "Multiplies two unsigned integer scalars."
msgstr "Multiplica dois escalares inteiros sem sinal."

msgid "Returns the remainder of the two floating-point scalars."
msgstr "Retorna o resto de dois escalares de ponto flutuante."

msgid "Returns the remainder of the two integer scalars."
msgstr "Retorna o resto de dois escalares inteiros."

msgid "Returns the remainder of the two unsigned integer scalars."
msgstr "Retorna o resto de dois escalares inteiros sem sinal."

msgid "Subtracts two floating-point scalars."
msgstr "Subtrai dois escalares de ponto flutuante."

msgid "Subtracts two integer scalars."
msgstr "Subtrai dois escalares inteiros."

msgid "Subtracts two unsigned integer scalars."
msgstr "Subtrai dois escalares inteiros sem sinal."

msgid "Scalar floating-point constant."
msgstr "Constante de ponto flutuante escalar."

msgid "Scalar integer constant."
msgstr "Constante escalar inteira."

msgid "Scalar unsigned integer constant."
msgstr "Constante escalar inteira sem sinal."

msgid "Scalar floating-point parameter."
msgstr "Parâmetro de ponto flutuante escalar."

msgid "Scalar integer parameter."
msgstr "Parâmetro inteiro escalar."

msgid "Scalar unsigned integer parameter."
msgstr "Parâmetro inteiro sem sinal escalar."

msgid "Converts screen UV to a SDF."
msgstr "Converte ecrã UV para um SDF."

msgid "Casts a ray against the screen SDF and returns the distance travelled."
msgstr "Lança um raio contra o ecrã SDF e retorna a distância percorrida."

msgid "Converts a SDF to screen UV."
msgstr "Converte um SDF ao ecrã UV."

msgid "Performs a SDF texture lookup."
msgstr "Executa uma pesquisa de textura SDF."

msgid "Performs a SDF normal texture lookup."
msgstr "Executa uma pesquisa de textura normal SDF."

msgid "Function to be applied on texture coordinates."
msgstr "Função a ser aplicada nas coordenadas de textura."

msgid "Polar coordinates conversion applied on texture coordinates."
msgstr "Conversão de coordenadas polares aplicada em coordenadas de textura."

msgid "Perform the cubic texture lookup."
msgstr "Executa cubic texture lookup."

msgid "Perform the curve texture lookup."
msgstr "Execute a pesquisa de textura de curva."

msgid "Perform the three components curve texture lookup."
msgstr "Execute a pesquisa de textura de curva de três componentes."

msgid ""
"Returns the depth value obtained from the depth prepass in a linear space."
msgstr ""
"Retorna o valor de profundidade obtido do pré-passe de profundidade num "
"espaço linear."

msgid "Reconstructs the World Position of the Node from the depth texture."
msgstr "Reconstrói a posição mundial do nó a partir da textura de profundidade."

msgid "Unpacks the Screen Normal Texture in World Space"
msgstr "Descompacta a Textura Normal da Tela no Espaço Mundial"

msgid "Perform the 2D texture lookup."
msgstr "Execute a pesquisa de textura 2D."

msgid "Perform the 2D-array texture lookup."
msgstr "Execute a pesquisa de textura de matriz 2D."

msgid "Perform the 3D texture lookup."
msgstr "Execute a pesquisa de textura 3D."

msgid "Apply panning function on texture coordinates."
msgstr "Aplique a função de panorâmica nas coordenadas de textura."

msgid "Apply scaling function on texture coordinates."
msgstr "Aplique a função de dimensionamento nas coordenadas de textura."

msgid "Cubic texture parameter lookup."
msgstr "Pesquisa de parâmetro de textura cúbica."

msgid "2D texture parameter lookup."
msgstr "Pesquisa de parâmetros de textura 2D."

msgid "2D texture parameter lookup with triplanar."
msgstr "Pesquisa de parâmetros de textura 2D com triplanar."

msgid "2D array of textures parameter lookup."
msgstr "Matriz 2D de pesquisa de parâmetros de texturas."

msgid "3D texture parameter lookup."
msgstr "Pesquisa de parâmetros de textura 3D."

msgid "Transform function."
msgstr "Função transformação."

msgid "Transform operator."
msgstr "Operador transformada."

msgid ""
"Calculate the outer product of a pair of vectors.\n"
"\n"
"OuterProduct treats the first parameter 'c' as a column vector (matrix with "
"one column) and the second parameter 'r' as a row vector (matrix with one "
"row) and does a linear algebraic matrix multiply 'c * r', yielding a matrix "
"whose number of rows is the number of components in 'c' and whose number of "
"columns is the number of components in 'r'."
msgstr ""
"Calcula o produto tensorial de um par de vetores.\n"
"\n"
"OuterProduct trata o primeiro parâmetro 'c' como um vetor coluna (matriz com "
"uma coluna) e o segundo parâmetro 'r' como um vetor linha (matriz com uma "
"linha) e faz uma multiplicação matricial algébrica linear 'c * r', a resultar "
"uma matriz cujo número de linhas é o número de componentes em 'c' e cujo "
"número de colunas é o número de componentes de 'r'."

msgid "Composes transform from four vectors."
msgstr "Compõe transformação a partir de quatro vetores."

msgid "Decomposes transform to four vectors."
msgstr "Decompõe transformação em quatro vetores."

msgid "Calculates the determinant of a transform."
msgstr "Calcula o determinante de uma transformação."

msgid ""
"Calculates how the object should face the camera to be applied on Model View "
"Matrix output port for 3D objects."
msgstr ""
"Calcula como o objeto deve ficar voltado para a câmara a ser aplicada na "
"porta de saída do Modelo de Visualização da Matriz para objetos 3D."

msgid "Calculates the inverse of a transform."
msgstr "Calcula o inverso de uma transformação."

msgid "Calculates the transpose of a transform."
msgstr "Calcula a transposta de uma transformação."

msgid "Sums two transforms."
msgstr "Soma duas transformadas."

msgid "Divides two transforms."
msgstr "Divide duas transformadas."

msgid "Multiplies two transforms."
msgstr "Multiplica duas transformadas."

msgid "Performs per-component multiplication of two transforms."
msgstr "Executa a multiplicação por componente de duas transformadas."

msgid "Subtracts two transforms."
msgstr "Subtrai duas transformadas."

msgid "Multiplies vector by transform."
msgstr "Multiplica vetor por transformação."

msgid "Transform constant."
msgstr "Constante transformação."

msgid "Transform parameter."
msgstr "Parâmetro de transformação."

msgid ""
"The distance fade effect fades out each pixel based on its distance to "
"another object."
msgstr ""
"O efeito de esmaecimento de distância esmaece cada pixel com base na "
"distância deles a outro objeto."

msgid ""
"The proximity fade effect fades out each pixel based on its distance to "
"another object."
msgstr ""
"O efeito de esmaecimento de proximidade esmaece cada pixel com base na "
"distância dele de outro objeto."

msgid "Returns a random value between the minimum and maximum input values."
msgstr "Retorna um valor aleatório entre os valores de entrada mínimo e máximo."

msgid "Remaps a given input from the input range to the output range."
msgstr ""
"Remapeia uma determinada entrada do intervalo de entrada para o intervalo de "
"saída."

<<<<<<< HEAD
=======
msgid ""
"Builds a rotation matrix from the given axis and angle, multiply the input "
"vector by it and returns both this vector and a matrix."
msgstr ""
"Constrói uma matriz de rotação a partir do eixo e ângulo fornecidos, "
"multiplica o vetor de entrada por ela e retorna tanto esse vetor quanto a "
"matriz."

>>>>>>> dc5f1b7a
msgid "Vector function."
msgstr "Função Vetor."

msgid "Vector operator."
msgstr "Operador Vetor."

msgid "Composes vector from scalars."
msgstr "Compõe um vetor a partir de escalares."

msgid "Decomposes vector to scalars."
msgstr "Decompõe vetores em escalares."

msgid "Composes 2D vector from two scalars."
msgstr "Compõe um vetor 2D a partir de dois escalares."

msgid "Decomposes 2D vector to two scalars."
msgstr "Decompõe o vetor 2D em dois escalares."

msgid "Composes 3D vector from three scalars."
msgstr "Compõe um vetor 3D a partir de três escalares."

msgid "Decomposes 3D vector to three scalars."
msgstr "Decompõe o vetor 3D em três escalares."

msgid "Composes 4D vector from four scalars."
msgstr "Compõe um vetor 4D a partir de quatro escalares."

msgid "Decomposes 4D vector to four scalars."
msgstr "Decompõe o vetor 4D em quatro escalares."

msgid "Calculates the cross product of two vectors."
msgstr "Calcula o produto vetorial de dois vetores."

msgid ""
"(Fragment/Light mode only) (Vector) Derivative in 'x' using local "
"differencing."
msgstr "(Apenas modo Fragment/Light) Derivada em 'x' a usar derivação local."

msgid ""
"(Fragment/Light mode only) (Vector) Derivative in 'y' using local "
"differencing."
msgstr ""
"(Apenas modo Fragment/Light) (Vetor) Derivada em 'y' a usar derivação local."

msgid "Returns the distance between two points."
msgstr "Devolve a distância entre dois pontos."

msgid "Calculates the dot product of two vectors."
msgstr "Calcula o produto escalar de dois vetores."

msgid ""
"Returns the vector that points in the same direction as a reference vector. "
"The function has three vector parameters : N, the vector to orient, I, the "
"incident vector, and Nref, the reference vector. If the dot product of I and "
"Nref is smaller than zero the return value is N. Otherwise -N is returned."
msgstr ""
"Devolve um vetor com a mesma direção de um vetor referência. A função tem "
"três parâmetro: N, o vetor a orientar, I, o vetor incidente, e Nref, o vetor "
"referência. Se o produto escalar de I e Nref for menor que zero o valor de "
"retorno é N, Caso contrário -N será devolvido."

msgid ""
"Returns falloff based on the dot product of surface normal and view direction "
"of camera (pass associated inputs to it)."
msgstr ""
"Devolve queda baseada no produto escalar da normal à superfície e da direção "
"da câmara (passa entradas associadas)."

msgid "Calculates the length of a vector."
msgstr "Calcula o comprimento de um vetor."

msgid "Linear interpolation between two vectors."
msgstr "Interpolação linear entre dois vetores."

msgid "Linear interpolation between two vectors using scalar."
msgstr "Interpolação linear entre dois vetores a usar um escalar."

msgid "Performs a fused multiply-add operation (a * b + c) on vectors."
msgstr ""
"Executa uma operação de adição e multiplicação fundida (a * b + c) com "
"vetores."

msgid "Calculates the normalize product of vector."
msgstr "Calcula o produto normalizado do vetor."

msgid "1.0 - vector"
msgstr "1.0 - vetor"

msgid "1.0 / vector"
msgstr "1.0 / vetor"

msgid ""
"Returns the vector that points in the direction of reflection ( a : incident "
"vector, b : normal vector )."
msgstr ""
"Devolve um vetor que aponta na direção da reflexão ( a : vetor incidente, b : "
"vetor normal )."

msgid "Returns the vector that points in the direction of refraction."
msgstr "Devolve um vetor que aponta na direção da refração."

msgid ""
"SmoothStep function( vector(edge0), vector(edge1), vector(x) ).\n"
"\n"
"Returns 0.0 if 'x' is smaller than 'edge0' and 1.0 if 'x' is larger than "
"'edge1'. Otherwise the return value is interpolated between 0.0 and 1.0 using "
"Hermite polynomials."
msgstr ""
"Função SmoothStep( vetor(limite0), vetor(limite1), vetor(x) ).\n"
"\n"
"Devolve 0.0 se 'x' for menor que 'limite0' e 1.0 se 'x' for maior que "
"'limite1'. Caso contrário o valor devolvido é interpolado entre 0.0 e 1.0 "
"usando polinomiais Hermite."

msgid ""
"SmoothStep function( scalar(edge0), scalar(edge1), vector(x) ).\n"
"\n"
"Returns 0.0 if 'x' is smaller than 'edge0' and 1.0 if 'x' is larger than "
"'edge1'. Otherwise the return value is interpolated between 0.0 and 1.0 using "
"Hermite polynomials."
msgstr ""
"Função SmoothStep( escalar(limite0), escalar(limite1), vetor(x) ).\n"
"\n"
"Devolve 0.0 se 'x' for menor que 'limite0' e 1.0 se 'x' for maior que "
"'limite1'. Caso contrário o valor devolvido é interpolado entre 0.0 e 1.0 "
"usando polinomiais Hermite."

msgid ""
"Step function( vector(edge), vector(x) ).\n"
"\n"
"Returns 0.0 if 'x' is smaller than 'edge' and otherwise 1.0."
msgstr ""
"Função Step( vetor(limite), vetor(x) ).\n"
"\n"
"Devolve 0.0 se 'x' for menor que 'limite', senão devolve 1.0."

msgid ""
"Step function( scalar(edge), vector(x) ).\n"
"\n"
"Returns 0.0 if 'x' is smaller than 'edge' and otherwise 1.0."
msgstr ""
"Função Step( escalar(limite), vetor(x) ).\n"
"\n"
"Devolve 0.0 se 'x' for menor que 'limite', senão devolve 1.0."

msgid ""
"(Fragment/Light mode only) (Vector) Sum of absolute derivative in 'x' and 'y'."
msgstr ""
"(Apenas modo Fragment/Light) (Vetor) Soma das derivadas absolutas em 'x' e "
"'y'."

msgid "Adds 2D vector to 2D vector."
msgstr "Soma vetor 2D com vetor 2D."

msgid "Adds 3D vector to 3D vector."
msgstr "Soma vetor 3D com vetor 3D."

msgid "Adds 4D vector to 4D vector."
msgstr "Soma vetor 4D com vetor 4D."

msgid "Divides 2D vector by 2D vector."
msgstr "Divide vetor 2D com vetor 2D."

msgid "Divides 3D vector by 3D vector."
msgstr "Divide vetor 3D com vetor 3D."

msgid "Divides 4D vector by 4D vector."
msgstr "Divide vetor 4D com vetor 4D."

msgid "Multiplies 2D vector by 2D vector."
msgstr "Multiplica vetor 2D por vetor 2D."

msgid "Multiplies 3D vector by 3D vector."
msgstr "Multiplica vetor 3D por vetor 3D."

msgid "Multiplies 4D vector by 4D vector."
msgstr "Multiplica vetor 4D por vetor 4D."

msgid "Returns the remainder of the two 2D vectors."
msgstr "Retorna o resto dos dois vetores 2D."

msgid "Returns the remainder of the two 3D vectors."
msgstr "Retorna o resto dos dois vetores 3D."

msgid "Returns the remainder of the two 4D vectors."
msgstr "Retorna o resto dos dois vetores 4D."

msgid "Subtracts 2D vector from 2D vector."
msgstr "Subtrai vetor 2D do vetor 2D."

msgid "Subtracts 3D vector from 3D vector."
msgstr "Subtrai vetor 3D do vetor 3D."

msgid "Subtracts 4D vector from 4D vector."
msgstr "Subtrai vetor 4D do vetor 4D."

msgid "2D vector constant."
msgstr "Constante vetorial 2D."

msgid "2D vector parameter."
msgstr "Parâmetro vetorial 2D."

msgid "3D vector constant."
msgstr "Constante vetorial 3D."

msgid "3D vector parameter."
msgstr "Parâmetro do vetor 3D."

msgid "4D vector constant."
msgstr "Constante vetorial 4D."

msgid "4D vector parameter."
msgstr "Parâmetro vetorial 4D."

msgid ""
"A rectangular area with a description string for better graph organization."
msgstr ""
"Uma área retangular com uma string de descrição para melhor ogranização do "
"grafo."

msgid ""
"Custom Godot Shader Language expression, with custom amount of input and "
"output ports. This is a direct injection of code into the vertex/fragment/"
"light function, do not use it to write the function declarations inside."
msgstr ""
"Expressão personalizada da Linguagem Godot Shader, com quantidade variável de "
"portas de entrada e saída. Isto é uma injeção direta de código na função "
"vertex/fragment/light, não a use para escrever as declarações internas da "
"função."

msgid ""
"Custom Godot Shader Language expression, which is placed on top of the "
"resulted shader. You can place various function definitions inside and call "
"it later in the Expressions. You can also declare varyings, parameters and "
"constants."
msgstr ""
"Expressão personalizada da Linguagem Shader do Godot, que é posta sobre o "
"shader resultante. Pode pôr várias definições de função dentro e chamá-las "
"posteriormente nas Expressões. Também pode declarar varying, parâmetros e "
"constantes."

msgid "A reference to an existing parameter."
msgstr "Uma referência a um parâmetro existente."

msgid "Get varying parameter."
msgstr "Obter parâmetro de varying."

msgid "Set varying parameter."
msgstr "Definir parâmetro de varying."

msgid ""
"Reroute connections freely, can be used to connect multiple input ports to "
"single output port."
msgstr ""
"Redirecione conexões livremente, pode ser usado para Conectar várias portas "
"de entrada a uma porta de saída."

msgid "Edit Visual Property: %s"
msgstr "Editar Propriedade Visual: %s"

msgid "Visual Shader Mode Changed"
msgstr "Modo do Visual Shader Alterado"

msgid "Voxel GI data is not local to the scene."
msgstr "Os dados Voxel GI não são locais para a cena."

msgid "Voxel GI data is part of an imported resource."
msgstr "Os dados Voxel GI fazem parte de um recurso importado."

msgid "Voxel GI data is an imported resource."
msgstr "Os dados Voxel GI são um recurso importado."

msgid "Bake VoxelGI"
msgstr "Gerar VoxelGI"

msgid "Select path for VoxelGI Data File"
msgstr "Selecione o caminho para o ficheiro de dados VoxelGI"

msgid "Go Online and Open Asset Library"
msgstr "Acesse a Internet e Abra a Biblioteca de Ativos"

msgid "Are you sure to run %d projects at once?"
msgstr "Está seguro que quer executar %d projetos em simultâneo?"

msgid ""
"Can't run project: Project has no main scene defined.\n"
"Please edit the project and set the main scene in the Project Settings under "
"the \"Application\" category."
msgstr ""
"Incapaz de executar o projeto: cena principal não definida.\n"
"Por favor edite o projeto e defina a cena principal em Configurações do "
"Projeto dentro da categoria \"Aplicações\"."

msgid ""
"Can't open project at '%s'.\n"
"Project file doesn't exist or is inaccessible."
msgstr ""
"Não foi possivel abrir o projeto em '%s'.\n"
"O ficheiro de projeto não existe ou está inacessível."

msgid ""
"You requested to open %d projects in parallel. Do you confirm?\n"
"Note that usual checks for engine version compatibility will be bypassed."
msgstr ""
"Solicitou a abertura de %d projetos em paralelo. Confirma?\n"
"Observe que as verificações usuais de compatibilidade da versão da engine "
"serão ignoradas."

msgid ""
"The selected project \"%s\" does not specify its supported Godot version in "
"its configuration file (\"project.godot\").\n"
"\n"
"Project path: %s\n"
"\n"
"If you proceed with opening it, it will be converted to Godot's current "
"configuration file format.\n"
"\n"
"Warning: You won't be able to open the project with previous versions of the "
"engine anymore."
msgstr ""
"O projeto selecionado \"%s\" não especifica sua versão Godot suportada no "
"ficheiro de configuração (\"project.godot\") dele.\n"
"\n"
"Caminho do projeto: %s\n"
"\n"
"Se prosseguir com a abertura, ele será convertido para o formato de ficheiro "
"de configuração atual do Godot.\n"
"\n"
"Aviso: já não poderá abrir o projeto com versões anteriores da engine."

msgid ""
"The selected project \"%s\" was generated by Godot 3.x, and needs to be "
"converted for Godot 4.x.\n"
"\n"
"Project path: %s\n"
"\n"
"You have three options:\n"
"- Convert only the configuration file (\"project.godot\"). Use this to open "
"the project without attempting to convert its scenes, resources and scripts.\n"
"- Convert the entire project including its scenes, resources and scripts "
"(recommended if you are upgrading).\n"
"- Do nothing and go back.\n"
"\n"
"Warning: If you select a conversion option, you won't be able to open the "
"project with previous versions of the engine anymore."
msgstr ""
"O projeto selecionado \"%s\" foi gerado pelo Godot 3.x e precisa ser "
"convertido para o Godot 4.x.\n"
"\n"
"Caminho do projeto: %s\n"
"\n"
"Tem três opções:\n"
"- Converter apenas o ficheiro de configuração (\"project.godot\"). Use isso "
"para abrir o projeto sem tentar converter as cenas, recursos e scripts dele.\n"
"- Converter todo o projeto incluindo as cenas, recursos e scripts dele "
"(recomendado se atualizar).\n"
"- Não fazer nada e voltar.\n"
"\n"
"Aviso: Se selecionar uma opção de conversão, não poderá mais abrir o projeto "
"com versões anteriores da engine."

msgid "Convert project.godot Only"
msgstr "Converter Somente project.godot"

msgid ""
"The selected project \"%s\" was generated by an older engine version, and "
"needs to be converted for this version.\n"
"\n"
"Project path: %s\n"
"\n"
"Do you want to convert it?\n"
"\n"
"Warning: You won't be able to open the project with previous versions of the "
"engine anymore."
msgstr ""
"O projeto selecionado \"%s\" foi gerado por uma versão mais antiga da engine "
"e precisa ser convertido para esta versão.\n"
"\n"
"Caminho do projeto: %s\n"
"\n"
"quer convertê-lo?\n"
"\n"
"Aviso: já não poderá abrir o projeto com versões anteriores da engine."

msgid "Convert project.godot"
msgstr "Converter(project.godot)"

msgid ""
"Can't open project \"%s\" at the following path:\n"
"\n"
"%s\n"
"\n"
"The project settings were created by a newer engine version, whose settings "
"are not compatible with this version."
msgstr ""
"Não é possível abrir o projeto \"%s\" no seguinte caminho:\n"
"\n"
"%s\n"
"\n"
"As configurações do projeto foram criadas por uma versão mais recente da "
"engine, cujas configurações não são compatíveis com esta versão."

msgid ""
"Warning: This project uses double precision floats, but this version of\n"
"Godot uses single precision floats. Opening this project may cause data "
"loss.\n"
"\n"
msgstr ""
"Aviso: Este projeto usa double precision floats, mas esta versão do\n"
"Godot usa single precision floats. Abrir este projeto pode causar perda de "
"dados.\n"
"\n"

msgid ""
"Warning: This project uses C#, but this build of Godot does not have\n"
"the Mono module. If you proceed you will not be able to use any C# scripts.\n"
"\n"
msgstr ""
"Aviso: Este projeto usa C#, mas esta compilação do Godot não possui\n"
"o módulo mono. Se continuar, não poderá usar nenhum script C#.\n"
"\n"

msgid ""
"Warning: This project was last edited in Godot %s. Opening will change it to "
"Godot %s.\n"
"\n"
msgstr ""
"Aviso: Este projeto foi editado pela última vez em Godot %s. A abertura "
"mudará para Godot %s.\n"
"\n"

msgid ""
"Warning: This project uses the following features not supported by this build "
"of Godot:\n"
"\n"
"%s\n"
"\n"
msgstr ""
"Aviso: Este projeto usa os seguintes recursos não suportados por esta versão "
"do Godot:\n"
"\n"
"%s\n"
"\n"

msgid "Open anyway? Project will be modified."
msgstr "Abrir assim mesmo? Projeto será modificado."

msgid "Remove %d projects from the list?"
msgstr "Remover %d projetos da lista?"

msgid "Remove this project from the list?"
msgstr "Remover este projeto da lista?"

msgid ""
"Remove all missing projects from the list?\n"
"The project folders' contents won't be modified."
msgstr ""
"Remover todos os projetos inexistentes da lista?\n"
"O conteúdo das pastas não será modificado."

msgid "Couldn't save project at '%s' (error %d)."
msgstr "Incapaz de salvar projeto em '%s' (error %d)."

msgid "Tag name can't be empty."
msgstr "Nome de Etiqueta não pode ser vazio."

msgid "Tag name can't contain spaces."
msgstr "Nome de Etiqueta não pode conter espaços."

msgid "These characters are not allowed in tags: %s."
msgstr "Estes caracteres não são permitidos nas etiquetas: %s."

msgid "Tag name must be lowercase."
msgstr "Etiqueta de nome deve estar em letras minúsculas."

msgctxt "Application"
msgid "Project Manager"
msgstr "Gestor de Projetos"

msgid "New Project"
msgstr "Novo Projeto"

msgid "Import Project"
msgstr "Importar Projeto"

msgid "Scan"
msgstr "Pequisar"

msgid "Scan Projects"
msgstr "Pesquisar Projetos"

msgid "Loading, please wait..."
msgstr "A carregar, espere por favor..."

msgid "Filter Projects"
msgstr "Filtrar Projetos"

msgid ""
"This field filters projects by name and last path component.\n"
"To filter projects by name and full path, the query must contain at least one "
"`/` character."
msgstr ""
"Este campo filtra projetos por nome e última componente do caminho.\n"
"Para filtrar projetos por nome e caminho completo, a pesquisa tem de conter "
"pelo menos um caráter `/`."

msgid "Last Edited"
msgstr "Ultima Modificação"

msgid "Tags"
msgstr "Etiquetas"

msgid ""
"Get started by creating a new one,\n"
"importing one that exists, or by downloading a project template from the "
"Asset Library!"
msgstr ""
"Começa por criar um novo projeto,\n"
"importando um projeto existente, ou transferindo um modelo de projeto da "
"Biblioteca de Assets!"

msgid "Create New Project"
msgstr "Criar novo Projeto"

msgid "Import Existing Project"
msgstr "Importar Projeto existente"

msgid ""
"Note: The Asset Library requires an online connection and involves sending "
"data over the internet."
msgstr ""
"Nota: A Biblioteca de Assets requer uma conexão online e envolve a "
"transferência de dados através da internet."

msgid "Edit Project"
msgstr "Editar Projeto"

msgid "Rename Project"
msgstr "Renomear Projeto"

msgid "Manage Tags"
msgstr "Gerenciar Etiquetas"

msgid "Remove Project"
msgstr "Remover Projeto"

msgid "Remove Missing"
msgstr "Remover Ausente"

msgid ""
"Asset Library not available (due to using Web editor, or because SSL support "
"disabled)."
msgstr ""
"A Biblioteca de Assets não está disponível (por estar a usar o editor Web por "
"porque o suporte SSL está desligado)."

msgid "Select a Folder to Scan"
msgstr "Selecione uma Pasta para Pesquisar"

msgid "Remove All"
msgstr "Remover tudo"

msgid "Convert Full Project"
msgstr "Converter Projeto Completo"

msgid ""
"This option will perform full project conversion, updating scenes, resources "
"and scripts from Godot 3 to work in Godot 4.\n"
"\n"
"Note that this is a best-effort conversion, i.e. it makes upgrading the "
"project easier, but it will not open out-of-the-box and will still require "
"manual adjustments.\n"
"\n"
"IMPORTANT: Make sure to backup your project before converting, as this "
"operation makes it impossible to open it in older versions of Godot."
msgstr ""
"Esta opção realizará a conversão completa do projeto, atualizando cenas, "
"recursos e scripts do Godot 3 para funcionar no Godot 4.\n"
"\n"
"Observe que esta é uma conversão de melhor esforço, ou seja, facilita a "
"atualização do projeto, mas não abrirá imediatamente e ainda exigirá ajustes "
"manuais.\n"
"\n"
"IMPORTANTE: Certifique-se de fazer backup do seu projeto antes de converter, "
"pois esta operação impossibilita sua abertura em versões mais antigas do "
"Godot."

msgid "Manage Project Tags"
msgstr "Gerenciar Etiquetas de Projeto"

msgid "Project Tags"
msgstr "Etiquetas de Projeto"

msgid "Click tag to remove it from the project."
msgstr "Clique na etiqueta para removê-la do projeto."

msgid "All Tags"
msgstr "Todas Etiquetas"

msgid "Click tag to add it to the project."
msgstr "Clique na etiqueta para adicioná-la ao projeto."

msgid "Create New Tag"
msgstr "Criar Nova Etiqueta"

msgid "Tags are capitalized automatically when displayed."
msgstr "Letras maiúsculas são exibidas automaticamente nas tags."

msgid "It would be a good idea to name your project."
msgstr "Seria uma boa ideia dar um nome ao Projeto."

msgid ""
"Invalid \".zip\" project file; it doesn't contain a \"project.godot\" file."
msgstr ""
"Ficheiro de projeto \".zip\" inválido, não contém um ficheiro \"project."
"godot\"."

msgid ""
"Creating a project at the engine's working directory or executable directory "
"is not allowed, as it would prevent the project manager from starting."
msgstr ""
"Criar um projeto no diretório raiz da engine ou diretório executável não é "
"permitido, já que iria prevenir o administrador do projeto de ser iniciado."

msgid "The project folder will be automatically created."
msgstr "O diretório do projeto será criado automaticamente."

msgid "The path specified doesn't exist."
msgstr "O caminho especificado não existe."

msgid "The project folder exists and is empty."
msgstr "O diretório do pojeto existe e está vazio."

msgid ""
"The selected path is not empty. Choosing an empty folder is highly "
"recommended."
msgstr ""
"O caminho selecionado não está vazio. É recomendado escolher uma pasta vazia."

msgid "New Game Project"
msgstr "Novo Projeto de jogo"

msgid "Supports desktop platforms only."
msgstr "Suporta apenas plataformas de desktop."

msgid "Advanced 3D graphics available."
msgstr "Gráficos 3D avançados disponíveis."

msgid "Can scale to large complex scenes."
msgstr "Pode escalar para cenas grandes e complexas."

msgid "Uses RenderingDevice backend."
msgstr "Suporta aparelho de renderização atuais."

msgid "Slower rendering of simple scenes."
msgstr "Renderização mais lenta de cenas simples."

msgid "Supports desktop + mobile platforms."
msgstr "Suporta desktop + plataformas mobile."

msgid "Less advanced 3D graphics."
msgstr "Gráficos 3D menos avançados."

msgid "Less scalable for complex scenes."
msgstr "Menos escalável para cenas complexas."

msgid "Fast rendering of simple scenes."
msgstr "Renderização rápida de cenas simples."

msgid "Supports desktop, mobile + web platforms."
msgstr "Suporta desktop, plataformas mobile + web."

msgid "Least advanced 3D graphics (currently work-in-progress)."
msgstr "Gráficos 3D menos avançados (em desenvolvimento)."

msgid "Intended for low-end/older devices."
msgstr "Destinado a aparelhos modestos/antigos."

msgid "Uses OpenGL 3 backend (OpenGL 3.3/ES 3.0/WebGL2)."
msgstr "Usa renderizador OpenGL 3 (OpenGL 3.3/ES 3.0/WebGL2)."

msgid "Fastest rendering of simple scenes."
msgstr "Renderização mais rápida de cenas simples."

msgid "Warning: This folder is not empty"
msgstr "Aviso: Esta pasta não está vazia"

msgid ""
"You are about to create a Godot project in a non-empty folder.\n"
"The entire contents of this folder will be imported as project resources!\n"
"\n"
"Are you sure you wish to continue?"
msgstr ""
"Está prestes a criar um projeto Godot numa pasta não vazia.\n"
"Todo o conteúdo desta pasta será importado como recursos do projeto!\n"
"\n"
"Tem certeza que deseja continuar?"

msgid "Couldn't create project.godot in project path."
msgstr "Incapaz de criar project.godot no caminho do projeto."

msgid "Couldn't create icon.svg in project path."
msgstr "Não foi possível criar icon.svg no caminho do projeto."

msgid "Error opening package file, not in ZIP format."
msgstr "Erro ao abrir ficheiro comprimido, não está no formato ZIP."

msgid "The following files failed extraction from package:"
msgstr "Falhou a extração dos seguintes Ficheiros do pacote:"

msgid ""
"Couldn't load project at '%s' (error %d). It may be missing or corrupted."
msgstr ""
"Não pode carregar o projeto em '%s' (error %d). Pode estar sumido ou "
"corrompido."

msgid "Import & Edit"
msgstr "Importar & Editar"

msgid "Create & Edit"
msgstr "Criar & Editar"

msgid "Install Project:"
msgstr "Instalar Projeto:"

msgid "Install & Edit"
msgstr "Instalar & Editar"

msgid "Project Name:"
msgstr "Nome do Projeto:"

msgid "Project Path:"
msgstr "Caminho do Projeto:"

msgid "Project Installation Path:"
msgstr "Caminho de Instalação do Projeto:"

msgid "Renderer:"
msgstr "Renderizador:"

msgid "The renderer can be changed later, but scenes may need to be adjusted."
msgstr ""
"O renderizador pode ser alterado posteriormente, mas as cenas podem precisar "
"de ajustes."

msgid "Version Control Metadata:"
msgstr "Controle de Versão:"

msgid "Git"
msgstr "Git"

msgid "This project was last edited in a different Godot version: "
msgstr ""
"Este projeto foi editado pela última vez em uma versão Godot diferente: "

msgid "This project uses features unsupported by the current build:"
msgstr "Este projeto usa recursos não suportados pela versão atual:"

msgid "Error: Project is missing on the filesystem."
msgstr "Erro: Projeto inexistente no sistema de ficheiros."

msgid "Missing Project"
msgstr "Projeto Inexistente"

msgid "Restart Now"
msgstr "Reiniciar agora"

msgid "Custom preset can be further configured in the editor."
msgstr "Preset personalizado pode ser configurado no editor."

msgid "Add Project Setting"
msgstr "Adicionar Configuração ao Projeto"

msgid "Delete Item"
msgstr "Apagar item"

msgid "(All)"
msgstr "(Todos)"

msgid "Add Input Action"
msgstr "Adicionar ação de entrada"

msgid "Change Action deadzone"
msgstr "Mudar a zona morta da Ação"

msgid "Change Input Action Event(s)"
msgstr "Alterar Evento(s) de Ação de Entrada"

msgid "Erase Input Action"
msgstr "Apagar Ação de Entrada"

msgid "Rename Input Action"
msgstr "Renomear Ação de Entrada"

msgid "Update Input Action Order"
msgstr "Atualizar Ordem de Ação de Entrada"

msgid "Project Settings (project.godot)"
msgstr "Configurações do Projeto (project.godot)"

msgid "Advanced Settings"
msgstr "Configurações Avançadas"

msgid "Select a Setting or Type its Name"
msgstr "Selecione uma Configuração ou Digite o Nome dele"

msgid "Changed settings will be applied to the editor after restarting."
msgstr ""
"As configurações alteradas serão aplicadas ao editor após a reinicialização."

msgid "Input Map"
msgstr "Mapa de entrada"

msgid "Localization"
msgstr "Localização"

msgid "Autoload"
msgstr "Carregamento automático"

msgid "Shader Globals"
msgstr "Shaders Globais"

msgid "Plugins"
msgstr "Plugins"

msgid "Import Defaults"
msgstr "Importar Predefinições"

msgid "Select Property"
msgstr "Selecionar Propriedade"

msgid "Select Virtual Method"
msgstr "Selecione Método virtual"

msgid "Batch Rename"
msgstr "Renomear em Massa"

msgid "Prefix:"
msgstr "Prefixo:"

msgid "Suffix:"
msgstr "Sufixo:"

msgid "Use Regular Expressions"
msgstr "Usar Expressões Regulares"

msgid "Substitute"
msgstr "Substituto"

msgid "Node name."
msgstr "Nome do nó."

msgid "Node's parent name, if available."
msgstr "Nome pai do nó, se disponível."

msgid "Node type."
msgstr "Tipo de nó."

msgid "Current scene name."
msgstr "Nome da cena atual."

msgid "Root node name."
msgstr "Nome do nó raiz."

msgid ""
"Sequential integer counter.\n"
"Compare counter options."
msgstr ""
"Contador sequencial de inteiros.\n"
"Comparar opções do contador."

msgid "Per-level Counter"
msgstr "Contador por nível"

msgid "If set, the counter restarts for each group of child nodes."
msgstr "Se definido, o contador reinicia para cada grupo de nós filhos."

msgid "Initial value for the counter."
msgstr "Valor inicial do contador."

msgid "Step"
msgstr "Passo"

msgid "Amount by which counter is incremented for each node."
msgstr "Quantidade pela qual o contador é incrementado para cada nó."

msgid "Padding"
msgstr "Preenchimento"

msgid ""
"Minimum number of digits for the counter.\n"
"Missing digits are padded with leading zeros."
msgstr ""
"Número mínimo de dígitos para o contador.\n"
"Dígitos ausentes são preenchidos com zeros."

msgid "Post-Process"
msgstr "Pós-processamento"

msgid "Style"
msgstr "Estilo"

msgid "PascalCase to snake_case"
msgstr "PascalCase para snake_case"

msgid "snake_case to PascalCase"
msgstr "snake_case para PascalCase"

msgid "Case"
msgstr "Caixa"

msgid "To Lowercase"
msgstr "Para Minúsculas"

msgid "To Uppercase"
msgstr "Para Maiúsculas"

msgid "Reset"
msgstr "Repor"

msgid "Regular Expression Error:"
msgstr "Erro em Expressão Regular:"

msgid "At character %s"
msgstr "No carácter %s"

msgid "Reparent Node"
msgstr "Reassociar Nó"

msgid "Select new parent:"
msgstr "Selecione o novo pai:"

msgid "Keep Global Transform"
msgstr "Manter Transformação Global"

msgid "Reparent"
msgstr "Reassociar"

msgid "Space-separated arguments, example: host player1 blue"
msgstr "Lista de argumentos separados por espaços, ex: host player1 blue"

msgid "Comma-separated tags, example: demo, steam, event"
msgstr "Lista de Tags separadas por espaço, ex: demo, steam, event"

msgid "Override Main Run Args"
msgstr "Sobrescrever Argumentos de Execução do Main"

msgid "Launch Arguments"
msgstr "Argumentos de Lançamento"

msgid "Pick Root Node Type"
msgstr "Escolha o Tipo de Nó Raiz"

msgid "Pick"
msgstr "Escolher"

msgid "Scene name is empty."
msgstr "O nome da cena está vazio."

msgid "File name invalid."
msgstr "Nome de ficheiro inválido."

msgid "File name begins with a dot."
msgstr "Nome do Arquivo começa com um ponto."

msgid "File already exists."
msgstr "O ficheiro já existe."

msgid "Leave empty to derive from scene name"
msgstr "Deixe em branco para derivar do nome da cena"

msgid "Invalid root node name."
msgstr "Nome de nó raiz inválido."

msgid "Invalid root node name characters have been replaced."
msgstr "Os caracteres inválidos do nome do nó raiz foram substituídos."

msgid "Root Type:"
msgstr "Tipo da Raiz:"

msgid "2D Scene"
msgstr "Cena 2D"

msgid "3D Scene"
msgstr "Cena 3D"

msgid "User Interface"
msgstr "Interface do Utilizador"

msgid "Scene Name:"
msgstr "Nome da Cena:"

msgid "Root Name:"
msgstr "Nome da Raiz:"

msgid ""
"When empty, the root node name is derived from the scene name based on the "
"\"editor/naming/node_name_casing\" project setting."
msgstr ""
"Quando vazio, o nome do nó raiz será derivado do nome da cena baseado na "
"\"editor/naming/node_name_casing\" configuração do projeto."

msgid "Scene name is valid."
msgstr "O nome da cena é válido."

msgid "Root node valid."
msgstr "Nó raiz valido."

msgid "Create New Scene"
msgstr "Criar Nova Cena"

msgid "No parent to instantiate a child at."
msgstr "Nenhum pai para instanciar um filho."

msgid "No parent to instantiate the scenes at."
msgstr "Nenhum pai para instanciar as cenas."

msgid "Error loading scene from %s"
msgstr "Erro ao carregar a cena de %s"

msgid "Error instantiating scene from %s"
msgstr "Erro ao instanciar cena de %s"

msgid ""
"Cannot instantiate the scene '%s' because the current scene exists within one "
"of its nodes."
msgstr ""
"Não é possível instanciar a cena '%s' porque a cena atual existe num dos nós "
"dele."

msgid "Replace with Branch Scene"
msgstr "Substituir com Cena-Ramo"

msgid "Instantiate Child Scene"
msgstr "Instanciar Cena Filha"

msgid "Detach Script"
msgstr "Separar Script"

msgid "This operation can't be done on the tree root."
msgstr "Esta operação não pode ser feita na raiz da árvore."

msgid "Duplicate Node(s)"
msgstr "Duplicar Nó(s)"

msgid "Can't reparent nodes in inherited scenes, order of nodes can't change."
msgstr ""
"Incapaz de reassociar nós em cenas herdadas, a ordem dos nós não pode mudar."

msgid "Node must belong to the edited scene to become root."
msgstr "O nó deve pertencer à cena editada para se tornar raiz."

msgid "Instantiated scenes can't become root"
msgstr "Cenas instanciadas não se podem tornar raízes"

msgid "Make node as Root"
msgstr "Tornar Nó Raiz"

msgid "Delete %d nodes?"
msgstr "Apagar %d nós?"

msgid "Delete the root node \"%s\"?"
msgstr "Apagar nó raiz \"%s\"?"

msgid "Delete node \"%s\" and its children?"
msgstr "Apagar nó \"%s\" e filhos?"

msgid "Delete node \"%s\"?"
msgstr "Apagar nó \"%s\"?"

msgid "Some nodes are referenced by animation tracks."
msgstr "Alguns nós são referenciados por tracks de animação."

msgid "Saving the branch as a scene requires having a scene open in the editor."
msgstr ""
"Para guardar o ramo como cena é necessário ter uma cena aberta no editor."

msgid ""
"Saving the branch as a scene requires selecting only one node, but you have "
"selected %d nodes."
msgstr ""
"Para guardar o ramo como cena é necessário selecionar apenas um nó, mas estão "
"selecionados %d nós."

msgid ""
"Can't save the root node branch as an instantiated scene.\n"
"To create an editable copy of the current scene, duplicate it using the "
"FileSystem dock context menu\n"
"or create an inherited scene using Scene > New Inherited Scene... instead."
msgstr ""
"Não é possível salvar o ramo do nó raiz como uma cena instanciada.\n"
"Para criar uma cópia editável da cena atual, duplique-a usando o menu de "
"contexto no painel de Ficheiros\n"
"ou crie uma cena herdada usando Cena > Nova Cena Herdada."

msgid ""
"Can't save the branch of an already instantiated scene.\n"
"To create a variation of a scene, you can make an inherited scene based on "
"the instantiated scene using Scene > New Inherited Scene... instead."
msgstr ""
"Não é possível salvar a ramificação de uma cena já instanciada.\n"
"Para criar uma variação de uma cena, pode criar uma cena herdada com base na "
"cena instanciada usando Cena > Nova Cena Herdada... em vez disso."

msgid ""
"Can't save a branch which is a child of an already instantiated scene.\n"
"To save this branch into its own scene, open the original scene, right click "
"on this branch, and select \"Save Branch as Scene\"."
msgstr ""
"Incapaz de guardar um ramo filho de uma cena já instanciada.\n"
"Para guardar este ramo na sua própria cena, abra a cena original, clique "
"direito neste ramo e selecione \"Guardar Ramo como Cena\"."

msgid ""
"Can't save a branch which is part of an inherited scene.\n"
"To save this branch into its own scene, open the original scene, right click "
"on this branch, and select \"Save Branch as Scene\"."
msgstr ""
"Incapaz de guardar um ramo que é parte de uma cena herdada.\n"
"Para guardar este ramo na sua própria cena, abra a cena original, clique "
"direito neste ramo e selecione \"Guardar Ramo como Cena\"."

msgid "Save New Scene As..."
msgstr "Guardar Nova Cena Como..."

msgid ""
"Disabling \"editable_instance\" will cause all properties of the node to be "
"reverted to their default."
msgstr ""
"Desativar \"editable_instance\" irá reverter todas as propriedades do nó para "
"os seus valores predefinição."

msgid ""
"Enabling \"Load as Placeholder\" will disable \"Editable Children\" and cause "
"all properties of the node to be reverted to their default."
msgstr ""
"Ativar \"Carregar como espaço reservado\" desativará \"Filhos editáveis\" e "
"fará com que todas as propriedades do nó sejam revertidas ao padrão."

msgid "Make Local"
msgstr "Tornar Local"

msgid "Can't toggle unique name for nodes in subscene!"
msgstr "Não é possível alternar o nome exclusivo para nós na subcena!"

msgid "Enable Scene Unique Name(s)"
msgstr "Ativar Nome(s) Único(s) de Cena"

msgid "Unique names already used by another node in the scene:"
msgstr "Nomes únicos já estão sendo usados por outro nó na cena:"

msgid "Disable Scene Unique Name(s)"
msgstr "Desativar Nome(s) Único(s) de Cena"

msgid "New Scene Root"
msgstr "Nova Raiz da Cena"

msgid "Create Root Node:"
msgstr "Criar Nó Raiz:"

msgid "Other Node"
msgstr "Outro Nó"

msgid "Paste From Clipboard"
msgstr "Colar da Área de Transferência"

msgid "Filters"
msgstr "Filtros"

msgid "Can't operate on nodes from a foreign scene!"
msgstr "Incapaz de operar em nós de uma cena externa!"

msgid "Can't operate on nodes the current scene inherits from!"
msgstr "Incapaz de operar em nós herdados pela cena atual!"

msgid "This operation can't be done on instantiated scenes."
msgstr "Esta operação não pode ser feita em cenas instanciadas."

msgid "Attach Script"
msgstr "Anexar Script"

msgid "Set Shader"
msgstr "Definir Shader"

msgid "Remove Node(s)"
msgstr "Remover Nó(s)"

msgid "Change type of node(s)"
msgstr "Mudar tipo de nó(s)"

msgid "This operation requires a single selected node."
msgstr "Esta operação requer um único nó selecionado."

msgid ""
"Couldn't save new scene. Likely dependencies (instances) couldn't be "
"satisfied."
msgstr ""
"Incapaz de guardar nova cena. Provavelmente dependências (instâncias) não "
"foram satisfeitas."

msgid "Error saving scene."
msgstr "Erro ao guardar cena."

msgid "Error duplicating scene to save it."
msgstr "Erro ao duplicar cena para guardar."

msgid "Instantiate Script"
msgstr "Instanciar Script"

msgid "Sub-Resources"
msgstr "Sub-recursos"

msgid "Access as Unique Name"
msgstr "Acesso como Nome Único"

msgid "Clear Inheritance"
msgstr "Limpar herança"

msgid "Editable Children"
msgstr "Filhos editáveis"

msgid "Load as Placeholder"
msgstr "Carregar como Placeholder"

msgid "Auto Expand to Selected"
msgstr "Auto Expandir Selecionados"

msgid ""
"If enabled, Reparent to New Node will create the new node in the center of "
"the selected nodes, if possible."
msgstr ""
"Se ativado, reparentar para Novo Nó irá criar o novo nó no centro dos nós "
"selecionados, se possível."

msgid "All Scene Sub-Resources"
msgstr "Todos os Sub-Recursos da Cena"

msgid ""
"Filter nodes by entering a part of their name, type (if prefixed with \"type:"
"\" or \"t:\")\n"
"or group (if prefixed with \"group:\" or \"g:\"). Filtering is case-"
"insensitive."
msgstr ""
"Filtre os nós inserindo uma parte de seu nome, tipo (se prefixado com \"tipo:"
"\" ou \"t:\")\n"
"ou grupo (se prefixado com \"grupo:\" ou \"g:\"). A filtragem não diferencia "
"maiúsculas de minúsculas."

msgid "Filter by Type"
msgstr "Filtrar por Tipo"

msgid "Filter by Group"
msgstr "Filtrar por Grupo"

msgid "Selects all Nodes of the given type."
msgstr "Seleciona todos os Nós do tipo fornecido."

msgid ""
"Selects all Nodes belonging to the given group.\n"
"If empty, selects any Node belonging to any group."
msgstr ""
"Seleciona todos os Nós pertencentes ao grupo determinado.\n"
"Se vazio, seleciona qualquer nó pertencente a qualquer grupo."

msgid ""
"Cannot attach a script: there are no languages registered.\n"
"This is probably because this editor was built with all language modules "
"disabled."
msgstr ""
"Incapaz de anexar um script: não há linguagens registadas.\n"
"Isto provavelmente acontece porque o editor foi compilado com todos os "
"módulos de linguagem desativados."

msgid "Can't paste root node into the same scene."
msgstr "Incapaz de colar o nó raiz na mesma cena."

msgid "Paste Node(s) as Child of %s"
msgstr "Colar nó(s) como filho(s) de %s"

msgid "Paste Node(s) as Root"
msgstr "Colar nó(s) como raiz"

msgid "<Unnamed> at %s"
msgstr "<Material Sem Nome> em %s"

msgid "(used %d times)"
msgstr "(utilizado %d vezes)"

msgid "Batch Rename..."
msgstr "Renomear em Massa..."

msgid "Add Child Node..."
msgstr "Adicionar Nó Filho..."

msgid "Instantiate Child Scene..."
msgstr "Instanciar Cena Filha..."

msgid "Expand/Collapse Branch"
msgstr "Expandir/Recolher Ramos"

msgid "Paste as Sibling"
msgstr "Colar como Irmão"

msgid "Change Type..."
msgstr "Mudar Tipo..."

msgid "Attach Script..."
msgstr "Anexar Script..."

msgid "Reparent..."
msgstr "Reassociar..."

msgid "Reparent to New Node..."
msgstr "Ré associar a Novo Nó..."

msgid "Make Scene Root"
msgstr "Tornar Raiz da Cena"

msgid "Toggle Access as Unique Name"
msgstr "Alternar Acesso como Nome Único"

msgid "Delete (No Confirm)"
msgstr "Apagar (sem confirmação)"

msgid "Add/Create a New Node."
msgstr "Adicionar/Criar Novo Nó."

msgid ""
"Instantiate a scene file as a Node. Creates an inherited scene if no root "
"node exists."
msgstr ""
"Instancia um ficheiro de cena como Nó. Cria uma cena herdada se não existir "
"nenhum nó raiz."

msgid "Filter: name, t:type, g:group"
msgstr "Filtrar: nome, t:tipo, g:grupo"

msgid "Attach a new or existing script to the selected node."
msgstr "Anexar script novo ou existente ao nó selecionado."

msgid "Detach the script from the selected node."
msgstr "Separar o script do nó selecionado."

msgid "Extra scene options."
msgstr "Opções extras de cena."

msgid "Remote"
msgstr "Remoto"

msgid ""
"If selected, the Remote scene tree dock will cause the project to stutter "
"every time it updates.\n"
"Switch back to the Local scene tree dock to improve performance."
msgstr ""
"Se selecionada, a doca de árvore da cena Remota vai travar o projeto cada vez "
"que atualiza.\n"
"Volte para a doca de árvore da cena Local para melhorar o desempenho."

msgid "Local"
msgstr "Local"

msgid "Delete Related Animation Tracks"
msgstr "Apagar trilhas de animação relacionadas"

msgid "Clear Inheritance? (No Undo!)"
msgstr "Limpar herança? (Definitivo!)"

msgid "Path is empty."
msgstr "Caminho está vazio."

msgid "Filename is empty."
msgstr "Nome do Ficheiro vazio."

msgid "Filename is invalid."
msgstr "O nome do ficheiro é inválido."

msgid "Path is not local."
msgstr "Caminho não é local."

msgid "Base path is invalid."
msgstr "O caminho base é inválido."

msgid "A directory with the same name exists."
msgstr "Já existe diretoria com o mesmo nome."

msgid "File does not exist."
msgstr "O Ficheiro não existe."

msgid "Invalid extension."
msgstr "Extensão inválida."

msgid "Extension doesn't match chosen language."
msgstr "A extensão não corresponde a linguagem escolhida."

msgid "Template:"
msgstr "Modelo:"

msgid "Error - Could not create script in filesystem."
msgstr "Erro - Incapaz de criar script no sistema de ficheiros."

msgid "Error loading script from %s"
msgstr "Erro ao carregar Script de '%s'"

msgid "Open Script / Choose Location"
msgstr "Abrir Script/ Escolher Localização"

msgid "Open Script"
msgstr "Abrir Script"

msgid "Inherit %s"
msgstr "Herda %s"

msgid "Inherit"
msgstr "Herda"

msgid "Invalid path."
msgstr "Caminho inválido."

msgid "Invalid inherited parent name or path."
msgstr "Nome ou caminho herdado do progenitor inválido."

msgid "File exists, it will be reused."
msgstr "O Ficheiro já existe, será reutilizado."

msgid ""
"Note: Built-in scripts have some limitations and can't be edited using an "
"external editor."
msgstr ""
"Nota: Scripts incorporados têm algumas limitações e não podem ser editados "
"com um editor externo."

msgid ""
"Warning: Having the script name be the same as a built-in type is usually not "
"desired."
msgstr ""
"Aviso: Não é habitualmente desejável que o nome do script seja o mesmo do que "
"o de um tipo incorporado."

msgid "Built-in script (into scene file)."
msgstr "Script incorporado (no ficheiro da cena)."

msgid "Using existing script file."
msgstr "Usando ficheiro de script existente."

msgid "Will load an existing script file."
msgstr "Vai carregar ficheiro de script existente."

msgid "Script file already exists."
msgstr "Ficheiro Script já existe."

msgid "No suitable template."
msgstr "Nenhum modelo adequado."

msgid "Empty"
msgstr "Vazio"

msgid "Script path/name is valid."
msgstr "Caminho/nome de script é válido."

msgid "Will create a new script file."
msgstr "Vai criar novo ficheiro de script."

msgid "Built-in Script:"
msgstr "Script Incorporado:"

msgid "Attach Node Script"
msgstr "Anexar Script de Nó"

msgid "Error - Could not create shader include in filesystem."
msgstr ""
"Erro - Não foi possível criar a inclusão do shader no sistema de ficheiros."

msgid "Error - Could not create shader in filesystem."
msgstr "Erro - Não foi possível criar o shader no sistema de ficheiros."

msgid "Error loading shader from %s"
msgstr "Erro ao carregar shader em %s"

msgid "N/A"
msgstr "N/A"

msgid "Open Shader / Choose Location"
msgstr "Abrir Shader/ Escolher Local"

msgid "Invalid base path."
msgstr "Caminho base inválido."

msgid "Wrong extension chosen."
msgstr "Escolhida extensão errada."

msgid "Note: Built-in shaders can't be edited using an external editor."
msgstr ""
"Observação: Shaders integrados não podem ser editados usando um editor "
"externo."

msgid "Built-in shader (into scene file)."
msgstr "Shader embutido (no ficheiro de cena)."

msgid "Will load an existing shader file."
msgstr "Carregará ficheiro de shader existente."

msgid "Shader file already exists."
msgstr "O ficheiro de shader já existe."

msgid "Shader path/name is valid."
msgstr "O caminho/nome do shader é válido."

msgid "Will create a new shader file."
msgstr "Criará novo ficheiro de shader."

msgid "Mode:"
msgstr "Modo:"

msgid "Built-in Shader:"
msgstr "Shader Embutido:"

msgid "Create Shader"
msgstr "Criar Shader"

msgid "Set Shader Global Variable"
msgstr "Definir Variável Global Shader"

msgid "Name '%s' is a reserved shader language keyword."
msgstr "O nome '%s' é uma palavra-chave reservada da linguagem de shader."

msgid "Add Shader Global Parameter"
msgstr "Adicionar Parâmetro Global Shader"

msgid ""
"This project uses meshes with an outdated mesh format from previous Godot "
"versions. The engine needs to update the format in order to use those meshes. "
"Please use the 'Upgrade Mesh Surfaces' tool from the 'Project > Tools' menu. "
"You can ignore this message and keep using outdated meshes, but keep in mind "
"that this leads to increased load times every time you load the project."
msgstr ""
"Este projeto usa malhas com um formato de malha desatualizado de versões "
"anteriores do Godot. O motor precisa atualizar o formato para usar essas "
"malhas. Utilize a ferramenta 'Atualizar superfícies de malha' no menu "
"'Projeto > Ferramentas'. Você pode ignorar esta mensagem e continuar usando "
"malhas desatualizadas, mas lembre-se de que isso aumenta o tempo de "
"carregamento sempre que você carrega o projeto."

msgid ""
"This project uses meshes with an outdated mesh format. Check the output log."
msgstr ""
"Este projeto usa malhas com formato de malha desatualizado. Verifique o log "
"de saída."

msgid "Upgrading All Meshes in Project"
msgstr "Atualizando todas as malhas no projeto"

msgid "Attempting to re-save "
msgstr "Tentando salvar novamente. "

msgid "Attempting to remove "
msgstr "Tentando remover. "

msgid ""
"The mesh format has changed in Godot 4.2, which affects both imported meshes "
"and meshes authored inside of Godot. The engine needs to update the format in "
"order to use those meshes.\n"
"\n"
"If your project predates Godot 4.2 and contains meshes, we recommend you run "
"this one time conversion tool. This update will restart the editor and may "
"take several minutes. Upgrading will make the meshes incompatible with "
"previous versions of Godot.\n"
"\n"
"You can still use your existing meshes as is. The engine will update each "
"mesh in memory, but the update will not be saved. Choosing this option will "
"lead to slower load times every time this project is loaded."
msgstr ""
"O formato da malha mudou no Godot 4.2, o que afeta tanto as malhas importadas "
"quanto as criadas dentro do Godot. O motor precisa atualizar o formato para "
"usar essas malhas.\n"
"\n"
"Se o seu projeto for anterior ao Godot 4.2 e contiver malhas, recomendamos "
"que você execute esta ferramenta de conversão única. Esta atualização "
"reiniciará o editor e poderá levar vários minutos. A atualização tornará as "
"malhas incompatíveis com versões anteriores do Godot.\n"
"\n"
"Você ainda pode usar suas malhas existentes como estão. O motor atualizará "
"cada malha na memória, mas a atualização não será salva. Escolher esta opção "
"levará a tempos de carregamento mais lentos sempre que este projeto for "
"carregado."

msgid "Restart & Upgrade"
msgstr "Reiniciar & Atualizar"

msgid "Make this panel floating in the screen %d."
msgstr "Transforma esse painel em flutuante na tela %d."

msgid "Select Screen"
msgstr "Tela de seleção"

msgid "Change Cylinder Radius"
msgstr "Mudar Raio do Cilindro"

msgid "Change Cylinder Height"
msgstr "Mudar Altura do Cilindro"

msgid "Change Torus Inner Radius"
msgstr "Mudar Raio Interno do Toro"

msgid "Change Torus Outer Radius"
msgstr "Mudar Raio Externo do Toro"

msgid "Step argument is zero!"
msgstr "O passo de argumentação é zero!"

msgid "Not a script with an instance"
msgstr "Não é um Script com uma instância"

msgid "Not based on a script"
msgstr "Não está fundamentado em um script"

msgid "Invalid instance dictionary format (invalid script at @path)"
msgstr "Instância de formato dicionário inválido (Script inválido em @path)"

msgid "Invalid instance dictionary (invalid subclasses)"
msgstr "Instância de dicionário inválido (Subclasses inválidas)"

msgid "Export Scene to glTF 2.0 File"
msgstr "Exportar Cena para Ficheiro glTF 2.0"

msgid "glTF 2.0 Scene..."
msgstr "Cena glTF 2.0..."

msgid "Configure Blender Importer"
msgstr "Configurar Importador do Blender"

<<<<<<< HEAD
=======
msgid ""
"On macOS, this should be the `Contents/MacOS/blender` file within the Blender "
"`.app` folder."
msgstr ""
"No macOS, este deve ser o ficheiro `Contents/MacOS/blender` dentro da pasta `."
"app` do Blender."

>>>>>>> dc5f1b7a
msgid "Disable '.blend' Import"
msgstr "Desativar Importação '.blend'"

msgid ""
"Disables Blender '.blend' files import for this project. Can be re-enabled in "
"Project Settings."
msgstr ""
"Desativa a importação de ficheiros '.blend' do Blender para este projeto. "
"Pode ser reativado nas configurações do projeto."

msgid "Disabling '.blend' file import requires restarting the editor."
msgstr "Desativar a importação de ficheiro '.blend' requer reiniciar o editor."

msgid "Next Plane"
msgstr "Plano Seguinte"

msgid "Previous Plane"
msgstr "Plano Anterior"

msgid "Plane:"
msgstr "Plano:"

msgid "Next Floor"
msgstr "Próximo Piso"

msgid "Previous Floor"
msgstr "Piso anterior"

msgid "Floor:"
msgstr "Piso:"

msgid "GridMap Delete Selection"
msgstr "Apagar seleção GridMap"

msgid "GridMap Fill Selection"
msgstr "Seleção de Preenchimento de GridMap"

msgid "GridMap Paste Selection"
msgstr "Colar Seleção GridMap"

msgid "GridMap Paint"
msgstr "Pintura do GridMap"

msgid "GridMap Selection"
msgstr "Seleção de GridMap"

msgid "Edit X Axis"
msgstr "Editar Eixo X"

msgid "Edit Y Axis"
msgstr "Editar Eixo Y"

msgid "Edit Z Axis"
msgstr "Editar Eixo Z"

msgid "Cursor Rotate X"
msgstr "Rodar Cursor X"

msgid "Cursor Rotate Y"
msgstr "Rodar Cursor Y"

msgid "Cursor Rotate Z"
msgstr "Rodar Cursor Z"

msgid "Cursor Back Rotate X"
msgstr "Rodar para trás Cursor X"

msgid "Cursor Back Rotate Y"
msgstr "Rodar para trás Cursor Y"

msgid "Cursor Back Rotate Z"
msgstr "Rodar para trás Cursor Z"

msgid "Cursor Clear Rotation"
msgstr "Limpar rotação do Cursor"

msgid "Paste Selects"
msgstr "Colar Seleção"

msgid "Cut Selection"
msgstr "Cortar Seleção"

msgid "Clear Selection"
msgstr "Limpar Seleção"

msgid "Fill Selection"
msgstr "Preencher Seleção"

msgid "Grid Map"
msgstr "Mapa de grelha"

msgid "GridMap Settings"
msgstr "Configurações do GridMap"

msgid "Pick Distance:"
msgstr "Distância de escolha:"

msgid "Filter Meshes"
msgstr "Filtrar Malhas"

msgid "Give a MeshLibrary resource to this GridMap to use its meshes."
msgstr "Dê um recurso MeshLibrary a este GridMap para usar as suas malhas."

msgid "Fade-In"
msgstr "Aparecimento Gradual"

msgid "Fade-Out"
msgstr "Esvanecimento Gradual"

msgid "Cross-Fade"
msgstr "Desbotamento Cruzado"

msgid "Using Any Clip -> %s."
msgstr "Utilizar qualquer clip -> %s."

msgid "Using %s -> Any Clip."
msgstr "Utilizando %s -> Qualquer clip."

msgid "Using All Clips -> Any Clip."
msgstr "Usando todos os clipes -> Qualquer Clipe."

msgid "Clip End"
msgstr "Cortar o Final"

msgid "AudioStreamInteractive Transition Editor"
msgstr "Editor da Transição AudioStreamInteractive"

msgid "Filler Clip:"
msgstr "Clip de preenchimento:"

msgid "Determining optimal atlas size"
msgstr "Determinando o tamanho ideal do atlas"

msgid "Blitting albedo and emission"
msgstr "Blitting albedo e emissão"

msgid "Plotting mesh into acceleration structure %d/%d"
msgstr "Plotando a malha na estrutura de aceleração %d/%d"

msgid "Optimizing acceleration structure"
msgstr "Otimizando a estrutura de aceleração"

msgid "Begin Bake"
msgstr "Começar Consolidação"

msgid "Preparing shaders"
msgstr "Preparando shaders"

msgid "Un-occluding geometry"
msgstr "Geometria não oclusiva"

msgid "Plot direct lighting"
msgstr "Plotar iluminação direta"

msgid "Integrate indirect lighting"
msgstr "Integrar iluminação indireta"

msgid "Integrate indirect lighting %d%%"
msgstr "Integrar iluminação indireta %d%%"

msgid "Baking lightprobes"
msgstr "Gerando sondas de iluminação"

msgid "Integrating light probes %d%%"
msgstr "Integrando sondas de iluminação %d%%"

msgid "Denoising"
msgstr "Eliminando ruído"

msgid "Retrieving textures"
msgstr "Recuperando texturas"

msgid "Class name can't be a reserved keyword"
msgstr "Nome de classe não pode ser uma palavra-chave reservada"

msgid "Class name must be a valid identifier"
msgstr "O nome da classe deve ser um identificador válido"

msgid "Not enough bytes for decoding bytes, or invalid format."
msgstr ""
"Número de \"bytes\" insuficientes para descodificar, ou o formato é inválido."

msgid ""
"Unable to load .NET runtime, no compatible version was found.\n"
"Attempting to create/edit a project will lead to a crash.\n"
"\n"
"Please install the .NET SDK 6.0 or later from https://dotnet.microsoft.com/en-"
"us/download and restart Godot."
msgstr ""
"Não foi possível carregar o .NET runtime, não foi encontrada uma versão "
"compatível.\n"
"A tentativa de criar/editar um projeto conduzirá a uma falha.\n"
"\n"
"Instale o .NET SDK 6.0 ou posterior a partir de https://dotnet.microsoft.com/"
"en-us/download e reinicie o Godot."

msgid "Failed to load .NET runtime"
msgstr "Falha ao carregar tempo de execução .NET"

msgid ""
"Unable to find the .NET assemblies directory.\n"
"Make sure the '%s' directory exists and contains the .NET assemblies."
msgstr ""
"Não foi possível encontrar o diretório de montagens .NET.\n"
"Certifique-se que o diretório '%s' exista e contenha os montadores .NET."

msgid ".NET assemblies not found"
msgstr "Assemblies .NET não encontrados"

msgid ""
"Unable to load .NET runtime, specifically hostfxr.\n"
"Attempting to create/edit a project will lead to a crash.\n"
"\n"
"Please install the .NET SDK 6.0 or later from https://dotnet.microsoft.com/en-"
"us/download and restart Godot."
msgstr ""
"Não é possível carregar o tempo de execução do .NET, especificamente "
"hostfxr.\n"
"A tentativa de criar/editar um projeto levará a uma falha.\n"
"\n"
"Instale o .NET SDK 6.0 ou posterior de https://dotnet.microsoft.com/pt-br/"
"download e reinicie o Godot."

msgid "%d (%s)"
msgstr "%d (%s)"

msgid "%s/s"
msgstr "%s/s"

msgctxt "Network"
msgid "Down"
msgstr "Abaixo"

msgctxt "Network"
msgid "Up"
msgstr "Acima"

msgid "Incoming RPC"
msgstr "RPC recebido"

msgid "Outgoing RPC"
msgstr "RPC enviado"

msgid "Synchronizer"
msgstr "Sincronizar"

msgid "Config"
msgstr "Configurações"

msgid "Count"
msgstr "Quantidade"

msgid "Network Profiler"
msgstr "Analisador de Rede"

msgid "Select a replicator node in order to pick a property to add to it."
msgstr "Selecione um nó replicador para escolher uma propriedade a adicioná-lo."

msgid "Not possible to add a new property to synchronize without a root."
msgstr ""
"Não é possível adicionar uma nova propriedade para sincronizar sem uma raiz."

msgid "Property is already being synchronized."
msgstr "A propriedade já é sincronizada."

msgid "Add property to synchronizer"
msgstr "Adicionar propriedade ao sincronizador"

msgid "Pick a node to synchronize:"
msgstr "Escolha um nó para sincronizar:"

msgid "Add property to sync..."
msgstr "Adicionar propriedade para sincronizar..."

msgid "Add from path"
msgstr "Adicionar do caminho"

msgid "Spawn"
msgstr "Gerar"

msgid "Replicate"
msgstr "Replicar"

msgid "Please select a MultiplayerSynchronizer first."
msgstr "Por favor, selecione um MultiplayerSynchronizer primeiro."

msgid "The MultiplayerSynchronizer needs a root path."
msgstr "O MultiplayerSynchronizer precisa de um caminho raiz."

msgid "Property/path must not be empty."
msgstr "A propriedade/caminho não deve estar vazia."

msgid "Invalid property path: '%s'"
msgstr "Caminho de Propriedade Inválido: '%s'"

msgid "Set spawn property"
msgstr "Definir propriedade de geração"

msgid "Set sync property"
msgstr "Definir propriedade de sincronização"

msgid ""
"Each MultiplayerSynchronizer can have no more than 64 watched properties."
msgstr ""
"Cada MultiplayerSynchronizer não pode ter mais do que 64 propriedades "
"observadas."

msgid "Delete Property?"
msgstr "Apagar Propriedade?"

msgid "Remove Property"
msgstr "Remover Propriedade"

msgid "Property of this type not supported."
msgstr "Propriedades desse tipo não são suportadas."

msgctxt "Replication Mode"
msgid "Never"
msgstr "Nunca"

msgctxt "Replication Mode"
msgid "Always"
msgstr "Sempre"

msgid ""
"A valid NodePath must be set in the \"Spawn Path\" property in order for "
"MultiplayerSpawner to be able to spawn Nodes."
msgstr ""
"Um NodePath válido deve ser definido na propriedade \"Caminho de Geração\" "
"para que MultiplayerSpawner possa gerar nós."

msgid ""
"A valid NodePath must be set in the \"Root Path\" property in order for "
"MultiplayerSynchronizer to be able to synchronize properties."
msgstr ""
"Um NodePath válido deve ser definido na propriedade \"Caminho Raiz\" para que "
"o MultiplayerSynchronizer possa sincronizar as propriedades."

msgid "A NavigationMesh resource must be set or created for this node to work."
msgstr ""
"Um recurso NavigationMesh tem de ser definido ou criado para este nó "
"funcionar."

msgid ""
"Cannot generate navigation mesh because it does not belong to the edited "
"scene. Make it unique first."
msgstr ""
"Não é possível gerar malha de navegação porque não pertence à cena editada. "
"Torne-a única primeiro."

msgid ""
"Cannot generate navigation mesh because it belongs to a resource which was "
"imported."
msgstr ""
"Não é possível gerar malha de navegação porque pertence a um recurso que foi "
"importado."

msgid ""
"Cannot generate navigation mesh because the resource was imported from "
"another type."
msgstr ""
"Não é possível gerar a malha de navegação porque o recurso foi importado de "
"outro tipo."

msgid "Bake NavigationMesh"
msgstr "Preparar Malha de Navegação"

msgid ""
"Bakes the NavigationMesh by first parsing the scene for source geometry and "
"then creating the navigation mesh vertices and polygons."
msgstr ""
"Prepara o NavigationMesh analisando primeiro a cena em busca da geometria de "
"origem e, em seguida, criando os vértices e polígonos da malha de navegação."

msgid "Clear NavigationMesh"
msgstr "Limpar Malha de Navegação"

msgid "Clears the internal NavigationMesh vertices and polygons."
msgstr "Limpa os vértices e polígonos internos do NavigationMesh."

msgid "Toggles whether the noise preview is computed in 3D space."
msgstr "Alterna se a visualização do ruído é computada no espaço 3D."

msgid "Rename Action"
msgstr "Renomear Ação"

msgid "Rename Actions Localized name"
msgstr "Renomear Nome Das Ações Traduzidas"

msgid "Change Action Type"
msgstr "Alterar Tipo de Ação"

msgid "Remove action"
msgstr "Remover Ação"

msgid "Add action set"
msgstr "Adicionar conjunto de ações"

msgid "Remove action set"
msgstr "Remover conjunto de ações"

msgid "Add interaction profile"
msgstr "Adicionar perfil de interação"

msgid "Error loading %s: %s."
msgstr "Erro ao carregar %s: %s."

msgid "Error saving file %s: %s"
msgstr "Erro ao salvar ficheiro %s: %s"

msgid "OpenXR Action map:"
msgstr "Mapa de Ação do OpenXR:"

msgid "Remove interaction profile"
msgstr "Remover perfil de interação"

msgid "Action Map"
msgstr "Mapa de Ação"

msgid "Add Action Set"
msgstr "Adicionar Conjunto de Ações"

msgid "Add an action set."
msgstr "Adicionar um conjunto de ações."

msgid "Add profile"
msgstr "Adicionar Perfil"

msgid "Add an interaction profile."
msgstr "Adicione um perfil de interação."

msgid "Save this OpenXR action map."
msgstr "Salve este mapa de ação OpenXR."

msgid "Reset to default OpenXR action map."
msgstr "Redefinir para o mapa de ação OpenXR padrão."

msgid "Action Sets"
msgstr "Conjuntos de Ações"

msgid "Rename Action Set"
msgstr "Renomear Conjunto de Ações"

msgid "Rename Action Sets Localized name"
msgstr "Renomear Conjuntos de Ações de Nome Localizado"

msgid "Change Action Sets priority"
msgstr "Alterar prioridade do Conjunto de Ações"

msgid "Add action"
msgstr "Adicionar Ação"

msgid "Delete action"
msgstr "Apagar Ação"

msgid "Remove action from interaction profile"
msgstr "Remover ação do perfil de interação"

msgid "Add binding"
msgstr "Adicionar Vínculo"

msgid "Remove binding"
msgstr "Remover Vínculo"

msgid "Pose"
msgstr "Postura"

msgid "Haptic"
msgstr "Háptico"

msgid "Unknown"
msgstr "Desconhecido"

msgid "Select an action"
msgstr "Selecione uma ação"

msgid "Choose an XR runtime."
msgstr "Escolha uma runtime XR."

msgid ""
"Cannot use the same SubViewport with multiple OpenXR composition layers. "
"Clear it from its current layer first."
msgstr ""
"Não é possível utilizar a mesma SubViewport com múltiplas camadas de "
"composição OpenXR. Limpe-o da sua camada atual primeiro."

msgid ""
"OpenXR composition layers must have orthonormalized transforms (ie. no scale "
"or shearing)."
msgstr ""
"Camadas de Composição OpenXR devem ter transformações orto-normalizadas (sem "
"escala ou cortes)."

<<<<<<< HEAD
=======
msgid ""
"Hole punching won't work as expected unless the sort order is less than zero."
msgstr ""
"A perfuração não funcionará como esperado, a menos que a ordem de "
"classificação seja menor que zero."

msgid "Package segments must be of non-zero length."
msgstr "Os segmentos do Pacote devem ter comprimento diferente de zero."

msgid "A digit cannot be the first character in a package segment."
msgstr "Um dígito não pode ser o primeiro caractere em um segmento de pacote."

msgid "The character '%s' cannot be the first character in a package segment."
msgstr ""
"O caractere '%s' não pode ser o primeiro caractere em um segmento de pacote."

msgid "The package must have at least one '.' separator."
msgstr "O pacote deve ter pelo menos um  '.'  como separador."

>>>>>>> dc5f1b7a
msgid "Error creating keystores directory:"
msgstr "Erro ao criar diretório keystores:"

msgid "Invalid public key for APK expansion."
msgstr "Chave pública inválida para expansão APK."

msgid "Invalid package name:"
msgstr "Nome de pacote inválido:"

msgid "\"Use Gradle Build\" must be enabled to use the plugins."
msgstr "\"Usar Compilador Gradle\" deve estar ativado para usar os plug-ins."

msgid "OpenXR requires \"Use Gradle Build\" to be enabled"
msgstr "O OpenXR requer que \"Usar Compilador Gradle\" esteja ativado"

msgid "\"Export AAB\" is only valid when \"Use Gradle Build\" is enabled."
msgstr ""
"\"Exportar AAB\" só é válido quando \"Usar Compilador Gradle\" está ativado."

msgid "\"Min SDK\" can only be overridden when \"Use Gradle Build\" is enabled."
msgstr ""
"\"Min SDK\" só pode ser substituído quando \"Usar Compilador Gradle\" está "
"ativado."

msgid "\"Min SDK\" should be a valid integer, but got \"%s\" which is invalid."
msgstr ""
"\"Min SDK\" deve ser um número inteiro válido, mas obteve \"%s\" que é "
"inválido."

msgid ""
"\"Min SDK\" cannot be lower than %d, which is the version needed by the Godot "
"library."
msgstr ""
"\"Min SDK\" não pode ser inferior a %d, que é a versão necessária para a "
"biblioteca Godot."

msgid ""
"\"Target SDK\" can only be overridden when \"Use Gradle Build\" is enabled."
msgstr ""
"\"SDK Alvo\" só pode ser substituído quando \"Usar Compilador Gradle\" está "
"ativado."

msgid ""
"\"Target SDK\" should be a valid integer, but got \"%s\" which is invalid."
msgstr ""
"\"Target SDK\" deve ser um número inteiro válido, mas obteve \"%s\", que é "
"inválido."

msgid "\"Target SDK\" version must be greater or equal to \"Min SDK\" version."
msgstr ""
"Versão do \"Target SDK\" precisa ser igual ou maior que a versão do \"Min "
"SDK\"."

msgid "Select device from the list"
msgstr "Selecionar aparelho da lista"

msgid "Running on %s"
msgstr "A executar em %s"

msgid "Exporting APK..."
msgstr "A Exportar APK..."

msgid "Uninstalling..."
msgstr "A desinstalar..."

msgid "Installing to device, please wait..."
msgstr "A instalar no dispositivo, espere por favor..."

msgid "Could not install to device: %s"
msgstr "Incapaz de instalar o dispositivo: %s"

msgid "Running on device..."
msgstr "A executar no dispositivo..."

msgid "Could not execute on device."
msgstr "Incapaz de executar no dispositivo."

msgid "Error: There was a problem validating the keystore username and password"
msgstr ""
"Erro: Problema ao validar o nome de usuário e senha do armazém de chaves"

msgid "Exporting to Android when using C#/.NET is experimental."
msgstr "A exportação para Android ao usar C#/.NET é experimental."

msgid "Android architecture %s not supported in C# projects."
msgstr "Arquitetura Android %s não suportada em projetos C#."

msgid ""
"Android build template not installed in the project. Install it from the "
"Project menu."
msgstr ""
"Modelo de compilação Android não está instalado neste projeto. Instale-o no "
"menu Projeto."

msgid ""
"Either Debug Keystore, Debug User AND Debug Password settings must be "
"configured OR none of them."
msgstr ""
"Tanto a Keystore de Depuração, Utilizador de Depuração E Senha de Depuração "
"têm de ser configuradas OU nenhuma delas."

msgid "Debug keystore not configured in the Editor Settings nor in the preset."
msgstr ""
"Keystore de depuração não configurada nas Configurações do Editor e nem na "
"predefinição."

msgid ""
"Either Release Keystore, Release User AND Release Password settings must be "
"configured OR none of them."
msgstr ""
"Tanto a Keystore de Lançamento, Utilizador de Lançamento E Senha de "
"Lançamento têm de ser configuradas OU nenhuma delas."

msgid "Release keystore incorrectly configured in the export preset."
msgstr ""
"Keystore de lançamento configurado incorretamente na predefinição exportada."

msgid "Unable to find 'java' command using the Java SDK path."
msgstr ""
"Não foi possível encontrar o comando 'java' utilizando o caminho do Java SDK."

msgid "A valid Android SDK path is required in Editor Settings."
msgstr ""
"É necessário um caminho válido para o Android SDK no Editor de Configurações."

msgid "Invalid Android SDK path in Editor Settings."
msgstr "Caminho inválido para o Android SDK no Editor de Configurações."

msgid "Missing 'platform-tools' directory!"
msgstr "Diretoria 'platform-tools' em falta!"

msgid "Unable to find Android SDK platform-tools' adb command."
msgstr "Incapaz de encontrar o comando adb das ferramentas Android SDK."

msgid "Please check in the Android SDK directory specified in Editor Settings."
msgstr ""
"Por favor confirme a pasta do Android SDK especificada no Editor de "
"Configurações."

msgid "Missing 'build-tools' directory!"
msgstr "Diretoria 'build-tools' em falta!"

msgid "Unable to find Android SDK build-tools' apksigner command."
msgstr "Incapaz de encontrar o comando apksigner das ferramentas Android SDK."

msgid ""
"\"Target SDK\" %d is higher than the default version %d. This may work, but "
"wasn't tested and may be unstable."
msgstr ""
"\"Target SDK\" %d é superior à versão padrão %d. Isso pode funcionar, mas não "
"foi testado e pode ser instável."

msgid ""
"The \"%s\" renderer is designed for Desktop devices, and is not suitable for "
"Android devices."
msgstr ""
"O renderizador \"%s\" foi projetado para aparelhos Desktop e não é adequado "
"para aparelhos Android."

msgid "\"Min SDK\" should be greater or equal to %d for the \"%s\" renderer."
msgstr "\"Min SDK\" deve ser maior ou igual a %d para o renderizador \"%s\"."

msgid ""
"The project name does not meet the requirement for the package name format "
"and will be updated to \"%s\". Please explicitly specify the package name if "
"needed."
msgstr ""
"O nome do projeto não atende ao requisito para o formato do nome do pacote e "
"será atualizado para \"%s\". Por favor especifique explicitamente o nome do "
"pacote se necessário."

msgid ""
"All 'apksigner' tools located in Android SDK 'build-tools' directory failed "
"to execute. Please check that you have the correct version installed for your "
"target sdk version. The resulting %s is unsigned."
msgstr ""
"Todas as ferramentas 'apksigner' localizadas no diretório 'build-tools' do "
"Android SDK não foram executadas. Verifique se tem a versão correta instalada "
"para a versão do SDK de destino. O %s resultante não é assinado."

msgid ""
"'apksigner' could not be found. Please check that the command is available in "
"the Android SDK build-tools directory. The resulting %s is unsigned."
msgstr ""
"'apksigner' não foi encontrado. Verifique se o comando está disponível no "
"diretório do Android SDK build-tools. O %s resultante não está assinado."

msgid "Signing debug %s..."
msgstr "A assinar depuração %s..."

msgid "Signing release %s..."
msgstr "A assinar lançamento %s..."

msgid "Could not find keystore, unable to export."
msgstr "Incapaz de encontrar keystore e exportar."

msgid "Could not start apksigner executable."
msgstr "Não foi possível iniciar o executável apksigner."

msgid "'apksigner' returned with error #%d"
msgstr "'apksigner' devolvido com erro #%d"

msgid ""
"output: \n"
"%s"
msgstr ""
"saída:\n"
"%s"

msgid "Verifying %s..."
msgstr "A verificar %s..."

msgid "'apksigner' verification of %s failed."
msgstr "Falhou a verificação 'apksigner' de %s."

msgid "Exporting for Android"
msgstr "A exportar para Android"

msgid "Invalid filename! Android App Bundle requires the *.aab extension."
msgstr "Nome de ficheiro inválido! O Pacote Android App exige a extensão *.aab."

msgid "APK Expansion not compatible with Android App Bundle."
msgstr "Expansão APK não compatível com Pacote Android App."

msgid "Invalid filename! Android APK requires the *.apk extension."
msgstr "Nome de ficheiro inválido! APK Android exige a extensão *.apk."

msgid "Unsupported export format!"
msgstr "Formato de exportação não suportado!"

msgid ""
"Trying to build from a gradle built template, but no version info for it "
"exists. Please reinstall from the 'Project' menu."
msgstr ""
"Tentando compilar a partir de um modelo gradle pronto, mas não existe nenhuma "
"informação de versão dele. Reinstale a partir do menu 'Projeto'."

msgid ""
"Java SDK path must be configured in Editor Settings at 'export/android/"
"java_sdk_path'."
msgstr ""
"O caminho do Java SDK deve estar configurado nas preferências do editor, em "
"'export/android/java_sdk_path'."

msgid ""
"Android SDK path must be configured in Editor Settings at 'export/android/"
"android_sdk_path'."
msgstr ""
"O caminho do SDK Adnroid deve estar configurado nas preferências do editor em "
"'export/android/android_sdk_path'."

msgid "Could not export project files to gradle project."
msgstr "Incapaz de exportar ficheiros do projeto para projeto gradle."

msgid "Could not write expansion package file!"
msgstr "Incapaz de escrever ficheiro de pacote de expansão!"

msgid "Building Android Project (gradle)"
msgstr "A compilar Projeto Android (gradle)"

msgid "Building of Android project failed, check output for the error:"
msgstr "A construção do projeto Android falhou, verifique a saída do erro:"

msgid "Moving output"
msgstr "A mover saída"

msgid "Unable to copy and rename export file:"
msgstr "Não foi possível copiar e renomear o arquivo de exportação:"

msgid "Package not found: \"%s\"."
msgstr "Pacote não encontrado: \"%s\"."

msgid "Creating APK..."
msgstr "A criar APK..."

msgid "Could not find template APK to export: \"%s\"."
msgstr "Incapaz de encontrar modelo APK para exportar: \"%s\"."

msgid ""
"Missing libraries in the export template for the selected architectures: %s. "
"Please build a template with all required libraries, or uncheck the missing "
"architectures in the export preset."
msgstr ""
"Bibliotecas em falta no modelo de exportação para as arquiteturas "
"selecionadas: %s. Construa um modelo com todas as bibliotecas necessárias, ou "
"desmarque as arquiteturas em falta no preset de exportação."

msgid "Adding files..."
msgstr "A adicionar ficheiros..."

msgid "Could not export project files."
msgstr "Não foi possível exportar os ficheiros do projeto."

msgid "Aligning APK..."
msgstr "A alinhar APK..."

msgid "Could not unzip temporary unaligned APK."
msgstr "Incapaz de unzipar APK desalinhado temporário."

msgid "App Store Team ID not specified."
msgstr "ID da equipe da App Store não especificado."

msgid "Invalid Identifier:"
msgstr "Identificador Inválido:"

msgid "At least one file timestamp access reason should be selected."
msgstr ""
"Pelo menos um motivo de acesso ao carimbo tempo do arquivo deve ser "
"selecionado."

msgid "At least one disk space access reason should be selected."
msgstr "Ao menos uma razão de acesso do espaço de disco deve estar selecionada."

msgid "At least one system boot time access reason should be selected."
msgstr ""
"Ao menos uma razão de acesso do tempo de boot do sistema deve estar "
"selecionada."

msgid "Export Icons"
msgstr "Exportar Ícones"

msgid "Exporting for iOS"
msgstr "Exportando para iOS"

msgid "Prepare Templates"
msgstr "Preparar Templates"

msgid "Export template not found."
msgstr "Template exportado não encontrado."

msgid ""
"Unexpected files found in the export destination directory \"%s.xcodeproj\", "
"delete it manually or select another destination."
msgstr ""
"Arquivos inesperados encontrados no diretório destino de exportação \"%s."
"xcodeproj\", apague-os manualmente ou selecione outro destino."

msgid ""
"Unexpected files found in the export destination directory \"%s\", delete it "
"manually or select another destination."
msgstr ""
"Arquivos inesperados encontrados no diretório de destino de exportação "
"\"%s\", apague-os manualmente ou selecione outro destino."

msgid "Failed to create the directory: \"%s\""
msgstr "Não foi possível criar o diretório: \"%s\""

msgid "Could not create and open the directory: \"%s\""
msgstr "Não foi possível criar e abrir o diretório: \"%s\""

msgid "iOS Plugins"
msgstr "Plugins iOS"

msgid "Failed to export iOS plugins with code %d. Please check the output log."
msgstr ""
"Falha ao exportar plugins do iOS com código %d. Por favor verifique o log de "
"saída."

msgid "ARM64 simulator library, generating from device library."
msgstr ""
"Biblioteca de simulador ARM64, gerando a partir da biblioteca do dispositivo."

msgid "Unable to generate ARM64 simulator library."
msgstr "Não é possível gerar a biblioteca do simulador ARM64."

msgid "Could not copy a file at path \"%s\" to \"%s\"."
msgstr "Não foi possível copiar um arquivo do caminho \"%s\" para \"%s\"."

msgid "Could not access the filesystem."
msgstr "Não foi possível acessar o sistema de ficheiros."

msgid "Failed to create a file at path \"%s\" with code %d."
msgstr "Falha ao criar um arquivo no caminho \"%s\" com o código \"%d\"."

msgid "Code signing failed, see editor log for details."
msgstr "Assinatura de código falhou, consulte o log do editor para detalhes."

msgid "Failed to run xcodebuild with code %d"
msgstr "Falha ao executar xcodebuild com código %d"

msgid "Xcode project build failed, see editor log for details."
msgstr ""
"A compilação do projeto Xcode falhou, consulte o log do editor para obter "
"detalhes."

msgid ".ipa export failed, see editor log for details."
msgstr ""
"A exportação de .ipa falhou, consulte o log do editor para obter detalhes."

msgid ""
".ipa can only be built on macOS. Leaving Xcode project without building the "
"package."
msgstr ""
".ipa só pode ser criado no macOS. Saindo do projeto Xcode sem compilar o "
"pacote."

msgid "Exporting to iOS when using C#/.NET is experimental and requires macOS."
msgstr "A exportação para iOS ao usar C#/.NET é experimental e requer macOS."

msgid "Exporting to iOS when using C#/.NET is experimental."
msgstr "A exportação para iOS ao usar C#/.NET é experimental."

msgid "Invalid additional PList content: "
msgstr "Conteúdo Adicionado PList inválido: "

msgid "Identifier is missing."
msgstr "Identificador faltando."

msgid "The character '%s' is not allowed in Identifier."
msgstr "O Caractere '%s' não é permitidos nas etiquetas."

msgid "Could not start simctl executable."
msgstr "Não foi possível iniciar o executável simctl."

msgid "Installation failed, see editor log for details."
msgstr "A instalação falhou, consulte o log do editor para obter detalhes."

msgid "Running failed, see editor log for details."
msgstr "Falha na execução, consulte o log do editor para obter detalhes."

msgid "Could not start ios-deploy executable."
msgstr "Não foi possível iniciar o executável ios-deploy."

msgid "Installation/running failed, see editor log for details."
msgstr ""
"Falha na instalação/execução, consulte o log do editor para obter detalhes."

msgid "Debug Script Export"
msgstr "Exportação do Script Debug"

msgid "Could not open file \"%s\"."
msgstr "Não foi possível abrir o ficheiro \"%s\"."

msgid "Could not create console wrapper."
msgstr "Não foi possível criar o wrapper do console."

msgid "Failed to open executable file \"%s\"."
msgstr "Falha ao abrir o ficheiro executável \"%s\"."

msgid "Executable file header corrupted."
msgstr "Cabeçalho do ficheiro executável corrompido."

msgid "32-bit executables cannot have embedded data >= 4 GiB."
msgstr "Executáveis de 32 bits não podem ter dados incorporados >= 4 GiB."

msgid "Executable \"pck\" section not found."
msgstr "Secção executável \"pck\" não encontrada."

msgid "Run on remote Linux/BSD system"
msgstr "Executar no sistema Linux/BSD remoto"

msgid "Run exported project on remote Linux/BSD system"
msgstr "Execute o projeto exportado no sistema Linux/BSD remoto"

msgid "Running..."
msgstr "Executando..."

msgid "Could not create temp directory:"
msgstr "Não foi possível criar o diretório temporário:"

msgid "Exporting project..."
msgstr "Exportando projeto…"

msgid "Creating temporary directory..."
msgstr "Criando diretório temporário..."

msgid "Uploading archive..."
msgstr "Enviando arquivo..."

msgid "Uploading scripts..."
msgstr "Enviando scripts..."

msgid "Starting project..."
msgstr "Iniciando projeto…"

msgid "All Files"
msgstr "Todos os Ficheiros"

msgid "Invalid bundle identifier:"
msgstr "Identificador de pacote inválido:"

msgid "App Store distribution with ad-hoc code signing is not supported."
msgstr ""
"A distribuição da App Store com assinatura de código ad hoc não é suportada."

msgid "Notarization with an ad-hoc signature is not supported."
msgstr "A notarização com assinatura ad hoc não é suportada."

msgid "Apple Team ID is required for App Store distribution."
msgstr "O Apple Team ID é necessário para distribuição na App Store."

msgid "Apple Team ID is required for notarization."
msgstr "O Apple Team ID é necessário para notarização."

msgid "Provisioning profile is required for App Store distribution."
msgstr ""
"O perfil de provisionamento é necessário para distribuição na App Store."

msgid "Installer signing identity is required for App Store distribution."
msgstr ""
"A identidade de assinatura do instalador é necessária para distribuição na "
"App Store."

msgid "App sandbox is required for App Store distribution."
msgstr "A sandbox do aplicativo é necessária para distribuição na App Store."

msgid ""
"'rcodesign' doesn't support signing applications with embedded dynamic "
"libraries (GDExtension or .NET)."
msgstr ""
"'rcodesign' não suporta assinatura de aplicativos com bibliotecas dinâmicas "
"incorporadas (GDExtension ou .NET)."

msgid "Code signing is required for App Store distribution."
msgstr "A assinatura de código é necessária para distribuição na App Store."

msgid "Code signing is required for notarization."
msgstr "A assinatura de código é necessária para notarização."

msgid ""
"Neither Apple ID name nor App Store Connect issuer ID name not specified."
msgstr ""
"Nem o nome do ID da Apple nem o nome do ID do emissor do App Store Connect "
"foram especificados."

msgid ""
"Both Apple ID name and App Store Connect issuer ID name are specified, only "
"one should be set at the same time."
msgstr ""
"Tanto o nome do Apple ID quanto o nome do ID do emissor do App Store Connect "
"foram especificados, apenas um deve ser definido por vez."

msgid "Apple ID password not specified."
msgstr "A palavra-passe do ID Apple não foi especificada."

msgid "App Store Connect API key ID not specified."
msgstr "App Store Connect API key ID não foi especificado."

msgid "App Store Connect issuer ID name not specified."
msgstr "O nome do App Store Connect issuer ID não foi especificado."

msgid "Microphone access is enabled, but usage description is not specified."
msgstr ""
"Privacidade: O acesso ao microfone está ativado, mas a descrição de uso não é "
"especificada."

msgid "Camera access is enabled, but usage description is not specified."
msgstr ""
"Privacidade: O acesso à câmara está ativado, mas a descrição de uso não é "
"especificada."

msgid ""
"Location information access is enabled, but usage description is not "
"specified."
msgstr ""
"Privacidade: O acesso à localização está ativado, mas a descrição de uso não "
"é especificada."

msgid "Address book access is enabled, but usage description is not specified."
msgstr ""
"Privacidade: O acesso ao livro de endereços está ativado, mas a descrição de "
"uso não é especificada."

msgid "Calendar access is enabled, but usage description is not specified."
msgstr ""
"Privacidade: O acesso ao calendário está ativado, mas a descrição de uso não "
"é especificada."

msgid "Photo library access is enabled, but usage description is not specified."
msgstr ""
"Privacidade: O acesso à biblioteca de fotos está ativado, mas a descrição de "
"uso não é especificada."

msgid "Notarization"
msgstr "Autenticação Documental (Notarização)"

msgid ""
"rcodesign path is not set. Configure rcodesign path in the Editor Settings "
"(Export > macOS > rcodesign)."
msgstr ""
"O caminho do rcodesign não está definido. Configure o caminho rcodesign nas "
"configurações do editor (Exportar > macOS > rcodesign)."

msgid "Could not start rcodesign executable."
msgstr "Não foi possível iniciar o executável rcodesign."

msgid "Notarization failed, see editor log for details."
msgstr "Notarização falhou, consulte o log do editor para obter detalhes."

msgid "Notarization request UUID: \"%s\""
msgstr "UUID do pedido de notarização: \"%s\""

msgid "The notarization process generally takes less than an hour."
msgstr "O processo de notarização geralmente leva menos que uma hora."

msgid ""
"You can check progress manually by opening a Terminal and running the "
"following command:"
msgstr ""
"Pode verificar o progresso manualmente abrindo um Terminal e a executar o "
"seguinte comando:"

msgid ""
"Run the following command to staple the notarization ticket to the exported "
"application (optional):"
msgstr ""
"Execute o seguinte comando para grampear o tíquete de notarização na "
"aplicação exportada (opcional):"

msgid "Xcode command line tools are not installed."
msgstr "As ferramentas de linha de comando do Xcode não estão instaladas."

msgid "Could not start xcrun executable."
msgstr "Não foi possível iniciar o executável xcrun."

msgid "Built-in CodeSign failed with error \"%s\"."
msgstr "O CodeSign integrado falhou com erro \"%s\"."

msgid "Built-in CodeSign require regex module."
msgstr "O CodeSign integrado requer o módulo regex."

msgid ""
"Xrcodesign path is not set. Configure rcodesign path in the Editor Settings "
"(Export > macOS > rcodesign)."
msgstr ""
"O caminho Xrcodesign não está definido. Configure o caminho rcodesign nas "
"configurações do editor (Exportar > macOS > rcodesign)."

msgid ""
"Could not start codesign executable, make sure Xcode command line tools are "
"installed."
msgstr ""
"Não foi possível iniciar o executável codesign, tenha certeza que as "
"utilidades de linha de comando do Xcode estão instaladas."

msgid "Cannot sign file %s."
msgstr "Erro ao assinar o ficheiro %s."

msgid "Relative symlinks are not supported, exported \"%s\" might be broken!"
msgstr ""
"Links simbólicos relativos não são suportados, \"%s\" exportado pode estar "
"quebrado!"

msgid "\"%s\": Info.plist missing or invalid, new Info.plist generated."
msgstr "\"%s\": Info.plist ausente ou inválido, gerado novo Info.plist."

msgid "Could not start productbuild executable."
msgstr "Não foi possível iniciar o executável do productbuild."

msgid "`productbuild` failed."
msgstr "`productbuild` falhou."

msgid "Could not start hdiutil executable."
msgstr "Não foi possível iniciar o executável hdiutil."

msgid "`hdiutil create` failed - file exists."
msgstr "`hdiutil create` falhou - o ficheiro existe."

msgid "`hdiutil create` failed."
msgstr "`hdiutil create` falhou."

msgid "Exporting for macOS"
msgstr "Exportando para macOS"

msgid "Creating app bundle"
msgstr "Criando pacote da app"

msgid "Could not find template app to export: \"%s\"."
msgstr "Não foi possível encontrar a aplicação de modelo para exportar: \"%s\"."

msgid "Invalid export format."
msgstr "Formato de exportação inválido."

msgid "Could not create directory: \"%s\"."
msgstr "Não foi possível criar o diretório: \"%s\"."

msgid "Could not create directory \"%s\"."
msgstr "Não foi possível criar o diretório \"%s\"."

msgid ""
"Relative symlinks are not supported on this OS, the exported project might be "
"broken!"
msgstr ""
"Links simbólicos relativos não são suportados neste sistema operativo, o "
"projeto exportado pode estar quebrado!"

msgid "Could not created symlink \"%s\" -> \"%s\"."
msgstr "Não foi possível criar o link simbólico \"%s\" -> \"%s\"."

msgid "Could not open \"%s\"."
msgstr "Não foi possível abrir \"%s\"."

msgid ""
"Requested template binary \"%s\" not found. It might be missing from your "
"template archive."
msgstr ""
"Binário de modelo solicitado \"%s\" não encontrado. Pode estar faltando no "
"seu arquivo de modelos."

msgid "Making PKG"
msgstr "Criando PKG"

msgid ""
"Ad-hoc signed applications require the 'Disable Library Validation' "
"entitlement to load dynamic libraries."
msgstr ""
"Aplicações assinadas ad hoc requerem o direito 'Desativar Validação de "
"Biblioteca' para carregar bibliotecas dinâmicas."

msgid ""
"'rcodesign' doesn't support signing applications with embedded dynamic "
"libraries."
msgstr ""
"'rcodesign' não suporta assinatura de aplicativos com bibliotecas dinâmicas "
"incorporadas."

msgid "Could not create entitlements file."
msgstr "Não foi possível criar o ficheiro de direitos."

msgid "Could not create helper entitlements file."
msgstr "Não foi possível criar o ficheiro de direitos de suporte."

msgid "Code signing bundle"
msgstr "Pacote de assinatura de código"

msgid "Making DMG"
msgstr "Criando DMG"

msgid "Code signing DMG"
msgstr "Assinatura de código DMG"

msgid "Making PKG installer"
msgstr "Fazendo o instalador do PKG"

msgid "Making ZIP"
msgstr "Criando ZIP"

msgid ""
"Notarization requires the app to be archived first, select the DMG or ZIP "
"export format instead."
msgstr ""
"Notarização requer que a app seja arquivado primeiro, selecione o formato de "
"exportação DMG ou ZIP."

msgid "Sending archive for notarization"
msgstr "Enviando arquivo para notarização"

msgid ""
"Cannot export for universal or x86_64 if S3TC BPTC texture format is "
"disabled. Enable it in the Project Settings (Rendering > Textures > VRAM "
"Compression > Import S3TC BPTC)."
msgstr ""
"Não é possível exportar para universal ou x86_64 se o formato de textura S3TC "
"BPTC estiver desabilitado. Ative-o nas preferências do projeto (Renderização "
"> Texturas > Compressão de VRAM > Importar S3TC BPTC)."

msgid ""
"Cannot export for universal or arm64 if ETC2 ASTC texture format is disabled. "
"Enable it in the Project Settings (Rendering > Textures > VRAM Compression > "
"Import ETC2 ASTC)."
msgstr ""
"Não é possível exportar para universal ou arm64 se o formato de textura ETC2 "
"ASTC estiver desabilitado. Ative-o nas preferências do projeto (Renderização "
"> Texturas > Compressão de VRAM > Importar ETC2 ASTC)."

msgid "Notarization: Xcode command line tools are not installed."
msgstr ""
"Notarização: As ferramentas de linha de comando do Xcode não estão instaladas."

msgid ""
"Notarization: rcodesign path is not set. Configure rcodesign path in the "
"Editor Settings (Export > macOS > rcodesign)."
msgstr ""
"Notarização: O caminho do rcodesign não foi definido. Configure o caminho "
"rcodesign nas configurações do editor (Exportar > macOS > rcodesign)."

msgid ""
"Warning: Notarization is disabled. The exported project will be blocked by "
"Gatekeeper if it's downloaded from an unknown source."
msgstr ""
"Aviso: Notarização está desativada. O projeto exportado será bloqueado pelo "
"Gatekeeper se for descarregado de uma fonte desconhecida."

msgid ""
"Code signing is disabled. The exported project will not run on Macs with "
"enabled Gatekeeper and Apple Silicon powered Macs."
msgstr ""
"A assinatura de código está desativada. O projeto exportado não será "
"executado em Macs com Gatekeeper ativado e Macs com tecnologia Apple Silicon."

msgid ""
"Code signing: Using ad-hoc signature. The exported project will be blocked by "
"Gatekeeper"
msgstr ""
"Assinatura de Código: Usando assinatura ad-hoc. O projeto exportado será "
"bloqueado pelo Gatekeeper"

msgid "Code signing: Xcode command line tools are not installed."
msgstr ""
"Assinatura de Código: As ferramentas de linha de comando do Xcode não estão "
"instaladas."

msgid ""
"Code signing: rcodesign path is not set. Configure rcodesign path in the "
"Editor Settings (Export > macOS > rcodesign)."
msgstr ""
"Assinatura de Código: O caminho do rcodesign não foi definido. Configure o "
"caminho rcodesign nas configurações do editor (Exportar > macOS > rcodesign)."

msgid "Run on remote macOS system"
msgstr "Executar no sistema macOS remoto"

msgid "Run exported project on remote macOS system"
msgstr "Execute o projeto exportado no sistema macOS remoto"

msgid "Could not open template for export: \"%s\"."
msgstr "Não foi possível abrir o modelo para exportação: \"%s\"."

msgid "Invalid export template: \"%s\"."
msgstr "Template de exportação inválido: \"%s\"."

msgid "Could not write file: \"%s\"."
msgstr "Não foi possível escrever o ficheiro: \"%s\"."

msgid "Could not read file: \"%s\"."
msgstr "Não foi possível ler o ficheiro: \"%s\"."

msgid ""
"Exporting to Web is currently not supported in Godot 4 when using C#/.NET. "
"Use Godot 3 to target Web with C#/Mono instead."
msgstr ""
"Atualmente, a exportação para a Web não é suportada no Godot 4 ao usar C#/."
"NET. Use Godot 3 para direcionar a Web com C#/Mono."

msgid ""
"If this project does not use C#, use a non-C# editor build to export the "
"project."
msgstr ""
"Se esse projeto não utiliza C#, use um editor de build não-C# para exportar o "
"projeto."

msgid "Could not read HTML shell: \"%s\"."
msgstr "Não foi possível ler o shell HTML: \"%s\"."

msgid "Run in Browser"
msgstr "Executar no Navegador"

msgid "Stop HTTP Server"
msgstr "Parar Servidor HTTP"

msgid "Run exported HTML in the system's default browser."
msgstr "Executar HTML exportado no navegador predefinido do sistema."

msgid "Export project again to account for updates."
msgstr "Exporte o projeto novamente para contabilizar as atualizações."

msgid "Could not create HTTP server directory: %s."
msgstr "Não foi possível criar o diretório do servidor HTTP: \"%s\"."

msgid "Error starting HTTP server: %d."
msgstr "Erro ao iniciar o servidor HTTP: %d."

msgid "Icon size \"%d\" is missing."
msgstr "O tamanho do ícone \"%d\" está ausente."

msgid "Failed to rename temporary file \"%s\"."
msgstr "Falha ao renomear o ficheiro temporário \"%s\"."

msgid "Invalid icon path."
msgstr "Caminho do ícone inválido."

msgid "Invalid file version."
msgstr "Versão de arquivo inválida."

msgid "Invalid product version."
msgstr "Versão de produto inválida."

msgid "Could not find rcedit executable at \"%s\"."
msgstr "Não foi possível encontrar o executável rcedit em \"%s\"."

msgid "Could not find wine executable at \"%s\"."
msgstr "Não foi possível encontrar o executável do wine em \"%s\"."

msgid "Invalid icon file \"%s\"."
msgstr "Ficheiro de ícone inválido \"%s\"."

msgid ""
"Could not start rcedit executable. Configure rcedit path in the Editor "
"Settings (Export > Windows > rcedit), or disable \"Application > Modify "
"Resources\" in the export preset."
msgstr ""
"Não foi possível iniciar o executável rcedit. Configure o caminho rcedit nas "
"Configurações do Editor (Exportar > Windows > rcedit) ou desative \"Aplicação "
"> Modificar Recursos\" na predefinição de exportação."

msgid "rcedit failed to modify executable: %s."
msgstr "rcedit falhou ao modificar o executável: %s."

msgid "Could not find signtool executable at \"%s\"."
msgstr "Não foi possível encontrar o executável signtool em \"%s\"."

msgid "Could not find osslsigncode executable at \"%s\"."
msgstr "Não foi possível encontrar o executável osslsigncode em \"%s\"."

msgid "No identity found."
msgstr "Nenhuma identidade encontrada."

msgid "Invalid identity type."
msgstr "Tipo de identidade inválido."

msgid "Invalid timestamp server."
msgstr "Servidor de carimbo de data/hora inválido."

msgid ""
"Could not start signtool executable. Configure signtool path in the Editor "
"Settings (Export > Windows > signtool), or disable \"Codesign\" in the export "
"preset."
msgstr ""
"Não foi possível iniciar o executável signtool. Configure o caminho do "
"signtool nas Configurações do Editor (Exportar > Windows > signtool) ou "
"desative \"Codesign\" na predefinição de exportação."

msgid ""
"Could not start osslsigncode executable. Configure signtool path in the "
"Editor Settings (Export > Windows > osslsigncode), or disable \"Codesign\" in "
"the export preset."
msgstr ""
"Não foi possível iniciar o executável osslsigncode. Configure o caminho do "
"signtool nas Configurações do Editor (Exportar > Windows > osslsigncode) ou "
"desative \"Codesign\" na predefinição de exportação."

msgid "Signtool failed to sign executable: %s."
msgstr "Signtool falhou ao assinar o executável: %s."

msgid "Failed to remove temporary file \"%s\"."
msgstr "Falha ao remover o ficheiro temporário \"%s\"."

msgid ""
"The rcedit tool must be configured in the Editor Settings (Export > Windows > "
"rcedit) to change the icon or app information data."
msgstr ""
"A ferramenta rcedit deve ser configurada nas Configurações do Editor "
"(Exportar > Windows > rcedit) para alterar o ícone ou os dados de informações "
"da app."

msgid "Windows executables cannot be >= 4 GiB."
msgstr "Executáveis Windows não podem ser >= 4GiB."

msgid "Run on remote Windows system"
msgstr "Executar em sistema Windows remoto"

msgid "Run exported project on remote Windows system"
msgstr "Execute o projeto exportado no sistema Windows remoto"

msgid ""
"Only one visible CanvasModulate is allowed per canvas.\n"
"When there are more than one, only one of them will be active. Which one is "
"undefined."
msgstr ""
"Apenas um CanvasModulate visível é permitido por tela.\n"
"Quando houver mais de um, apenas um deles estará ativo. Qual deles é "
"indefinido."

msgid ""
"CPUParticles2D animation requires the usage of a CanvasItemMaterial with "
"\"Particles Animation\" enabled."
msgstr ""
"Animação CPUParticles2D requer o uso de um CanvasItemMaterial com \"Particles "
"Animation\" ativada."

msgid ""
"A material to process the particles is not assigned, so no behavior is "
"imprinted."
msgstr ""
"Não foi atribuído um Material para processar as partículas, sem possuir um "
"comportamento."

msgid ""
"Particles2D animation requires the usage of a CanvasItemMaterial with "
"\"Particles Animation\" enabled."
msgstr ""
"Animação Particles2D requer o uso de um CanvasItemMaterial com \"Particles "
"Animation\" ativada."

msgid ""
"Particle trails are only available when using the Forward+ or Mobile "
"rendering backends."
msgstr ""
"As trilhas de partículas estão disponíveis apenas ao usar o módulo de "
"renderização Avançado+ ou Mobile."

msgid ""
"Particle sub-emitters are not available when using the GL Compatibility "
"rendering backend."
msgstr ""
"Os subemissores de partículas não estão disponíveis ao usar o back-end de "
"renderização de compatibilidade GL."

msgid ""
"A texture with the shape of the light must be supplied to the \"Texture\" "
"property."
msgstr ""
"Uma textura com a forma da luz tem de ser disponibilizada na Propriedade "
"\"Textura\"."

msgid ""
"An occluder polygon must be set (or drawn) for this occluder to take effect."
msgstr ""
"Um Polígono oclusor tem de definido (ou desenhado) para este Oclusor ter "
"efeito."

msgid "The occluder polygon for this occluder is empty. Please draw a polygon."
msgstr "O polígono oclusor deste oclusor está vazio. Desenhe um polígono."

msgid ""
"The NavigationAgent2D can be used only under a Node2D inheriting parent node."
msgstr ""
"O nó NavigationAgent2D pode ser usado apenas num nó pai herdeiro de Node2D."

msgid ""
"NavigationLink2D start position should be different than the end position to "
"be useful."
msgstr ""
"A posição inicial do nó NavigationLink2D deve ser diferente da posição final "
"para ser utilizado."

msgid ""
"A NavigationMesh resource must be set or created for this node to work. "
"Please set a property or draw a polygon."
msgstr ""
"Um recurso NavigationMesh deve ser definido ou criado para que este nó "
"funcione. Defina uma propriedade ou desenhe um polígono."

msgid ""
"ParallaxLayer node only works when set as child of a ParallaxBackground node."
msgstr ""
"O nó ParallaxLayer só funciona quando definido como filho de um nó "
"ParallaxBackground."

msgid "PathFollow2D only works when set as a child of a Path2D node."
msgstr ""
"PathFollow2D apenas funciona quando definido como filho de um nó Path2D."

msgid ""
"This node has no shape, so it can't collide or interact with other objects.\n"
"Consider adding a CollisionShape2D or CollisionPolygon2D as a child to define "
"its shape."
msgstr ""
"Este nó não tem forma, em poder colidir ou interagir com outros objetos.\n"
"Considere adicionar um nó CollisionShape2D ou CollisionPolygon2D como filho "
"para definir a sua forma."

msgid ""
"CollisionPolygon2D only serves to provide a collision shape to a "
"CollisionObject2D derived node. Please only use it as a child of Area2D, "
"StaticBody2D, RigidBody2D, CharacterBody2D, etc. to give them a shape."
msgstr ""
"CollisionPolygon2D serve apenas para fornecer uma forma de colisão para um nó "
"derivado de CollisionObject2D. Use-o apenas como filho de Area2D, "
"StaticBody2D, RigidBody2D, CharacterBody2D, etc."

msgid "An empty CollisionPolygon2D has no effect on collision."
msgstr "Um CollisionPolygon2D vazio não tem efeito na colisão."

msgid "Invalid polygon. At least 3 points are needed in 'Solids' build mode."
msgstr ""
"Polígono inválido. São precisos pelo menos 3 pontos no modo de construção "
"'Sólidos'."

msgid "Invalid polygon. At least 2 points are needed in 'Segments' build mode."
msgstr ""
"Polígono inválido. São precisos pelo menos 2 pontos no modo de construção "
"'Segmentos'."

msgid ""
"The One Way Collision property will be ignored when the collision object is "
"an Area2D."
msgstr ""
"A propriedade 'One Way Collision' será ignorada quando o objeto de colisão "
"for uma Area2D."

msgid ""
"A shape must be provided for CollisionShape2D to function. Please create a "
"shape resource for it!"
msgstr ""
"Uma forma tem de ser fornecida para CollisionShape2D funcionar. Crie um "
"recurso forma!"

msgid ""
"Polygon-based shapes are not meant be used nor edited directly through the "
"CollisionShape2D node. Please use the CollisionPolygon2D node instead."
msgstr ""
"Formas baseadas em polígono não pretendem ser usadas ou editadas diretamente "
"através do nó CollisionShape2D. Em vez disso use o nó CollisionPolygon2D."

msgid "Node A and Node B must be PhysicsBody2Ds"
msgstr "Nó A e Nó B têm de ser PhysicsBody2Ds"

msgid "Node A must be a PhysicsBody2D"
msgstr "Nó A tem de ser um PhysicsBody2D"

msgid "Node B must be a PhysicsBody2D"
msgstr "Nó B tem de ser um PhysicsBody2D"

msgid "Joint is not connected to two PhysicsBody2Ds"
msgstr "Junção não está conectada a dois PhysicsBody2Ds"

msgid "Node A and Node B must be different PhysicsBody2Ds"
msgstr "Nó A e Nó B têm de ser PhysicsBody2Ds diferentes"

msgid ""
"A PhysicalBone2D only works with a Skeleton2D or another PhysicalBone2D as a "
"parent node!"
msgstr ""
"Um PhysicalBone2D só funciona com um Skeleton2D ou outro PhysicalBone2D sendo "
"nó pai!"

msgid ""
"A PhysicalBone2D needs to be assigned to a Bone2D node in order to function! "
"Please set a Bone2D node in the inspector."
msgstr ""
"Um nó PhysicalBone2D precisa ser atribuído a um nó Bone2D para funcionar! "
"Defina um nó Bone2D no inspetor."

msgid ""
"A PhysicalBone2D node should have a Joint2D-based child node to keep bones "
"connected! Please add a Joint2D-based node as a child to this node!"
msgstr ""
"Um nó PhysicalBone2D deve ter um nó filho baseado em Joint2D para manter os "
"ossos conectados! Adicione um nó baseado em Joint2D como filho a este nó!"

msgid ""
"Size changes to RigidBody2D will be overridden by the physics engine when "
"running.\n"
"Change the size in children collision shapes instead."
msgstr ""
"As alterações de tamanho em RigidBody2D serão substituídas pelo mecanismo de "
"física durante a execução.\n"
"Em vez disso, altere o tamanho nas formas de colisão dos filhos."

msgid ""
"This node cannot interact with other objects unless a Shape2D is assigned."
msgstr ""
"Este nó não pode interagir com outros objetos, a menos que um Shape2D seja "
"atribuído."

msgid "Path property must point to a valid Node2D node to work."
msgstr ""
"Para funcionar, a propriedade caminho tem de apontar para um nó Node2D válido."

msgid "This Bone2D chain should end at a Skeleton2D node."
msgstr "Esta corrente de Bone2D deve terminar num nó Skeleton2D."

msgid "A Bone2D only works with a Skeleton2D or another Bone2D as parent node."
msgstr "Um Bone2D só funciona com um nó progenitor Skeleton2D ou Bone2D."

msgid ""
"This bone lacks a proper REST pose. Go to the Skeleton2D node and set one."
msgstr "Falta uma pose DESCANSO a este osso. Vá ao nó Skeleton2D e defina uma."

msgid ""
"A Y-sorted layer has the same Z-index value as a not Y-sorted layer.\n"
"This may lead to unwanted behaviors, as a layer that is not Y-sorted will be "
"Y-sorted as a whole with tiles from Y-sorted layers."
msgstr ""
"Uma camada Y-sorted tem o mesmo valor de índice Z que uma camada não Y-"
"sorted.\n"
"Isso pode levar a comportamentos indesejados, pois uma camada que não é Y-"
"sorted será toda Y-sorted com tiles de camadas Y-sorted."

msgid ""
"A TileMap layer is set as Y-sorted, but Y-sort is not enabled on the TileMap "
"node itself."
msgstr ""
"Uma camada TileMap é definida como Y-sorted, mas o Y-sorted não está ativado "
"no próprio nó TileMap."

msgid ""
"The TileMap node is set as Y-sorted, but Y-sort is not enabled on any of the "
"TileMap's layers.\n"
"This may lead to unwanted behaviors, as a layer that is not Y-sorted will be "
"Y-sorted as a whole."
msgstr ""
"O nó TileMap está definido como classificado em Y, mas a classificação Y não "
"está habilitada em nenhuma das camadas do TileMap.\n"
"Isso pode levar a comportamentos indesejados, pois uma camada que não é "
"classificada em Y será classificada em Y como um todo."

msgid ""
"Isometric TileSet will likely not look as intended without Y-sort enabled for "
"the TileMap and all of its layers."
msgstr ""
"TileSet isométrico provavelmente não terá a aparência pretendida sem Y-sort "
"ativado para o TileMap e todas as suas camadas."

msgid ""
"External Skeleton3D node not set! Please set a path to an external Skeleton3D "
"node."
msgstr ""
"Nó Skeleton3D externo não definido! Defina um caminho para um nó Skeleton3D "
"externo."

msgid ""
"Parent node is not a Skeleton3D node! Please use an external Skeleton3D if "
"you intend to use the BoneAttachment3D without it being a child of a "
"Skeleton3D node."
msgstr ""
"O nó pai não é um nó Skeleton3D! Por favor, use um Skeleton3D externo se "
"pretende usar o BoneAttachment3D sem ser um filho de um nó Skeleton3D."

msgid ""
"BoneAttachment3D node is not bound to any bones! Please select a bone to "
"attach this node."
msgstr ""
"O nó BoneAttachment3D não está vinculado a nenhum osso! Selecione um osso "
"para anexar este nó."

msgid "Nothing is visible because no mesh has been assigned."
msgstr "Nada é visível porque nenhuma malha foi atribuída."

msgid ""
"CPUParticles3D animation requires the usage of a StandardMaterial3D whose "
"Billboard Mode is set to \"Particle Billboard\"."
msgstr ""
"A animação CPUParticles3D requer o uso de um StandardMaterial3D cujo Modo "
"Billboard está definido como \"Particle Billboard\"."

msgid ""
"Decals are only available when using the Forward+ or Mobile rendering "
"backends."
msgstr ""
"Os decalques estão disponíveis apenas ao usar o módulo de renderização "
"Avançado+ ou Mobile."

msgid ""
"The decal has no textures loaded into any of its texture properties, and will "
"therefore not be visible."
msgstr ""
"O decalque não tem texturas carregadas em nenhuma das propriedades delas de "
"textura e, portanto, não será visível."

msgid ""
"The decal has a Normal and/or ORM texture, but no Albedo texture is set.\n"
"An Albedo texture with an alpha channel is required to blend the normal/ORM "
"maps onto the underlying surface.\n"
"If you don't want the Albedo texture to be visible, set Albedo Mix to 0."
msgstr ""
"O decalque tem uma textura Normal e/ou ORM, mas nenhuma textura Albedo está "
"definida.\n"
"Uma textura Albedo com um canal alfa é necessária para mesclar os mapas "
"normais/ORM na superfície subjacente.\n"
"Se não quiser que a textura Albedo fique visível, defina Albedo Mix como 0."

msgid ""
"The decal's Cull Mask has no bits enabled, which means the decal will not "
"paint objects on any layer.\n"
"To resolve this, enable at least one bit in the Cull Mask property."
msgstr ""
"A Cull Mask do decalque não tem bits ativados, o que significa que o decalque "
"não pintará objetos em nenhuma camada.\n"
"Para resolver isso, ative pelo menos um bit na propriedade Cull Mask."

msgid "Fog Volumes are only visible when using the Forward+ backend."
msgstr "Os Volumes de Névoa são visíveis apenas ao usar o módulo Avançado+."

msgid ""
"Fog Volumes need volumetric fog to be enabled in the scene's Environment in "
"order to be visible."
msgstr ""
"Os Volumes de Névoa precisam que a névoa volumétrica seja ativada no ambiente "
"da cena para ficar visível."

msgid "Nothing is visible because meshes have not been assigned to draw passes."
msgstr ""
"Nada é visível porque não foram atribuídas malhas aos passos de desenho."

msgid ""
"Particles animation requires the usage of a BaseMaterial3D whose Billboard "
"Mode is set to \"Particle Billboard\"."
msgstr ""
"A animação de partículas requer o uso de um BaseMaterial3D cujo Modo "
"Billboard está definido como \"Particle Billboard\"."

msgid ""
"Using Trail meshes with a skin causes Skin to override Trail poses. Suggest "
"removing the Skin."
msgstr ""
"O uso de malhas de trilha com uma Skin faz com que a Skin substitua as poses "
"de trilha. Sugerida a remoção da Skin."

msgid "Trails active, but neither Trail meshes or a Skin were found."
msgstr "Trilhas ativas, mas nenhuma malha de trilha ou Skin foi encontrada."

msgid ""
"Only one Trail mesh is supported. If you want to use more than a single mesh, "
"a Skin is needed (see documentation)."
msgstr ""
"Apenas uma malha de trilha é suportada. Se quiser usar mais que uma única "
"malha, é necessário um Skin (consulte a documentação)."

msgid ""
"Trails enabled, but one or more mesh materials are either missing or not set "
"for trails rendering."
msgstr ""
"Trilhas ativadas, mas um ou mais materiais de malha estão ausentes ou não "
"definidos para renderização de trilhas."

msgid ""
"Particle sub-emitters are only available when using the Forward+ or Mobile "
"rendering backends."
msgstr ""
"Os subemissores de partículas estão disponíveis apenas ao usar os back-ends "
"de renderização Avançar+ ou Mobile."

msgid ""
"The Bake Mask has no bits enabled, which means baking will not produce any "
"collision for this GPUParticlesCollisionSDF3D.\n"
"To resolve this, enable at least one bit in the Bake Mask property."
msgstr ""
"A Bake Mask não tem bits ativados, o que significa que o 'baking' não "
"produzirá nenhuma colisão para este nó GPUParticlesCollisionSDF3D.\n"
"Para resolver isso, ative pelo menos um bit na propriedade Bake Mask."

msgid "A light's scale does not affect the visual size of the light."
msgstr "A escala da iluminação não afeta o tamanho visual da luz."

msgid "Projector texture only works with shadows active."
msgstr "A textura do projetor só funciona com sombras ativas."

msgid ""
"Projector textures are not supported when using the GL Compatibility backend "
"yet. Support will be added in a future release."
msgstr ""
"As texturas do projetor ainda não são suportadas ao usar o módulo de "
"Compatibilidade GL. O suporte será adicionado numa versão futura."

msgid "A SpotLight3D with an angle wider than 90 degrees cannot cast shadows."
msgstr ""
"Um SpotLight3D com um ângulo maior que 90 graus não pode projetar sombras."

msgid "Finding meshes, lights and probes"
msgstr "Buscando malhas, luzes e sondas"

msgid "Preparing geometry %d/%d"
msgstr "Preparando a geometria %d/%d"

msgid "Creating probes"
msgstr "Criando sondagens"

msgid "Creating probes from mesh %d/%d"
msgstr "Criando sondas da malha %d/%d"

msgid "Preparing Lightmapper"
msgstr "Preparando o mapeador de iluminação"

msgid "Preparing Environment"
msgstr "Preparando Ambiente"

msgid "Generating Probe Volumes"
msgstr "Gerando Volumes de Sonda"

msgid "Generating Probe Acceleration Structures"
msgstr "Gerando Estruturas de Aceleração de Sonda"

msgid ""
"Lightmap can only be baked from a device that supports the RD backends. "
"Lightmap baking may fail."
msgstr ""
"O Mapa de Iluminação só pode ser construído a partir de um dispositivo que "
"suporta os backends de RD. Construção do Mapa de Iluminação pode falhar."

msgid ""
"The NavigationAgent3D can be used only under a Node3D inheriting parent node."
msgstr ""
"O nó NavigationAgent3D pode ser usado somente num nó pai herdeiro de Node3D."

msgid ""
"NavigationLink3D start position should be different than the end position to "
"be useful."
msgstr ""
"A posição inicial do nó NavigationLink3D deve ser diferente da posição final "
"para ser útil."

msgid ""
"Occlusion culling is disabled in the Project Settings, which means occlusion "
"culling won't be performed in the root viewport.\n"
"To resolve this, open the Project Settings and enable Rendering > Occlusion "
"Culling > Use Occlusion Culling."
msgstr ""
"A seleção de oclusão está desativada nas Configurações do Projeto, o que "
"significa que a seleção de oclusão não será executada na viewport raiz.\n"
"Para resolver isso, abra as Configurações do Projeto e ative Renderizador> "
"Seletor de Oclusão > Usar Seletor de Oclusão."

msgid ""
"The Bake Mask has no bits enabled, which means baking will not produce any "
"occluder meshes for this OccluderInstance3D.\n"
"To resolve this, enable at least one bit in the Bake Mask property."
msgstr ""
"O Bake Mask não tem bits ativados, o que significa que o 'baking' não "
"produzirá nenhuma malha oclusora para este nó OccluderInstance3D.\n"
"Para resolver isso, ative pelo menos um bit na propriedade Bake Mask."

msgid ""
"No occluder mesh is defined in the Occluder property, so no occlusion culling "
"will be performed using this OccluderInstance3D.\n"
"To resolve this, set the Occluder property to one of the primitive occluder "
"types or bake the scene meshes by selecting the OccluderInstance3D and "
"pressing the Bake Occluders button at the top of the 3D editor viewport."
msgstr ""
"Nenhuma malha oclusora foi definida na propriedade 'Occluder', portanto, "
"nenhuma seleção de oclusão será executada usando este nó OccluderInstance3D.\n"
"Para resolver isso, defina a propriedade Occluder para um dos tipos "
"primitivos de oclusores ou crie as malhas da cena selecionando "
"OccluderInstance3D e pressionando o botão Bake Occluders na parte superior da "
"janela do editor 3D."

msgid ""
"The occluder mesh has less than 3 vertices, so no occlusion culling will be "
"performed using this OccluderInstance3D.\n"
"To generate a proper occluder mesh, select the OccluderInstance3D then use "
"the Bake Occluders button at the top of the 3D editor viewport."
msgstr ""
"A malha do oclusor tem menos que 3 vértices, então nenhuma seleção de oclusão "
"será realizada usando este nó OccluderInstance3D.\n"
"Para gerar uma malha oclusora adequada, selecione OccluderInstance3D e use o "
"botão Bake Occluders na parte superior da janela de visualização do editor 3D."

msgid ""
"The polygon occluder has less than 3 vertices, so no occlusion culling will "
"be performed using this OccluderInstance3D.\n"
"Vertices can be added in the inspector or using the polygon editing tools at "
"the top of the 3D editor viewport."
msgstr ""
"O oclusor de polígono tem menos que 3 vértices, então nenhuma seleção de "
"oclusão será realizada usando este OccluderInstance3D.\n"
"Os vértices podem ser adicionados no inspetor ou usando as ferramentas de "
"edição de polígonos na parte superior da janela do editor 3D."

msgid "PathFollow3D only works when set as a child of a Path3D node."
msgstr "PathFollow3D só funciona quando definido como filho de um nó Path3D."

msgid ""
"PathFollow3D's ROTATION_ORIENTED requires \"Up Vector\" to be enabled in its "
"parent Path3D's Curve resource."
msgstr ""
"O ROTATION_ORIENTED do PathFollow3D requer que \"Up Vector\" seja ativado no "
"recurso Curve do Path3D pai."

msgid ""
"This node has no shape, so it can't collide or interact with other objects.\n"
"Consider adding a CollisionShape3D or CollisionPolygon3D as a child to define "
"its shape."
msgstr ""
"Este nó não tem forma, então não pode colidir ou interagir com outros "
"objetos.\n"
"Considere adicionar um CollisionShape3D ou CollisionPolygon3D como filho para "
"definir a forma dele."

msgid ""
"With a non-uniform scale this node will probably not function as expected.\n"
"Please make its scale uniform (i.e. the same on all axes), and change the "
"size in children collision shapes instead."
msgstr ""
"Com uma escala não uniforme, este nó provavelmente não funcionará como "
"esperado.\n"
"Faça a sua escala uniforme (ou seja, a mesma em todos os eixos) e, em vez "
"disso, altere o tamanho nas formas de colisão dos filhos."

msgid ""
"CollisionPolygon3D only serves to provide a collision shape to a "
"CollisionObject3D derived node.\n"
"Please only use it as a child of Area3D, StaticBody3D, RigidBody3D, "
"CharacterBody3D, etc. to give them a shape."
msgstr ""
"CollisionPolygon3D serve apenas para fornecer uma forma de colisão para um nó "
"derivado de CollisionObject3D.\n"
"Use-o apenas como filho de Area3D, StaticBody3D, RigidBody3D, "
"CharacterBody3D, etc... para dar-lhes uma forma."

msgid "An empty CollisionPolygon3D has no effect on collision."
msgstr "Um CollisionPolygon3D vazio não tem efeito na colisão."

msgid ""
"A non-uniformly scaled CollisionPolygon3D node will probably not function as "
"expected.\n"
"Please make its scale uniform (i.e. the same on all axes), and change its "
"polygon's vertices instead."
msgstr ""
"Um nó CollisionPolygon3D com escala não uniforme provavelmente não funcionará "
"como esperado.\n"
"Por favor, faça a sua escala uniforme (ou seja, a mesma em todos os eixos) e "
"altere os vértices do seu polígono."

msgid ""
"CollisionShape3D only serves to provide a collision shape to a "
"CollisionObject3D derived node.\n"
"Please only use it as a child of Area3D, StaticBody3D, RigidBody3D, "
"CharacterBody3D, etc. to give them a shape."
msgstr ""
"CollisionShape3D apenas serve para fornecer a forma de colisão para um nó "
"derivado de CollisionObject3D.\n"
"Por favor use-o apenas como filho de Area3D, StaticBody3D, RigidBody3D, "
"CharacterBody3D, etc. para dá-los forma."

msgid ""
"A shape must be provided for CollisionShape3D to function. Please create a "
"shape resource for it."
msgstr ""
"Uma forma deve ser fornecida para que CollisionShape3D funcione. Por favor, "
"crie um recurso de forma para ele."

msgid ""
"When used for collision, ConcavePolygonShape3D is intended to work with "
"static CollisionObject3D nodes like StaticBody3D.\n"
"It will likely not behave well for %ss (except when frozen and freeze_mode "
"set to FREEZE_MODE_STATIC)."
msgstr ""
"Quando utilizado para colisão, ConcavePolygonShape3D é feito para trabalhar "
"com nós CollisionObject3D estáticos, como StaticBody3D.\n"
"Provavelmente não irá se comportar corretamente para %ss (exceto quando "
"paralizado e o parâmetro freeze_mode configurado para FREEZE_MODE_STATIC)."

msgid ""
"WorldBoundaryShape3D doesn't support RigidBody3D in another mode than static."
msgstr ""
"WorldBoundaryShape3D não oferece suporte a RigidBody3D em outro modo que não "
"seja estático."

msgid ""
"When used for collision, ConcavePolygonShape3D is intended to work with "
"static CollisionObject3D nodes like StaticBody3D.\n"
"It will likely not behave well for CharacterBody3Ds."
msgstr ""
"Quando utilizado para colisão, ConcavePolygonShape3D é feito para trabalhar "
"com nós CollisionObject3D estáticos, como StaticBody3D.\n"
"Provavelmente não irá funcionar bem para CharacterBody3Ds."

msgid ""
"A non-uniformly scaled CollisionShape3D node will probably not function as "
"expected.\n"
"Please make its scale uniform (i.e. the same on all axes), and change the "
"size of its shape resource instead."
msgstr ""
"Um nó CollisionShape3D com escala não uniforme provavelmente não funcionará "
"como esperado.\n"
"Faça a sua escala uniforme (ou seja, a mesma em todos os eixos) e altere o "
"tamanho do recurso de forma dele."

msgid "Node A and Node B must be PhysicsBody3Ds"
msgstr "O nó A e o nó B devem ser PhysicsBody3Ds"

msgid "Node A must be a PhysicsBody3D"
msgstr "O nó A deve ser um PhysicsBody3D"

msgid "Node B must be a PhysicsBody3D"
msgstr "O nó B deve ser um PhysicsBody3D"

msgid "Joint is not connected to any PhysicsBody3Ds"
msgstr "Junção não está conectado a nenhum PhysicsBody3Ds"

msgid "Node A and Node B must be different PhysicsBody3Ds"
msgstr "Nó A e Nó B devem ser diferentes PhysicsBody3Ds"

msgid ""
"Scale changes to RigidBody3D will be overridden by the physics engine when "
"running.\n"
"Please change the size in children collision shapes instead."
msgstr ""
"As alterações de escala para RigidBody3D serão substituídas pelo engine de "
"física durante a execução.\n"
"Em vez disso, altere o tamanho nas formas de colisão dos filhos."

msgid ""
"This node cannot interact with other objects unless a Shape3D is assigned."
msgstr ""
"Este nó não pode interagir com outros objetos, a menos que um nó Shape3D seja "
"atribuído."

msgid ""
"ShapeCast3D does not support ConcavePolygonShape3Ds. Collisions will not be "
"reported."
msgstr ""
"O nó ShapeCast3D não suporta nó ConcavePolygonShape3D. Colisões não serão "
"relatadas."

msgid ""
"VehicleWheel3D serves to provide a wheel system to a VehicleBody3D. Please "
"use it as a child of a VehicleBody3D."
msgstr ""
"VehicleWheel3D serve para fornecer um sistema de rodas para um VehicleBody3D. "
"Use-o como filho de um VehicleBody3D."

msgid ""
"The \"Remote Path\" property must point to a valid Node3D or Node3D-derived "
"node to work."
msgstr ""
"A propriedade \"Caminho Remoto\" deve apontar para um Node3D válido ou nó "
"derivado de Node3D para funcionar."

msgid "This body will be ignored until you set a mesh."
msgstr "Este corpo será ignorado até se definir uma malha."

msgid ""
"The GeometryInstance3D visibility range's End distance is set to a non-zero "
"value, but is lower than the Begin distance.\n"
"This means the GeometryInstance3D will never be visible.\n"
"To resolve this, set the End distance to 0 or to a value greater than the "
"Begin distance."
msgstr ""
"A distância final do intervalo de visibilidade GeometryInstance3D é definida "
"como um valor diferente de zero, mas é menor que a distância inicial.\n"
"Isso significa que GeometryInstance3D nunca ficará visível.\n"
"Para resolver isso, defina a distância final como 0 ou um valor maior que a "
"distância inicial."

msgid ""
"The GeometryInstance3D is configured to fade in smoothly over distance, but "
"the fade transition distance is set to 0.\n"
"To resolve this, increase Visibility Range Begin Margin above 0."
msgstr ""
"O GeometryInstance3D está configurado para desvanecer suavemente ao longo da "
"distância, mas a distância de transição de esmaecimento é definida como 0.\n"
"Para resolver isso, aumente a Margem Inicial do Alcance de Visibilidade acima "
"de 0."

msgid ""
"The GeometryInstance3D is configured to fade out smoothly over distance, but "
"the fade transition distance is set to 0.\n"
"To resolve this, increase Visibility Range End Margin above 0."
msgstr ""
"O GeometryInstance3D está configurado para desaparecer gradualmente ao longo "
"da distância, mas a distância de transição de esmaecimento é definida como "
"0.\n"
"Para resolver isso, aumente a Margem Final do Alcance de Visibilidade acima "
"de 0."

msgid "Plotting Meshes"
msgstr "A Traçar Malhas"

msgid "Finishing Plot"
msgstr "A concluir desenho"

msgid "Generating Distance Field"
msgstr "Gerando Campo de Distância"

msgid ""
"VoxelGI nodes are not supported when using the GL Compatibility backend yet. "
"Support will be added in a future release."
msgstr ""
"Os nós VoxelGI ainda não são suportados ao usar o Módulo de Compatibilidade "
"GL. O suporte será adicionado numa versão futura."

msgid ""
"No VoxelGI data set, so this node is disabled. Bake static objects to enable "
"GI."
msgstr ""
"Nenhum conjunto de dados VoxelGI, então este nó está desativado. Crie objetos "
"estáticos para ativar o GI."

msgid ""
"To have any visible effect, WorldEnvironment requires its \"Environment\" "
"property to contain an Environment, its \"Camera Attributes\" property to "
"contain a CameraAttributes resource, or both."
msgstr ""
"Para ter qualquer efeito visível, WorldEnvironment requer que a propriedade "
"\"Environment\" dele contenha um Environment, a propriedade \"Camera "
"Attributes\" dele contenha um recurso CameraAttributes ou ambos."

msgid ""
"Only one WorldEnvironment is allowed per scene (or set of instantiated "
"scenes)."
msgstr ""
"Apenas um WorldEnvironment é permitido por cena (ou conjunto de cenas "
"instanciadas)."

msgid "No tracker name is set."
msgstr "Nenhum nome de rastreador foi definido."

msgid "No pose is set."
msgstr "Nenhuma pose foi definida."

msgid "XROrigin3D requires an XRCamera3D child node."
msgstr "XROrigin3D requer um nó filho XRCamera3D."

msgid "On BlendTree node '%s', animation not found: '%s'"
msgstr "No nó BlendTree '%s', animação não encontrada: '%s'"

msgid "Animation not found: '%s'"
msgstr "Animação não encontrada: '%s'"

msgid "Animation Apply Reset"
msgstr "Aplicar Redefinição De Animação"

msgid "Nothing connected to input '%s' of node '%s'."
msgstr "Nada conectado à entrada '%s' do nó '%s'."

msgid "No root AnimationNode for the graph is set."
msgstr "Não foi definida uma raiz AnimationNode para o gráfico."

msgid ""
"ButtonGroup is intended to be used only with buttons that have toggle_mode "
"set to true."
msgstr ""
"ButtonGroup destina-se a ser usado apenas com botões que têm toggle_mode "
"definido como true."

msgid "Copy this constructor in a script."
msgstr "Copiar este construtor num script."

msgid "Switch between hexadecimal and code values."
msgstr "Alternar valores entre hexadecimal e código."

msgid ""
"Container by itself serves no purpose unless a script configures its children "
"placement behavior.\n"
"If you don't intend to add a script, use a plain Control node instead."
msgstr ""
"Por si só um Contentor não tem utilidade, a não ser que um script configure a "
"disposição dos seu filhos.\n"
"Se não pretende adicionar um script, use antes um simples nó Control."

msgid ""
"The Hint Tooltip won't be displayed as the control's Mouse Filter is set to "
"\"Ignore\". To solve this, set the Mouse Filter to \"Stop\" or \"Pass\"."
msgstr ""
"A Etiqueta de Sugestão não será exibida porque o Filtro de Rato do controle "
"está definido como \"Ignorar\". Em alternativa, defina o Filtro de Rato para "
"\"Parar\" ou \"Passar\"."

msgid ""
"Please be aware that GraphEdit and GraphNode will undergo extensive "
"refactoring in a future 4.x version involving compatibility-breaking API "
"changes."
msgstr ""
"Esteja ciente de que o GraphEdit e o GraphNode passarão por extensa "
"reformulação numa futura versão 4.x envolvendo alterações de API de quebra de "
"compatibilidade."

msgid ""
"Labels with autowrapping enabled must have a custom minimum size configured "
"to work correctly inside a container."
msgstr ""
"Etiquetas com empacotamento automático habilitado devem ter um tamanho mínimo "
"personalizado configurado para funcionar corretamente dentro de um contêiner."

msgid ""
"The current font does not support rendering one or more characters used in "
"this Label's text."
msgstr ""
"A fonte atual não suporta a renderização de um ou mais caracteres usados no "
"texto deste Rótulo."

msgid "If \"Exp Edit\" is enabled, \"Min Value\" must be greater than 0."
msgstr "Se \"Exp Edit\" está ativado, \"Min Value\" tem de ser maior que 0."

msgid ""
"ScrollContainer is intended to work with a single child control.\n"
"Use a container as child (VBox, HBox, etc.), or a Control and set the custom "
"minimum size manually."
msgstr ""
"ScrollContainer deve ser usado com um único controlo filho.\n"
"Use um contentor como filho (VBox, HBox, etc.), ou um Control e defina o "
"tamanho mínimo manualmente."

msgid ""
"This node doesn't have a SubViewport as child, so it can't display its "
"intended content.\n"
"Consider adding a SubViewport as a child to provide something displayable."
msgstr ""
"Este nó não possui um SubViewport como filho, portanto, não pode exibir o "
"conteúdo pretendido dele.\n"
"Considere adicionar um SubViewport como filho para fornecer algo que possa "
"ser exibido."

msgid ""
"The default mouse cursor shape of SubViewportContainer has no effect.\n"
"Consider leaving it at its initial value `CURSOR_ARROW`."
msgstr ""
"A forma padrão do cursor do mouse de SubViewportContainer não tem efeito.\n"
"Considere deixá-lo com seu valor inicial `CURSOR_ARROW`."

msgid ""
"Saving current scene will discard instance and all its properties, including "
"editable children edits (if existing)."
msgstr ""
"Salvar a cena atual irá descartar instância e todas as suas propriedades, "
"incluindo edições de filhos editáveis (se existirem)."

msgid ""
"This node was saved as class type '%s', which was no longer available when "
"this scene was loaded."
msgstr ""
"Este nó foi salvo como tipo de classe '%s', que não estava mais disponível "
"quando esta cena foi carregada."

msgid ""
"Data from the original node is kept as a placeholder until this type of node "
"is available again. It can hence be safely re-saved without risk of data loss."
msgstr ""
"Os dados do nó original são mantidos como um espaço reservado até que esse "
"tipo de nó esteja disponível novamente. Portanto, ele pode ser salvo "
"novamente com segurança, sem risco de perda de dados."

msgid "Unrecognized missing node. Check scene dependency errors for details."
msgstr ""
"Nó ausente não reconhecido. Verifique os errors de dependência da cena para "
"detalhes."

msgid ""
"This node is marked as deprecated and will be removed in future versions.\n"
"Please check the Godot documentation for information about migration."
msgstr ""
"Este nó está marcado como obsoleto e será removido em versões futuras.\n"
"Verifique a documentação do Godot para obter informações sobre migração."

msgid ""
"This node is marked as experimental and may be subject to removal or major "
"changes in future versions."
msgstr ""
"Este nó está marcado como experimental e pode estar sujeito a remoção ou "
"grandes alterações em versões futuras."

msgid ""
"ShaderGlobalsOverride is not active because another node of the same type is "
"in the scene."
msgstr ""
"ShaderGlobalsOverride não está ativo porque outro nó do mesmo tipo está na "
"cena."

msgid ""
"Very low timer wait times (< 0.05 seconds) may behave in significantly "
"different ways depending on the rendered or physics frame rate.\n"
"Consider using a script's process loop instead of relying on a Timer for very "
"low wait times."
msgstr ""
"Tempos de espera do Timer muito baixos (< 0.05 segundos) podem originar "
"comportamentos muito diferentes dependendo do renderizador ou da taxa de "
"frames física.\n"
"Considere usar um ciclo de processo de script em vez de depender de um Timer "
"para tempos de espera muito baixos."

msgid ""
"The Viewport size must be greater than or equal to 2 pixels on both "
"dimensions to render anything."
msgstr ""
"O tamanho do Viewport tem de ser maior ou igual a 2 pixeis em ambas as "
"dimensões para renderizar."

msgid ""
"An incoming node's name clashes with %s already in the scene (presumably, "
"from a more nested instance).\n"
"The less nested node will be renamed. Please fix and re-save the scene."
msgstr ""
"O nome de um nó de entrada entra em conflito com %s já na cena "
"(presumivelmente, de uma instância mais aninhada).\n"
"O nó menos aninhado será renomeado. Corrija e salve novamente a cena."

msgid ""
"Shader keywords cannot be used as parameter names.\n"
"Choose another name."
msgstr ""
"As palavras-chave do shader não podem ser usadas como nomes de parâmetros.\n"
"Escolha outro nome."

msgid "This parameter type does not support the '%s' qualifier."
msgstr "Este tipo de parâmetro não suporta o qualificador '%s'."

msgid ""
"Global parameter '%s' does not exist.\n"
"Create it in the Project Settings."
msgstr ""
"O parâmetro global '%s' não existe.\n"
"Crie-o nas Configurações do Projeto."

msgid ""
"Global parameter '%s' has an incompatible type for this kind of node.\n"
"Change it in the Project Settings."
msgstr ""
"O parâmetro global '%s' possui um tipo incompatível para este tipo de nó.\n"
"Altere-o nas Configurações do Projeto."

msgid ""
"The sampler port is connected but not used. Consider changing the source to "
"'SamplerPort'."
msgstr ""
"A porta coletora está conectada mas não é usada. Considere mudar a origem "
"para 'SamplerPort'."

msgid "Invalid source for preview."
msgstr "Fonte inválida para pré-visualização."

msgid "Invalid source for shader."
msgstr "Fonte inválida para Shader."

msgid "Invalid operator for that type."
msgstr "Operador inválido para esse tipo."

msgid ""
"`%s` precision mode is not available for `gl_compatibility` profile.\n"
"Reverted to `None` precision."
msgstr ""
"O modo de precisão `%s` não está disponível para o perfil "
"`gl_compatibility`.\n"
"Revertido à precisão `None`."

msgid "'%s' default color is incompatible with '%s' source."
msgstr "A cor padrão de '%s' é incompatível com a fonte '%s'."

msgid "Default Color"
msgstr "Cor Padrão"

msgid "Filter"
msgstr "Filtro"

msgid "Repeat"
msgstr "Repetir"

msgid "Invalid comparison function for that type."
msgstr "Função de comparação inválida para este tipo."

msgid "2D Mode"
msgstr "Modo 2D"

msgid "Use All Surfaces"
msgstr "Usar Todas as Superfícies"

msgid "Surface Index"
msgstr "Índice de Superfície"

msgid ""
"Invalid number of arguments when calling stage function '%s', which expects "
"%d arguments."
msgstr ""
"Quantidade inválida de argumentos ao chamar a função de estágio '%s', que "
"espera %d argumentos."

msgid ""
"Invalid argument type when calling stage function '%s', type expected is '%s'."
msgstr ""
"Tipo de argumento inválido ao chamar a função de estágio '%s', o tipo "
"esperado é '%s'."

msgid "Expected integer constant within [%d..%d] range."
msgstr "Constante inteira esperada dentro do intervalo [%d..%d]."

msgid "Argument %d of function '%s' is not a variable, array, or member."
msgstr "O argumento %d da função '%s' não é uma variável, matriz ou membro."

msgid "Varyings cannot be passed for the '%s' parameter."
msgstr "Varyings não podem ser passadas para o parâmetro '%s'."

msgid "A constant value cannot be passed for the '%s' parameter."
msgstr "Um valor constante não pode ser passado ao parâmetro '%s'."

msgid ""
"Argument %d of function '%s' can only take a local variable, array, or member."
msgstr ""
"O argumento %d da função '%s' só pode receber uma variável local, matriz ou "
"membro."

msgid "Built-in function \"%s(%s)\" is only supported on high-end platforms."
msgstr "A função integrada \"%s(%s)\" só é suportada em plataformas recentes."

msgid "Invalid arguments for the built-in function: \"%s(%s)\"."
msgstr "Argumentos inválidos para a função integrada: \"%s(%s)\"."

msgid "Recursion is not allowed."
msgstr "A recursão não é permitida."

msgid "Function '%s' can't be called from source code."
msgstr "A função '%s' não pode ser chamada a partir do código-fonte."

msgid ""
"Invalid argument for \"%s(%s)\" function: argument %d should be %s but is %s."
msgstr ""
"Argumento inválido para a função \"%s(%s)\": o argumento %d deveria ser %s, "
"mas é %s."

msgid ""
"Too few arguments for \"%s(%s)\" call. Expected at least %d but received %d."
msgstr ""
"Poucos argumentos para a chamada \"%s(%s)\". Esperado pelo menos %d, mas "
"recebido %d."

msgid ""
"Too many arguments for \"%s(%s)\" call. Expected at most %d but received %d."
msgstr ""
"Muitos argumentos para a chamada \"%s(%s)\". Esperado no máximo %d, mas "
"recebido %d."

msgid "Invalid assignment of '%s' to '%s'."
msgstr "Atribuição inválida de '%s' para '%s'."

msgid "Expected constant expression."
msgstr "Expressão constante esperada."

msgid "Expected ',' or ')' after argument."
msgstr "Esperado ',' ou ')' após o argumento."

msgid ""
"Varyings which assigned in 'vertex' function may not be reassigned in "
"'fragment' or 'light'."
msgstr ""
"Variações atribuídas na função 'vertex' não podem ser reatribuídas em "
"'fragment' ou 'light'."

msgid ""
"Varyings which assigned in 'fragment' function may not be reassigned in "
"'vertex' or 'light'."
msgstr ""
"Variações atribuídas na função 'fragment' não podem ser reatribuídas em "
"'vértice' ou 'luz'."

msgid "Swizzling assignment contains duplicates."
msgstr "A tarefa de Swizzling contém duplicatas."

msgid "Assignment to uniform."
msgstr "Atribuição ao uniforme."

msgid "Constants cannot be modified."
msgstr "Constantes não podem ser modificadas."

msgid ""
"Sampler argument %d of function '%s' called more than once using both built-"
"ins and uniform textures, this is not supported (use either one or the other)."
msgstr ""
"Argumento de amostra %d da função '%s' chamado mais que uma vez usando "
"texturas integradas e uniformes, isso não é suportado (use um ou outro)."

msgid ""
"Sampler argument %d of function '%s' called more than once using different "
"built-ins. Only calling with the same built-in is supported."
msgstr ""
"Argumento de amostra %d da função '%s' chamado mais que uma vez usando "
"diferentes integrações. Apenas chamadas com a mesma integração são suportadas."

msgid "Array size is already defined."
msgstr "O tamanho da matriz já foi definido."

msgid "Unknown array size is forbidden in that context."
msgstr "Tamanho de matriz desconhecido é proibido nesse contexto."

msgid "Array size expressions are not supported."
msgstr "Expressões de tamanho de matriz não são suportadas."

msgid "Expected a positive integer constant."
msgstr "Esperava-se uma constante de número inteiro positivo."

msgid "Invalid data type for the array."
msgstr "Tipo de dados inválido para a matriz."

msgid "Array size mismatch."
msgstr "Incompatibilidade de tamanho de matriz."

msgid "Expected array initialization."
msgstr "Inicialização esperada da matriz."

msgid "Cannot convert from '%s' to '%s'."
msgstr "Não é possível converter de '%s' para '%s'."

msgid "Expected ')' in expression."
msgstr "Esperado ')' na expressão."

msgid "Void value not allowed in expression."
msgstr "Valor nulo não permitido na expressão."

msgid "Expected '(' after the type name."
msgstr "Esperado '(' após o nome do tipo."

msgid "No matching constructor found for: '%s'."
msgstr "Nenhum construtor correspondente encontrado para: '%s'."

msgid "Expected a function name."
msgstr "Esperava um nome de função."

msgid "No matching function found for: '%s'."
msgstr "Nenhuma função correspondente encontrada para: '%s'."

msgid "Varying '%s' cannot be passed for the '%s' parameter in that context."
msgstr "Varying '%s' não pode ser passada para o parâmetro '%s' nesse contexto."

msgid ""
"Unable to pass a multiview texture sampler as a parameter to custom function. "
"Consider to sample it in the main function and then pass the vector result to "
"it."
msgstr ""
"Não é possível passar um amostrador de textura multiview como um parâmetro "
"para a função personalizada. Considere fazer uma amostra na função principal "
"e depois passar o resultado do vetor a ela."

msgid "Unknown identifier in expression: '%s'."
msgstr "Identificador desconhecido na expressão: '%s'."

msgid ""
"%s has been removed in favor of using hint_%s with a uniform.\n"
"To continue with minimal code changes add 'uniform sampler2D %s : hint_%s, "
"filter_linear_mipmap;' near the top of your shader."
msgstr ""
"%s foi removido em favor do uso de hint_%s com um uniforme.\n"
"Para continuar com alterações mínimas no código, adicione 'uniform sampler2D "
"%s : hint_%s, filter_linear_mipmap;' perto do topo do seu shader."

msgid "Varying with '%s' data type may only be used in the 'fragment' function."
msgstr "Varying do tipo de dados '%s' só pode ser usada na função 'fragmento'."

msgid "Varying '%s' must be assigned in the 'fragment' function first."
msgstr "Varying '%s' deve ser atribuída primeiro na função 'fragment'."

msgid ""
"Varying with integer data type must be declared with `flat` interpolation "
"qualifier."
msgstr ""
"Varying com o tipo de dados inteiro deve ser declarada com o qualificador de "
"interpolação `flat`."

msgid "Can't use function as identifier: '%s'."
msgstr "Não é possível usar a função como identificador: '%s'."

msgid "Only integer expressions are allowed for indexing."
msgstr "Somente expressões inteiras são permitidas para indexação."

msgid "Index [%d] out of range [%d..%d]."
msgstr "Índice [%d] fora do intervalo [%d..%d]."

msgid "Expected expression, found: '%s'."
msgstr "Expressão esperada, encontrada: '%s'."

msgid "Empty statement. Remove ';' to fix this warning."
msgstr "Declaração vazia. Remova ';' para corrigir este aviso."

msgid "Expected an identifier as a member."
msgstr "Esperava-se um identificador como membro."

msgid "Cannot combine symbols from different sets in expression '.%s'."
msgstr ""
"Não é possível combinar símbolos de conjuntos diferentes na expressão '.%s'."

msgid "Invalid member for '%s' expression: '.%s'."
msgstr "Membro inválido para a expressão '%s': '.%s'."

msgid "An object of type '%s' can't be indexed."
msgstr "Um objeto do tipo '%s' não pode ser indexado."

msgid "Invalid base type for increment/decrement operator."
msgstr "Tipo de base inválido para operador de incremento/decremento."

msgid "Invalid use of increment/decrement operator in a constant expression."
msgstr ""
"Uso inválido do operador de incremento/decremento numa expressão constante."

msgid "Invalid token for the operator: '%s'."
msgstr "Token inválido para o operador: '%s'."

msgid "Unexpected end of expression."
msgstr "Fim inesperado da expressão."

msgid "Invalid arguments to unary operator '%s': %s."
msgstr "Argumentos inválidos para o operador unário '%s': %s."

msgid "Missing matching ':' for select operator."
msgstr "':' correspondente ausente para o operador selecionado."

msgid "Invalid argument to ternary operator: '%s'."
msgstr "Argumento inválido para o operador ternário: '%s'."

msgid "Invalid arguments to operator '%s': '%s'."
msgstr "Argumentos inválidos para o operador '%s': '%s'."

msgid "A switch may only contain '%s' and '%s' blocks."
msgstr "Um switch só pode conter blocos '%s' e '%s'."

msgid "Expected variable type after precision modifier."
msgstr "Tipo de variável esperado após o modificador de precisão."

msgid "Invalid variable type (samplers are not allowed)."
msgstr "Tipo de variável inválido (amostradores não são permitidos)."

msgid "Expected an identifier or '[' after type."
msgstr "Esperava-se um identificador ou '[' após o tipo."

msgid "Expected an identifier."
msgstr "Esperado um identificador."

msgid "Expected array initializer."
msgstr "Inicializador de matriz esperado."

msgid "Expected data type after precision modifier."
msgstr "Tipo de dados esperado após o modificador de precisão."

msgid "Expected a constant expression."
msgstr "Esperado uma expressão constante."

msgid "Expected initialization of constant."
msgstr "Inicialização esperada da constante."

msgid "Expected constant expression for argument %d of function call after '='."
msgstr ""
"Expressão constante esperada para o argumento %d da chamada de função após "
"'='."

msgid "Expected a boolean expression."
msgstr "Esperado uma expressão booleana."

msgid "Expected an integer expression."
msgstr "Esperado uma expressão inteira."

msgid "Cases must be defined before default case."
msgstr "Os casos devem ser definidos antes do caso padrão."

msgid "Default case must be defined only once."
msgstr "O caso padrão deve ser definido apenas uma vez."

msgid "Duplicated case label: %d."
msgstr "Rótulo de caso duplicado: %d."

msgid "'%s' must be placed within a '%s' block."
msgstr "'%s' deve ser posto dentro de um bloco '%s'."

msgid "Expected an integer constant."
msgstr "Esperado uma constante inteira."

msgid "Using '%s' in the '%s' processor function is incorrect."
msgstr "O uso de '%s' na função do processador '%s' está incorreto."

msgid "Expected '%s' with an expression of type '%s'."
msgstr "Esperado '%s' com uma expressão do tipo '%s'."

msgid "Expected return with an expression of type '%s'."
msgstr "Retorno esperado com uma expressão do tipo '%s'."

msgid "Use of '%s' is not allowed here."
msgstr "O uso de '%s' não é permitido aqui."

msgid "'%s' is not allowed outside of a loop or '%s' statement."
msgstr "'%s' não é permitido fora de um loop ou instrução '%s'."

msgid "'%s' is not allowed outside of a loop."
msgstr "'%s' não é permitido fora de um loop."

msgid "The middle expression is expected to be a boolean operator."
msgstr "Espera-se que a expressão do meio fosse um operador booleano."

msgid "The left expression is expected to be a variable declaration."
msgstr "Espera-se que a expressão da esquerda seja uma declaração de variável."

msgid "The precision modifier cannot be used on structs."
msgstr "O modificador de precisão não pode ser usado em structs."

msgid "The precision modifier cannot be used on boolean types."
msgstr "O modificador de precisão não pode ser usado em tipos booleanos."

msgid "Expected '%s' at the beginning of shader. Valid types are: %s."
msgstr "Esperado '%s' no início do shader. Os tipos válidos são: %s."

msgid ""
"Expected an identifier after '%s', indicating the type of shader. Valid types "
"are: %s."
msgstr ""
"Esperado um identificador após '%s', indicando o tipo de shader. Os tipos "
"válidos são: %s."

msgid "Invalid shader type. Valid types are: %s"
msgstr "Tipo de shader inválido. Os tipos válidos são: %s"

msgid "Expected an identifier for render mode."
msgstr "Esperava-se um identificador para o modo de renderização."

msgid "Duplicated render mode: '%s'."
msgstr "Modo de renderização duplicado: '%s'."

msgid ""
"Redefinition of render mode: '%s'. The '%s' mode has already been set to '%s'."
msgstr ""
"Redefinição do modo de renderização: '%s'. O modo '%s' já foi definido como "
"'%s'."

msgid "Invalid render mode: '%s'."
msgstr "Modo de renderização inválido: '%s'."

msgid "Unexpected token: '%s'."
msgstr "Token inesperado: '%s'."

msgid "Expected a struct identifier."
msgstr "Esperava-se um identificador de struct."

msgid "Nested structs are not allowed."
msgstr "Estruturas aninhadas não são permitidas."

msgid "Expected data type."
msgstr "Esperado tipo dados."

msgid "A '%s' data type is not allowed here."
msgstr "Um tipo de dados '%s' não é permitido aqui."

msgid "Expected an identifier or '['."
msgstr "Esperava-se um identificador ou '['."

msgid "Empty structs are not allowed."
msgstr "Estruturas vazias não são permitidas."

msgid "Uniform instances are not yet implemented for '%s' shaders."
msgstr "Instâncias uniformes ainda não foram implementadas para shaders '%s'."

msgid "Uniform instances are not supported in gl_compatibility shaders."
msgstr "Instâncias uniformes não são suportadas em shaders gl_compatibility."

msgid "Varyings cannot be used in '%s' shaders."
msgstr "Varyings não podem ser usadas em shaders '%s'."

msgid "Interpolation qualifiers are not supported for uniforms."
msgstr "Os qualificadores de interpolação não são suportados para uniformes."

msgid "The '%s' data type is not supported for uniforms."
msgstr "O tipo de dados '%s' não é suportado para uniformes."

msgid "The '%s' data type is not allowed here."
msgstr "O tipo de dados '%s' não é permitido aqui."

msgid "Interpolation modifier '%s' cannot be used with boolean types."
msgstr ""
"O modificador de interpolação '%s' não pode ser usado com tipos booleanos."

msgid "Invalid data type for varying."
msgstr "Tipo de dados inválido para varying."

msgid "Global uniform '%s' does not exist. Create it in Project Settings."
msgstr "O uniforme global '%s' não existe. Crie-o em Configurações do Projeto."

msgid "Global uniform '%s' must be of type '%s'."
msgstr "O uniforme global '%s' deve ser do tipo '%s'."

msgid "The '%s' qualifier is not supported for sampler types."
msgstr "O qualificador '%s' não é compatível com tipos de amostrador."

msgid "The '%s' qualifier is not supported for matrix types."
msgstr "O qualificador '%s' não é suportado para tipos de matriz."

msgid "The '%s' qualifier is not supported for uniform arrays."
msgstr "O qualificador '%s' não é suportado para matrizes uniformes."

msgid "Expected valid type hint after ':'."
msgstr "Esperado tipo válido de inferência após ':'."

msgid "This hint is not supported for uniform arrays."
msgstr "Esta inferência não é compatível com matrizes uniformes."

msgid "Source color hint is for '%s', '%s' or sampler types only."
msgstr ""
"A inferência da cor de origem é apenas para '%s', '%s' ou tipos de amostra."

msgid "Duplicated hint: '%s'."
msgstr "Inferência duplicada: '%s'."

msgid "Range hint is for '%s' and '%s' only."
msgstr "O intervalo de inferência é apenas para '%s' e '%s'."

msgid "Expected ',' after integer constant."
msgstr "Esperado ',' após a constante inteira."

msgid "Expected an integer constant after ','."
msgstr "Esperado uma constante inteira após ','."

msgid "Can only specify '%s' once."
msgstr "Só pode especificar '%s' uma vez."

msgid "The instance index can't be negative."
msgstr "O índice da instância não pode ser negativo."

msgid "Allowed instance uniform indices must be within [0..%d] range."
msgstr ""
"Índices uniformes de instância permitidos devem estar dentro do intervalo [0.."
"%d]."

msgid ""
"'hint_normal_roughness_texture' is only available when using the Forward+ "
"backend."
msgstr ""
"'hint_normal_roughness_texture' só está disponível ao usar o back-end "
"Avançar+."

msgid "'hint_normal_roughness_texture' is not supported in '%s' shaders."
msgstr "'hint_normal_roughness_texture' não é suportado em shaders '%s'."

msgid "'hint_depth_texture' is not supported in '%s' shaders."
msgstr "'hint_normal_roughness_texture' não é suportado em shaders '%s'."

msgid "This hint is only for sampler types."
msgstr "Esta inferência é apenas para tipos de amostrador."

msgid "Redefinition of hint: '%s'. The hint has already been set to '%s'."
msgstr ""
"Redefinição da inferência: '%s'. A inferência já foi definida como '%s'."

msgid "Duplicated filter mode: '%s'."
msgstr "Modo de filtro duplicado: '%s'."

msgid ""
"Redefinition of filter mode: '%s'. The filter mode has already been set to "
"'%s'."
msgstr ""
"Redefinição do modo de filtro: '%s'. O modo de filtro já foi definido como "
"'%s'."

msgid "Duplicated repeat mode: '%s'."
msgstr "Modo de repetição duplicado: '%s'."

msgid ""
"Redefinition of repeat mode: '%s'. The repeat mode has already been set to "
"'%s'."
msgstr ""
"Redefinição do modo de repetição: '%s'. O modo de repetição já foi definido "
"como '%s'."

msgid "Too many '%s' uniforms in shader, maximum supported is %d."
msgstr "Muitos uniformes '%s' no shader, o máximo suportado é %d."

msgid "Setting default values to uniform arrays is not supported."
msgstr "Não há suporte para definir valores padrão para matrizes uniformes."

msgid "Expected constant expression after '='."
msgstr "Expressão constante esperada após '='."

msgid "Can't convert constant to '%s'."
msgstr "Não é possível converter constante para '%s'."

msgid "Expected an uniform subgroup identifier."
msgstr "Esperava-se um identificador de subgrupo uniforme."

msgid "Expected an uniform group identifier."
msgstr "Esperava-se um identificador de grupo uniforme."

msgid "Expected an uniform group identifier or `;`."
msgstr "Esperado um identificador de grupo uniforme ou `;`."

msgid "Group needs to be opened before."
msgstr "O grupo precisa ser aberto antes."

msgid "Shader type is already defined."
msgstr "O tipo de shader já está definido."

msgid "Expected constant, function, uniform or varying."
msgstr "Esperado uma constante, função, uniforme ou varying."

msgid "Invalid constant type (samplers are not allowed)."
msgstr "Tipo de constante inválido (amostradores não são permitidos)."

msgid "Invalid function type (samplers are not allowed)."
msgstr "Tipo de função inválido (amostradores não são permitidos)."

msgid "Expected a function name after type."
msgstr "Esperava-se um nome de função após o tipo."

msgid "Expected '(' after function identifier."
msgstr "Esperado '(' após o identificador da função."

msgid ""
"Global non-constant variables are not supported. Expected '%s' keyword before "
"constant definition."
msgstr ""
"Variáveis não constantes globais não são suportadas. Palavra-chave '%s' "
"esperada antes da definição da constante."

msgid "Expected an identifier after type."
msgstr "Esperava-se um identificador após o tipo."

msgid ""
"The '%s' qualifier cannot be used within a function parameter declared with "
"'%s'."
msgstr ""
"O qualificador '%s' não pode ser usado num parâmetro de função declarado com "
"'%s'."

msgid "Expected a valid data type for argument."
msgstr "Esperava-se um tipo de dados válido para o argumento."

msgid "Opaque types cannot be output parameters."
msgstr "Tipos opacos não podem ser parâmetros de saída."

msgid "Void type not allowed as argument."
msgstr "Tipo vazio não permitido como argumento."

msgid "Expected an identifier for argument name."
msgstr "Esperava-se um identificador para o nome do argumento."

msgid "Function '%s' expects no arguments."
msgstr "A função '%s' não espera argumentos."

msgid "Function '%s' must be of '%s' return type."
msgstr "A função '%s' deve ser do tipo de retorno '%s'."

msgid "Expected a '{' to begin function."
msgstr "Espera-se um '{' para iniciar a função."

msgid "Expected at least one '%s' statement in a non-void function."
msgstr "Espera-se pelo menos uma instrução '%s' numa função não nula."

msgid "uniform buffer"
msgstr "buffer uniforme"

msgid "Expected a '%s'."
msgstr "Esperado um '%s'."

msgid "Expected a '%s' or '%s'."
msgstr "Esperado um '%s' ou '%s'."

msgid "Expected a '%s' after '%s'."
msgstr "Esperado um '%s' após '%s'."

msgid "Redefinition of '%s'."
msgstr "Redefinição de '%s'."

msgid "Unknown directive."
msgstr "Diretiva desconhecida."

msgid "Invalid macro name."
msgstr "Nome de macro inválido."

msgid "Macro redefinition."
msgstr "Redefinição de macros."

msgid "Invalid argument name."
msgstr "Nome de argumento inválido."

msgid "Expected a comma in the macro argument list."
msgstr "Esperava-se uma vírgula na lista de argumentos da macro."

msgid "'##' must not appear at beginning of macro expansion."
msgstr "'##' não deve aparecer no início da expansão da macro."

msgid "'##' must not appear at end of macro expansion."
msgstr "'##' não deve aparecer no final da expansão da macro."

msgid "Unmatched elif."
msgstr "Elif inigualável."

msgid "Missing condition."
msgstr "Condição ausente."

msgid "Condition evaluation error."
msgstr "Erro de avaliação de condição."

msgid "Unmatched else."
msgstr "else incomparável."

msgid "Invalid else."
msgstr "else Inválido."

msgid "Unmatched endif."
msgstr "Endif incomparável."

msgid "Invalid endif."
msgstr "endif Inválido."

msgid "Invalid ifdef."
msgstr "ifdef Inválido."

msgid "Invalid ifndef."
msgstr "ifndef Inválido."

msgid "Shader include file does not exist:"
msgstr "O arquivo de inclusão do shader não existe:"

msgid ""
"Shader include load failed. Does the shader include exist? Is there a cyclic "
"dependency?"
msgstr ""
"Falha na inclusão do shader. O shader incluído existe? Existe uma dependência "
"cíclica?"

msgid "Shader include resource type is wrong."
msgstr "O tipo de recurso de inclusão do shader está incorreto."

msgid "Cyclic include found"
msgstr "Inclusão cíclica encontrada"

msgid "Shader max include depth exceeded."
msgstr "Shader max inclui profundidade excedida."

msgid "Invalid pragma directive."
msgstr "Diretiva pragma inválida."

msgid "Invalid undef."
msgstr "undef Inválido."

msgid "Macro expansion limit exceeded."
msgstr "Limite de expansão de macro excedido."

msgid "Invalid macro argument list."
msgstr "Lista de argumentos de macro inválida."

msgid "Invalid macro argument."
msgstr "Argumento de macro inválido."

msgid "Invalid macro argument count."
msgstr "Contagem de argumentos de macro inválida."

msgid "Can't find matching branch directive."
msgstr "Não foi possível encontrar a diretiva de ramificação correspondente."

msgid "Invalid symbols placed before directive."
msgstr "Símbolos inválidos postos antes da diretiva."

msgid "Unmatched conditional statement."
msgstr "Instrução condicional incomparável."

msgid ""
"Direct floating-point comparison (this may not evaluate to `true` as you "
"expect). Instead, use `abs(a - b) < 0.0001` for an approximate but "
"predictable comparison."
msgstr ""
"Comparação direta de ponto flutuante (isso pode não ser avaliado como `true` "
"como espera). Em vez disso, use `abs(a - b) < 0.0001` para uma comparação "
"aproximada, mas previsível."

msgid "The const '%s' is declared but never used."
msgstr "A constante '%s' foi declarada, mas nunca usada."

msgid "The function '%s' is declared but never used."
msgstr "A função '%s' foi declarada, mas nunca usada."

msgid "The struct '%s' is declared but never used."
msgstr "A estrutura '%s' foi declarada, mas nunca usada."

msgid "The uniform '%s' is declared but never used."
msgstr "O uniforme '%s' foi declarado, mas nunca usado."

msgid "The varying '%s' is declared but never used."
msgstr "A varying '%s' foi declarada, mas nunca usada."

msgid "The local variable '%s' is declared but never used."
msgstr "A variável local '%s' foi declarada, mas nunca usada."

msgid ""
"The total size of the %s for this shader on this device has been exceeded (%d/"
"%d). The shader may not work correctly."
msgstr ""
"O tamanho total de %s para este shader neste aparelho foi excedido (%d/%d). O "
"shader pode não funcionar corretamente."

msgid ""
"You are attempting to assign the VERTEX position in model space to the vertex "
"POSITION in clip space. The definition of clip space changed in version 4.3, "
"so if this code was written prior to 4.3, it will not continue to work. "
"Consider specifying the clip space z-component directly i.e. use `vec4(VERTEX."
"xy, 1.0, 1.0)`."
msgstr ""
"Você está tentando assinalar a posição do VÉRTICE no espaço de modelo à "
"POSIÇÃO do vértice no espaço de corte. A definição de espaço de corte mudou "
"na versão 4.3, então se este código foi escrito antes desta, não irá "
"continuar funcionando. Considere espcificar o componente z do espaço de corte "
"diretamente (use `vec4(VERTEX.xy, 1.0,1.0)`."<|MERGE_RESOLUTION|>--- conflicted
+++ resolved
@@ -60,25 +60,17 @@
 # Ruan Victor <ruanvictordossantoscorrea128@gmail.com>, 2024.
 # Christian <cristianvito22@gmail.com>, 2024.
 # Ricardo  Farinha <Ricardoarfarinha@gmail.com>, 2024.
-<<<<<<< HEAD
-=======
 # Rick and Morty <7777rickandmorty@gmail.com>, 2024.
 # David Alysson <davialysson1@gmail.com>, 2024.
 # "Francisco (F4VSE)" <kikosgc@gmail.com>, 2024.
 # AesirVR <vic.eles@gmail.com>, 2024.
->>>>>>> dc5f1b7a
 msgid ""
 msgstr ""
 "Project-Id-Version: Godot Engine editor interface\n"
 "Report-Msgid-Bugs-To: https://github.com/godotengine/godot\n"
 "POT-Creation-Date: \n"
-<<<<<<< HEAD
-"PO-Revision-Date: 2024-07-31 15:41+0000\n"
-"Last-Translator: Ricardo  Farinha <Ricardoarfarinha@gmail.com>\n"
-=======
 "PO-Revision-Date: 2024-08-21 00:32+0000\n"
 "Last-Translator: Rick and Morty <7777rickandmorty@gmail.com>\n"
->>>>>>> dc5f1b7a
 "Language-Team: Portuguese <https://hosted.weblate.org/projects/godot-engine/"
 "godot/pt/>\n"
 "Language: pt\n"
@@ -86,11 +78,7 @@
 "Content-Type: text/plain; charset=UTF-8\n"
 "Content-Transfer-Encoding: 8bit\n"
 "Plural-Forms: nplurals=2; plural=n != 1;\n"
-<<<<<<< HEAD
-"X-Generator: Weblate 5.7-dev\n"
-=======
 "X-Generator: Weblate 5.7\n"
->>>>>>> dc5f1b7a
 
 msgid "Main Thread"
 msgstr "Thread Principal"
@@ -243,11 +231,7 @@
 msgstr "Pressão:"
 
 msgid "canceled"
-<<<<<<< HEAD
-msgstr "Cancelado"
-=======
 msgstr "cancelado"
->>>>>>> dc5f1b7a
 
 msgid "touched"
 msgstr "tocado"
@@ -950,14 +934,11 @@
 msgid "Track is not of type Node3D, can't insert key"
 msgstr "A faixa não é do tipo Node3D, não é possível inserir a chave"
 
-<<<<<<< HEAD
-=======
 msgid "Track is not of type MeshInstance3D, can't insert key"
 msgstr ""
 "A trilha não é do tipo Instância de Malha 3D (MeshInstance3D), não é possível "
 "inserir a chave"
 
->>>>>>> dc5f1b7a
 msgid "Track path is invalid, so can't add a method key."
 msgstr "Caminho da pista é inválido, incapaz de adicionar uma chave método."
 
@@ -2315,24 +2296,15 @@
 msgstr "Não se pode colidir com uma nome de classe global existente."
 
 msgid "Must not collide with an existing built-in type name."
-<<<<<<< HEAD
-msgstr "Não pode colidir com um nome de tipo embutido."
-=======
 msgstr "Não deve colidir com um nome de tipo integrado existente."
->>>>>>> dc5f1b7a
 
 msgid "Must not collide with an existing global constant name."
 msgstr "Não se pode colidir com uma nome de constante global existente."
 
 msgid "Keyword cannot be used as an Autoload name."
 msgstr ""
-<<<<<<< HEAD
-"As palavras-chave do shader não podem ser usadas como nomes de parâmetros.\n"
-"Escolha outro nome."
-=======
 "A palavra-chave não pode ser usada como nome de carregamento automático (Auto "
 "carregar)."
->>>>>>> dc5f1b7a
 
 msgid "Autoload '%s' already exists!"
 msgstr "Carregamento Automático '%s' já existe!"
@@ -3565,8 +3537,6 @@
 
 msgid "%s no longer exists! Please specify a new save location."
 msgstr "%s não existe mais! Por favor, especifique um novo local de salvamento."
-<<<<<<< HEAD
-=======
 
 msgid ""
 "The current scene has no root node, but %d modified external resource(s) and/"
@@ -3574,7 +3544,6 @@
 msgstr ""
 "A cena atual não tem um nó raiz, mas %d recurso(s) externo(s) modificado(s) e/"
 "ou dados de plugin foram salvos mesmo assim."
->>>>>>> dc5f1b7a
 
 msgid ""
 "A root node is required to save the scene. You can add a root node using the "
@@ -3660,11 +3629,7 @@
 "considered a bug. Please report."
 msgstr ""
 "Esta opção foi descontinuada. Situações onde a atualização deve ser forçada "
-<<<<<<< HEAD
-"são consideradas um bug. Por favor, relate."
-=======
 "agora são consideradas um bug. Por favor reporte."
->>>>>>> dc5f1b7a
 
 msgid "Pick a Main Scene"
 msgstr "Escolha uma Cena Principal"
@@ -4448,12 +4413,9 @@
 msgid "Write your logic in the _run() method."
 msgstr "Escreva a sua lógica no Método _run()."
 
-<<<<<<< HEAD
-=======
 msgid "The current scene already has a root node."
 msgstr "A cena atual já tem um nó raiz."
 
->>>>>>> dc5f1b7a
 msgid "Edit Built-in Action: %s"
 msgstr "Editar Ações Integradas: %s"
 
@@ -6543,8 +6505,6 @@
 msgid "Property Name Style"
 msgstr "Estilo de Nome da Propriedade"
 
-<<<<<<< HEAD
-=======
 msgid "Raw (e.g. \"%s\")"
 msgstr "Bruto (por exemplo, \"%s\")"
 
@@ -6554,7 +6514,6 @@
 msgid "Localized (e.g. \"Z Index\")"
 msgstr "Localizado (por exemplo, \"Índice Z\")"
 
->>>>>>> dc5f1b7a
 msgid "Localization not available for current language."
 msgstr "Localização não disponível para o idioma atual."
 
@@ -9908,12 +9867,9 @@
 msgid "Shift+Click: Drag out Control Points"
 msgstr "Shift+Arrastar: Arrastar Pontos de Controlo"
 
-<<<<<<< HEAD
-=======
 msgid "Select Tilt Handles"
 msgstr "Selecionar Manuseadores de Inclinação"
 
->>>>>>> dc5f1b7a
 msgid "Split Segment (in curve)"
 msgstr "Separar segmento (na curva)"
 
@@ -13463,8 +13419,6 @@
 "Remapeia uma determinada entrada do intervalo de entrada para o intervalo de "
 "saída."
 
-<<<<<<< HEAD
-=======
 msgid ""
 "Builds a rotation matrix from the given axis and angle, multiply the input "
 "vector by it and returns both this vector and a matrix."
@@ -13473,7 +13427,6 @@
 "multiplica o vetor de entrada por ela e retorna tanto esse vetor quanto a "
 "matriz."
 
->>>>>>> dc5f1b7a
 msgid "Vector function."
 msgstr "Função Vetor."
 
@@ -15104,8 +15057,6 @@
 msgid "Configure Blender Importer"
 msgstr "Configurar Importador do Blender"
 
-<<<<<<< HEAD
-=======
 msgid ""
 "On macOS, this should be the `Contents/MacOS/blender` file within the Blender "
 "`.app` folder."
@@ -15113,7 +15064,6 @@
 "No macOS, este deve ser o ficheiro `Contents/MacOS/blender` dentro da pasta `."
 "app` do Blender."
 
->>>>>>> dc5f1b7a
 msgid "Disable '.blend' Import"
 msgstr "Desativar Importação '.blend'"
 
@@ -15607,8 +15557,6 @@
 "Camadas de Composição OpenXR devem ter transformações orto-normalizadas (sem "
 "escala ou cortes)."
 
-<<<<<<< HEAD
-=======
 msgid ""
 "Hole punching won't work as expected unless the sort order is less than zero."
 msgstr ""
@@ -15628,7 +15576,6 @@
 msgid "The package must have at least one '.' separator."
 msgstr "O pacote deve ter pelo menos um  '.'  como separador."
 
->>>>>>> dc5f1b7a
 msgid "Error creating keystores directory:"
 msgstr "Erro ao criar diretório keystores:"
 
