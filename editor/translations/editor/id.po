--- conflicted
+++ resolved
@@ -61,24 +61,16 @@
 # RYP <rizkysaputrapakpahan@gmail.com>, 2024.
 # Hajir Asyafi <hajirasyafi@gmail.com>, 2024.
 # Azizkhasyi 11 <azizkhasyi11@gmail.com>, 2024.
-<<<<<<< HEAD
-=======
 # "@andiDermawan" <andidermawan2004@gmail.com>, 2024.
 # Bintang AP <prep77070@gmail.com>, 2024.
 # "Achmad Izzuddin (Adin)" <achmadizzuddin999@gmail.com>, 2024.
->>>>>>> dc5f1b7a
 msgid ""
 msgstr ""
 "Project-Id-Version: Godot Engine editor interface\n"
 "Report-Msgid-Bugs-To: https://github.com/godotengine/godot\n"
 "POT-Creation-Date: \n"
-<<<<<<< HEAD
-"PO-Revision-Date: 2024-07-04 12:08+0000\n"
-"Last-Translator: Azizkhasyi 11 <azizkhasyi11@gmail.com>\n"
-=======
 "PO-Revision-Date: 2024-08-28 12:59+0000\n"
 "Last-Translator: \"Achmad Izzuddin (Adin)\" <achmadizzuddin999@gmail.com>\n"
->>>>>>> dc5f1b7a
 "Language-Team: Indonesian <https://hosted.weblate.org/projects/godot-engine/"
 "godot/id/>\n"
 "Language: id\n"
@@ -86,11 +78,7 @@
 "Content-Type: text/plain; charset=UTF-8\n"
 "Content-Transfer-Encoding: 8bit\n"
 "Plural-Forms: nplurals=1; plural=0;\n"
-<<<<<<< HEAD
-"X-Generator: Weblate 5.7-dev\n"
-=======
 "X-Generator: Weblate 5.7.1-dev\n"
->>>>>>> dc5f1b7a
 
 msgid "Main Thread"
 msgstr "Utas Utama"
@@ -242,8 +230,6 @@
 msgid "Pressure:"
 msgstr "Tekanan:"
 
-<<<<<<< HEAD
-=======
 msgid "canceled"
 msgstr "dibatalkan"
 
@@ -253,7 +239,6 @@
 msgid "released"
 msgstr "dirilis"
 
->>>>>>> dc5f1b7a
 msgid "Screen %s at (%s) with %s touch points"
 msgstr "Layar %s pada (%s) dengan titik sentuh %s"
 
@@ -940,12 +925,9 @@
 msgid "Track is not of type Node3D, can't insert key"
 msgstr "Trek bukan tipe Node3D, tidak dapat memasukkan kunci"
 
-<<<<<<< HEAD
-=======
 msgid "Track is not of type MeshInstance3D, can't insert key"
 msgstr "Trek bukan tipe MeshInstance3D, tidak dapat memasukkan kunci"
 
->>>>>>> dc5f1b7a
 msgid "Track path is invalid, so can't add a method key."
 msgstr ""
 "Tidak bisa menambahkan key untuk metode karena path pada track tidak sah."
@@ -3983,12 +3965,9 @@
 msgid "Write your logic in the _run() method."
 msgstr "Tulis logika di dalam fungsi _run()."
 
-<<<<<<< HEAD
-=======
 msgid "The current scene already has a root node."
 msgstr "Scene ini sudah mempunyai root node."
 
->>>>>>> dc5f1b7a
 msgid "Edit Built-in Action: %s"
 msgstr "Edit Tindakan Bawaan:%s"
 
@@ -4094,39 +4073,30 @@
 msgid "Device"
 msgstr "Perangkat"
 
-<<<<<<< HEAD
+msgid "Failed to get Info.plist hash."
+msgstr "Gagal untuk mendapatkan info.plist hash."
+
+msgid "Invalid Info.plist, no bundle id."
+msgstr "Tidak valid Info.plist, tidak ada id bundle."
+
+msgid "Invalid Info.plist, can't load."
+msgstr "Info.plist tidak valid, tidak bisa memuat."
+
 msgid "Failed to create \"%s\" subfolder."
 msgstr "Tidak dapat membuat sub folder \"%s\"."
 
+msgid "Failed to extract thin binary."
+msgstr "Gagal untuk ekstrak biner tipis."
+
 msgid "Invalid binary format."
 msgstr "Format biner tidak valid."
 
-=======
-msgid "Failed to get Info.plist hash."
-msgstr "Gagal untuk mendapatkan info.plist hash."
-
-msgid "Invalid Info.plist, no bundle id."
-msgstr "Tidak valid Info.plist, tidak ada id bundle."
-
-msgid "Invalid Info.plist, can't load."
-msgstr "Info.plist tidak valid, tidak bisa memuat."
-
-msgid "Failed to create \"%s\" subfolder."
-msgstr "Tidak dapat membuat sub folder \"%s\"."
-
-msgid "Failed to extract thin binary."
-msgstr "Gagal untuk ekstrak biner tipis."
-
-msgid "Invalid binary format."
-msgstr "Format biner tidak valid."
-
 msgid "Failed to create _CodeSignature subfolder."
 msgstr "Gagal membuat subfolder _CodeSignature."
 
 msgid "Failed to create fat binary."
 msgstr "Gagal membuat biner tebal."
 
->>>>>>> dc5f1b7a
 msgid "Unknown object type."
 msgstr "Jenis objek tidak diketahui."
 
