# Ukrainian translation of the Godot Engine editor interface.
# Copyright (c) 2014-present Godot Engine contributors.
# Copyright (c) 2007-2014 Juan Linietsky, Ariel Manzur.
# This file is distributed under the same license as the Godot source code.
# Aleksandr <XpycT.TOP@gmail.com>, 2017.
# Yuri Chornoivan <yurchor@ukr.net>, 2018, 2019, 2020, 2021, 2022, 2024.
# Андрій Бандура <andriykopanytsia@gmail.com>, 2018.
# Гидеон Теон <t.kudely94@gmail.com>, 2017.
# Максим Якимчук <xpinovo@gmail.com>, 2018, 2019.
# Марс Ямбар <mjambarmeta@gmail.com>, 2017-2018.
# Олександр Пилипчук <pilipchukap@rambler.ru>, 2018.
# Kirill Omelchenko <kirill.omelchenko@gmail.com>, 2018.
# Александр <ol-vin@mail.ru>, 2018.
# Богдан Матвіїв <bomtvv@gmail.com>, 2019, 2022.
# Tymofij Lytvynenko <till.svit@gmail.com>, 2020, 2021.
# Vladislav Glinsky <cl0ne@mithril.org.ua>, 2020.
# Микола Тимошенко <9081@ukr.net>, 2020.
# Miroslav <zinmirx@gmail.com>, 2020.
# IllusiveMan196 <hamsterrv@gmail.com>, 2021, 2022.
# KazanskiyMaks <kazanskiy.maks@gmail.com>, 2022, 2023.
# Мирослав <hlopukmyroslav@gmail.com>, 2022, 2023.
# Ostap <ostapbataj79@gmail.com>, 2022.
# Wald Sin <naaveranos@gmail.com>, 2022, 2023.
# Гліб Соколов <ramithes@i.ua>, 2022.
# Max Donchenko <maxx.donchenko@gmail.com>, 2022.
# Artem <artem@molotov.work>, 2022.
# Teashrock <kajitsu22@gmail.com>, 2022, 2023.
# kirill7606 <k7606irill@gmail.com>, 2022.
# Alex <anna.loban@yahoo.com>, 2023.
# Ivan Nosatlev <maxonyt2@gmail.com>, 2023.
# Dmytro Kyrychuk <dmytro@kyrych.uk>, 2023.
# Maksym <maksym@mowemax.com>, 2023.
# Lost Net <pc.mirkn@gmail.com>, 2023.
# Dan <jonweblin2205@protonmail.com>, 2023.
# Nazar <Nazar.kris25@gmail.com>, 2023.
# Олександр Тринадцятко <santri0303@gmail.com>, 2023.
# Siked Siked <siked3@gmail.com>, 2023.
# Kipя <yankirill@icloud.com>, 2023.
# Kristian Sik <jemynanyt@gmail.com>, 2023.
# Maxi fox <oleksijyerukh@gmail.com>, 2023, 2024.
# Oleksandr <alexkosar376@gmail.com>, 2024.
# сэр Аноним <mcptminei@gmail.com>, 2024.
# EmerickGrimm <dmytry.vynarchuk@gmail.com>, 2024.
# Yulian <yulian.mysko@gmail.com>, 2024.
# Bogdan <Bgdn.Weblate@users.noreply.hosted.weblate.org>, 2024.
# Ivan Reshetnikov <ivan.reshetnikov@proton.me>, 2024.
# Evgen Zukov <searchyou13@gmail.com>, 2024.
# Veni Vid <venivid28@gmail.com>, 2024.
# Andrew <padlyko@gmail.com>, 2024.
# Fqwe1 <Fqwe1@users.noreply.hosted.weblate.org>, 2024.
# Danil Buchenkow <dan0406qwerty@gmail.com>, 2024.
<<<<<<< HEAD
=======
# xolarkodak <ahot.54.aya@gmail.com>, 2024.
# BakaloMykhailo <bakaloukr@gmail.com>, 2024.
>>>>>>> dc5f1b7a
msgid ""
msgstr ""
"Project-Id-Version: Ukrainian (Godot Engine)\n"
"Report-Msgid-Bugs-To: https://github.com/godotengine/godot\n"
"POT-Creation-Date: \n"
<<<<<<< HEAD
"PO-Revision-Date: 2024-07-30 16:40+0000\n"
"Last-Translator: Danil Buchenkow <dan0406qwerty@gmail.com>\n"
=======
"PO-Revision-Date: 2024-09-03 22:09+0000\n"
"Last-Translator: BakaloMykhailo <bakaloukr@gmail.com>\n"
>>>>>>> dc5f1b7a
"Language-Team: Ukrainian <https://hosted.weblate.org/projects/godot-engine/"
"godot/uk/>\n"
"Language: uk\n"
"MIME-Version: 1.0\n"
"Content-Type: text/plain; charset=UTF-8\n"
"Content-Transfer-Encoding: 8bit\n"
"Plural-Forms: nplurals=3; plural=(n%10==1 && n%100!=11 ? 0 : n%10>=2 && "
"n%10<=4 && (n%100<10 || n%100>=20) ? 1 : 2);\n"
<<<<<<< HEAD
"X-Generator: Weblate 5.7-dev\n"
=======
"X-Generator: Weblate 5.8-dev\n"
>>>>>>> dc5f1b7a

msgid "Main Thread"
msgstr "Головний потік"

msgid "Unset"
msgstr "Зняти"

msgid "Physical"
msgstr "Фізичний"

msgid "Left Mouse Button"
msgstr "Ліва Кнопка Миші"

msgid "Right Mouse Button"
msgstr "Права Кнопка миші"

msgid "Middle Mouse Button"
msgstr "Середня Кнопка Миши"

msgid "Mouse Wheel Up"
msgstr "Коліщатко вгору"

msgid "Mouse Wheel Down"
msgstr "Коліщатко вниз"

msgid "Mouse Wheel Left"
msgstr "Ліве Коліщатко Мишки"

msgid "Mouse Wheel Right"
msgstr "Праве Коліщатко Мишки"

msgid "Mouse Thumb Button 1"
msgstr "Кнопка великого пальця мишки 1"

msgid "Mouse Thumb Button 2"
msgstr "Кнопка великого пальця мишки 2"

msgid "Button"
msgstr "Кнопка"

msgid "Double Click"
msgstr "Подвійне клацання"

msgid "Mouse motion at position (%s) with velocity (%s)"
msgstr "Рух миші в положенні (%s) зі швидкістю (%s)"

msgid "Left Stick X-Axis, Joystick 0 X-Axis"
msgstr "Лівий стік X-осі, Джойстик 0 X-осі"

msgid "Left Stick Y-Axis, Joystick 0 Y-Axis"
msgstr "Лівий стіл Y-осі, Джойстик 0 Y-осі"

msgid "Right Stick X-Axis, Joystick 1 X-Axis"
msgstr "Правий стік X-осі, Джойстик 1 X-осі"

msgid "Right Stick Y-Axis, Joystick 1 Y-Axis"
msgstr "Правий стік Y-осі, Джойстик 1 Y-осі"

msgid "Joystick 2 X-Axis, Left Trigger, Sony L2, Xbox LT"
msgstr "Джойстик 2 X-осі, Лівий Тригер, Sony L2, Xbox LT"

msgid "Joystick 2 Y-Axis, Right Trigger, Sony R2, Xbox RT"
msgstr "Джойстик 2 Y-осі, Правий Тригер, Sony R2, Xbox RT"

msgid "Joystick 3 X-Axis"
msgstr "Джойстик 3 X-вісь"

msgid "Joystick 3 Y-Axis"
msgstr "Джойстик 3 Вісь Y"

msgid "Joystick 4 X-Axis"
msgstr "Джойстик 4 X-вісь"

msgid "Joystick 4 Y-Axis"
msgstr "Джойстик 4 Вісь Y"

msgid "Unknown Joypad Axis"
msgstr "Невідома вісь джойстика"

msgid "Joypad Motion on Axis %d (%s) with Value %.2f"
msgstr "Рух джойпада по осі %d (%s) зі значенням %.2f"

msgid "Bottom Action, Sony Cross, Xbox A, Nintendo B"
msgstr "Нижня дія, Sony Cross, Xbox A, Nintendo B"

msgid "Right Action, Sony Circle, Xbox B, Nintendo A"
msgstr "Права дія, Sony Circle, Xbox B, Nintendo A"

msgid "Left Action, Sony Square, Xbox X, Nintendo Y"
msgstr "Ліва дія, Sony Square, Xbox X, Nintendo Y"

msgid "Top Action, Sony Triangle, Xbox Y, Nintendo X"
msgstr "Верхня дія, Sony Triangle, Xbox Y, Nintendo X"

msgid "Back, Sony Select, Xbox Back, Nintendo -"
msgstr "Назад, Sony Select, Xbox Back, Nintendo -"

msgid "Guide, Sony PS, Xbox Home"
msgstr "Посібник, Sony PS, Xbox Home"

msgid "Start, Xbox Menu, Nintendo +"
msgstr "Старт, Xbox Меню, Nintendo +"

msgid "Left Stick, Sony L3, Xbox L/LS"
msgstr "Лівий стік, Sony L3, Xbox L/LS"

msgid "Right Stick, Sony R3, Xbox R/RS"
msgstr "Правий стік, Sony R3, Xbox R/RS"

msgid "Left Shoulder, Sony L1, Xbox LB"
msgstr "Ліво-плечева кнопка, Sony L1, Xbox LB"

msgid "Right Shoulder, Sony R1, Xbox RB"
msgstr "Право-плечева кнопка, Sony R1, Xbox RB"

msgid "D-pad Up"
msgstr "D-pad Вгору"

msgid "D-pad Down"
msgstr "D-pad Вниз"

msgid "D-pad Left"
msgstr "D-pad Ліворуч"

msgid "D-pad Right"
msgstr "D-pad Праворуч"

msgid "Xbox Share, PS5 Microphone, Nintendo Capture"
msgstr "Xbox Share, мікрофон PS5, захоплення Nintendo"

msgid "Xbox Paddle 1"
msgstr "Пелюстка Xbox 1"

msgid "Xbox Paddle 2"
msgstr "Пелюстка Xbox 2"

msgid "Xbox Paddle 3"
msgstr "Пелюстка Xbox 3"

msgid "Xbox Paddle 4"
msgstr "Пелюстка Xbox 4"

msgid "PS4/5 Touchpad"
msgstr "PS4/5 Тачпад"

msgid "Joypad Button %d"
msgstr "Кнопка джойпада %d"

msgid "Pressure:"
msgstr "Тиск:"

msgid "canceled"
msgstr "скасовано"

msgid "touched"
msgstr "торкнувся"

msgid "released"
msgstr "випущено"

msgid "Screen %s at (%s) with %s touch points"
msgstr "Екран %s в (%s) з сенсорними точками %s"

msgid ""
"Screen dragged with %s touch points at position (%s) with velocity of (%s)"
msgstr "Екран перетягнуто з %s точок дотику на позицію (%s) зі швидкістю (%s)"

msgid "Magnify Gesture at (%s) with factor %s"
msgstr "Збільшити жест на (%s) з коефіцієнтом %s"

msgid "Pan Gesture at (%s) with delta (%s)"
msgstr "Жест панорамування на (%s) з дельтою (%s)"

msgid "MIDI Input on Channel=%s Message=%s"
msgstr "MIDI Вхід на каналі=%s Повідомлення=%s"

msgid "Input Event with Shortcut=%s"
msgstr "Подія введення з Ярликом=%s"

msgid "Accept"
msgstr "Прийняти"

msgid "Select"
msgstr "Виділити"

msgid "Cancel"
msgstr "Скасувати"

msgid "Focus Next"
msgstr "Фокусувати наступний"

msgid "Focus Prev"
msgstr "Фокусувати попередній"

msgid "Left"
msgstr "Ліворуч"

msgid "Right"
msgstr "Праворуч"

msgid "Up"
msgstr "Вивантаження"

msgid "Down"
msgstr "Отримання"

msgid "Page Up"
msgstr "На сторінку вище"

msgid "Page Down"
msgstr "На сторінку нижче"

msgid "Home"
msgstr "Домівка"

msgid "End"
msgstr "Кінець"

msgid "Cut"
msgstr "Вирізати"

msgid "Copy"
msgstr "Копіювати"

msgid "Paste"
msgstr "Вставити"

msgid "Undo"
msgstr "Скасувати"

msgid "Redo"
msgstr "Повернути"

msgid "Completion Query"
msgstr "Запит на завершення"

msgid "New Line"
msgstr "Новий рядок"

msgid "New Blank Line"
msgstr "Новий порожній рядок"

msgid "New Line Above"
msgstr "Новий рядок зверху"

msgid "Indent"
msgstr "Відступ"

msgid "Dedent"
msgstr "Зменшити Відступ"

msgid "Backspace"
msgstr "Стерти"

msgid "Backspace Word"
msgstr "Стерти слово"

msgid "Backspace all to Left"
msgstr "Стерти все вліво"

msgid "Delete"
msgstr "Вилучити"

msgid "Delete Word"
msgstr "Видалити слово"

msgid "Delete all to Right"
msgstr "Видалити все справа"

msgid "Caret Left"
msgstr "Каретка вліво"

msgid "Caret Word Left"
msgstr "Вказівник Лівіше Слова"

msgid "Caret Right"
msgstr "Вказівник Вправо"

msgid "Caret Word Right"
msgstr "Вказівник Праворуч Слова"

msgid "Caret Up"
msgstr "Вказівник Вверх"

msgid "Caret Down"
msgstr "Вказівник Вниз"

msgid "Caret Line Start"
msgstr "Вказівник На Початок Рядка"

msgid "Caret Line End"
msgstr "Вказівник На Кінець Рядка"

msgid "Caret Page Up"
msgstr "Заголовок сторінки вгору"

msgid "Caret Page Down"
msgstr "Прокрутка сторінки вниз"

msgid "Caret Document Start"
msgstr "Початок документа Caret"

msgid "Caret Document End"
msgstr "Кінець документа Caret"

msgid "Caret Add Below"
msgstr "Додати коментар нижче"

msgid "Caret Add Above"
msgstr "Додати вгорі"

msgid "Scroll Up"
msgstr "Прокрутити вверх"

msgid "Scroll Down"
msgstr "Прокрутити вниз"

msgid "Select All"
msgstr "Виділити все"

msgid "Select Word Under Caret"
msgstr "Виділити слово під вказівником"

msgid "Add Selection for Next Occurrence"
msgstr "Додати виділення для наступного входження"

msgid "Skip Selection for Next Occurrence"
msgstr "Пропустити вибір для наступного повторення"

msgid "Clear Carets and Selection"
msgstr "Чіткі маркери та виділення"

msgid "Toggle Insert Mode"
msgstr "Перемкнути режим вставки"

msgid "Submit Text"
msgstr "Надіслати текст"

msgid "Duplicate Nodes"
msgstr "Дублювати вузли"

msgid "Delete Nodes"
msgstr "Вилучити вузли"

msgid "Go Up One Level"
msgstr "Підніміться на рівень вище"

msgid "Refresh"
msgstr "Оновити"

msgid "Show Hidden"
msgstr "Показувати приховане"

msgid "Swap Input Direction"
msgstr "Змінити напрям введення"

msgid "Invalid input %d (not passed) in expression"
msgstr "Некоректні вхідні дані %d (не передано) у виразі"

msgid "self can't be used because instance is null (not passed)"
msgstr ""
"неможливо використовувати self, оскільки екземпляр має значення null (не "
"передано)"

msgid "Invalid operands to operator %s, %s and %s."
msgstr "Некоректні операнди оператора %s, %s і %s."

msgid "Invalid index of type %s for base type %s"
msgstr "Некоректний індекс типу %s для базового типу %s"

msgid "Invalid named index '%s' for base type %s"
msgstr "Некоректний іменований індекс \"%s\" для базового типу %s"

msgid "Invalid arguments to construct '%s'"
msgstr "Некоректні аргументи для створення \"%s\""

msgid "On call to '%s':"
msgstr "При виклику \"%s\":"

msgid "Built-in script"
msgstr "Вбудований скрипт"

msgid "Built-in"
msgstr "Вбудований"

msgid "B"
msgstr "Б"

msgid "KiB"
msgstr "КіБ"

msgid "MiB"
msgstr "МіБ"

msgid "GiB"
msgstr "ГіБ"

msgid "TiB"
msgstr "ТіБ"

msgid "PiB"
msgstr "ПіБ"

msgid "EiB"
msgstr "ЕіБ"

msgid ""
"Invalid action name. It cannot be empty nor contain '/', ':', '=', '\\' or "
"'\"'"
msgstr ""
"Некоректна назва дії. Назва не може бути порожньою і не може містити символів "
"«/», «:», «=», «\\» та «\"»"

msgid "An action with the name '%s' already exists."
msgstr "Дія із назвою «%s» вже існує."

msgid "Cannot Revert - Action is same as initial"
msgstr "Неможливо повернути - Дія така сама, як і початкова"

msgid "Revert Action"
msgstr "Відмінити дію"

msgid "Add Event"
msgstr "Додати подію"

msgid "Remove Action"
msgstr "Видалити дію"

msgid "Cannot Remove Action"
msgstr "Неможливо вилучити дію"

msgid "Edit Event"
msgstr "Редагувати подію"

msgid "Remove Event"
msgstr "Вилучити подію"

msgid "Filter by Name"
msgstr "Фільтрувати за іменем"

msgid "Clear All"
msgstr "Очистити все"

msgid "Clear all search filters."
msgstr "Очистити усі пошукові фільтри."

msgid "Add New Action"
msgstr "Додати нову дію"

msgid "Add"
msgstr "Додати"

msgid "Show Built-in Actions"
msgstr "Показати вбудовані дії"

msgid "Action"
msgstr "Дія"

msgid "Deadzone"
msgstr "«Мертва» зона"

msgid "Time:"
msgstr "Час:"

msgid "Value:"
msgstr "Значення:"

msgid "Update Selected Key Handles"
msgstr "Оновити вибрані маркери ключів"

msgid "Insert Key Here"
msgstr "Вставте ключ тут"

msgid "Duplicate Selected Key(s)"
msgstr "Дублювати позначені ключі"

msgid "Cut Selected Key(s)"
msgstr "Вирізати позначені ключі"

msgid "Copy Selected Key(s)"
msgstr "Скопіювати позначені ключі"

msgid "Paste Key(s)"
msgstr "Вставити ключі"

msgid "Delete Selected Key(s)"
msgstr "Вилучити позначені ключі"

msgid "Make Handles Free"
msgstr "Зробити ручки вільними"

msgid "Make Handles Linear"
msgstr "Зробити ручки лінійними"

msgid "Make Handles Balanced"
msgstr "Зробити ручки збалансованими"

msgid "Make Handles Mirrored"
msgstr "Зробити ручки дзеркальними"

msgid "Make Handles Balanced (Auto Tangent)"
msgstr "Зробити ручки збалансованими (автоматичний тангенс)"

msgid "Make Handles Mirrored (Auto Tangent)"
msgstr "Зробити ручки дзеркальними (автоматичний тангенс)"

msgid "Add Bezier Point"
msgstr "Додати точку Безьє"

msgid "Move Bezier Points"
msgstr "Перемістити точки Безьє"

msgid "Animation Duplicate Keys"
msgstr "Дублювати ключі анімації"

msgid "Animation Cut Keys"
msgstr "Вирізати ключі анімації"

msgid "Animation Paste Keys"
msgstr "Вставити ключі анімації"

msgid "Animation Delete Keys"
msgstr "Вилучити ключі анімації"

msgid "Focus"
msgstr "Фокусування"

msgid "Select All Keys"
msgstr "Виділити всі ключі"

msgid "Deselect All Keys"
msgstr "Зняти виділення з усіх ключів"

msgid "Animation Change Transition"
msgstr "Змінити перехід анімації"

msgid "Animation Change Position3D"
msgstr "Анімація зміни положення3D"

msgid "Animation Change Rotation3D"
msgstr "Анімація зміни обертання3D"

msgid "Animation Change Scale3D"
msgstr "Анімація зміни масштабу3D"

msgid "Animation Change Keyframe Value"
msgstr "Змінити значення ключового кадру анімації"

msgid "Animation Change Call"
msgstr "Змінити виклик анімації"

msgid "Animation Multi Change Transition"
msgstr "Кілька змін переходу анімації"

msgid "Animation Multi Change Position3D"
msgstr "Анімація мультизмінного положення3D"

msgid "Animation Multi Change Rotation3D"
msgstr "Анімація мультизмінного обертання3D"

msgid "Animation Multi Change Scale3D"
msgstr "Анімація мультизмінного масштабування3D"

msgid "Animation Multi Change Keyframe Value"
msgstr "Багаторазова зміна значення ключового кадру анімації"

msgid "Animation Multi Change Call"
msgstr "Виклик кількох змін анімації"

msgid "Change Animation Length"
msgstr "Змінити тривалість анімації"

msgid "Change Animation Loop"
msgstr "Змінити цикл анімації"

msgid "Can't change loop mode on animation instanced from imported scene."
msgstr "Неможливо змінити режим циклу для анімації з імпортованої сцени."

msgid "Can't change loop mode on animation embedded in another scene."
msgstr "Неможливо змінити режим циклу для анімації, вбудованої в іншу сцену."

msgid "Property Track..."
msgstr "Доріжка Властивостей..."

msgid "3D Position Track..."
msgstr "Доріжка 3D позиції..."

msgid "3D Rotation Track..."
msgstr "Доріжка 3D обертання..."

msgid "3D Scale Track..."
msgstr "Доріжка 3D масштабу..."

msgid "Blend Shape Track..."
msgstr "Доріжка змішування форми..."

msgid "Call Method Track..."
msgstr "Доріжка виклику методу..."

msgid "Bezier Curve Track..."
msgstr "Доріжка кривої Безьє..."

msgid "Audio Playback Track..."
msgstr "Доріжка відтворення звуку..."

msgid "Animation Playback Track..."
msgstr "Доріжка відтворення анімації..."

msgid "Animation length (frames)"
msgstr "Тривалість анімації (у кадрах)"

msgid "Animation length (seconds)"
msgstr "Тривалість анімації (у секундах)"

msgid "Add Track"
msgstr "Додати доріжку"

msgid "Animation Looping"
msgstr "Циклічність анімації"

msgid "Functions:"
msgstr "Функції:"

msgid "Audio Clips:"
msgstr "Звукові кліпи:"

msgid "Animation Clips:"
msgstr "Кліпи анімації:"

msgid "Change Track Path"
msgstr "Змінити шлях доріжки"

msgid "Toggle this track on/off."
msgstr "Увімкнути або вимкнути цю доріжку."

msgid "Use Blend"
msgstr "Змішувати"

msgid "Update Mode (How this property is set)"
msgstr "Оновити режим (спосіб встановлення цієї властивості)"

msgid "Interpolation Mode"
msgstr "Режим інтерполяції"

msgid "Loop Wrap Mode (Interpolate end with beginning on loop)"
msgstr "Режим зациклення (інтерполяція взаємодії кінця із початком у циклі)"

msgid "Remove this track."
msgstr "Вилучити цю доріжку."

msgid "Time (s):"
msgstr "Час (с):"

msgid "Position:"
msgstr "Розташування:"

msgid "Rotation:"
msgstr "Обертання:"

msgid "Scale:"
msgstr "Масштаб:"

msgid "Blend Shape:"
msgstr "Форма змішування:"

msgid "Type:"
msgstr "Тип:"

msgid "(Invalid, expected type: %s)"
msgstr "(Некоректний, очікуваний тип: %s)"

msgid "Easing:"
msgstr "Пом'якшення:"

msgid "In-Handle:"
msgstr "Дескриптор входу:"

msgid "Out-Handle:"
msgstr "Дескриптор виходу:"

msgid "Handle mode: Free\n"
msgstr "Ручний режим: Вільний\n"

msgid "Handle mode: Linear\n"
msgstr "Ручний режим: Лінійний\n"

msgid "Handle mode: Balanced\n"
msgstr "Ручний режим: Збалансований\n"

msgid "Handle mode: Mirrored\n"
msgstr "Ручний режим: Дзеркальний\n"

msgid "Stream:"
msgstr "Потік:"

msgid "Start (s):"
msgstr "Початок (сек.):"

msgid "End (s):"
msgstr "Кінець (сек.):"

msgid "Animation Clip:"
msgstr "Кліп анімації:"

msgid "Toggle Track Enabled"
msgstr "Увімкнути/Вимкнути доріжку"

msgid "Don't Use Blend"
msgstr "Не змішувати"

msgid "Continuous"
msgstr "Неперервна"

msgid "Discrete"
msgstr "Дискретний"

msgid "Capture"
msgstr "Захоплення"

msgid "Nearest"
msgstr "Найближча"

msgid "Linear"
msgstr "Лінійний"

msgid "Cubic"
msgstr "Кубічна"

msgid "Linear Angle"
msgstr "Лінійний кут"

msgid "Cubic Angle"
msgstr "Кубічний кут"

msgid "Clamp Loop Interp"
msgstr "Затиснута інтерполяція циклу"

msgid "Wrap Loop Interp"
msgstr "Загорнута інтерполяція циклу"

msgid "Insert Key..."
msgstr "Вставити ключ..."

msgid "Duplicate Key(s)"
msgstr "Дублювати ключі"

msgid "Cut Key(s)"
msgstr "Вирізати ключ(і)"

msgid "Copy Key(s)"
msgstr "Скопіювати ключ(і)"

msgid "Add RESET Value(s)"
msgstr "Додати значення RESET"

msgid "Delete Key(s)"
msgstr "Вилучити ключі"

msgid "Change Animation Update Mode"
msgstr "Змінити режим оновлення анімації"

msgid "Change Animation Interpolation Mode"
msgstr "Змінити режим інтерполяції анімації"

msgid "Change Animation Loop Mode"
msgstr "Змінити режим циклу анімації"

msgid "Change Animation Use Blend"
msgstr "Змінити змішування анімації"

msgid ""
"Compressed tracks can't be edited or removed. Re-import the animation with "
"compression disabled in order to edit."
msgstr ""
"Стиснуті доріжки не можна редагувати або видаляти. Для редагування повторно "
"імпортуйте анімацію з вимкненим стисненням."

msgid "Remove Anim Track"
msgstr "Видалити доріжку"

msgid "Create new track for %s and insert key?"
msgstr "Створити нову доріжку для %s і вставити ключ?"

msgid "Create %d new tracks and insert keys?"
msgstr "Створити %d нові доріжки і вставити ключі?"

msgid "Hold Shift when clicking the key icon to skip this dialog."
msgstr "Тримайте Shift, натискаючи на іконку, для того, щоб пропустити діалог."

msgid "Create"
msgstr "Створити"

msgid "Animation Insert Key"
msgstr "Вставити ключ анімації"

msgid "node '%s'"
msgstr "вузол '%s'"

msgid "animation"
msgstr "анімація"

msgid "AnimationPlayer can't animate itself, only other players."
msgstr "AnimationPlayer не може анімувати себе, лише інших відтворювачів."

msgid "property '%s'"
msgstr "властивість '%s'"

msgid "Change Animation Step"
msgstr "Змінити крок анімації"

msgid "Rearrange Tracks"
msgstr "Перевпорядкувати доріжки"

msgid "Blend Shape tracks only apply to MeshInstance3D nodes."
msgstr "Доріжки форми змішування застосовуються лише до вузлів MeshInstance3D."

msgid "Position/Rotation/Scale 3D tracks only apply to 3D-based nodes."
msgstr ""
"Доріжки 3D позиції/обертання/масштабування застосовуються тільки до 3D-вузлів."

msgid ""
"Audio tracks can only point to nodes of type:\n"
"-AudioStreamPlayer\n"
"-AudioStreamPlayer2D\n"
"-AudioStreamPlayer3D"
msgstr ""
"Звукові доріжки можуть вказувати лише на вузли таких типів:\n"
"-AudioStreamPlayer\n"
"-AudioStreamPlayer2D\n"
"-AudioStreamPlayer3D"

msgid "Animation tracks can only point to AnimationPlayer nodes."
msgstr "Доріжки анімації можуть вказувати лише на вузли AnimationPlayer."

msgid "Not possible to add a new track without a root"
msgstr "Не можна додавати нові доріжки без кореневого запису"

msgid "Invalid track for Bezier (no suitable sub-properties)"
msgstr ""
"Некоректна траєкторія для кривої Безьє (немає відповідних підлеглих "
"властивостей)"

msgid "Add Bezier Track"
msgstr "Додати доріжку Безьє"

msgid "Track path is invalid, so can't add a key."
msgstr "Шлях доріжки є некоректним, отже не можна додавати ключ."

msgid "Track is not of type Node3D, can't insert key"
msgstr "Доріжка не належить до типу Node3D, ключ не можна вставити"

<<<<<<< HEAD
=======
msgid "Track is not of type MeshInstance3D, can't insert key"
msgstr "Доріжка не належить до типу Node3D, не вдається вставити ключ"

>>>>>>> dc5f1b7a
msgid "Track path is invalid, so can't add a method key."
msgstr "Шлях доріжки є некоректним, отже не можна додавати ключ методу."

msgid "Add Method Track Key"
msgstr "Додати ключ доріжки методів"

msgid "Method not found in object:"
msgstr "Не знайдено метод у об'єкті:"

msgid "Animation Move Keys"
msgstr "Перемістити ключі анімації"

msgid "Position"
msgstr "Позиція"

msgid "Rotation"
msgstr "Обертання"

msgid "Scale"
msgstr "Масштаб"

msgid "BlendShape"
msgstr "Форма Змішування"

msgid "Methods"
msgstr "Методи"

msgid "Bezier"
msgstr "Безьє"

msgid "Audio"
msgstr "Аудіо"

msgid "Clipboard is empty!"
msgstr "Буфер обміну порожній!"

msgid "Paste Tracks"
msgstr "Вставити доріжки"

msgid "Animation Scale Keys"
msgstr "Клавіші масштабування анімації"

msgid "Animation Set Start Offset"
msgstr "Початковий зсув набору анімації"

msgid "Animation Set End Offset"
msgstr "Встановлення зміщення від кінця Анімації"

msgid "Make Easing Keys"
msgstr "Створити ключі плавного переходу"

msgid "Animation Add RESET Keys"
msgstr "Додати до анімації RESET-ключі"

msgid "Bake Animation as Linear Keys"
msgstr "Запекти анімацію як лінійні ключі"

msgid ""
"This animation belongs to an imported scene, so changes to imported tracks "
"will not be saved.\n"
"\n"
"To modify this animation, navigate to the scene's Advanced Import settings "
"and select the animation.\n"
"Some options, including looping, are available here. To add custom tracks, "
"enable \"Save To File\" and\n"
"\"Keep Custom Tracks\"."
msgstr ""
"Ця анімація належить до імпортованої сцени, тому зміни у імпортованих "
"доріжках не буде збережено.\n"
"\n"
"Щоб змінити цю анімацію, перейдіть до Додаткових налаштувань імпорту сцени і "
"виберіть анімацію.\n"
"Деякі опції, зокрема зациклення, доступні тут. Щоб додати власні доріжки, "
"увімкніть опції \"Зберегти у файл\" і\n"
"\"Зберегти власні доріжки\"."

msgid ""
"Some AnimationPlayerEditor's options are disabled since this is the dummy "
"AnimationPlayer for preview.\n"
"\n"
"The dummy player is forced active, non-deterministic and doesn't have the "
"root motion track. Furthermore, the original node is inactive temporary."
msgstr ""
"Деякі опції редактора AnimationPlayerEditor вимкнено, оскільки це фіктивний "
"плеєр для попереднього перегляду.\n"
"\n"
"Фіктивний програвач є примусово активним, недетермінованим і не має кореневої "
"доріжки руху. Крім того, оригінальний вузол тимчасово неактивний."

msgid "AnimationPlayer is inactive. The playback will not be processed."
msgstr "Програвач AnimationPlayer неактивний. Відтворення не буде оброблено."

msgid "Select an AnimationPlayer node to create and edit animations."
msgstr "Виберіть вузол AnimationPlayer для створення і редагування анімацій."

msgid "Imported Scene"
msgstr "Імпортована сцена"

msgid "Warning: Editing imported animation"
msgstr "Попередження: Редагуємо імпортовану анімацію"

msgid "Dummy Player"
msgstr "Гравець-манекен"

msgid "Warning: Editing dummy AnimationPlayer"
msgstr "Попередження: Редагування фіктивного модуля AnimationPlayer"

msgid "Inactive Player"
msgstr "Неактивний гравець"

msgid "Warning: AnimationPlayer is inactive"
msgstr "Попередження: Програвач AnimationPlayer неактивний"

msgid "Toggle between the bezier curve editor and track editor."
msgstr "Перемикання між редактором кривих Безьє та редактором доріжок."

msgid "Only show tracks from nodes selected in tree."
msgstr "Показувати доріжки лише для вузлів, які позначено у ієрархії."

msgid "Group tracks by node or display them as plain list."
msgstr ""
"Групувати доріжки за вузлами або показувати їх у форматі простого списку."

msgid "Snap:"
msgstr "Прилипання:"

msgid "Animation step value."
msgstr "Значення кроку анімації."

msgid "Seconds"
msgstr "Секунди"

msgid "FPS"
msgstr "Кадри за секунду"

msgid "Edit"
msgstr "Редагувати"

msgid "Animation properties."
msgstr "Властивості анімації."

msgid "Copy Tracks..."
msgstr "Копіювати доріжки..."

msgid "Scale Selection..."
msgstr "Маштабувати вибране..."

msgid "Scale From Cursor..."
msgstr "Масштабувати відносно курсора..."

msgid "Set Start Offset (Audio)"
msgstr "Встановити початкове зміщення"

msgid "Set End Offset (Audio)"
msgstr "Встановити кінцеве зміщення"

msgid "Make Easing Selection..."
msgstr "Створити виділення згладжуваного переходу..."

msgid "Cut Selected Keys"
msgstr "Вирізати позначені ключі"

msgid "Copy Selected Keys"
msgstr "Скопіювати позначені ключі"

msgid "Paste Keys"
msgstr "Вставити ключі"

msgid "Move First Selected Key to Cursor"
msgstr "Перемістити першу вибрану клавішу до курсора"

msgid "Move Last Selected Key to Cursor"
msgstr "Перемістити останню вибрану клавішу до курсора"

msgid "Delete Selection"
msgstr "Вилучити позначене"

msgid "Go to Next Step"
msgstr "До наступного кроку"

msgid "Go to Previous Step"
msgstr "До попереднього кроку"

msgid "Apply Reset"
msgstr "Застосувати скидання"

msgid "Bake Animation..."
msgstr "Запекти анімацію..."

msgid "Optimize Animation (no undo)..."
msgstr "Оптимізувати Анімацію (не можна скасувати)..."

msgid "Clean-Up Animation (no undo)..."
msgstr "Очистити Анімацію (не можна скасувати)..."

msgid "Pick a node to animate:"
msgstr "Виберіть вузол для анімації:"

msgid "Use Bezier Curves"
msgstr "Використовувати криві Безьє"

msgid "Create RESET Track(s)"
msgstr "Створити доріжки RESET"

msgid "Animation Optimizer"
msgstr "Оптимізатор Анімації"

msgid "Max Velocity Error:"
msgstr "Помилка максимальної швидкості:"

msgid "Max Angular Error:"
msgstr "Максимальна кутова похибка:"

msgid "Max Precision Error:"
msgstr "Максимальна похибка точності:"

msgid "Optimize"
msgstr "Оптимізувати"

msgid "Trim keys placed in negative time"
msgstr "Обрізати клавіші, розміщені в негативний час"

msgid "Trim keys placed exceed the animation length"
msgstr "Клавіші обрізки, розміщені вище довжини анімації"

msgid "Remove invalid keys"
msgstr "Вилучити неприпустимі ключі"

msgid "Remove unresolved and empty tracks"
msgstr "Вилучити невизначені і порожні доріжки"

msgid "Clean-up all animations"
msgstr "Очищення всіх анімації"

msgid "Clean-Up Animation(s) (NO UNDO!)"
msgstr "Очистити анімацію(ї) (НЕ СКАСУВАТИ!)"

msgid "Clean-Up"
msgstr "Очищення"

msgid "Scale Ratio:"
msgstr "Співвідношення масштабу:"

msgid "Select Transition and Easing"
msgstr "Вибрати Перехід та Плавність"

msgctxt "Transition Type"
msgid "Linear"
msgstr "Лінійний"

msgctxt "Transition Type"
msgid "Sine"
msgstr "Синусоїдний"

msgctxt "Transition Type"
msgid "Quint"
msgstr "Квінт"

msgctxt "Transition Type"
msgid "Quart"
msgstr "Кварт"

msgctxt "Transition Type"
msgid "Quad"
msgstr "Чотири."

msgctxt "Transition Type"
msgid "Expo"
msgstr "Експо"

msgctxt "Transition Type"
msgid "Elastic"
msgstr "Еластичний"

msgctxt "Transition Type"
msgid "Cubic"
msgstr "Кубічний"

msgctxt "Transition Type"
msgid "Circ"
msgstr "Кірк"

msgctxt "Transition Type"
msgid "Bounce"
msgstr "Відскок"

msgctxt "Transition Type"
msgid "Back"
msgstr "Назад"

msgctxt "Transition Type"
msgid "Spring"
msgstr "Весна"

msgctxt "Ease Type"
msgid "In"
msgstr "У"

msgctxt "Ease Type"
msgid "Out"
msgstr "З"

msgctxt "Ease Type"
msgid "InOut"
msgstr "Увійшов - вийшов"

msgctxt "Ease Type"
msgid "OutIn"
msgstr "Виходьте У"

msgid "Transition Type:"
msgstr "Перехідний тип:"

msgid "Ease Type:"
msgstr "Легкий тип:"

msgid "FPS:"
msgstr "FPS:"

msgid "Animation Baker"
msgstr "Запікання анімації"

msgid "3D Pos/Rot/Scl Track:"
msgstr "Трек 3D пози./пово./розм.:"

msgid "Blendshape Track:"
msgstr "Доріжка змішаних форм:"

msgid "Value Track:"
msgstr "Ціннісний трек:"

msgid "Select Tracks to Copy"
msgstr "Виберіть доріжки для копіювання"

msgid "Select All/None"
msgstr "Позначити все/Скасувати позначення"

msgid "Animation Change Keyframe Time"
msgstr "Змінити час ключового кадру анімації"

msgid "Add Audio Track Clip"
msgstr "Додати кліп звукової доріжки"

msgid "Change Audio Track Clip Start Offset"
msgstr "Змінити зсув початку кліпу звукової доріжки"

msgid "Change Audio Track Clip End Offset"
msgstr "Змінити зсув кінця кліпу звукової доріжки"

msgid "Go to Line"
msgstr "Перейти до рядка"

msgid "Line Number:"
msgstr "Номер рядка:"

msgid "%d replaced."
msgstr "%d замінено."

msgid "No match"
msgstr "Не збігається"

msgid "%d match"
msgid_plural "%d matches"
msgstr[0] "%d збіг"
msgstr[1] "%d збіги"
msgstr[2] "%d збігів"

msgid "%d of %d match"
msgid_plural "%d of %d matches"
msgstr[0] "%d з %d збіг"
msgstr[1] "%d з %d збіги"
msgstr[2] "%d з %d збігів"

msgid "Find"
msgstr "Знайти"

msgid "Previous Match"
msgstr "Попередній збіг"

msgid "Next Match"
msgstr "Наступний збіг"

msgid "Match Case"
msgstr "Враховувати регістр"

msgid "Whole Words"
msgstr "Цілі слова"

msgid "Replace"
msgstr "Замінити"

msgid "Replace All"
msgstr "Замінити всі"

msgid "Selection Only"
msgstr "Тільки виділити"

msgid "Hide"
msgstr "Сховати"

msgctxt "Indentation"
msgid "Spaces"
msgstr "Пробіли"

msgctxt "Indentation"
msgid "Tabs"
msgstr "Tabs"

msgid "Toggle Scripts Panel"
msgstr "Перемкнути панель скриптів"

msgid "Zoom In"
msgstr "Збільшувати"

msgid "Zoom Out"
msgstr "Зменшення"

msgid "Reset Zoom"
msgstr "Скинути масштаб"

msgid "Errors"
msgstr "Помилки"

msgid "Warnings"
msgstr "Попередження"

msgid "Zoom factor"
msgstr "Зум"

msgid "Line and column numbers."
msgstr "Номери рядків і позицій."

msgid "Indentation"
msgstr "Відступ"

msgid "Method in target node must be specified."
msgstr "Має бути вказано метод у цільовому вузлі."

msgid "Method name must be a valid identifier."
msgstr "Назва методу має бути коректним ідентифікатором."

msgid ""
"Target method not found. Specify a valid method or attach a script to the "
"target node."
msgstr ""
"Цільовий метод не знайдено! Вкажіть дійсний метод або приєднайте скрипт до "
"цільового вузла."

msgid "Attached Script"
msgstr "Прикріплений скрипт"

msgid "Connect to Node:"
msgstr "З'єднати з вузлом:"

msgid "Connect to Script:"
msgstr "З'єднання зі скриптом:"

msgid "From Signal:"
msgstr "З сигналу:"

msgid "Filter Nodes"
msgstr "Фільтрувати вузли"

msgid "Go to Source"
msgstr "Перейти до джерела"

msgid "Scene does not contain any script."
msgstr "У сцені немає жодного скрипту."

msgid "Select Method"
msgstr "Вибір методу"

msgid "Filter Methods"
msgstr "Фільтрувати методи"

msgid "No method found matching given filters."
msgstr "Не знайдено жодного методу, який відповідав би заданим фільтрам."

msgid "Script Methods Only"
msgstr "Лише методи скрипта"

msgid "Compatible Methods Only"
msgstr "Лише сумісні методи"

msgid "Remove"
msgstr "Вилучити"

msgid "Add Extra Call Argument:"
msgstr "Додати додатковий аргумент виклику:"

msgid "Extra Call Arguments:"
msgstr "Додаткові аргументи виклику:"

msgid "Allows to drop arguments sent by signal emitter."
msgstr "Дозволяє відкидати аргументи, надіслані джерелом сигналу."

msgid "Unbind Signal Arguments:"
msgstr "Відв'язати аргументи сигналу:"

msgid "Receiver Method:"
msgstr "Метод-отримувач:"

msgid "Advanced"
msgstr "Додатково"

msgid "Deferred"
msgstr "Відкладені"

msgid ""
"Defers the signal, storing it in a queue and only firing it at idle time."
msgstr ""
"Відкладає сигнал, зберігаючи його у черзі і відпускаючи, лише настане стан "
"бездіяльності."

msgid "One Shot"
msgstr "Один знімок"

msgid "Disconnects the signal after its first emission."
msgstr "Від'єднує сигнал після його першого видання."

msgid "Cannot connect signal"
msgstr "Не вдалося з'єднати сигнал"

msgid "Close"
msgstr "Закрити"

msgid "Connect"
msgstr "З'єднати"

msgid "Connect '%s' to '%s'"
msgstr "Приєднати '%s' до %s'"

msgid "Disconnect '%s' from '%s'"
msgstr "Від'єднати '%s' від '%s'"

msgid "Disconnect all from signal: '%s'"
msgstr "Від'єднати усе від сигналу: «%s»"

msgid "Connect..."
msgstr "Приєднати..."

msgid "Disconnect"
msgstr "Роз'єднати"

msgid "Connect a Signal to a Method"
msgstr "З'єднати сигнал із методом"

msgid "Edit Connection: '%s'"
msgstr "Редагувати з’єднання: '%s'"

msgid "Are you sure you want to remove all connections from the \"%s\" signal?"
msgstr "Ви справді хочете вилучити усі з'єднання з сигналу \"%s\"?"

msgid "Signals"
msgstr "Сигнали"

msgid "Filter Signals"
msgstr "Фільтрувати сигнали"

msgid "Are you sure you want to remove all connections from this signal?"
msgstr "Ви справді хочете вилучити усі з'єднання з цього сигналу?"

msgid "Open Documentation"
msgstr "Відкрити документацію"

msgid "Disconnect All"
msgstr "Роз'єднати усі"

msgid "Copy Name"
msgstr "Копіювати назву"

msgid "Edit..."
msgstr "Змінити…"

msgid "Go to Method"
msgstr "Перейти до методу"

msgid "Change Type of \"%s\""
msgstr "Змінити тип \"%s\""

msgid "Change"
msgstr "Змінити"

msgid "Create New %s"
msgstr "Створити новий %s"

msgid "No results for \"%s\"."
msgstr "Нічого не знайдено для «%s»."

msgid "This class is marked as deprecated."
msgstr "Цей клас позначено як застарілий."

msgid "This class is marked as experimental."
msgstr "Цей клас позначено як експериментальний."

msgid "The selected class can't be instantiated."
msgstr "Вибраний клас не може бути створений."

msgid "Favorites:"
msgstr "Вибране:"

msgid "Recent:"
msgstr "Нещодавні:"

msgid "(Un)favorite selected item."
msgstr "(Не)обрати вибраний елемент."

msgid "Search:"
msgstr "Пошук:"

msgid "Matches:"
msgstr "Збіги:"

msgid "Description:"
msgstr "Опис:"

msgid "Remote %s:"
msgstr "Віддалений %s:"

msgid "Debugger"
msgstr "Засіб діагностики"

msgid "Debug"
msgstr "Діагностика"

msgid "Save Branch as Scene"
msgstr "Зберегти гілку як сцену"

msgid "Copy Node Path"
msgstr "Копіювати вузол шляху"

msgid "Instance:"
msgstr "Екземпляр:"

msgid ""
"This node has been instantiated from a PackedScene file:\n"
"%s\n"
"Click to open the original file in the Editor."
msgstr ""
"Цей вузол було створено з файлу PackedScene:\n"
"%s\n"
"Клацніть, щоб відкрити оригінальний файл у редакторі."

msgid "Toggle Visibility"
msgstr "Перемкнути видимість"

msgid "Updating assets on target device:"
msgstr "Оновлення ресурсів на цільовому пристрої:"

msgid "Syncing headers"
msgstr "Синхронізація заголовків"

msgid "Getting remote file system"
msgstr "Отримання віддаленої файлової системи"

msgid "Decompressing remote file system"
msgstr "Розпакування віддаленої файлової системи"

msgid "Scanning for local changes"
msgstr "Сканування локальних змін"

msgid "Sending list of changed files:"
msgstr "Надсилання списку змінених файлів:"

msgid "Sending file:"
msgstr "Відправляю файл:"

msgid "ms"
msgstr "мс"

msgid "Monitors"
msgstr "Монітори"

msgid "Monitor"
msgstr "Монітор"

msgid "Value"
msgstr "Значення"

msgid "Pick one or more items from the list to display the graph."
msgstr "Виберіть один або декілька пунктів зі списку для перегляду графу."

msgid "Stop"
msgstr "Зупинити"

msgid "Start"
msgstr "Початок"

msgid "Clear"
msgstr "Очистити"

msgid "Measure:"
msgstr "Вимірювати:"

msgid "Frame Time (ms)"
msgstr "Час кадру (мс)"

msgid "Average Time (ms)"
msgstr "Середній час (мс)"

msgid "Frame %"
msgstr "Кадр %"

msgid "Physics Frame %"
msgstr "Фізичний кадр %"

msgid "Inclusive"
msgstr "Включно"

msgid "Self"
msgstr "Цей об'єкт"

msgid ""
"Inclusive: Includes time from other functions called by this function.\n"
"Use this to spot bottlenecks.\n"
"\n"
"Self: Only count the time spent in the function itself, not in other "
"functions called by that function.\n"
"Use this to find individual functions to optimize."
msgstr ""
"Включно: включає час з інших функцій, які викликає ця функція.\n"
"Скористайтеся цим варіантом для виявлення вузьких місць.\n"
"\n"
"Цей об'єкт: визначати витрачений час у самій функції, не в інших функціях, "
"які ця функція викликає.\n"
"Скористайтеся цим варіантом для пошуку окремих функцій для оптимізації."

msgid "Display internal functions"
msgstr "Показати внутрішні функції"

msgid "Frame #:"
msgstr "Кадр #:"

msgid "Name"
msgstr "Назва"

msgid "Time"
msgstr "Час"

msgid "Calls"
msgstr "Виклики"

msgid "Fit to Frame"
msgstr "Підгонка до рами"

msgid "Linked"
msgstr "Пов'язано"

msgid "CPU"
msgstr "CPU"

msgid "GPU"
msgstr "GPU"

msgid "Execution resumed."
msgstr "Виконання відновлено."

msgid "Bytes:"
msgstr "Байтів:"

msgid "Warning:"
msgstr "Попередження:"

msgid "Error:"
msgstr "Помилка:"

msgid "%s Error"
msgstr "Помилка %s"

msgid "%s Error:"
msgstr "Помилка %s:"

msgid "%s Source"
msgstr "Джерело %s"

msgid "%s Source:"
msgstr "Джерело %s:"

msgid "Stack Trace"
msgstr "Трасування стека"

msgid "Stack Trace:"
msgstr "Трасування стека:"

msgid "Debug session started."
msgstr "Розпочато сеанс налагодження."

msgid "Debug session closed."
msgstr "Сеанс налагодження завершено."

msgid "Line %d"
msgstr "Рядок %d"

msgid "Delete Breakpoint"
msgstr "Видалити точку зупинки"

msgid "Delete All Breakpoints in:"
msgstr "Видалити всі точки зупинки в:"

msgid "Delete All Breakpoints"
msgstr "Видалити всі точки зупинки"

msgid "Copy Error"
msgstr "Копіювати помилку"

msgid "Open C++ Source on GitHub"
msgstr "Відкрити початковий код C++ на GitHub"

msgid "C++ Source"
msgstr "Код C++"

msgid "Video RAM"
msgstr "Відеопам'ять"

msgid "Skip Breakpoints"
msgstr "Пропустити точки зупину"

msgid "Step Into"
msgstr "Крок в"

msgid "Step Over"
msgstr "Крок через"

msgid "Break"
msgstr "Пауза"

msgid "Continue"
msgstr "Продовжити"

msgid "Thread:"
msgstr "Нитки:"

msgid "Stack Frames"
msgstr "Стосувати кадри"

msgid "Filter Stack Variables"
msgstr "Фільтрувати змінні стека"

msgid "Breakpoints"
msgstr "Точки зупину"

msgid "Expand All"
msgstr "Розгорнути все"

msgid "Collapse All"
msgstr "Згорнути все"

msgid "Profiler"
msgstr "Профайлер"

msgid "Visual Profiler"
msgstr "Візуальний профайлер"

msgid "List of Video Memory Usage by Resource:"
msgstr "Список використання відеопам'яті за ресурсами:"

msgid "Total:"
msgstr "Загалом:"

msgid "Export list to a CSV file"
msgstr "Експортувати список до файла CSV"

msgid "Resource Path"
msgstr "Шлях до ресурсу"

msgid "Type"
msgstr "Тип"

msgid "Format"
msgstr "Формат"

msgid "Usage"
msgstr "Використання"

msgid "Misc"
msgstr "Інше"

msgid "Clicked Control:"
msgstr "Натиснутий елемент керування:"

msgid "Clicked Control Type:"
msgstr "Натиснутий тип керування:"

msgid "Live Edit Root:"
msgstr "Корінь інтерактивного редагування:"

msgid "Set From Tree"
msgstr "Встановити з дерева"

msgid "Export measures as CSV"
msgstr "Експортувати виміри як CSV"

msgid "Search Replacement For:"
msgstr "Знайти та замінити:"

msgid "Dependencies For:"
msgstr "Залежності для:"

msgid ""
"Scene '%s' is currently being edited.\n"
"Changes will only take effect when reloaded."
msgstr ""
"Сцена \"%s\" зараз редагується.\n"
"Зміни не наберуть чинності до перезавантаження."

msgid ""
"Resource '%s' is in use.\n"
"Changes will only take effect when reloaded."
msgstr ""
"Ресурс \"%s \" використовується.\n"
"Зміни набудуть чинності лише після перезавантаження."

msgid "Dependencies"
msgstr "Залежності"

msgid "Resource"
msgstr "Ресурс"

msgid "Path"
msgstr "Шлях"

msgid "Dependencies:"
msgstr "Залежності:"

msgid "Fix Broken"
msgstr "Виправити зламане"

msgid "Dependency Editor"
msgstr "Редактор залежностей"

msgid "Search Replacement Resource:"
msgstr "Знайти замінний ресурс:"

msgid "Open Scene"
msgid_plural "Open Scenes"
msgstr[0] "Відкрити сцену"
msgstr[1] "Відкрити сцени"
msgstr[2] "Відкрити сцен"

msgid "Open"
msgstr "Відкрити"

msgid "Owners of: %s (Total: %d)"
msgstr "Власник: %s (Загалом: %d)"

msgid "Localization remap"
msgstr "Перевизначення локалізації"

msgid "Localization remap for path '%s' and locale '%s'."
msgstr "Перевизначення локалізації для шляху '%s' та локалі '%s'."

msgid ""
"Remove the selected files from the project? (Cannot be undone.)\n"
"Depending on your filesystem configuration, the files will either be moved to "
"the system trash or deleted permanently."
msgstr ""
"Вилучити позначені файли з проєкту? (без можливості скасувати)\n"
"Залежно від конфігурації вашої файлової системи, вилучені файли буде або "
"пересунуто до теки смітника, або вилучено остаточно."

msgid ""
"The files being removed are required by other resources in order for them to "
"work.\n"
"Remove them anyway? (Cannot be undone.)\n"
"Depending on your filesystem configuration, the files will either be moved to "
"the system trash or deleted permanently."
msgstr ""
"Файли, які ви вилучаєте, потрібні для забезпечення працездатності інших "
"ресурсів.\n"
"Вилучити їх попри це? (без скасування)\n"
"Залежно від конфігурації вашої файлової системи, вилучені файли буде або "
"пересунуто до теки смітника, або вилучено остаточно."

msgid "Cannot remove:"
msgstr "Неможливо вилучити:"

msgid "Error loading:"
msgstr "Помилка завантаження:"

msgid "Load failed due to missing dependencies:"
msgstr "Не вдалося завантажити через нестачу залежностей:"

msgid "Open Anyway"
msgstr "Все одно відкрити"

msgid "Which action should be taken?"
msgstr "Які дії слід вжити?"

msgid "Fix Dependencies"
msgstr "Виправити залежності"

msgid "Errors loading!"
msgstr "Помилки завантаження!"

msgid "Permanently delete %d item(s)? (No undo!)"
msgstr "Остаточно вилучити %d об'єкт(и)? (Неможливо скасувати)"

msgid "Show Dependencies"
msgstr "Показати залежності"

msgid "Orphan Resource Explorer"
msgstr "Огляд підключених ресурсів"

msgid "Owns"
msgstr "Кількість"

msgid "Resources Without Explicit Ownership:"
msgstr "Ресурси без явної власності:"

msgid "Folder name cannot be empty."
msgstr "Ім'я теки не може бути порожнім."

msgid "Folder name contains invalid characters."
msgstr "Надане ім'я містить некоректні символи."

msgid "Folder name cannot begin or end with a space."
msgstr "Назва теки не може починатися або завершуватися пробілом."

msgid "Folder name cannot begin with a dot."
msgstr "Назва теки не може починатися з крапки."

msgid "File with that name already exists."
msgstr "Файл із такою назвою вже існує."

msgid "Folder with that name already exists."
msgstr "Тека із такою назвою вже існує."

msgid "Using slashes in folder names will create subfolders recursively."
msgstr ""
"Використання похилих рисок у назвах тек призведе до рекурсивного створення "
"підтек."

msgid "Could not create folder."
msgstr "Не вдалося створити теку."

msgid "Create new folder in %s:"
msgstr "Створити теку в %s:"

msgid "Create Folder"
msgstr "Створити теку"

msgid "Folder name is valid."
msgstr "Некоректна назва теки."

msgid "Double-click to open in browser."
msgstr "Двічі клацніть, щоб відкрити в браузері."

msgid "Thanks from the Godot community!"
msgstr "Спасибі від спільноти Godot!"

msgid "(unknown)"
msgstr "(невідомо)"

msgid ""
"Git commit date: %s\n"
"Click to copy the version number."
msgstr ""
"Дата фіксації Git: %s\n"
"Натисніть, щоб скопіювати номер версії."

msgid "Godot Engine contributors"
msgstr "Автори рушія Godot"

msgid "Project Founders"
msgstr "Засновники проєкту"

msgid "Lead Developer"
msgstr "Провідний розробник"

msgctxt "Job Title"
msgid "Project Manager"
msgstr "Керування проєктами"

msgid "Developers"
msgstr "Розробники"

msgid "Authors"
msgstr "Автори"

msgid "Patrons"
msgstr "Меценати"

msgid "Platinum Sponsors"
msgstr "Платинові спонсори"

msgid "Gold Sponsors"
msgstr "Золоті спонсори"

msgid "Silver Sponsors"
msgstr "Срібні спонсори"

msgid "Diamond Members"
msgstr "Діамантові учасники"

msgid "Titanium Members"
msgstr "Титанові учасники"

msgid "Platinum Members"
msgstr "Платинові учасники"

msgid "Gold Members"
msgstr "Золоті учасники"

msgid "Donors"
msgstr "Донори"

msgid "License"
msgstr "Ліцензія"

msgid "Third-party Licenses"
msgstr "Ліцензування сторонніх компонентів"

msgid ""
"Godot Engine relies on a number of third-party free and open source "
"libraries, all compatible with the terms of its MIT license. The following is "
"an exhaustive list of all such third-party components with their respective "
"copyright statements and license terms."
msgstr ""
"Рушій Godot спирається на ряд сторонніх безкоштовних і відкритих бібліотек, "
"сумісних з умовами ліцензування MIT. Нижче наведено вичерпний список всіх "
"таких сторонніх компонентів з відповідними заявами авторських прав і умов "
"ліцензійної угоди."

msgid "All Components"
msgstr "Всі компоненти"

msgid "Components"
msgstr "Складники"

msgid "Licenses"
msgstr "Ліцензії"

msgid "Error opening asset file for \"%s\" (not in ZIP format)."
msgstr ""
"Помилка під час спроби відкрити файл пакунка для «%s» (не у форматі ZIP)."

msgid "%s (already exists)"
msgstr "%s (вже існує)"

msgid "%d file conflicts with your project and won't be installed"
msgid_plural "%d files conflict with your project and won't be installed"
msgstr[0] "Файл %d конфліктує з вашим проектом і не буде інстальований"
msgstr[1] "Файли %d конфліктують з вашим проектом і не будуть встановлені"
msgstr[2] "Файли %d конфліктують з вашим проектом і не будуть встановлені"

msgid "This asset doesn't have a root directory, so it can't be ignored."
msgstr "Цей ресурс не має кореневого каталогу, тому його не можна ігнорувати."

msgid "Ignore the root directory when extracting files."
msgstr "Ігноруйте кореневий каталог під час видобування файлів."

msgid "Select Install Folder"
msgstr "Вибрати цю директорію"

msgid "Uncompressing Assets"
msgstr "Розпаковування ресурсів"

msgid "The following files failed extraction from asset \"%s\":"
msgstr "Не вдалося видобути з пакунка «%s» такі файли:"

msgid "(and %s more files)"
msgstr "(і ще %s файлів)"

msgid "Asset \"%s\" installed successfully!"
<<<<<<< HEAD
msgstr "Ресурс «%s» встановлено успішно!"
=======
msgstr "Актив \"%s\" успішно встановлено!"
>>>>>>> dc5f1b7a

msgid "Success!"
msgstr "Успіх!"

msgid "Asset:"
msgstr "Ассет:"

msgid "Open the list of the asset contents and select which files to install."
msgstr ""
"Відкрийте список вмісту ресурсу і виберіть файли, які потрібно встановити."

msgid "Change Install Folder"
msgstr "Змінити директорію для встановлення"

msgid ""
"Change the folder where the contents of the asset are going to be installed."
msgstr "Змініть папку, до якої буде інстальовано вміст ресурсу."

msgid "Ignore asset root"
msgstr "Ігнорувати корінь активу"

msgid "No files conflict with your project"
msgstr "Файли не конфліктують з вашим проектом"

msgid "Show contents of the asset and conflicting files."
msgstr "Показати вміст ресурсу та конфліктуючі файли."

msgid "Contents of the asset:"
msgstr "Зміст активу:"

msgid "Installation preview:"
msgstr "Попередній перегляд установки:"

msgid "Configure Asset Before Installing"
msgstr "Налаштуйте актив перед встановленням"

msgid "Install"
msgstr "Встановити"

msgid "Speakers"
msgstr "Динаміки"

msgid "Add Effect"
msgstr "Додавання ефекту"

msgid "Rename Audio Bus"
msgstr "Перейменування аудіо шини"

msgid "Change Audio Bus Volume"
msgstr "Змінити гучність звукової шини"

msgid "Toggle Audio Bus Solo"
msgstr "Перемкнути аудіо шину соло"

msgid "Toggle Audio Bus Mute"
msgstr "Перемкнути аудіо шину без звуку"

msgid "Toggle Audio Bus Bypass Effects"
msgstr "Перемкнути ефекти обходу аудіо шини"

msgid "Select Audio Bus Send"
msgstr "Вибір передачі аудіо шини"

msgid "Add Audio Bus Effect"
msgstr "Додавання ефекту аудіо шини"

msgid "Move Bus Effect"
msgstr "Перемістити ефект шини"

msgid "Delete Bus Effect"
msgstr "Вилучити ефект шини"

msgid "Drag & drop to rearrange."
msgstr "Порядок можна змінити перетягуванням зі скиданням."

msgid "Solo"
msgstr "Соло"

msgid "Mute"
msgstr "Вимкнути звук"

msgid "Bypass"
msgstr "Обхід"

msgid "Bus Options"
msgstr "Параметри шини"

msgid "Duplicate Bus"
msgstr "Дублювати шину"

msgid "Delete Bus"
msgstr "Видалити шину"

msgid "Reset Volume"
msgstr "Скинути гучність"

msgid "Delete Effect"
msgstr "Видалити ефект"

msgid "Toggle Audio Bottom Panel"
msgstr "Перемкнути нижню панель звуку"

msgid "Add Audio Bus"
msgstr "Додавання аудіо шини"

msgid "Master bus can't be deleted!"
msgstr "Мастер шина не може бути видалена!"

msgid "Delete Audio Bus"
msgstr "Видалити аудіо шину"

msgid "Duplicate Audio Bus"
msgstr "Дублювати аудіо шину"

msgid "Reset Bus Volume"
msgstr "Скинути гучність шини"

msgid "Move Audio Bus"
msgstr "Перемістити аудіо шину"

msgid "Save Audio Bus Layout As..."
msgstr "Зберегти компонування аудіо шини як..."

msgid "Location for New Layout..."
msgstr "Розташування для нового компонування..."

msgid "Open Audio Bus Layout"
msgstr "Відкрити компонування аудіо шини"

msgid "There is no '%s' file."
msgstr "Немає файла «%s»."

msgid "Layout:"
msgstr "Компонування:"

msgid "Invalid file, not an audio bus layout."
msgstr "Неприпустимий файл, це не компонування аудіо-шини."

msgid "Error saving file: %s"
msgstr "Помилка під час збереження файла: %s"

msgid "Add Bus"
msgstr "Додати шину"

msgid "Add a new Audio Bus to this layout."
msgstr "Додати нову аудіошину до цього компонування."

msgid "Load"
msgstr "Завантажити"

msgid "Load an existing Bus Layout."
msgstr "Завантаження існуючого компонування шини."

msgid "Save As"
msgstr "Зберегти як"

msgid "Save this Bus Layout to a file."
msgstr "Зберегти це компонування шини у файлі."

msgid "Load Default"
msgstr "Завантажити типовий"

msgid "Load the default Bus Layout."
msgstr "Завантажити типове компонування шини."

msgid "Create a new Bus Layout."
msgstr "Створення нового компонування шини."

msgid "Audio Bus Layout"
msgstr "Компонування звукової шини"

<<<<<<< HEAD
=======
msgid "Invalid name."
msgstr "Недійсне ім'я."

msgid "Cannot begin with a digit."
msgstr "Не може починатися з цифри."

msgid "Valid characters:"
msgstr "Допустимі символи:"

>>>>>>> dc5f1b7a
msgid "Must not collide with an existing engine class name."
msgstr "Не повинно конфліктувати з існуючою назвою класу рушія."

msgid "Must not collide with an existing global script class name."
msgstr "Не повинен конфліктувати з іменем існуючого глобального класу скрипту."

msgid "Must not collide with an existing built-in type name."
msgstr "Не повинно конфліктувати з існуючою вбудованою назвою типу."

msgid "Must not collide with an existing global constant name."
msgstr "Не повинен конфліктувати з існуючою назвою глобальної константи."

<<<<<<< HEAD
=======
msgid "Keyword cannot be used as an Autoload name."
msgstr ""
"Ключове слово не може бути використано для назви компонента Автозавантаження."

>>>>>>> dc5f1b7a
msgid "Autoload '%s' already exists!"
msgstr "Автозавантаження '%s' вже існує!"

msgid "Rename Autoload"
msgstr "Перейменувати автозавантаження"

msgid "Toggle Autoload Globals"
msgstr "Увімкнути автозавантаження глобальних скриптів"

msgid "Move Autoload"
msgstr "Перемістити автозавантаження"

msgid "Remove Autoload"
msgstr "Видалити автозавантаження"

msgid "Enable"
msgstr "Увімкнути"

msgid "Rearrange Autoloads"
msgstr "Змінити порядок автозавантажень"

msgid "Can't add Autoload:"
msgstr "Не вдалося додати автозавантаження:"

msgid "%s is an invalid path. File does not exist."
msgstr "%s не є коректним шляхом. Файла не існує."

msgid "%s is an invalid path. Not in resource path (res://)."
msgstr "%s є некоректним шляхом. Його немає у шляху ресурсів (res://)."

msgid "Add Autoload"
msgstr "Додати автозавантаження"

msgid "Path:"
msgstr "Шлях:"

msgid "Set path or press \"%s\" to create a script."
msgstr "Вкажіть шлях або натисніть «%s», щоб створити скрипт."

msgid "Node Name:"
msgstr "Ім'я Вузла:"

msgid "Global Variable"
msgstr "Загальна змінна"

msgid "3D Engine"
msgstr "3D рушій"

msgid "2D Physics"
msgstr "2D фізика"

msgid "3D Physics"
msgstr "3D фізика"

msgid "Navigation"
msgstr "Навігація"

msgid "XR"
msgstr "XR"

msgid "OpenGL"
msgstr "ОпенГЛ"

msgid "Vulkan"
msgstr "Вулкан"

msgid "Text Server: Fallback"
msgstr "Текстовий сервер: Запасний"

msgid "Text Server: Advanced"
msgstr "Текстовий сервер: Розширений"

msgid "TTF, OTF, Type 1, WOFF1 Fonts"
msgstr "Шрифти TTF, OTF, Type 1, WOFF1"

msgid "WOFF2 Fonts"
msgstr "Шрифти WOFF2"

msgid "SIL Graphite Fonts"
msgstr "Шрифти SIL Graphite"

msgid "Multi-channel Signed Distance Field Font Rendering"
msgstr "Багатоканальна візуалізація шрифтів полів зі знаками відстані"

msgid "3D Nodes as well as RenderingServer access to 3D features."
msgstr "3D Вузли, а також СерверРендерінгу отримують доступ до 3D-функцій."

msgid "2D Physics nodes and PhysicsServer2D."
msgstr "Вузли 2D фізики та Сервер 2D фізики."

msgid "3D Physics nodes and PhysicsServer3D."
msgstr "Вузли 3D-фізики та Сервер 3D фізики."

msgid "Navigation, both 2D and 3D."
msgstr "Навігація, як 2D, так і 3D."

msgid "XR (AR and VR)."
msgstr "XR (AR і VR)."

msgid ""
"RenderingDevice based rendering (if disabled, the OpenGL back-end is "
"required)."
msgstr ""
"Візуалізація на основі RenderingDevice (якщо вимкнено, потрібен бекенд "
"OpenGL)."

msgid "OpenGL back-end (if disabled, the RenderingDevice back-end is required)."
msgstr "Бекенд OpenGL (якщо вимкнено, потрібен бекенд RenderingDevice)."

msgid "Vulkan back-end of RenderingDevice."
msgstr "Бекенд Vulkan RenderingDevice."

msgid ""
"Fallback implementation of Text Server\n"
"Supports basic text layouts."
msgstr ""
"Запасна реалізація текстового сервера\n"
"Підтримує основні текстові макети."

msgid ""
"Text Server implementation powered by ICU and HarfBuzz libraries.\n"
"Supports complex text layouts, BiDi, and contextual OpenType font features."
msgstr ""
"Реалізація текстового сервера на основі бібліотек ICU та HarfBuzz.\n"
"Підтримує складні текстові макети, BiDi та контекстні функції шрифтів "
"OpenType."

msgid ""
"TrueType, OpenType, Type 1, and WOFF1 font format support using FreeType "
"library (if disabled, WOFF2 support is also disabled)."
msgstr ""
"Підтримка форматів шрифтів TrueType, OpenType, Type 1 та WOFF1 за допомогою "
"бібліотеки FreeType (якщо вимкнено, підтримка WOFF2 також вимикається)."

msgid "WOFF2 font format support using FreeType and Brotli libraries."
msgstr ""
"Підтримка формату шрифту WOFF2 за допомогою бібліотек FreeType та Brotli."

msgid ""
"SIL Graphite smart font technology support (supported by Advanced Text Server "
"only)."
msgstr ""
"Підтримка технології інтелектуальних шрифтів SIL Graphite (підтримується лише "
"в Розширеному текстовому сервері)."

msgid ""
"Multi-channel signed distance field font rendering support using msdfgen "
"library (pre-rendered MSDF fonts can be used even if this option disabled)."
msgstr ""
"Підтримка багатоканального відображення шрифтів підписаних полів відстані за "
"допомогою бібліотеки msdfgen (можна використовувати попередньо відмальовані "
"MSDF-шрифти, навіть якщо цю опцію вимкнено)."

msgid "General Features:"
msgstr "Основні можливості:"

msgid "Text Rendering and Font Options:"
msgstr "Параметри візуалізації тексту та шрифтів:"

msgid "Reset the edited profile?"
msgstr "Скинути відредагований профіль?"

msgid "File saving failed."
msgstr "Не вдалося зберегти файл."

msgid "Create a new profile?"
msgstr "Створити новий профіль?"

msgid "This will scan all files in the current project to detect used classes."
msgstr ""
"За допомогою цього пункту можна сканувати всі файли поточного проєкту для "
"виявлення використаних класів."

msgid "Nodes and Classes:"
msgstr "Вузли і класи:"

msgid "File '%s' format is invalid, import aborted."
msgstr "Формат файла «%s» є некоректним, імпортування перервано."

msgid "Error saving profile to path: '%s'."
msgstr "Помилка під час спроби зберегти профіль до каталогу: «%s»."

msgid "New"
msgstr "Новий"

msgid "Save"
msgstr "Зберегти"

msgid "Profile:"
msgstr "Профіль:"

msgid "Reset to Defaults"
msgstr "Відновити типові параметри"

msgid "Detect from Project"
msgstr "Визначити з проекту"

msgid "Actions:"
msgstr "Дії:"

msgid "Configure Engine Compilation Profile:"
msgstr "Налаштувати профіль компіляції рушія:"

msgid "Please Confirm:"
msgstr "Будь ласка, підтвердіть:"

msgid "Engine Compilation Profile"
msgstr "Профіль компіляції рушія"

msgid "Load Profile"
msgstr "Завантажити профіль"

msgid "Export Profile"
msgstr "Експорт профілю"

msgid "Forced Classes on Detect:"
msgstr "Forced Classes при Detect:"

msgid ""
"Failed to execute command \"%s\":\n"
"%s."
msgstr ""
"Не вдалося виконати команду \"%s\":\n"
"%s."

msgid "Filter Commands"
msgstr "Фільтрувати команди"

msgid "Paste Params"
msgstr "Вставити параметри"

msgid "Updating Scene"
msgstr "Оновлення сцени"

msgid "Storing local changes..."
msgstr "Збереження локальних змін..."

msgid "Updating scene..."
msgstr "Оновлення сцени..."

msgid "[empty]"
msgstr "[порожньо]"

msgid "[unsaved]"
msgstr "[не збережено]"

msgid "%s - Godot Engine"
msgstr "%s - Godot Engine"

msgid "Move this dock right one tab."
msgstr "Перемістіть цю панель на одну вкладку праворуч."

msgid "Move this dock left one tab."
msgstr "Перемістіть цю панель на одну вкладку вліво."

msgid "Dock Position"
msgstr "Положення панелей"

msgid "Make Floating"
msgstr "Зробити десятковим"

msgid "Make this dock floating."
msgstr "Зробіть цю панель плаваючою."

msgid "Move to Bottom"
msgstr "Перемістити вниз"

msgid "Move this dock to the bottom panel."
msgstr "Пересуньте цей dock на нижню панель."

msgid "Close this dock."
msgstr "Закрити цю панель."

msgid "3D Editor"
msgstr "3D-редактор"

msgid "Script Editor"
msgstr "Редактор скриптів"

msgid "Asset Library"
msgstr "Бібліотека пакунків"

msgid "Scene Tree Editing"
msgstr "Редагування ієрархії сцени"

msgid "Node Dock"
msgstr "Бічна панель вузлів"

msgid "FileSystem Dock"
msgstr "Панель файлової системи"

msgid "Import Dock"
msgstr "Бічна панель імпортування"

msgid "History Dock"
msgstr "Панель Історія"

msgid "Allows to view and edit 3D scenes."
msgstr "Надає змогу переглядати і редагувати 3D сцени."

msgid "Allows to edit scripts using the integrated script editor."
msgstr ""
"Надає змогу редагувати скрипти за допомогою вбудованого редактора скриптів."

msgid "Provides built-in access to the Asset Library."
msgstr "Надає вбудований доступу до бібліотеки пакунків."

msgid "Allows editing the node hierarchy in the Scene dock."
msgstr "Надає змогу редагувати ієрархію вузлів на бічній панелі сцени."

msgid ""
"Allows to work with signals and groups of the node selected in the Scene dock."
msgstr ""
"Надає змогу працювати із сигналами і групами вузла, який позначено на бічній "
"панелі сцени."

msgid "Allows to browse the local file system via a dedicated dock."
msgstr ""
"Надає змогу здійснювати навігацію локальною файловою системою за допомогою "
"відповідної бічної панелі."

msgid ""
"Allows to configure import settings for individual assets. Requires the "
"FileSystem dock to function."
msgstr ""
"Надає змогу налаштувати параметри імпортування для окремих пакунків. Потребує "
"для роботи бічної панелі FileSystem."

msgid "Provides an overview of the editor's and each scene's undo history."
msgstr "Надає огляд історії скасувань редактора та кожної сцени."

msgid "(current)"
msgstr "(поточний)"

msgid "(none)"
msgstr "(немає)"

msgid "Remove currently selected profile, '%s'? Cannot be undone."
msgstr "Вилучити поточний позначений профіль, «%s»? Дію не може бути скасовано."

msgid "Profile must be a valid filename and must not contain '.'"
msgstr "Для профілю має бути вказано коректну назву файла, яка має містити «.»"

msgid "Profile with this name already exists."
msgstr "Профіль із такою назвою вже існує."

msgid "(Editor Disabled, Properties Disabled)"
msgstr "(Редактор вимкнено, властивості вимкнено)"

msgid "(Properties Disabled)"
msgstr "(Властивості вимкнено)"

msgid "(Editor Disabled)"
msgstr "(Редактор вимкнено)"

msgid "Class Options:"
msgstr "Параметри класу:"

msgid "Enable Contextual Editor"
msgstr "Увімкнути контекстуальний редактор"

msgid "Class Properties:"
msgstr "Властивості класу:"

msgid "Main Features:"
msgstr "Основні можливості:"

msgid ""
"Profile '%s' already exists. Remove it first before importing, import aborted."
msgstr ""
"Профіль із назвою «%s» вже існує. Перед імпортуванням слід вилучити наявний "
"профіль. Імпортування перервано."

msgid "Reset to Default"
msgstr "Повернутися до типового"

msgid "Current Profile:"
msgstr "Поточний профіль:"

msgid "Create Profile"
msgstr "Створити профіль"

msgid "Remove Profile"
msgstr "Вилучити профіль"

msgid "Available Profiles:"
msgstr "Доступні профілі:"

msgid "Make Current"
msgstr "Зробити поточним"

msgid "Import"
msgstr "Імпорт"

msgid "Export"
msgstr "Експортування"

msgid "Configure Selected Profile:"
msgstr "Налаштувати позначений профіль:"

msgid "Extra Options:"
msgstr "Додаткові параметри:"

msgid "Create or import a profile to edit available classes and properties."
msgstr ""
"Створіть або імпортуйте профіль для редагування доступних класів і "
"властивостей."

msgid "New profile name:"
msgstr "Назва нового профілю:"

msgid "Godot Feature Profile"
msgstr "Профіль можливостей Godot"

msgid "Import Profile(s)"
msgstr "Імпортувати профілі"

msgid "Manage Editor Feature Profiles"
msgstr "Керування профілями можливостей редактора"

msgid "Some extensions need the editor to restart to take effect."
msgstr "Щоб деякі розширення вступили в силу, редактор слід перезапустити."

msgid "Restart"
msgstr "Перезапустити"

msgid "Save & Restart"
msgstr "Зберегти і перезапустити"

msgid "ScanSources"
msgstr "Сканувати сирці"

msgid "Update Scene Groups"
msgstr "Оновити груп сцени"

msgid "Updating Scene Groups..."
msgstr "Оновлення груп сцени..."

msgid ""
"There are multiple importers for different types pointing to file %s, import "
"aborted"
msgstr ""
"Існує декілька засобів імпортування для різних типів, які вказують на файл "
"%s, імпортування перервано"

msgid "(Re)Importing Assets"
msgstr "Імпортування ресурсів"

msgid "Import resources of type: %s"
msgstr "Імпорт ресурсів типу: %s"

msgid "No return value."
msgstr "Значення не повертається."

msgid "This value is an integer composed as a bitmask of the following flags."
msgstr ""
"Це значення є цілим числом, складеним у вигляді бітової маски з наступних "
"прапорів."

msgid "Deprecated"
msgstr "Застаріле"

msgid "Experimental"
msgstr "Експериментальне"

msgid "Deprecated:"
msgstr "Застарілий:"

msgid "Experimental:"
msgstr "Експериментальне:"

msgid "This method supports a variable number of arguments."
msgstr "Цей метод підтримує змінну кількість аргументів."

msgid ""
"This method is called by the engine.\n"
"It can be overridden to customize built-in behavior."
msgstr ""
"Цей метод викликається рушієм.\n"
"Його можна перевизначити, щоб налаштувати вбудовану поведінку."

msgid ""
"This method has no side effects.\n"
"It does not modify the object in any way."
msgstr ""
"Цей метод не має побічних ефектів.\n"
"Він ніяк не модифікує об'єкт."

msgid ""
"This method does not need an instance to be called.\n"
"It can be called directly using the class name."
msgstr ""
"Для виклику цього методу не потрібен екземпляр.\n"
"Його можна викликати безпосередньо за допомогою назви класу."

msgid "Constructors"
msgstr "Конструктори"

msgid "Operators"
msgstr "Оператори"

msgid "Method Descriptions"
msgstr "Описи методів"

msgid "Constructor Descriptions"
msgstr "Описи конструкторів"

msgid "Operator Descriptions"
msgstr "Описи операторів"

msgid "Error codes returned:"
msgstr "Повернуто коди помилок:"

msgid "There is currently no description for this method."
msgstr "Наразі для цього методу немає опису."

msgid "There is currently no description for this constructor."
msgstr "Наразі для цього конструктора немає опису."

msgid "There is currently no description for this operator."
msgstr "Наразі відсутній опис для цього оператора."

msgid ""
"There is currently no description for this method. Please help us by "
"[color=$color][url=$url]contributing one[/url][/color]!"
msgstr ""
"Наразі для цього методу немає опису. Будь ласка, допоможіть нам, "
"[color=$color][url=$url]зробивши один внесок[/url][/color]!"

msgid ""
"There is currently no description for this constructor. Please help us by "
"[color=$color][url=$url]contributing one[/url][/color]!"
msgstr ""
"Наразі для цього конструктора немає опису. Будь ласка, допоможіть нам, "
"[color=$color][url=$url]зробивши один внесок[/url][/color]!"

msgid ""
"There is currently no description for this operator. Please help us by "
"[color=$color][url=$url]contributing one[/url][/color]!"
msgstr ""
"Наразі опис для цього оператора відсутній. Будь ласка, допоможіть нам, "
"[color=$color][url=$url]зробивши внесок[/url][/color]!"

msgid "Top"
msgstr "Верхівка"

msgid "Class:"
msgstr "Клас:"

msgid "Inherits:"
msgstr "Успадковує:"

msgid "Inherited by:"
msgstr "Успадковано:"

msgid "Description"
msgstr "Опис"

msgid "There is currently no description for this class."
msgstr "Наразі для цього класу немає опису."

msgid ""
"There is currently no description for this class. Please help us by "
"[color=$color][url=$url]contributing one[/url][/color]!"
msgstr ""
"Наразі для цього класу немає опису. Будь ласка, допоможіть нам, [color=$color]"
"[url=$url]зробивши внесок[/url][/color]!"

msgid "Note:"
<<<<<<< HEAD
msgstr "Зауваження:"
=======
msgstr "Замітка:"
>>>>>>> dc5f1b7a

msgid ""
"There are notable differences when using this API with C#. See [url=%s]C# API "
"differences to GDScript[/url] for more information."
msgstr ""
"Існують помітні відмінності при використанні цього API з C#. Дивіться "
"[url=%s]Відмінності API C# від GDScript[/url] для отримання додаткової "
"інформації."

msgid "Online Tutorials"
msgstr "Підручники в інтернеті"

msgid "Properties"
msgstr "Властивості"

msgid "overrides %s:"
msgstr "перевизначення %s:"

msgid "default:"
msgstr "типовий:"

msgid "property:"
msgstr "властивість:"

msgid "Theme Properties"
msgstr "Властивості теми"

msgid "Colors"
msgstr "Кольори"

msgid "Constants"
msgstr "Константи"

msgid "Fonts"
msgstr "Шрифти"

msgid "Font Sizes"
msgstr "Розміри шрифту"

msgid "Icons"
msgstr "Піктограми"

msgid "Styles"
msgstr "Стилі"

msgid "Enumerations"
msgstr "Переліки"

msgid "Annotations"
msgstr "Анотації"

msgid "There is currently no description for this annotation."
msgstr "Наразі опис для цієї анотації відсутній."

msgid ""
"There is currently no description for this annotation. Please help us by "
"[color=$color][url=$url]contributing one[/url][/color]!"
msgstr ""
"Наразі опис для цієї анотації відсутній. Будь ласка, допоможіть нам, "
"[color=$color][url=$url]зробивши внесок[/url][/color]!"

msgid "Property Descriptions"
msgstr "Описи властивостей"

msgid "(value)"
msgstr "(значення)"

msgid ""
"[b]Note:[/b] The returned array is [i]copied[/i] and any changes to it will "
"not update the original property value. See [%s] for more details."
msgstr ""
"[b] Примітка: [/b] Повернутий масив [i]скопійований[/i], і будь-які зміни до "
"нього не оновлюватимуть початкове значення властивості. Докладніше про це "
"можна дізнатися з розділу тут [%s]."

msgid "There is currently no description for this property."
msgstr "Наразі для цього об'єкту немає опису."

msgid ""
"There is currently no description for this property. Please help us by "
"[color=$color][url=$url]contributing one[/url][/color]!"
msgstr ""
"У поточній версії немає опису цієї властивості. Будь ласка, [color=$color]"
"[url=$url]створіть його[/url][/color]!"

msgid "Editor"
msgstr "Редактор"

msgid "Click to copy."
msgstr "Натисніть, щоб скопіювати."

msgid "No description available."
msgstr "Опис відсутній."

msgid "Metadata:"
msgstr "Метадані:"

msgid "Property:"
msgstr "Властивість:"

msgid "Method:"
msgstr "Метод:"

msgid "Signal:"
msgstr "Сигнал:"

msgid "Theme Property:"
msgstr "Властивість теми:"

msgid "%d match."
msgstr "%d співпадає."

msgid "%d matches."
msgstr "%d відповідників."

msgid "Method"
msgstr "Метод"

msgid "Signal"
msgstr "Сигнал"

msgid "Constant"
msgstr "Сталий"

msgid "Property"
msgstr "Властивість"

msgid "Theme Property"
msgstr "Властивість теми"

msgid "Annotation"
msgstr "Анотація"

msgid "Search Help"
msgstr "Пошук у довідці"

msgid "Case Sensitive"
msgstr "З урахуванням регістру"

msgid "Show Hierarchy"
msgstr "Показати ієрархію"

msgid "Display All"
msgstr "Показати усе"

msgid "Classes Only"
msgstr "Лише класи"

msgid "Constructors Only"
msgstr "Тільки конструктори"

msgid "Methods Only"
msgstr "Лише методи"

msgid "Operators Only"
msgstr "Тільки оператори"

msgid "Signals Only"
msgstr "Лише сигнали"

msgid "Annotations Only"
msgstr "Тільки анотації"

msgid "Constants Only"
msgstr "Лише сталі"

msgid "Properties Only"
msgstr "Лише властивості"

msgid "Theme Properties Only"
msgstr "Лише властивості теми"

msgid "Member Type"
msgstr "Тип члена"

msgid "(constructors)"
msgstr "(конструктори)"

msgid "Keywords"
msgstr "Ключові слова"

msgid "Class"
msgstr "Клас"

msgid "This member is marked as deprecated."
msgstr "Цей член позначено як застарілий."

msgid "This member is marked as experimental."
msgstr "Цей член позначений як експериментальний."

msgid "Pin Value"
msgstr "Зафіксувати значення"

msgid "Pin Value [Disabled because '%s' is editor-only]"
msgstr ""
"Зафіксувати значення [Деактивовано, оскільки '%s' доступно лише в редакторі]"

msgid "Pinning a value forces it to be saved even if it's equal to the default."
msgstr ""
"Зафіксування значення спричиняє його збереження незалежно від того, чи є воно "
"стандартним."

msgid "(%d change)"
msgid_plural "(%d changes)"
msgstr[0] "(%d зміна)"
msgstr[1] "(%d зміни)"
msgstr[2] "(%d змін)"

msgid "Add element to property array with prefix %s."
msgstr "Додати елемент до масиву властивостей із перфіксом %s."

msgid "Remove element %d from property array with prefix %s."
msgstr "Вилучити елемент %d з масиву властивостей із перфіксом %s."

msgid "Move element %d to position %d in property array with prefix %s."
msgstr ""
"Перемістити елемент %d на позицію %d в масиві властивостей із перфіксом %s."

msgid "Clear Property Array with Prefix %s"
msgstr "Очистити масив властивостей з префіксом %s"

msgid "Resize Property Array with Prefix %s"
msgstr "Зміна розміру масиву властивостей з префіксом %s"

msgid "Element %d: %s%d*"
msgstr "Елемент %d: %s%d*"

msgid "Move Up"
msgstr "Перемістити вгору"

msgid "Move Down"
msgstr "Перемістити вниз"

msgid "Insert New Before"
msgstr "Вставити нове перед"

msgid "Insert New After"
msgstr "Вставити новий після"

msgid "Clear Array"
msgstr "Очистити масив"

msgid "Resize Array..."
msgstr "Змінити розмір масиву..."

msgid "Add Element"
msgstr "Додати елемент"

msgid "Resize Array"
msgstr "Змінити розмір масиву"

msgid "New Size:"
msgstr "Новий розмір:"

msgid "Element %s"
msgstr "Елемент %s"

msgid "Add Metadata"
msgstr "Додати метадані"

msgid "Set %s"
msgstr "Встановити %s"

msgid "Set Multiple: %s"
msgstr "Встановити множину: %s"

msgid "Remove metadata %s"
msgstr "Видалити метадані %s"

msgid "Unpinned %s"
msgstr "Відшпилено %s"

msgid "Add metadata %s"
msgstr "Додати метадані %s"

msgid "Metadata name can't be empty."
msgstr "Назва метаданих не може бути порожньою."

msgid "Metadata name must be a valid identifier."
msgstr "Назва метаданих має бути коректним ідентифікатором."

msgid "Metadata with name \"%s\" already exists."
msgstr "Метадані з назвою \"%s\" вже існують."

msgid "Names starting with _ are reserved for editor-only metadata."
msgstr "Назви, що починаються з _, зарезервовані лише для метаданих редактора."

msgid "Name:"
msgstr "Ім'я:"

msgid "Metadata name is valid."
msgstr "Назва метаданих коректна."

msgid "Add Metadata Property for \"%s\""
msgstr "Додати властивість метаданих для \"%s\""

msgid "Copy Value"
msgstr "Копіювати значення"

msgid "Paste Value"
msgstr "Вставити значення"

msgid "Copy Property Path"
msgstr "Копіювати шлях до властивості"

msgid "Creating Mesh Previews"
msgstr "Створення попереднього перегляду сітки"

msgid "Thumbnail..."
msgstr "Мініатюра..."

msgid "Select existing layout:"
msgstr "Виберіть існуючий макет:"

msgid "Or enter new layout name"
msgstr "Або введіть нову назву макета"

msgid "Changed Locale Language Filter"
msgstr "Змінено фільтр локальної мови"

msgid "Changed Locale Script Filter"
msgstr "Змінено фільтр локальної писемності"

msgid "Changed Locale Country Filter"
msgstr "Змінено фільтр локальної країни"

msgid "Changed Locale Filter Mode"
msgstr "Змінено режим фільтрування локалі"

msgid "[Default]"
msgstr "[За замовчуванням]"

msgid "Select a Locale"
msgstr "Виберіть локалізацію"

msgid "Show All Locales"
msgstr "Показати усі локалізації"

msgid "Show Selected Locales Only"
msgstr "Показати лише позначені локалізації"

msgid "Edit Filters"
msgstr "Редагувати фільтри"

msgid "Language:"
msgstr "Мова:"

msgctxt "Locale"
msgid "Script:"
msgstr "Писемність:"

msgid "Country:"
msgstr "Країна:"

msgid "Language"
msgstr "Мова"

msgctxt "Locale"
msgid "Script"
msgstr "Писемність"

msgid "Country"
msgstr "Країна"

msgid "Variant"
msgstr "Варіант"

msgid "Filter Messages"
msgstr "Фільтр повідомлень"

msgid "Clear Output"
msgstr "Очистити вивід"

msgid "Copy Selection"
msgstr "Копіювати позначене"

msgid ""
"Collapse duplicate messages into one log entry. Shows number of occurrences."
msgstr ""
"Згорнути повторювані повідомлення в один запис журналу. Відображається "
"кількість повторень."

msgid "Focus Search/Filter Bar"
msgstr "Перейти в поле Пошуку/Фільтру"

msgid "Toggle visibility of standard output messages."
msgstr "Переключити видимість стандартних повідомлень виводу."

msgid "Toggle visibility of errors."
msgstr "Переключити видимість помилок."

msgid "Toggle visibility of warnings."
msgstr "Переключити видимість попереджень."

msgid "Toggle visibility of editor messages."
msgstr "Переключити видимість повідомлень редактора."

msgid "Native Shader Source Inspector"
msgstr "Інспектор джерел нативних шейдерів"

msgid "Unnamed Project"
msgstr "Проєкт без назви"

msgid ""
"Spins when the editor window redraws.\n"
"Update Continuously is enabled, which can increase power usage. Click to "
"disable it."
msgstr ""
"Обертається під час перемальовування вікна редактора.\n"
"Увімкнено неперервне оновлення, яке може призвести до збільшення споживання "
"енергії. Клацніть, щоб вимкнути його."

msgid "Spins when the editor window redraws."
msgstr "Обертається, коли перемальовується вікно редактора."

msgid "Imported resources can't be saved."
msgstr "Імпортовані ресурси не можуть бути збережені."

msgid "OK"
msgstr "Гаразд"

msgid "Error saving resource!"
msgstr "Помилка збереження ресурсу!"

msgid ""
"This resource can't be saved because it does not belong to the edited scene. "
"Make it unique first."
msgstr ""
"Цей ресурс неможливо зберегти, оскільки він не належить до редагованої сцени. "
"Спочатку, зробіть його унікальним."

msgid ""
"This resource can't be saved because it was imported from another file. Make "
"it unique first."
msgstr ""
"Цей ресурс не може бути збережений, оскільки він був імпортований з іншого "
"файлу. Спочатку зробіть його унікальним."

msgid "Save Resource As..."
msgstr "Зберегти ресурс як..."

<<<<<<< HEAD
msgid "Scene file '%s' appears to be invalid/corrupt."
msgstr "Файл сцени '%s' є недійсним/пошкодженим."

=======
msgid "Can't open file for writing:"
msgstr "Не вдалося відкрити файл для запису:"

msgid "Error while saving."
msgstr "Помилка під час збереження."

msgid "Error while parsing file '%s'."
msgstr "Помилка при парсингу файлу '%s'."

msgid "Scene file '%s' appears to be invalid/corrupt."
msgstr "Файл сцени '%s' є недійсним/пошкодженим."

msgid "Missing file '%s' or one of its dependencies."
msgstr "Відсутній файл '%s' або одна з його залежностей."

>>>>>>> dc5f1b7a
msgid ""
"File '%s' is saved in a format that is newer than the formats supported by "
"this version of Godot, so it can't be opened."
msgstr ""
"Файл '%s' збережено у форматі, який є новішим за формати, що підтримуються "
"цією версією Godot, тому його неможливо відкрити."

<<<<<<< HEAD
=======
msgid "Error while loading file '%s'."
msgstr "Помилка під час завантаження файлу '%s'."

>>>>>>> dc5f1b7a
msgid "Saving Scene"
msgstr "Збереження сцени"

msgid "Analyzing"
msgstr "Аналіз"

msgid "Creating Thumbnail"
msgstr "Створюємо мініатюру"

msgid ""
"This scene can't be saved because there is a cyclic instance inclusion.\n"
"Please resolve it and then attempt to save again."
msgstr ""
"Цю сцену не вдасться зберегти, оскільки вона містить циклічне включення "
"екземплярів.\n"
"Будь ласка, вирішіть цю проблему, а потім спробуйте зберегти ще раз."

msgid "Save scene before running..."
msgstr "Зберегти сцену перед запуском…"

msgid "Could not save one or more scenes!"
msgstr "Не вдалося зберегти одну або кілька сцен!"

msgid "Save All Scenes"
msgstr "Зберегти всі сцени"

msgid "Can't overwrite scene that is still open!"
msgstr "Неможливо перезаписати сцену, яка є ще відкритою!"

msgid "Merge With Existing"
msgstr "Об'єднати з існуючим"

msgid "Apply MeshInstance Transforms"
msgstr "Змінити перетворення екземпляра сітки"

msgid "Can't load MeshLibrary for merging!"
msgstr "Не вдається завантажити MeshLibrary для об'єднання!"

<<<<<<< HEAD
=======
msgid "Error saving MeshLibrary!"
msgstr "Помилка збереження MeshLibrary!"

>>>>>>> dc5f1b7a
msgid ""
"An error occurred while trying to save the editor layout.\n"
"Make sure the editor's user data path is writable."
msgstr ""
"Під час спроби зберегти компонування редактора сталася помилка.\n"
"Переконайтеся, що каталог даних користувача є придатним до запису."

msgid ""
"Default editor layout overridden.\n"
"To restore the Default layout to its base settings, use the Delete Layout "
"option and delete the Default layout."
msgstr ""
"Параметри типового компонування редактора перевизначено.\n"
"Щоб відновити початкові параметри типово компонування, скористайтеся пунктом "
"«Вилучити компонування» для вилучення типового компонування."

msgid "Layout name not found!"
msgstr "Назву компонування не знайдено!"

msgid "Restored the Default layout to its base settings."
msgstr "Відновлено початкові параметри типового компонування."

msgid "This object is marked as read-only, so it's not editable."
msgstr ""
"Цей об’єкт позначено як доступний лише для читання, тому його не можна "
"редагувати."

msgid ""
"This resource belongs to a scene that was imported, so it's not editable.\n"
"Please read the documentation relevant to importing scenes to better "
"understand this workflow."
msgstr ""
"Цей ресурс належить до сцени, який було імпортовано, тому його не можна "
"редагувати.\n"
"Будь ласка, прочитайте документацію, що стосуються імпортування сцен, щоб "
"краще зрозуміти цей робочий процес."

msgid ""
"This resource belongs to a scene that was instantiated or inherited.\n"
"Changes to it must be made inside the original scene."
msgstr ""
"Цей ресурс належить до сцени, яка була вставлена або успадкована.\n"
"Зміни до нього слід вносити всередині оригінальної сцени."

msgid ""
"This resource was imported, so it's not editable. Change its settings in the "
"import panel and then re-import."
msgstr ""
"Цей ресурс імпортовано, тому його не можна редагувати. Змініть свої "
"налаштування на панелі імпорту, а потім знову імпортуйте."

msgid ""
"This scene was imported, so changes to it won't be kept.\n"
"Instantiating or inheriting it will allow you to make changes to it.\n"
"Please read the documentation relevant to importing scenes to better "
"understand this workflow."
msgstr ""
"Ця сцена була імпортована, тому зміни до неї не зберігатимуться.\n"
"Інстансинґ або успадкування дозволить внесення змін до неї.\n"
"Будь ласка, прочитайте документацію, що стосується імпорту сцен, щоб краще "
"зрозуміти цей робочий процес."

msgid "Changes may be lost!"
msgstr "Зміни можуть бути втрачені!"

msgid "This object is read-only."
msgstr "Цей об’єкт доступний лише для читання."

msgid "Open Base Scene"
msgstr "Відкрити основну сцену"

msgid "Quick Open..."
msgstr "Швидке відкриття…"

msgid "Quick Open Scene..."
msgstr "Швидке відкриття сцени..."

msgid "Quick Open Script..."
msgstr "Швидке відкриття скрипту..."

msgid "%s no longer exists! Please specify a new save location."
msgstr "%s більше не існує! Будь ласка, вкажіть нове місце збереження."

msgid ""
"A root node is required to save the scene. You can add a root node using the "
"Scene tree dock."
msgstr ""
"Для збереження сцени потрібен кореневий вузол. Ви можете додати кореневий "
"вузол за допомогою бічної панелі ієрархії сцени."

msgid "Save Scene As..."
msgstr "Зберегти сцену як..."

msgid "Current scene not saved. Open anyway?"
msgstr "Поточна сцена не збережена. Відкрити в будь-якому випадку?"

msgid "Can't undo while mouse buttons are pressed."
msgstr "Скасування неможливе, доки натиснуто кнопки миші."

msgid "Nothing to undo."
msgstr "Нічого скасовувати."

msgid "Global Undo: %s"
msgstr "Скасувати глобально: %s"

msgid "Remote Undo: %s"
msgstr "Скасувати віддалено: %s"

msgid "Scene Undo: %s"
msgstr "Скасувати в сцені: %s"

msgid "Can't redo while mouse buttons are pressed."
msgstr "Повторення дій неможливе, доки натиснуто кнопки миші."

msgid "Nothing to redo."
msgstr "Нічого повторювати."

msgid "Global Redo: %s"
msgstr "Повторити глобально: %s"

msgid "Remote Redo: %s"
msgstr "Повторити віддалено: %s"

msgid "Scene Redo: %s"
msgstr "Повторити в сцені: %s"

msgid "Can't reload a scene that was never saved."
msgstr "Неможливо перезавантажити сцену, яку ніколи не зберігали."

msgid "Reload Saved Scene"
msgstr "Перезавантаження збереженої сцени"

msgid ""
"The current scene has unsaved changes.\n"
"Reload the saved scene anyway? This action cannot be undone."
msgstr ""
"Зміни до поточної сцени не збережено.\n"
"Перезавантажити збережену сцену попри це? Наслідки перезавантаження не можна "
"буде скасувати."

msgid "Save & Reload"
msgstr "Зберегти і перезавантажити"

msgid "Save modified resources before reloading?"
msgstr "Зберегти змінені ресурси перед перезавантаженням?"

msgid "Save & Quit"
msgstr "Зберегти та вийти"

msgid "Save modified resources before closing?"
msgstr "Зберегти змінені ресурси перед закриттям?"

msgid "Save changes to the following scene(s) before reloading?"
msgstr "Зберегти зміни до вказаних нижче сцен перед перезавантаженням?"

msgid "Save changes to the following scene(s) before opening Project Manager?"
msgstr ""
"Зберегти зміни в наступній(их) сцені(ах) перед відкриттям менеджера проєктів?"

msgid ""
"This option is deprecated. Situations where refresh must be forced are now "
"considered a bug. Please report."
msgstr ""
"Ця опція застаріла. Ситуації, коли оновлення має бути примусовим, тепер "
"вважаються помилкою. Будь ласка, повідомте про це."

msgid "Pick a Main Scene"
msgstr "Виберіть головну сцену"

msgid "Export Mesh Library"
msgstr "Експортувати бібліотеку сіті"

msgid "Unable to enable addon plugin at: '%s' parsing of config failed."
msgstr ""
"Не вдалося ввімкнути додаток addon: «%s» не вдалося проаналізувати "
"налаштування."

msgid "Unable to find script field for addon plugin at: '%s'."
msgstr "Не вдалося знайти поле скрипту для додатка тут: «%s»."

msgid "Unable to load addon script from path: '%s'."
msgstr "Неможливо завантажити доповнення скрипт зі шляху: '%s'."

msgid ""
"Unable to load addon script from path: '%s'. This might be due to a code "
"error in that script.\n"
"Disabling the addon at '%s' to prevent further errors."
msgstr ""
"Не вдалося завантажити додатковий скрипт з такою адресою: «%s». Причиною може "
"бути помилка у коді цього скрипту.\n"
"Вимикаємо додаток у «%s», щоб запобігти подальшим помилкам."

msgid ""
"Unable to load addon script from path: '%s'. Base type is not 'EditorPlugin'."
msgstr ""
"Не вдається завантажити скрипт доповнення з шляху: '%s'. Базовий тип не "
"'EditorPlugin'."

msgid "Unable to load addon script from path: '%s'. Script is not in tool mode."
msgstr ""
"Не вдається завантажити скрипт доповнення зі шляхом: '%s'. Скрипт не в режимі "
"інструмента."

msgid ""
"Scene '%s' was automatically imported, so it can't be modified.\n"
"To make changes to it, a new inherited scene can be created."
msgstr ""
"Сцена '%s' автоматично імпортується, тому її неможливо змінити.\n"
"Щоб внести зміни, можна створити нову успадковану сцену."

msgid ""
"Error loading scene, it must be inside the project path. Use 'Import' to open "
"the scene, then save it inside the project path."
msgstr ""
"Помилка завантаження сцени, вона має бути всередині шляху до проєкту. "
"Відкрийте сцену за допомогою кнопки «Імпортувати», а потім збережіть її у "
"шляху до проєкту."

msgid "Scene '%s' has broken dependencies:"
msgstr "Сцена '%s' має зламані залежності:"

msgid ""
"Multi-window support is not available because the `--single-window` command "
"line argument was used to start the editor."
msgstr ""
"Підтримка кількох вікон недоступна, оскільки для запуску редактора "
"використовувався аргумент `--single-window`."

msgid ""
"Multi-window support is not available because the current platform doesn't "
"support multiple windows."
msgstr ""
"Підтримка декількох вікон недоступна, оскільки поточна платформа не підтримує "
"декілька вікон."

msgid ""
"Multi-window support is not available because Interface > Editor > Single "
"Window Mode is enabled in the editor settings."
msgstr ""
"Підтримка декількох вікон недоступна, оскільки в налаштуваннях редактора "
"Interface > Editor > Single Window Mode активований (enabled)."

msgid ""
"Multi-window support is not available because Interface > Multi Window > "
"Enable is disabled in the editor settings."
msgstr ""
"Підтримка декількох вікон недоступна, оскільки в налаштуваннях редактора "
"Interface > Multi Window > Enable вимкнено."

msgid "Clear Recent Scenes"
msgstr "Очистити недавні сцени"

msgid ""
"No main scene has ever been defined, select one?\n"
"You can change it later in \"Project Settings\" under the 'application' "
"category."
msgstr ""
"Ніяка головна сцена ніколи не була визначена, вибрати її?\n"
"Ви можете змінити це пізніше в \"Налаштуваннях проєкту\" в категорії "
"\"Програма\"."

msgid ""
"Selected scene '%s' does not exist, select a valid one?\n"
"You can change it later in \"Project Settings\" under the 'application' "
"category."
msgstr ""
"Вибрана сцена '%s' не існує, вибрати дійсну?\n"
"Ви можете змінити це пізніше в \"Налаштуваннях проєкту\" в категорії "
"\"Програма\"."

msgid ""
"Selected scene '%s' is not a scene file, select a valid one?\n"
"You can change it later in \"Project Settings\" under the 'application' "
"category."
msgstr ""
"Вибрана сцена '%s' не є файлом сцени, вибрати дійсний файл?\n"
"Ви можете змінити це пізніше в \"Налаштуваннях проєкту\" в категорії "
"\"Програма\"."

msgid "Save Layout..."
msgstr "Зберегти макет..."

msgid "Delete Layout..."
msgstr "Видалити макет..."

msgid "Default"
msgstr "Типовий"

msgid "Save Layout"
msgstr "Зберегти компонування"

msgid "Delete Layout"
msgstr "Видалити компонування"

msgid "This scene was never saved."
msgstr "Ця сцена так і не була збережена."

msgid "%d second ago"
msgid_plural "%d seconds ago"
msgstr[0] "%d секунду тому"
msgstr[1] "%d секунд тому"
msgstr[2] "%d секунд тому"

msgid "%d minute ago"
msgid_plural "%d minutes ago"
msgstr[0] "%d хвилину тому"
msgstr[1] "%d хвилин тому"
msgstr[2] "%d хвилин тому"

msgid "%d hour ago"
msgid_plural "%d hours ago"
msgstr[0] "%d годину тому"
msgstr[1] "%d годин тому"
msgstr[2] "%d годин тому"

msgid ""
"Scene \"%s\" has unsaved changes.\n"
"Last saved: %s."
msgstr ""
"Сцена \"%s\" має незбережені зміни.\n"
"Останнє збереження: %s."

msgid "Save & Close"
msgstr "Зберегти та закрити"

msgid "Save before closing?"
msgstr "Зберегти перед закриттям?"

msgid "%d more files or folders"
msgstr "%d більше файлів або тек"

msgid "%d more folders"
msgstr "%d більше тек"

msgid "%d more files"
msgstr "%d більше файлів"

msgid ""
"Unable to write to file '%s', file in use, locked or lacking permissions."
msgstr ""
"Не вдалося записати до файла «%s», файл використовує інша програма, його "
"заблоковано або у вас немає відповідних прав доступу до нього."

msgid "Forward+"
msgstr "Прямий+"

msgid "Mobile"
msgstr "Мобільний"

msgid "Compatibility"
msgstr "Сумісність"

msgid "(Overridden)"
msgstr "(Перевизначенно)"

msgid "Lock Selected Node(s)"
msgstr "Заблокувати вибраний вузол(и)"

msgid "Unlock Selected Node(s)"
msgstr "Розблокувати позначені вузли"

msgid "Group Selected Node(s)"
msgstr "Згрупувати позначені вузли"

msgid "Ungroup Selected Node(s)"
msgstr "Розгрупувати позначені вузли"

msgid "Pan View"
msgstr "Панорамування зображення"

msgid "Distraction Free Mode"
msgstr "Режим без відволікання"

msgid "Toggle distraction-free mode."
msgstr "Перемкнути режим без відволікання."

msgid "Scene"
msgstr "Сцена"

msgid "Operations with scene files."
msgstr "Операції з файлами сцени."

msgid "Copy Text"
msgstr "Копіювати текст"

msgid "Next Scene Tab"
msgstr "Наступна Вкладка Сцени"

msgid "Previous Scene Tab"
msgstr "Попередня Вкладка Сцени"

msgid "Focus FileSystem Filter"
msgstr "Фокусуватися на фільтрі Файлової Системи"

msgid "Command Palette"
msgstr "Палітра команд"

msgid "New Scene"
msgstr "Нова сцена"

msgid "New Inherited Scene..."
msgstr "Нова успадкована сцена..."

msgid "Open Scene..."
msgstr "Відкрити сцену..."

msgid "Reopen Closed Scene"
msgstr "Повторно відкрити закриту сцену"

msgid "Open Recent"
msgstr "Відкрити останні"

msgid "Save Scene"
msgstr "Зберегти сцену"

msgid "Export As..."
msgstr "Експортувати як…"

msgid "MeshLibrary..."
msgstr "Бібліотека мешів..."

msgid "Close Scene"
msgstr "Закрити сцену"

msgid "Quit"
msgstr "Вийти"

msgid "Editor Settings..."
msgstr "Параметри редактора…"

msgid "Project"
msgstr "Проєкт"

msgid "Project Settings..."
msgstr "Налаштування проекту..."

msgid "Project Settings"
msgstr "Параметри проекту"

msgid "Version Control"
msgstr "Керування версіями"

msgid "Install Android Build Template..."
msgstr "Встановити шаблон збирання для Android…"

msgid "Open User Data Folder"
msgstr "Відкриття теки даних користувача"

msgid "Tools"
msgstr "Інструменти"

msgid "Orphan Resource Explorer..."
msgstr "Керування осиротілими ресурсами…"

msgid "Reload Current Project"
msgstr "Перезавантажити поточний проєкт"

msgid "Quit to Project List"
msgstr "Вийти до списку проєктів"

msgid "Command Palette..."
msgstr "Палітра команд..."

msgid "Editor Layout"
msgstr "Редактор компонування"

msgid "Take Screenshot"
msgstr "Зробити знімок вікна"

msgid "Toggle Fullscreen"
msgstr "Перемикач повноекранного режиму"

msgid "Open Editor Data/Settings Folder"
msgstr "Відкриття теки даних/параметрів редактора"

msgid "Open Editor Data Folder"
msgstr "Відкриття теки даних редактора"

msgid "Open Editor Settings Folder"
msgstr "Відкрити теку параметрів редактора"

msgid "Manage Editor Features..."
msgstr "Керування можливостями редактора…"

msgid "Manage Export Templates..."
msgstr "Керування шаблонами експортування…"

msgid "Configure FBX Importer..."
msgstr "Налаштувати імпортер FBX..."

msgid "Help"
msgstr "Довідка"

msgid "Search Help..."
msgstr "Пошук в довідці..."

msgid "Online Documentation"
msgstr "Документація в інтернеті"

msgid "Forum"
msgstr "Форум"

msgid "Community"
msgstr "Спільнота"

msgid "Copy System Info"
msgstr "Копіювати інформацію про систему"

msgid "Copies the system info as a single-line text into the clipboard."
msgstr ""
"Копіює системну інформацію у вигляді однорядкового тексту до буфера обміну."

msgid "Report a Bug"
msgstr "Повідомити про ваду"

msgid "Suggest a Feature"
msgstr "Запропонувати можливість"

msgid "Send Docs Feedback"
msgstr "Надіслати відгук щодо документації"

msgid "About Godot..."
msgstr "Про Godot..."

msgid "Support Godot Development"
msgstr "Підтримати розробку Godot"

msgid ""
"Choose a rendering method.\n"
"\n"
"Notes:\n"
"- On mobile platforms, the Mobile rendering method is used if Forward+ is "
"selected here.\n"
"- On the web platform, the Compatibility rendering method is always used."
msgstr ""
"Виберіть метод візуалізації.\n"
"\n"
"Примітки:\n"
"- На мобільних платформах використовується метод рендерингу Mobile, якщо тут "
"вибрано Forward +.\n"
"- На веб-платформі завжди використовується метод рендерингу Compatibility "
"(візуалізації сумісності)."

msgid "Update Continuously"
msgstr "Оновлювати неперервно"

msgid "Update When Changed"
msgstr "Оновлення при зміні"

msgid "Hide Update Spinner"
msgstr "Приховати оновлення лічильника"

msgid "Inspector"
msgstr "Інспектор"

msgid "Node"
msgstr "Вузол"

msgid "History"
msgstr "Історія"

msgid "Don't Save"
msgstr "Не зберігати"

msgid "Android build template is missing, please install relevant templates."
msgstr ""
"Не вистачає шаблона збирання Android. Будь ласка, встановіть відповідні "
"шаблони."

msgid "Manage Templates"
msgstr "Керування шаблонами"

msgid "Install from file"
msgstr "Встановити з файла"

msgid "Select Android sources file"
msgstr "Виберіть файл вихідних кодів Android"

msgid "Show in File Manager"
msgstr "Показати у менеджері файлів"

msgid "Import Templates From ZIP File"
msgstr "Імпортувати шаблони з ZIP-файлу"

msgid "Template Package"
msgstr "Пакунок шаблонів"

msgid "Export Library"
msgstr "Експортувати бібліотеку"

msgid "Open & Run a Script"
msgstr "Відкрити і запустити скрипт"

msgid "Files have been modified on disk"
msgstr "Файли на диску було змінено"

msgid ""
"The following files are newer on disk.\n"
"What action should be taken?"
msgstr ""
"На диску зберігаються новіші версії вказаних нижче файлів.\n"
"Що слід зробити?"

msgid "Keep local changes and overwrite"
msgstr "Зберегти локальні зміни та перезаписати"

msgid "Version Control Settings..."
msgstr "Налаштування контролю версій..."

msgid "New Inherited"
msgstr "Новий успадкований"

msgid "Load Errors"
msgstr "Помилки завантаження"

msgid "Select Current"
msgstr "Вибрати поточний"

msgid "Open 2D Editor"
msgstr "Відкрити 2D редактор"

msgid "Open 3D Editor"
msgstr "Відкрити 3D редактор"

msgid "Open Script Editor"
msgstr "Відкрити редактор скриптів"

msgid "Open Asset Library"
msgstr "Відкрити бібліотеку ресурсів"

msgid "Open the next Editor"
msgstr "Відкрити наступний редактор"

msgid "Open the previous Editor"
msgstr "Відкрити попередній редактор"

msgid "Ok"
msgstr "Добре"

msgid "Warning!"
msgstr "Увага!"

msgid "Edit Text:"
msgstr "Редагувати текст:"

msgid "On"
msgstr "Увімкнено"

msgid "Renaming layer %d:"
msgstr "Перейменування шару %d:"

msgid "No name provided."
msgstr "Ім'я не вказано."

msgid "Name contains invalid characters."
msgstr "Назва містить некоректні символи."

msgid "Bit %d, value %d"
msgstr "Біт %d, значення %d"

msgid "Rename"
msgstr "Перейменувати"

msgid "Rename layer"
msgstr "Перейменувати шар"

msgid "Layer %d"
msgstr "Шар %d"

msgid "No Named Layers"
msgstr "Нема названих шарів"

msgid "Edit Layer Names"
msgstr "Редагувати назви шарів"

msgid "<empty>"
msgstr "<порожньо>"

msgid "Temporary Euler may be changed implicitly!"
msgstr "Тимчасовий Ейлер може бути змінений неявно!"

msgid ""
"Temporary Euler will not be stored in the object with the original value. "
"Instead, it will be stored as Quaternion with irreversible conversion.\n"
"This is due to the fact that the result of Euler->Quaternion can be "
"determined uniquely, but the result of Quaternion->Euler can be multi-"
"existent."
msgstr ""
"Тимчасове значення Ейлера не буде зберігатися в об’єкті з початковим "
"значенням. Воно буде збережено як кватерніон із незворотним перетворенням.\n"
"Це через те, що результат Ейлер->Кватерніон визначається однозначно, а "
"результат Кватерніон->Ейлер може бути різним."

msgid "Temporary Euler"
msgstr "Тимчасовий ейлер"

msgid "Assign..."
msgstr "Призначити…"

msgid "Copy as Text"
msgstr "Копіювати як текст"

msgid "Show Node in Tree"
msgstr "Показати вузол у дереві"

msgid "Invalid RID"
msgstr "Некоректний RID"

msgid "Recursion detected, unable to assign resource to property."
msgstr "Виявлено рекурсію, не вдається призначити ресурс властивості."

msgid ""
"Can't create a ViewportTexture in a Texture2D node because the texture will "
"not be bound to a scene.\n"
"Use a Texture2DParameter node instead and set the texture in the \"Shader "
"Parameters\" tab."
msgstr ""
"Неможливо створити ViewportTexture у Texture2D node, оскільки текстура "
"(texture) не буде прив'язана до scene (сцени).\n"
"Використовуйте замість цього Texture2DParameter node і встановіть текстуру "
"(texture) на вкладці \"Shader Parameters\" (\"Параметри шейдера\")."

msgid ""
"Can't create a ViewportTexture on resources saved as a file.\n"
"Resource needs to belong to a scene."
msgstr ""
"Неможливо створити ViewportTexture на основі ресурсів, які збережено як "
"файл.\n"
"Ресурс має належати до сцени."

msgid ""
"Can't create a ViewportTexture on this resource because it's not set as local "
"to scene.\n"
"Please switch on the 'local to scene' property on it (and all resources "
"containing it up to a node)."
msgstr ""
"Неможливо створити ViewportTexture на основі цього ресурсу, оскільки його не "
"встановлено як локальний щодо сцени.\n"
"Будь ласка, увімкніть властивість «Локальний щодо сцени» для нього (і усіх "
"ресурсів, що його містять, аж до вузла)."

msgid "Pick a Viewport"
msgstr "Виберіть панель перегляду"

msgid "Selected node is not a Viewport!"
msgstr "Позначений вузол не є панеллю перегляду!"

msgid "New Key:"
msgstr "Новий ключ:"

msgid "New Value:"
msgstr "Нове значення:"

msgid "(Nil) %s"
msgstr "(Ніл) %s"

msgid "%s (size %s)"
msgstr "%s (розмір %s)"

msgid "Size:"
msgstr "Розмір:"

msgid "Remove Item"
msgstr "Вилучити елемент"

msgid "Dictionary (Nil)"
msgstr "Словник (Nil)"

msgid "Dictionary (size %d)"
msgstr "Словник (розмір %d)"

msgid "Add Key/Value Pair"
msgstr "Додати пару ключ-значення"

msgid "Localizable String (Nil)"
msgstr "Локалізуючий рядок (Nil)"

msgid "Localizable String (size %d)"
msgstr "Локалізуючий рядок (розмір %d)"

msgid "Add Translation"
msgstr "Додати переклад"

msgid "Lock/Unlock Component Ratio"
msgstr "Співвідношення компонентів блокування/розблокування"

msgid ""
"The selected resource (%s) does not match any type expected for this property "
"(%s)."
msgstr ""
"Тип вибраного ресурсу (%s) не відповідає типу, який є очікуваним для цієї "
"властивості (%s)."

msgid "Quick Load..."
msgstr "Швидке завантаження..."

msgid "Opens a quick menu to select from a list of allowed Resource files."
msgstr ""
"Відкриває швидке меню для вибору зі списку дозволених файлів ресурсів "
"(resource)."

msgid "Load..."
msgstr "Завантажити…"

msgid "Inspect"
msgstr "Оглянути"

msgid "Make Unique"
msgstr "Зробити унікальним"

msgid "Make Unique (Recursive)"
msgstr "Зробити унікальним (Рекурсивним)"

msgid "Save As..."
msgstr "Зберегти як..."

msgid "Show in FileSystem"
msgstr "Показати у файловій системі"

msgid "Convert to %s"
msgstr "Перетворити до %s"

msgid "Select resources to make unique:"
msgstr "Виберіть ресурси, щоб зробити їх унікальними:"

msgid "New %s"
msgstr "Новий %s"

msgid "New Script..."
msgstr "Новий скрипт…"

msgid "Extend Script..."
msgstr "Розширити сценарій..."

msgid "New Shader..."
msgstr "Новий шейдер..."

msgid "No Remote Debug export presets configured."
msgstr "Не налаштовано пресети експорту віддаленого налагодження."

msgid "Remote Debug"
msgstr "Віддалене налагодження"

msgid ""
"No runnable export preset found for this platform.\n"
"Please add a runnable preset in the Export menu or define an existing preset "
"as runnable."
msgstr ""
"Не знайдено придатний до використання набір параметрів експортування для цієї "
"платформи.\n"
"Будь ласка, додайте придатний до використання набір параметрів за допомогою "
"меню «Експорт» або визначне наявний набір як придатний до використання."

msgid ""
"Warning: The CPU architecture '%s' is not active in your export preset.\n"
"\n"
msgstr ""
"Попередження: Архітектура процесора '%s' не вибрана у вашому шаблоні "
"експорту.\n"
"\n"

<<<<<<< HEAD
=======
msgid "Run 'Remote Debug' anyway?"
msgstr "Все одно запустити \"Віддалене налагодження\"?"

>>>>>>> dc5f1b7a
msgid "Project Run"
msgstr "Запуск проєкту"

msgid "Write your logic in the _run() method."
msgstr "Напишіть свою логіку в методі _run ()."

msgid "The current scene already has a root node."
msgstr "У поточній сцені вже є кореневий вузол."

msgid "Edit Built-in Action: %s"
msgstr "Редагувати вбудовану дію: %s"

msgid "Edit Shortcut: %s"
msgstr "Ярлик редагування: %s"

msgid "Common"
msgstr "Загальні"

msgid "Editor Settings"
msgstr "Параметри редактора"

msgid "General"
msgstr "Загальне"

msgid "Filter Settings"
msgstr "Фільтрувати параметри"

msgid "The editor must be restarted for changes to take effect."
msgstr "Щоб зміни набули чинності, редактор слід перезапустити."

msgid "Shortcuts"
msgstr "Клавіатурні скорочення"

msgid "Binding"
msgstr "Палітурка"

msgid "Failed to check for updates. Error: %d."
msgstr "Не вдалося перевірити наявність оновлень. Помилка: %d."

msgid "Failed to check for updates. Response code: %d."
msgstr "Не вдалося перевірити наявність оновлень. Код відповіді: %d."

msgid "Received JSON data is not a valid version array."
msgstr "Отримані JSON-дані не є коректним масивом версій."

msgid "Offline mode, update checks disabled."
msgstr "Офлайн режим, перевірка оновлень вимкнена."

<<<<<<< HEAD
msgid "An error has occurred. Click to try again."
msgstr "Виникла помилка. Натисніть, щоб спробувати ще раз."

=======
msgid "Update checks disabled."
msgstr "Перевірка оновлень вимкнена."

msgid "An error has occurred. Click to try again."
msgstr "Виникла помилка. Натисніть, щоб спробувати ще раз."

msgid "Click to open download page."
msgstr "Натисніть, щоб відкрити сторінку завантаження."

>>>>>>> dc5f1b7a
msgid "Left Stick Left, Joystick 0 Left"
msgstr "Ліва кнопка ліворуч, джойстик 0 ліворуч"

msgid "Left Stick Right, Joystick 0 Right"
msgstr "Ліва паличка Вправо, джойстик 0 Вправо"

msgid "Left Stick Up, Joystick 0 Up"
msgstr "Лівий стік вгору, джойстик 0 вгору"

msgid "Left Stick Down, Joystick 0 Down"
msgstr "Лівий стік вниз, джойстик 0 вниз"

msgid "Right Stick Left, Joystick 1 Left"
msgstr "Права кнопка ліворуч, джойстик 1 ліворуч"

msgid "Right Stick Right, Joystick 1 Right"
msgstr "Правий джойстик вправо, джойстик 1 вправо"

msgid "Right Stick Up, Joystick 1 Up"
msgstr "Правий джойстик вгору, джойстик 1 вгору"

msgid "Right Stick Down, Joystick 1 Down"
msgstr "Правий стік вниз, джойстик 1 вниз"

msgid "Joystick 2 Left"
msgstr "Джойстик 2 Лівий"

msgid "Left Trigger, Sony L2, Xbox LT, Joystick 2 Right"
msgstr "Лівий тригер, Sony L2, Xbox LT, джойстик 2 Правий"

msgid "Joystick 2 Up"
msgstr "Джойстик 2 Вгору"

msgid "Right Trigger, Sony R2, Xbox RT, Joystick 2 Down"
msgstr "Правий тригер, Sony R2, Xbox RT, джойстик 2 вниз"

msgid "Joystick 3 Left"
msgstr "Джойстик 3 Лівий"

msgid "Joystick 3 Right"
msgstr "Джойстик 3 Вправо"

msgid "Joystick 3 Up"
msgstr "Джойстик 3 Вгору"

msgid "Joystick 3 Down"
msgstr "Джойстик 3 Вниз"

msgid "Joystick 4 Left"
msgstr "Джойстик 4 Вліво"

msgid "Joystick 4 Right"
msgstr "Джойстик 4 Вправо"

msgid "Joystick 4 Up"
msgstr "Джойстик 4 Вгору"

msgid "Joystick 4 Down"
msgstr "Джойстик 4 Вниз"

msgid "or"
msgstr "або"

msgid "Unicode"
msgstr "Юнікод"

msgid "Joypad Axis %d %s (%s)"
msgstr "Вісь джойстика %d %s (%s)"

msgid "All Devices"
msgstr "Усі пристрої"

msgid "Device"
msgstr "Пристрій"

<<<<<<< HEAD
=======
msgid "Listening for Input"
msgstr "Очікування вводу"

msgid "Filter by Event"
msgstr "Фільтр за подією"

>>>>>>> dc5f1b7a
msgid "Can't get filesystem access."
msgstr "Не вдалося отримати доступ до файлової системи."

msgid "Failed to get Info.plist hash."
msgstr "Не вдалося отримати хеш-суму Info.plist."

msgid "Invalid Info.plist, no exe name."
msgstr "Некоректний вміст Info.plist — немає назви виконуваного файла."

msgid "Invalid Info.plist, no bundle id."
msgstr "Некоректний вміст Info.plist — немає ідентифікатора комплекту."

msgid "Invalid Info.plist, can't load."
msgstr "Некоректний вміст Info.plist — не вдалося завантажити."

msgid "Failed to create \"%s\" subfolder."
msgstr "Не вдалося створити підтеку «%s»."

msgid "Failed to extract thin binary."
msgstr "Не вдалося видобути «тонкі» двійкові дані."

msgid "Invalid binary format."
msgstr "Некоректний формат двійкових даних."

msgid "Already signed!"
msgstr "Вже підписано!"

msgid "Failed to process nested resources."
msgstr "Не вдалося обробити вкладені ресурси."

msgid "Failed to create _CodeSignature subfolder."
msgstr "Не вдалося створити підтеку _CodeSignature."

msgid "Failed to get CodeResources hash."
msgstr "Не вдалося отримати хеш-суму CodeResources."

msgid "Invalid entitlements file."
msgstr "Некоректний файл найменувань."

msgid "Invalid executable file."
msgstr "Некоректний виконуваний файл."

msgid "Can't resize signature load command."
msgstr "Не вдалося змінити розмір команди завантаження підпису."

msgid "Failed to create fat binary."
msgstr "Не вдалося створити «товсті» двійкові дані."

msgid "Unknown bundle type."
msgstr "Невідомий тип комплекту."

msgid "Unknown object type."
msgstr "Невідомий тип об'єктів."

msgid "Project export for platform:"
msgstr "Експортування проєкту для платформи:"

msgid "Completed with warnings."
msgstr "Завершено з попередженнями."

msgid "Completed successfully."
msgstr "Завершено успішно."

msgid "Failed."
msgstr "Помилка."

msgid "Export failed with error code %d."
msgstr "Помилка експортування, код: %d."

msgid "Storing File: %s"
msgstr "Збереження файлу: %s"

msgid "Storing File:"
msgstr "Збереження файлу:"

msgid "Could not open file to read from path \"%s\"."
msgstr "Не вдалося відкрити файл для читання з шляху \"%s\"."

msgid "Packing"
msgstr "Пакування"

msgid "Cannot create file \"%s\"."
msgstr "Не вдалося створити файл «%s»."

msgid "Failed to export project files."
msgstr "Не вдалося експортувати файли проєкту."

msgid "Can't open file for writing at path \"%s\"."
msgstr "Неможливо відкрити для запису файл по шляху \"%s\"."

msgid "Can't open file for reading-writing at path \"%s\"."
msgstr "Не вдалося відкрити файл для читання-запису по шляху \"%s\"."

msgid "Can't create encrypted file."
msgstr "Не вдається створити зашифрований файл."

msgid "Can't open encrypted file to write."
msgstr "Не вдається відкрити зашифрований файл для запису."

msgid "Can't open file to read from path \"%s\"."
msgstr "Не вдається відкрити файл для читання зі шляху \"%s\"."

msgid "Custom debug template not found."
msgstr "Нетипового шаблону діагностики не знайдено."

msgid "Custom release template not found."
msgstr "Нетипового шаблону випуску не знайдено."

msgid ""
"A texture format must be selected to export the project. Please select at "
"least one texture format."
msgstr ""
"Для експорту проєкту має бути вибрано формат текстури. Будь ласка, виберіть "
"принаймні один формат текстури."

msgid "The given export path doesn't exist."
msgstr "Вказаного шляху для експортування не існує."

msgid "Template file not found: \"%s\"."
msgstr "Не знайдено файла шаблона: «%s»."

msgid "Failed to copy export template."
msgstr "Не вдалося скопіювати шаблон експортування."

msgid "On 32-bit exports the embedded PCK cannot be bigger than 4 GiB."
msgstr ""
"При експортуванні у 32-бітовому режимі вбудовані PCK не можуть перевищувати "
"за розміром 4 ГіБ."

msgid "Plugin \"%s\" is not supported on \"%s\""
msgstr "Плагін \"%s\" не підтримується на \"%s\""

msgid "Open the folder containing these templates."
msgstr "Відкрити теку, яка містить ці шаблони."

msgid "Uninstall these templates."
msgstr "Вилучити ці шаблони."

msgid "There are no mirrors available."
msgstr "Немає доступних дзеркал."

msgid "Retrieving the mirror list..."
msgstr "Отримуємо список дзеркал…"

msgid "Starting the download..."
msgstr "Розпочинаємо отримання даних…"

msgid "Error requesting URL:"
msgstr "Помилка під час запиту за такою адресою:"

msgid "Connecting to the mirror..."
msgstr "Встановлюємо з'єднання із дзеркалом…"

msgid "Can't resolve the requested address."
msgstr "Не вдалося визначити вузол за бажаною адресою."

msgid "Can't connect to the mirror."
msgstr "Не вдалося встановити з'єднання із дзеркалом."

msgid "No response from the mirror."
msgstr "Немає відповіді від дзеркала."

msgid "Request failed."
msgstr "Не вдалося виконати запит."

msgid "Request ended up in a redirect loop."
msgstr "Спроба виконати запит завершилася циклічним переспрямовуванням."

msgid "Request failed:"
msgstr "Не вдалося виконати запит:"

msgid "Download complete; extracting templates..."
msgstr "Отримання даних завершено; видобуваємо шаблони…"

msgid "Cannot remove temporary file:"
msgstr "Не вдалося вилучити тимчасовий файл:"

msgid ""
"Templates installation failed.\n"
"The problematic templates archives can be found at '%s'."
msgstr ""
"Не вдалося встановити шаблони.\n"
"Проблемні архіви із шаблонами можна знайти тут: «%s»."

msgid "Error getting the list of mirrors."
msgstr "Помилка під час отримання списку дзеркал."

msgid "Error parsing JSON with the list of mirrors. Please report this issue!"
msgstr ""
"Помилка під час спроби обробити JSON зі списком дзеркал. Будь ласка, "
"повідомте розробникам про цю помилку!"

msgid "Best available mirror"
msgstr "Найкраще доступне дзеркало"

msgid ""
"No download links found for this version. Direct download is only available "
"for official releases."
msgstr ""
"Не знайдено посилань для завантаження цієї версії. Пряме завантаження "
"доступне лише для офіційних випусків."

msgid "Resolving"
msgstr "Вирішення"

msgid "Can't Resolve"
msgstr "Не вдається вирішити"

msgid "Connecting..."
msgstr "З’єднання..."

msgid "Can't Connect"
msgstr "Не вдається підключитися"

msgid "Requesting..."
msgstr "Запит..."

msgid "Downloading"
msgstr "Завантаження"

msgid "Can't open the export templates file."
msgstr "Не вдалося відкрити файл шаблонів експортування."

msgid "Invalid version.txt format inside the export templates file: %s."
msgstr "Некоректне форматування version.txt у файлі шаблонів експортування: %s."

msgid "No version.txt found inside the export templates file."
msgstr "У файлі шаблонів експортування немає version.txt."

msgid "Error creating path for extracting templates:"
msgstr "Помилка створення шляху для видобутих шаблонів:"

msgid "Extracting Export Templates"
msgstr "Розпакування шаблонів експорту"

msgid "Importing:"
msgstr "Імпортування:"

msgid "Remove templates for the version '%s'?"
msgstr "Вилучити шаблони для версії «%s»?"

msgid "Uncompressing Android Build Sources"
msgstr "Розпаковуємо код для збирання для Android"

msgid "Export Template Manager"
msgstr "Менеджер експорту шаблонів"

msgid "Current Version:"
msgstr "Поточна версія:"

msgid "Export templates are missing. Download them or install from a file."
msgstr ""
"Не вистачає шаблонів експортування. Отримайте їх або встановіть із файлу."

msgid "Export templates are installed and ready to be used."
msgstr "Шаблони експортування встановлено і приготовано до використання."

msgid "Open Folder"
msgstr "Відкрити теку"

msgid "Open the folder containing installed templates for the current version."
msgstr "Відкрити теку, що містить встановлені шаблони для поточної версії."

msgid "Uninstall"
msgstr "Видалити"

msgid "Uninstall templates for the current version."
msgstr "Вилучити шаблони для поточної версії."

msgid "Download from:"
msgstr "Джерело отримання:"

msgid "(no templates for development builds)"
msgstr "(немає шаблонів для development збірок)"

msgid "Open in Web Browser"
msgstr "Відкрити у браузері"

msgid "Copy Mirror URL"
msgstr "Копіювати адресу дзеркала"

msgid "Download and Install"
msgstr "Отримати і встановити"

msgid ""
"Download and install templates for the current version from the best possible "
"mirror."
msgstr ""
"Отримати і встановити шаблони для поточної версії із найкращого можливого "
"дзеркала."

msgid "Official export templates aren't available for development builds."
msgstr "Для тестових збірок не передбачено офіційних шаблонів експортування."

msgid "Install from File"
msgstr "Встановити з файла"

msgid "Install templates from a local file."
msgstr "Встановити шаблони з локального файла."

msgid "Cancel the download of the templates."
msgstr "Скасувати отримання шаблонів."

msgid "Other Installed Versions:"
msgstr "Інші встановлені версії:"

msgid "Uninstall Template"
msgstr "Вилучити шаблон"

msgid "Select Template File"
msgstr "Виберіть файл шаблону"

msgid "Godot Export Templates"
msgstr "Шаблони експортування Godot"

msgid ""
"The templates will continue to download.\n"
"You may experience a short editor freeze when they finish."
msgstr ""
"Отримання шаблонів буде продовжено.\n"
"Під час завершення можливе тимчасове «замерзання» редактора."

msgid ""
"Target platform requires '%s' texture compression. Enable 'Import %s' to fix."
msgstr ""
"Цільова платформа вимагає стиснення текстур '%s'. Увімкніть \"Імпортувати "
"%s\" для виправлення."

msgid "Fix Import"
msgstr "Виправити імпорт"

msgid "Runnable"
msgstr "Активний"

msgid "Export the project for all the presets defined."
msgstr "Експортувати проєкт для усіх визначених наборів."

msgid "All presets must have an export path defined for Export All to work."
msgstr ""
"Щоб можна було скористатися пунктом «Експортувати усе», має бути визначено "
"шлях для експортування для усіх наборів."

msgid "Delete preset '%s'?"
msgstr "Вилучити набір «%s»?"

msgid "Resources to exclude:"
msgstr "Ресурси для виключення:"

msgid "Resources to override export behavior:"
msgstr "Ресурси для зміни експортної поведінки:"

msgid "Resources to export:"
msgstr "Експортовані ресурси:"

msgid "(Inherited)"
msgstr "(Успадковано)"

msgid "Export With Debug"
msgstr "Експортувати із діагностикою"

msgid "%s Export"
msgstr "Експорт на %s"

msgid "Release"
msgstr "Випуск"

msgid "Exporting All"
msgstr "Експортування усього"

msgid "Presets"
msgstr "Набори"

msgid "Add..."
msgstr "Додати..."

msgid "Duplicate"
msgstr "Дублювати"

msgid ""
"If checked, the preset will be available for use in one-click deploy.\n"
"Only one preset per platform may be marked as runnable."
msgstr ""
"Якщо позначено, набором можна буде скористатися в одне клацання.\n"
"Придатним до запуску можна визначати лише один набір на одну платформу."

msgid "Advanced Options"
msgstr "Додаткові параметри"

msgid "If checked, the advanced options will be shown."
msgstr "Якщо позначити цей пункт, будуть показані додаткові опції."

msgid "Export Path"
msgstr "Шлях експорту"

msgid "Options"
msgstr "Параметри"

msgid "Resources"
msgstr "Ресурси"

msgid "Export all resources in the project"
msgstr "Експортувати усі ресурси у проєкті"

msgid "Export selected scenes (and dependencies)"
msgstr "Експортувати позначені ресурси (і залежності)"

msgid "Export selected resources (and dependencies)"
msgstr "Експортувати позначені ресурси (і залежності)"

msgid "Export all resources in the project except resources checked below"
msgstr "Експортувати усі ресурси у проекті, крім відмічених нижче"

msgid "Export as dedicated server"
msgstr "Експортувати як виділений сервер"

msgid "Export Mode:"
msgstr "Режим експортування:"

msgid ""
"\"Strip Visuals\" will replace the following resources with placeholders:"
msgstr "\"Strip Visuals\" замінить наступні ресурси заповнювачами:"

msgid "Keep"
msgstr "Не змінювати"

msgid ""
"Filters to export non-resource files/folders\n"
"(comma-separated, e.g: *.json, *.txt, docs/*)"
msgstr ""
"Фільтри експортування файлів або тек, які не містять ресурсів\n"
"(з відокремленням комами, приклад: *.json, *.txt, docs/*)"

msgid ""
"Filters to exclude files/folders from project\n"
"(comma-separated, e.g: *.json, *.txt, docs/*)"
msgstr ""
"Фільтри виключення файлів або тек з проєкту\n"
"(з відокремленням комами, приклад: *.json, *.txt, docs/*)"

msgid "Features"
msgstr "Можливості"

msgid "Custom (comma-separated):"
msgstr "Нетипове (з відокремленням комами):"

msgid "Feature List:"
msgstr "Список можливостей:"

msgid "Encryption"
msgstr "Шифрування"

msgid "Encrypt Exported PCK"
msgstr "Зашифрувати експортований PCK"

msgid "Encrypt Index (File Names and Info)"
msgstr "Зашифрувати індекс (Назви файлів та Інформацію)"

msgid ""
"Filters to include files/folders\n"
"(comma-separated, e.g: *.tscn, *.tres, scenes/*)"
msgstr ""
"Фільтри для включення файлів/тек\n"
"(через кому, наприклад: *.tscn, *.tres, scenes/*)"

msgid ""
"Filters to exclude files/folders\n"
"(comma-separated, e.g: *.ctex, *.import, music/*)"
msgstr ""
"Фільтри для виключення файлів/тек\n"
"(через кому, наприклад: *.ctex, *.import, music/*)"

msgid "Invalid Encryption Key (must be 64 hexadecimal characters long)"
msgstr ""
"Некоректний ключ шифрування (ключ має складатися із 64 шістнадцяткових цифр)"

msgid "Encryption Key (256-bits as hexadecimal):"
msgstr "Ключ шифрування (256-біт, як шістнадцяткове число):"

msgid ""
"Note: Encryption key needs to be stored in the binary,\n"
"you need to build the export templates from source."
msgstr ""
"Зауваження: ключ шифрування має бути збережено у двійковому файлі,\n"
"вам слід зібрати шаблони експортування з початкового коду."

msgid "More Info..."
msgstr "Додаткова інформація…"

msgid "Text (easier debugging)"
msgstr "Текст (легше налагодження)"

msgid "Binary tokens (faster loading)"
msgstr "Бінарні токени (швидше завантаження)"

msgid "Compressed binary tokens (smaller files)"
msgstr "Стиснуті бінарні токени (менші файли)"

msgid "Export PCK/ZIP..."
msgstr "Експортувати PCK/ZIP..."

msgid ""
"Export the project resources as a PCK or ZIP package. This is not a playable "
"build, only the project data without a Godot executable."
msgstr ""
"Експортуйте ресурси проєкту у вигляді PCK або ZIP-архіву. Це не ігрова "
"збірка, лише дані проєкту без виконуваного файлу Godot."

msgid "Export Project..."
msgstr "Експортувати проєкт…"

msgid ""
"Export the project as a playable build (Godot executable and project data) "
"for the selected preset."
msgstr ""
"Експортуйте проєкт як збірку для відтворення (виконуваний файл Godot і дані "
"проєкту) для вибраного шаблону."

msgid "Export All"
msgstr "Експортувати усе"

msgid "Choose an export mode:"
msgstr "Виберіть режим експортування:"

msgid "Export All..."
msgstr "Експортувати усе…"

msgid "ZIP File"
msgstr "Файл ZIP"

msgid "Godot Project Pack"
msgstr "Пакунок проєкту Godot"

msgid "Export templates for this platform are missing:"
msgstr "Немає шаблонів експортування для цієї платформи:"

msgid "Project Export"
msgstr "Експортування проєкту"

msgid "Manage Export Templates"
msgstr "Керування шаблонами експорту"

msgid "Path to FBX2glTF executable is empty."
msgstr "Шлях до виконуваного файлу FBX2glTF порожній."

msgid "Path to FBX2glTF executable is invalid."
msgstr "Шлях до виконуваного файлу FBX2glTF невірний."

msgid "Error executing this file (wrong version or architecture)."
msgstr "Помилка при виконанні цього файлу (невірна версія або архітектура)."

msgid "FBX2glTF executable is valid."
msgstr "Виконуваний файл FBX2glTF є дійсним."

msgid "Configure FBX Importer"
msgstr "Налаштування імпортера FBX"

msgid ""
"FBX2glTF is required for importing FBX files if using FBX2glTF.\n"
"Alternatively, you can use ufbx by disabling FBX2glTF.\n"
"Please download the necessary tool and provide a valid path to the binary:"
msgstr ""
"FBX2glTF потрібен для імпорту FBX-файлів, якщо ви використовуєте FBX2glTF.\n"
"Крім того, ви можете використовувати ufbx, відключивши FBX2glTF.\n"
"Будь ласка, завантажте необхідний інструмент і вкажіть правильний шлях до "
"двійкового файлу:"

msgid "Click this link to download FBX2glTF"
msgstr "Натисніть на це посилання, щоб завантажити FBX2glTF"

msgid "Browse"
msgstr "Вибрати"

msgid "Confirm Path"
msgstr "Підтвердіть шлях"

msgid "Favorites"
msgstr "Вибране"

msgid "View items as a grid of thumbnails."
msgstr "Перегляд елементів у вигляді сітки ескізів."

msgid "View items as a list."
msgstr "Перегляд елементів як список."

msgid "Status: Import of file failed. Please fix file and reimport manually."
msgstr ""
"Статус: не вдалося імпортувати файл. Будь ласка, виправте файл та повторно "
"імпортуйте вручну."

msgid ""
"Importing has been disabled for this file, so it can't be opened for editing."
msgstr ""
"Імпортування для цього файла вимкнено, тому його не можна відкрити для "
"редагування."

msgid "Cannot move/rename resources root."
msgstr "Неможливо перемістити/перейменувати корінь ресурсів."

msgid "Cannot move a folder into itself."
msgstr "Не вдається перемістити теку в себе."

msgid "Error moving:"
msgstr "Помилка переміщення:"

msgid "Error duplicating:"
msgstr "Помилка дублювання:"

msgid "Failed to save resource at %s: %s"
msgstr "Не вдалося зберегти ресурс на %s: %s"

msgid "Failed to load resource at %s: %s"
msgstr "Не вдалося завантажити ресурс з %s: %s"

msgid "Unable to update dependencies for:"
msgstr "Неможливо оновити залежності для:"

msgid ""
"This filename begins with a dot rendering the file invisible to the editor.\n"
"If you want to rename it anyway, use your operating system's file manager."
msgstr ""
"Ім'я файлу починається з крапки, що робить його невидимим для редактора.\n"
"Якщо ви все одно хочете перейменувати його, скористайтеся файловим менеджером "
"вашої операційної системи."

msgid ""
"This file extension is not recognized by the editor.\n"
"If you want to rename it anyway, use your operating system's file manager.\n"
"After renaming to an unknown extension, the file won't be shown in the editor "
"anymore."
msgstr ""
"Цей суфікс назв файлів не розпізнано редактором.\n"
"Якщо ви хочете виконати перейменування попри це, скористайтеся програмою для "
"керування файлами операційної системи.\n"
"Після перейменовування із застосуванням невідомого суфікса назви, редактор "
"більше не показуватиме файл у списку."

msgid "A file or folder with this name already exists."
msgstr "Файл або тека з таким іменем вже існує."

msgid "Name begins with a dot."
msgstr "Назва починається з крапки."

msgid ""
"The following files or folders conflict with items in the target location "
"'%s':"
msgstr ""
"Наступні файли або папки конфліктують з елементами в цільовому розташуванні "
"'%s':"

msgid "Do you wish to overwrite them or rename the copied files?"
msgstr "Ви хочете перезаписати їх або перейменувати скопійовані файли?"

msgid "Do you wish to overwrite them or rename the moved files?"
msgstr "Ви хочете перезаписати їх або перейменувати переміщені файли?"

msgid ""
"Couldn't run external program to check for terminal emulator presence: "
"command -v %s"
msgstr ""
"Не вдалося запустити зовнішню програму для перевірки наявності емулятора "
"терміналу: команда -v %s"

msgid ""
"Couldn't run external terminal program (error code %d): %s %s\n"
"Check `filesystem/external_programs/terminal_emulator` and `filesystem/"
"external_programs/terminal_emulator_flags` in the Editor Settings."
msgstr ""
"Не вдалося запустити зовнішню програму терміналу (код помилки %d): %s %s\n"
"Перевірте `файлова_система/сторонні_програми/емулятор_терміналу` та "
"`файлова_система/сторонні_програми/емулятор_терміналу_прапори` у настройках "
"редактора."

msgid "Duplicating file:"
msgstr "Дублювання файлу:"

msgid "Duplicating folder:"
msgstr "Дублювання теки:"

msgid "New Inherited Scene"
msgstr "Нова успадкована сцена"

msgid "Set as Main Scene"
msgstr "Встановити головною сценою"

msgid "Open Scenes"
msgstr "Відкрити сцени"

msgid "Instantiate"
msgstr "Створити екземпляр"

msgid "Edit Dependencies..."
msgstr "Редагувати залежності..."

msgid "View Owners..."
msgstr "Переглянути власників..."

msgid "Create New"
msgstr "Створити новий"

msgid "Folder..."
msgstr "Тека..."

msgid "Scene..."
msgstr "Сцена…"

msgid "Script..."
msgstr "Скрипт…"

msgid "Resource..."
msgstr "Ресурс…"

msgid "TextFile..."
msgstr "Текстовий файл…"

msgid "Expand Folder"
msgstr "Розгорнути теку"

msgid "Expand Hierarchy"
msgstr "Розгорнути ієрархію"

msgid "Collapse Hierarchy"
msgstr "Згорнути ієрархію"

msgid "Set Folder Color..."
msgstr "Встановити колір директорії..."

msgid "Default (Reset)"
msgstr "За замовчуванням (Скинути)"

msgid "Move/Duplicate To..."
msgstr "Перемістити/дублювати до..."

msgid "Add to Favorites"
msgstr "Додати до улюблених"

msgid "Remove from Favorites"
msgstr "Вилучити з улюблених"

msgid "Reimport"
msgstr "Переімпортувати"

msgid "Open Containing Folder in Terminal"
msgstr "Відкрити відповідну папку в терміналі"

msgid "Open in File Manager"
msgstr "Відкрити у менеджері файлів"

msgid "New Folder..."
msgstr "Створити теку..."

msgid "New Scene..."
msgstr "Нова сцена…"

msgid "New Resource..."
msgstr "Створити ресурс…"

msgid "New TextFile..."
msgstr "Новий текстовий файл…"

msgid "Sort Files"
msgstr "Впорядкувати файли"

msgid "Sort by Name (Ascending)"
msgstr "Упорядкувати за назвою (зростання)"

msgid "Sort by Name (Descending)"
msgstr "Упорядкувати за назвою (спадання)"

msgid "Sort by Type (Ascending)"
msgstr "Упорядкувати за типом (зростання)"

msgid "Sort by Type (Descending)"
msgstr "Упорядкувати за типом (спадання)"

msgid "Sort by Last Modified"
msgstr "Упорядкувати за останнім внесенням змін"

msgid "Sort by First Modified"
msgstr "Упорядкувати за початковим внесенням змін"

msgid "Copy Path"
msgstr "Копіювати шлях"

msgid "Copy UID"
msgstr "Копіювати UID"

msgid "Duplicate..."
msgstr "Дублювати..."

msgid "Rename..."
msgstr "Перейменувати..."

msgid "Open in External Program"
msgstr "Відкрити в зовнішній програмі"

msgid "Red"
msgstr "Червоний"

msgid "Orange"
msgstr "Помаранчевий"

msgid "Yellow"
msgstr "Жовтий"

msgid "Green"
msgstr "Зелений"

msgid "Teal"
msgstr "Чирок."

msgid "Blue"
msgstr "Синій"

msgid "Purple"
msgstr "Фіолетовий"

msgid "Pink"
msgstr "Рожевий."

msgid "Gray"
msgstr "Грей."

msgid "Go to previous selected folder/file."
msgstr "Перейти до попередньої вибраної теки/файлу."

msgid "Go to next selected folder/file."
msgstr "Перейти до наступної теки/файлу."

msgid "Re-Scan Filesystem"
msgstr "Пересканування файлової системи"

msgid "Change Split Mode"
msgstr "Змінити режим розділення"

msgid "Filter Files"
msgstr "Фільтрувати файли"

msgid ""
"Scanning Files,\n"
"Please Wait..."
msgstr ""
"Сканування файлів,\n"
"будь ласка, зачекайте..."

msgid "Overwrite"
msgstr "Перезаписати"

msgid "Keep Both"
msgstr "Зберегти обидва"

msgid "Create Script"
msgstr "Створити скрипт"

msgid "Find in Files"
msgstr "Знайти у файлах"

msgid "Find:"
msgstr "Знайти:"

msgid "Replace:"
msgstr "Заміна:"

msgid "Folder:"
msgstr "Тека:"

msgid "Filters:"
msgstr "Фільтри:"

msgid ""
"Include the files with the following extensions. Add or remove them in "
"ProjectSettings."
msgstr ""
"Включити файли із вказаними нижче суфіксами назв. Додати і вилучити суфікси "
"можна у параметрах проєкту."

msgid "Find..."
msgstr "Знайти..."

msgid "Replace..."
msgstr "Замінити..."

msgid "Replace in Files"
msgstr "Замінити у файлах"

msgid "Replace all (no undo)"
msgstr "Замінити всі (без скасування)"

msgid "Searching..."
msgstr "Шукаємо…"

msgid "%d match in %d file"
msgstr "%d відповідник у %d файлі"

msgid "%d matches in %d file"
msgstr "%d відповідників у %d файлі"

msgid "%d matches in %d files"
msgstr "%d відповідників у %d файлах"

msgid "Renaming Group References"
msgstr "Перейменування групових посилань"

msgid "Removing Group References"
msgstr "Видалення групових посилань"

msgid "Rename Group"
msgstr "Перейменування групи"

msgid "Delete references from all scenes"
msgstr "Видалити посилання з усіх сцен"

msgid "Rename references in all scenes"
msgstr "Перейменувати посилання у всіх сценах"

msgid "This group belongs to another scene and can't be edited."
msgstr "Ця група належить до іншої сцени і не може бути відредагована."

<<<<<<< HEAD
=======
msgid "Copy group name to clipboard."
msgstr "Копіювати назву групи в буфер обміну."

msgid "Global Groups"
msgstr "Глобальні групи"

>>>>>>> dc5f1b7a
msgid "Add to Group"
msgstr "Додати до групи"

msgid "Remove from Group"
msgstr "Вилучити з групи"

msgid "Convert to Scene Group"
msgstr "Конвертувати в групу сцен"

msgid "Global"
msgstr "Загально"

msgid ""
"Git commit date: %s\n"
"Click to copy the version information."
msgstr ""
"Дата коміту в Git: %s\n"
"Натисніть, щоб скопіювати інформацію про версію."

msgid "Expand Bottom Panel"
msgstr "Розгорнути нижню панель"

msgid "Move/Duplicate: %s"
msgstr "Перемістити/дублювати: %s"

msgid "Move/Duplicate %d Item"
msgid_plural "Move/Duplicate %d Items"
msgstr[0] "Перемістити/Дублювати %d Елемент"
msgstr[1] "Перемістити/Дублювати %d Елемента"
msgstr[2] "Перемістити/Дублювати %d Елементів"

msgid "Choose target directory:"
msgstr "Виберіть цільову директорію:"

msgid "Move"
msgstr "Перемістити"

msgid "Network"
msgstr "Мережа"

msgid "Select Current Folder"
msgstr "Вибрати поточну теку"

msgid "Cannot save file with an empty filename."
msgstr "Неможливо зберегти файл з порожнім іменем."

msgid "Cannot save file with a name starting with a dot."
msgstr "Неможливо зберегти файл з іменем, що починається з крапки."

msgid ""
"File \"%s\" already exists.\n"
"Do you want to overwrite it?"
msgstr ""
"Файл \"%s\" вже існує.\n"
"Хочете його перезаписати?"

msgid "Select This Folder"
msgstr "Вибрати цю теку"

msgid "All Recognized"
msgstr "Усе розпізнано"

msgid "All Files (*)"
msgstr "Усі файли (*)"

msgid "Open a File"
msgstr "Відкрити файл"

msgid "Open File(s)"
msgstr "Відкрити файл(и)"

msgid "Open a Directory"
msgstr "Відкрити каталог"

msgid "Open a File or Directory"
msgstr "Відкрити файл або каталог"

msgid "Save a File"
msgstr "Зберегти файл"

msgid "Could not create folder. File with that name already exists."
msgstr "Не вдалося створити теку. Файл або тека з таким іменем вже існує."

msgid "Favorited folder does not exist anymore and will be removed."
msgstr "Вибрана папка більше не існує і буде видалена."

msgid "Go Back"
msgstr "Перейти назад"

msgid "Go Forward"
msgstr "Перейти вперед"

msgid "Go Up"
msgstr "Вгору"

msgid "Toggle Hidden Files"
msgstr "Перемкнути приховані файли"

msgid "Toggle Favorite"
msgstr "Перемкнути обране"

msgid "Toggle Mode"
msgstr "Перемкнути режим"

msgid "Focus Path"
msgstr "Фокусувати шлях"

msgid "Move Favorite Up"
msgstr "Перемістити вибране вище"

msgid "Move Favorite Down"
msgstr "Перемістити вибране нижче"

msgid "Go to previous folder."
msgstr "Перейти до попередньої теки."

msgid "Go to next folder."
msgstr "Перейти до наступної теки."

msgid "Go to parent folder."
msgstr "Перейти до батьківської теки."

msgid "Refresh files."
msgstr "Освіжити файли."

msgid "(Un)favorite current folder."
msgstr "Перемкнути стан вибраності для поточної теки."

msgid "Toggle the visibility of hidden files."
msgstr "Увімкнути або вимкнути видимість прихованих файлів."

msgid "Directories & Files:"
msgstr "Каталоги та файли:"

msgid "Preview:"
msgstr "Попередній перегляд:"

msgid "File:"
msgstr "Файл:"

msgid ""
"Remove the selected files? For safety only files and empty directories can be "
"deleted from here. (Cannot be undone.)\n"
"Depending on your filesystem configuration, the files will either be moved to "
"the system trash or deleted permanently."
msgstr ""
"Видалити вибрані файли? З міркувань безпеки звідси можна видаляти лише файли "
"та порожні каталоги. (Видалення не можна скасувати).\n"
"Залежно від конфігурації вашої файлової системи, файли буде переміщено до "
"системного кошика або видалено безповоротно."

msgid "No sub-resources found."
msgstr "Підлеглих ресурсів не знайдено."

msgid "Open a list of sub-resources."
msgstr "Відкрити список підлеглих ресурсів."

msgid "Play the project."
msgstr "Запустити проект."

msgid "Play the edited scene."
msgstr "Відтворити поточну відредаговану сцену."

msgid "Play a custom scene."
msgstr "Відтворити вибіркову сцену."

msgid "Reload the played scene."
msgstr "Перезавантажити відтворену сцену."

msgid "Quick Run Scene..."
msgstr "Швидкий запуск сцени..."

msgid ""
"Movie Maker mode is enabled, but no movie file path has been specified.\n"
"A default movie file path can be specified in the project settings under the "
"Editor > Movie Writer category.\n"
"Alternatively, for running single scenes, a `movie_file` string metadata can "
"be added to the root node,\n"
"specifying the path to a movie file that will be used when recording that "
"scene."
msgstr ""
"Режим Movie Maker увімкнено, але шлях до файлу фільму не вказано.\n"
"Шлях до файлу фільму за замовчуванням можна вказати у налаштуваннях проекту у "
"категорії Редактор > Movie Writer.\n"
"Крім того, для запуску окремих сцен до кореневого вузла можна додати метадані "
"рядка `movie_file`,\n"
"де буде вказано шлях до файла фільму, який буде використано під час запису "
"цієї сцени."

<<<<<<< HEAD
=======
msgid "Could not start subprocess(es)!"
msgstr "Не вдалося запустити підпроцес(и)!"

>>>>>>> dc5f1b7a
msgid "Run the project's default scene."
msgstr "Запустити сцену проекту за замовчуванням."

msgid "Run Project"
msgstr "Запустити проект"

msgid "Pause the running project's execution for debugging."
msgstr "Призупинити виконання запущеного проекту для налагодження."

msgid "Pause Running Project"
msgstr "Призупинити запущений проект"

msgid "Stop the currently running project."
msgstr "Зупинити поточний проект."

msgid "Stop Running Project"
msgstr "Зупинити виконання проекту"

msgid "Run the currently edited scene."
msgstr "Запустити поточну відредаговану сцену."

msgid "Run Current Scene"
msgstr "Запустити поточну сцену"

msgid "Run a specific scene."
msgstr "Запустити певну сцену."

msgid "Run Specific Scene"
msgstr "Запустити певну сцену"

msgid ""
"Enable Movie Maker mode.\n"
"The project will run at stable FPS and the visual and audio output will be "
"recorded to a video file."
msgstr ""
"Увімкніть режим Movie Maker.\n"
"Проект працюватиме зі стабільною частотою кадрів, а візуальний і звуковий "
"вихід буде записаний у відеофайл."

msgid "Play This Scene"
msgstr "Відтворити цю сцену"

msgid "Close Tab"
msgstr "Закрити вкладку"

msgid "Undo Close Tab"
msgstr "Скасувати закриття вкладки"

msgid "Close Other Tabs"
msgstr "Закрити інші вкладки"

msgid "Close Tabs to the Right"
msgstr "Закрити вкладки праворуч"

msgid "Close All Tabs"
msgstr "Закрити усі вкладки"

msgid "New Window"
msgstr "Нове вікно"

msgid "Add a new scene."
msgstr "Додати нову сцену."

msgid ""
"Hold %s to round to integers.\n"
"Hold Shift for more precise changes."
msgstr ""
"Утримуйте натиснутою %s, щоб заокруглити до цілих.\n"
"Утримуйте натиснутою Shift, щоб зміни були точнішими."

msgid "No notifications."
msgstr "Нема сповіщень."

msgid "Show notifications."
msgstr "Показати сповіщення."

msgid "Silence the notifications."
msgstr "Вимкнути сповіщення."

msgid "Toggle Visible"
msgstr "Перемкнути видимість"

msgid "Unlock Node"
msgstr "Розблокувати вузол"

msgid "Disable Scene Unique Name"
msgstr "Вимкнути унікальна назва сцени"

msgid "(Connecting From)"
msgstr "(Джерело з'єднання)"

msgid "Node configuration warning:"
msgstr "Попередження щодо налаштовування вузла:"

msgid ""
"This node can be accessed from within anywhere in the scene by preceding it "
"with the '%s' prefix in a node path.\n"
"Click to disable this."
msgstr ""
"Доступ до цього вузла можна отримати з будь-якого місця сцени додаванням його "
"з префіксом «%s» у шляху до вузла.\n"
"Клацніть, щоб вимкнути."

msgid "Node has one connection."
msgid_plural "Node has {num} connections."
msgstr[0] "Вузол має одне з'єднання."
msgstr[1] "Вузол має {num} з'єднання."
msgstr[2] "Вузол має {num} з'єднань."

msgid "Node is in this group:"
msgid_plural "Node is in the following groups:"
msgstr[0] "Вузол у цій групі:"
msgstr[1] "Вузли у наступних групах:"
msgstr[2] "Вузли у наступних групах:"

msgid "Click to show signals dock."
msgstr "Клацніть, щоб переглянути панель сигналів."

msgid "This script is currently running in the editor."
msgstr "Цей скрипт в даний час запущений в редакторі."

msgid "This script is a custom type."
msgstr "Цей скрипт є користувацьким типом."

msgid "Open Script:"
msgstr "Відкрити скрипт:"

msgid ""
"Node is locked.\n"
"Click to unlock it."
msgstr ""
"Вузол заблоковано.\n"
"Натисніть, щоб розблокувати."

msgid ""
"Children are not selectable.\n"
"Click to make them selectable."
msgstr ""
"Дочірні об'єкти не можна вибрати.\n"
"Клацніть, щоб зробити їх доступними для вибору."

msgid ""
"AnimationPlayer is pinned.\n"
"Click to unpin."
msgstr ""
"AnimationPlayer пришпилено.\n"
"Натисніть, щоб відшпилити."

msgid "Open in Editor"
msgstr "Відкрити в редакторі"

msgid "\"%s\" is not a known filter."
msgstr "\"%s\" є не відомим фільтром."

msgid "Invalid node name, the following characters are not allowed:"
msgstr "Некоректна назва вузла. Не можна використовувати такі символи:"

msgid "Scene Tree (Nodes):"
msgstr "Дерево сцени (вузли):"

msgid "Node Configuration Warning!"
msgstr "Попередження щодо налаштування вузлів!"

msgid "Allowed:"
msgstr "Дозвольте:"

msgid "Select a Node"
msgstr "Виберіть вузол"

msgid "Show All"
msgstr "Показати всі"

msgid "The Beginning"
msgstr "Початок"

msgid "Pre-Import Scene"
msgstr "Попередній імпорт сцени"

msgid "Importing Scene..."
msgstr "Імпортування сцени..."

msgid "Import Scene"
msgstr "Імпортувати сцену"

msgid "Running Custom Script..."
msgstr "Запуск користувацького скрипту..."

msgid "Couldn't load post-import script:"
msgstr "Не вдалося завантажити скрипт після імпорту:"

msgid "Invalid/broken script for post-import (check console):"
msgstr "Пошкоджений/зламаний скрипт для пост-імпорту (перевірте консоль):"

msgid "Error running post-import script:"
msgstr "Помилка запуску після імпорту скрипту:"

msgid "Did you return a Node-derived object in the `_post_import()` method?"
msgstr "Ви повернули похідний об'єкт Node (Вузла) у методі `_post_import()`?"

msgid "Saving..."
msgstr "Збереження..."

msgid "<Unnamed Material>"
msgstr "<Безіменний матеріал>"

msgid "Import ID: %s"
msgstr "Ідентифікатор імпорту: %s"

msgid ""
"Type: %s\n"
"Import ID: %s"
msgstr ""
"Тип: %s\n"
"Ідентифікатор імпорту: %s"

msgid "Error opening scene"
msgstr "Помилка відкриття сцени"

msgid "Advanced Import Settings for AnimationLibrary '%s'"
msgstr "Додаткові параметри імпорту для AnimationLibrary '%s'"

msgid "Advanced Import Settings for Scene '%s'"
msgstr "Додаткові параметри імпорту для Сцени '%s'"

msgid "Select folder to extract material resources"
msgstr "Виберіть теку для вилучення матеріальних ресурсів"

msgid "Select folder where mesh resources will save on import"
msgstr "Виберіть теку, куди будуть збережені ресурси мешів при імпорті"

msgid "Select folder where animations will save on import"
msgstr "Виберіть теку, куди будуть збережені анімації після імпорту"

msgid "Warning: File exists"
msgstr "Попередження: Файл уже існує"

msgid "Existing file with the same name will be replaced."
msgstr "Існуючий файл з такою самою назвою буде замінено."

msgid "Will create new file"
msgstr "Створить файл скрипту"

msgid "Already External"
msgstr "Вже зовнішній"

msgid ""
"This material already references an external file, no action will be taken.\n"
"Disable the external property for it to be extracted again."
msgstr ""
"Цей матеріал вже посилається на зовнішній файл, ніяких дій не буде виконано.\n"
"Вимкніть зовнішню властивість, щоб витягти його знову."

msgid "No import ID"
msgstr "Відсутній ідентифікатор імпорту"

msgid ""
"Material has no name nor any other way to identify on re-import.\n"
"Please name it or ensure it is exported with an unique ID."
msgstr ""
"Матеріал не має назви або іншого способу ідентифікації при повторному "
"імпорті.\n"
"Будь ласка, дайте йому назву або переконайтеся, що він експортується з "
"унікальним ідентифікатором."

msgid "Extract Materials to Resource Files"
msgstr "Витягнути матеріали у Файли ресурсів"

msgid "Extract"
msgstr "Витяг"

msgid "Already Saving"
msgstr "Вже зберігається"

msgid ""
"This mesh already saves to an external resource, no action will be taken."
msgstr ""
"Цей меш вже зберігається на зовнішньому ресурсі, жодних дій виконуватися не "
"буде."

msgid "Existing file with the same name will be replaced on import."
msgstr "Існуючий файл з такою самою назвою буде замінено при імпорті."

msgid "Will save to new file"
msgstr "Буде збережено до нового файлу"

msgid ""
"Mesh has no name nor any other way to identify on re-import.\n"
"Please name it or ensure it is exported with an unique ID."
msgstr ""
"Меш не має назви або іншого способу ідентифікації при повторному імпорті.\n"
"Будь ласка, дайте йому ім'я або переконайтеся, що він експортується з "
"унікальним ідентифікатором."

msgid "Set paths to save meshes as resource files on Reimport"
msgstr ""
"Задати шляхи для збереження мешів як файлів ресурсів при Повторному імпорті"

msgid "Set Paths"
msgstr "Встановити шляхи"

msgid ""
"This animation already saves to an external resource, no action will be taken."
msgstr ""
"Ця анімація вже зберігається на зовнішньому ресурсі, ніяких дій не буде "
"виконано."

msgid "Set paths to save animations as resource files on Reimport"
msgstr ""
"Задати шляхи для збереження анімацій як файлів ресурсів при Повторному імпорті"

msgid "Can't make material external to file, write error:"
msgstr ""
"Неможливо зробити матеріал зовнішнім по відношенню до файлу, помилка запису:"

msgid "Actions..."
msgstr "Дії..."

msgid "Extract Materials"
msgstr "Витягти матеріали"

msgid "Set Animation Save Paths"
msgstr "Встановити шляхи збереження анімації"

msgid "Set Mesh Save Paths"
msgstr "Встановити шляхи збереження меша"

msgid "Meshes"
msgstr "Меші"

msgid "Materials"
msgstr "Матеріали"

msgid "Selected Animation Play/Pause"
msgstr "Відтворення/пауза вибраної анімації"

<<<<<<< HEAD
=======
msgid "Primary Light"
msgstr "Основне Світло"

>>>>>>> dc5f1b7a
msgid "Secondary Light"
msgstr "Другорядне світло"

msgid "Status"
msgstr "Статус"

msgid "Save Extension:"
msgstr "Зберегти розширення:"

msgid "Text: *.tres"
msgstr "Текст: *.tres"

msgid "Binary: *.res"
msgstr "Двійкові: *.res"

msgid "Text Resource"
msgstr "Текстовий ресурс"

msgid "Binary Resource"
msgstr "Двійковий ресурс"

msgid "Audio Stream Importer: %s"
msgstr "Імпортер аудіо-потоку: %s"

msgid "Enable looping."
msgstr "Зациклити."

msgid "Offset:"
msgstr "Зсув:"

msgid ""
"Loop offset (from beginning). Note that if BPM is set, this setting will be "
"ignored."
msgstr ""
"Зсув циклу (від початку). Зауважте, що якщо задано BPM, цей параметр буде "
"ігноруватися."

msgid "Loop:"
msgstr "Цикл:"

msgid "BPM:"
msgstr "УД./ХВ:"

msgid ""
"Configure the Beats Per Measure (tempo) used for the interactive streams.\n"
"This is required in order to configure beat information."
msgstr ""
"Встановіть кількість ударів на такт (BPM)(темп), для інтерактивних потоків.\n"
"Це потрібно для того, щоб налаштувати інформацію про ритм."

msgid "Beat Count:"
msgstr "Кількість ударів:"

msgid ""
"Configure the amount of Beats used for music-aware looping. If zero, it will "
"be autodetected from the length.\n"
"It is recommended to set this value (either manually or by clicking on a beat "
"number in the preview) to ensure looping works properly."
msgstr ""
"Налаштуйте кількість ударів, що використовуються для зациклення музики. Якщо "
"значення дорівнює нулю, його буде автоматично визначено з довжини.\n"
"Рекомендується встановити це значення (або вручну, або натиснувши на номер "
"такту у попередньому перегляді), щоб зациклення працювало належним чином."

msgid "Bar Beats:"
msgstr "Ударів у такті:"

msgid ""
"Configure the Beats Per Bar. This used for music-aware transitions between "
"AudioStreams."
msgstr ""
"Налаштуйте кількість Ударів на такт. Використовується для переходів між "
"аудіопотоками з урахуванням музики."

msgid "Music Playback:"
msgstr "Відтворення музики:"

msgid "New Configuration"
msgstr "Нова конфігурація"

msgid "Remove Variation"
msgstr "Вилучити варіацію"

msgid "Preloaded glyphs: %d"
msgstr "Попередньо завантажені гліфи: %d"

msgid ""
"Warning: There are no configurations specified, no glyphs will be pre-"
"rendered."
msgstr ""
"Попередження: Не вказано жодних конфігурацій, жодні гліфи не будуть "
"попередньо відрендерені."

msgid ""
"Warning: Multiple configurations have identical settings. Duplicates will be "
"ignored."
msgstr ""
"Попередження: Кілька конфігурацій мають однакові параметри. Дублікати будуть "
"проігноровані."

msgid ""
"Note: LCD Subpixel antialiasing is selected, each of the glyphs will be pre-"
"rendered for all supported subpixel layouts (5x)."
msgstr ""
"Примітка: Якщо вибрано згладжування LCD Subpixel, кожен гліф буде попередньо "
"відрендерено для всіх підтримуваних субпіксельних макетів (5x)."

msgid ""
"Note: Subpixel positioning is selected, each of the glyphs might be pre-"
"rendered for multiple subpixel offsets (up to 4x)."
msgstr ""
"Примітка: Вибрано субпіксельне позиціонування, кожен гліф може бути "
"попередньо відрендерений для декількох субпіксельних зсувів (до 4x)."

msgid "Advanced Import Settings for '%s'"
msgstr "Розширені параметри імпорту для '%s'"

msgid "Rendering Options"
msgstr "Параметри рендерингу"

msgid "Select font rendering options, fallback font, and metadata override:"
msgstr ""
"Виберіть параметри рендерингу шрифту, запасний шрифт і перевизначення "
"метаданих:"

msgid "Pre-render Configurations"
msgstr "Конфігурації попереднього рендерингу"

msgid ""
"Add font size, and variation coordinates, and select glyphs to pre-render:"
msgstr ""
"Додайте розмір шрифту, координати варіацій і виберіть гліфи для попереднього "
"рендеру:"

msgid "Configuration:"
msgstr "Конфігурація:"

msgid "Add configuration"
msgstr "Додати конфігурацію"

msgid "Clear Glyph List"
msgstr "Очистити список гліфів"

msgid "Glyphs from the Translations"
msgstr "Гліфи з перекладів"

msgid "Select translations to add all required glyphs to pre-render list:"
msgstr ""
"Виберіть переклад, щоб додати всі необхідні гліфи до списку попереднього "
"рендеру:"

msgid "Shape all Strings in the Translations and Add Glyphs"
msgstr "Надайте форму всім Рядкам у Перекладах і Додайте гліфи"

msgid "Glyphs from the Text"
msgstr "Гліфи з тексту"

msgid ""
"Enter a text and select OpenType features to shape and add all required "
"glyphs to pre-render list:"
msgstr ""
"Введіть текст і виберіть функції OpenType, щоб сформувати і додати всі "
"необхідні гліфи до списку попереднього рендеру:"

msgid "Shape Text and Add Glyphs"
msgstr "Формування тексту та Додавання гліфів"

msgid "Glyphs from the Character Map"
msgstr "Гліфи з Карти символів"

msgid ""
"Add or remove glyphs from the character map to pre-render list:\n"
"Note: Some stylistic alternatives and glyph variants do not have one-to-one "
"correspondence to character, and not shown in this map, use \"Glyphs from the "
"text\" tab to add these."
msgstr ""
"Додайте або видаліть гліфи з карти символів до списку попереднього рендеру:\n"
"Примітка: Деякі стилістичні альтернативи та варіанти гліфів не мають точної "
"відповідності до символів і не показані в цій карті, використовуйте вкладку "
"\"Гліфи з тексту\", щоб додати їх."

msgid "Dynamically rendered TrueType/OpenType font"
msgstr "Динамічно відрендерений шрифт TrueType/OpenType"

msgid "Prerendered multichannel(+true) signed distance field"
msgstr "Попередньо відрендерене багатоканальне (+true) поле відстані зі знаком"

msgid ""
"Error importing GLSL shader file: '%s'. Open the file in the filesystem dock "
"in order to see the reason."
msgstr ""
"Помилка імпортування файлу шейдерів GLSL: '%s'. Відкрийте файл на панелі "
"Файлової системи, щоб з'ясувати причину."

msgid ""
"%s: Texture detected as used as a normal map in 3D. Enabling red-green "
"texture compression to reduce memory usage (blue channel is discarded)."
msgstr ""
"%s: виявлено текстуру, що використовується як карта нормалей в 3D. Вмикаємо "
"стискання червоно-зеленої текстури для зменшення споживання пам'яті (канал "
"синього відкинуто)."

msgid ""
"%s: Texture detected as used as a roughness map in 3D. Enabling roughness "
"limiter based on the detected associated normal map at %s."
msgstr ""
"%s: Виявлена текстура використовується як карта шорсткості у 3D. Увімкнення "
"обмежувача шорсткості на основі виявленої асоційованої карти нормалей у %s."

msgid ""
"%s: Texture detected as used in 3D. Enabling mipmap generation and setting "
"the texture compression mode to %s."
msgstr ""
"%s: Виявлено текстуру, що використовується у 3D. Увімкнення генерації mipmap "
"і встановлення режиму стиснення текстури на %s."

msgid "2D/3D (Auto-Detect)"
msgstr "2D/3D (автовизначення)"

msgid "2D"
msgstr "2D"

msgid "3D"
msgstr "3D"

msgid ""
"%s: Atlas texture significantly larger on one axis (%d), consider changing "
"the `editor/import/atlas_max_width` Project Setting to allow a wider texture, "
"making the result more even in size."
msgstr ""
"%s: Атласна текстура значно більша на одній осі (%d), спробуйте змінити "
"параметр проєкту `редактор/імпорт/максимальна_ширина_атласу`, щоб дозволити "
"ширшу текстуру, що зробить результат більш рівномірним за розміром."

msgid "Importer:"
msgstr "Засіб імпортування:"

msgid "%d Files"
msgstr "%d файлів"

msgid "Set as Default for '%s'"
msgstr "Встановити як типове для '%s'"

msgid "Clear Default for '%s'"
msgstr "Очистити типове для '%s'"

msgid ""
"You have pending changes that haven't been applied yet. Click Reimport to "
"apply changes made to the import options.\n"
"Selecting another resource in the FileSystem dock without clicking Reimport "
"first will discard changes made in the Import dock."
msgstr ""
"Внесені вами зміни ще не застосовано. Натисніть кнопку «Імпортувати "
"повторно», щоб застосувати зміни у параметрах імпортування.\n"
"Вибір іншого ресурсу на бічній панелі файлової системи без натискання кнопки "
"«Імпортувати повторно» призведе до відкидання змін, які було внесено на "
"бічній панелі імпортування."

msgid "Import As:"
msgstr "Імпортувати як:"

msgid "Preset"
msgstr "Набір"

msgid "Advanced..."
msgstr "Додатково..."

msgid ""
"The imported resource is currently loaded. All instances will be replaced and "
"undo history will be cleared."
msgstr ""
"Наразі завантажується імпортований ресурс. Всі екземпляри будуть замінені, а "
"історія скасувань буде очищена."

msgid ""
"WARNING: Assets exist that use this resource. They may stop loading properly "
"after changing type."
msgstr ""
"ПОПЕРЕДЖЕННЯ: Існують об'єкти, які використовують цей ресурс. Вони можуть "
"перестати завантажуватися належним чином після зміни типу."

msgid ""
"Select a resource file in the filesystem or in the inspector to adjust import "
"settings."
msgstr ""
"Виберіть файл ресурсів у файловій системі або у інспекторі для коригування "
"параметрів імпортування."

msgid "No Event Configured"
msgstr "Подія не налаштована"

msgid "Keyboard Keys"
msgstr "Клавіші клавіатури"

msgid "Mouse Buttons"
msgstr "Кнопки мишки"

msgid "Joypad Buttons"
msgstr "Кнопки джойстика"

msgid "Joypad Axes"
msgstr "Осі джойстика"

msgid "Event Configuration for \"%s\""
msgstr "Конфігурація подій для \"%s\""

msgid "Event Configuration"
msgstr "Конфігурація події"

msgid "Manual Selection"
msgstr "Ручний вибір"

msgid "Filter Inputs"
msgstr "Фільтрувати введення"

msgid "Additional Options"
msgstr "Додаткові параметри"

msgid "Device:"
msgstr "Пристрій:"

msgid "Command / Control (auto)"
msgstr "Command / Control (автоматично)"

msgid ""
"Automatically remaps between 'Meta' ('Command') and 'Control' depending on "
"current platform."
msgstr ""
"Автоматичне перемикається між 'Meta' ('Command') і 'Control' залежно від "
"поточної платформи."

msgid "Keycode (Latin Equivalent)"
msgstr "Код клавіші (латинський еквівалент)"

msgid "Physical Keycode (Position on US QWERTY Keyboard)"
msgstr "Фізичний код клавіші (позиція на американській QWERTY-клавіатурі)"

msgid "Key Label (Unicode, Case-Insensitive)"
msgstr "Мітка клавіші (Unicode, без урахування регістру)"

msgid "Any"
msgstr "Любий"

msgid ""
"The following resources will be duplicated and embedded within this resource/"
"object."
msgstr "Наступні ресурси будуть продубльовані та вбудовані в цей ресурс/об'єкт."

msgid "This object has no resources."
msgstr "Цей об'єкт не має ресурсів."

msgid "Failed to load resource."
msgstr "Не вдалося завантажити ресурс."

msgid "(Current)"
msgstr "(Поточний)"

msgid "Expand Non-Default"
msgstr "Розгорнути не типові"

msgid "Property Name Style"
msgstr "Стиль назв властивостей"

msgid "Raw (e.g. \"%s\")"
msgstr "Сирий (наприклад, «%s»)"
<<<<<<< HEAD
=======

msgid "Capitalized (e.g. \"%s\")"
msgstr "З великої літери (наприклад, \"%s\")"
>>>>>>> dc5f1b7a

msgid "Localized (e.g. \"Z Index\")"
msgstr "Локалізовано (наприклад, «Z-індекс»)"

msgid "Localization not available for current language."
msgstr "Локалізацію поточною мовою не реалізовано."

msgid "Copy Properties"
msgstr "Копіювати властивості"

msgid "Paste Properties"
msgstr "Вставити властивості"

msgid "Make Sub-Resources Unique"
msgstr "Зробити суб-ресурси унікальними"

msgid "Create a new resource in memory and edit it."
msgstr "Створення нового ресурсу в пам'яті і редагувати його."

msgid "Load an existing resource from disk and edit it."
msgstr "Завантажити наявний ресурс із диска та відредагувати його."

msgid "Save the currently edited resource."
msgstr "Зберегти поточний редагований ресурс."

msgid "Extra resource options."
msgstr "Додаткові параметри ресурсу."

msgid "Edit Resource from Clipboard"
msgstr "Редагувати ресурс з буфера обміну"

msgid "Copy Resource"
msgstr "Копіювати ресурс"

msgid "Make Resource Built-In"
msgstr "Зробити ресурс вбудованим"

msgid "Go to previous edited object in history."
msgstr "Перейти до попереднього редагованого об'єкта в історії."

msgid "Go to next edited object in history."
msgstr "Перейти до наступного редагованого об'єкта в історії."

msgid "History of recently edited objects."
msgstr "Історія нещодавно відредагованих об'єктів."

msgid "Open documentation for this object."
msgstr "Відкрити документацію для цього об'єкта."

msgid "Filter Properties"
msgstr "Фільтрувати властивості"

msgid "Manage object properties."
msgstr "Керувати властивостями об'єкта."

msgid "This cannot be undone. Are you sure?"
msgstr "Це не можна скасувати. Ви впевнені?"

msgid "Add %d Translations"
msgstr "Додати %d перекладів"

msgid "Remove Translation"
msgstr "Вилучити переклад"

msgid "Translation Resource Remap: Add %d Path(s)"
msgstr "Повторна прив'язка ресурсів перекладу: додавання %d шляхів"

msgid "Translation Resource Remap: Add %d Remap(s)"
msgstr "Повторна прив'язка ресурсів перекладу: додавання %d повторних прив'язок"

msgid "Change Resource Remap Language"
msgstr "Змінити мову переспрямовування ресурсу"

msgid "Remove Resource Remap"
msgstr "Вилучити переспрямування ресурсу"

msgid "Remove Resource Remap Option"
msgstr "Вилучити параметр переспрямування ресурсу"

msgid "Add %d file(s) for POT generation"
msgstr "Додати файл(и) %d для POT генерації"

msgid "Remove file from POT generation"
msgstr "Видалити файл з генерації POT"

msgid "Removed"
msgstr "Видалено"

msgid "%s cannot be found."
msgstr "%s не знайдено."

msgid "Translations"
msgstr "Переклади"

msgid "Translations:"
msgstr "Переклади:"

msgid "Remaps"
msgstr "Переспрямування"

msgid "Resources:"
msgstr "Ресурси:"

msgid "Remaps by Locale:"
msgstr "Переспрямування за локаллю:"

msgid "Locale"
msgstr "Мова"

msgid "POT Generation"
msgstr "Генерація POT"

msgid "Files with translation strings:"
msgstr "Файли з рядками перекладу:"

msgid "Generate POT"
msgstr "Згенерувати POT"

<<<<<<< HEAD
=======
msgid "Add Built-in Strings to POT"
msgstr "Додати вбудовані рядки до POT"

>>>>>>> dc5f1b7a
msgid "Add strings from built-in components such as certain Control nodes."
msgstr ""
"Додавання рядків з вбудованих компонентів, таких як деякі вузли Control."

msgid "Set %s on %d nodes"
msgstr "Встановити %s на вузлах %d"

msgid "%s (%d Selected)"
msgstr "%s (%d вибрано)"

msgid "Groups"
msgstr "Групи"

msgid "Select a single node to edit its signals and groups."
msgstr "Виберіть окремий вузол для редагування його сигналів та груп."

msgid "Create Polygon"
msgstr "Створити полігон"

msgid "Create points."
msgstr "Створити точки."

msgid ""
"Edit points.\n"
"LMB: Move Point\n"
"RMB: Erase Point"
msgstr ""
"Редагувати точки.\n"
"ЛКМ: перемістити точку\n"
"ПКМ: вилучити точку"

msgid "Erase points."
msgstr "Витерти точки."

msgid "Edit Polygon"
msgstr "Редагувати полігон"

msgid "Insert Point"
msgstr "Вставити точку"

msgid "Edit Polygon (Remove Point)"
msgstr "Редагувати полігон (вилучити точку)"

msgid "Remove Polygon And Point"
msgstr "Вилучити полігон та точку"

msgid "Add Animation"
msgstr "Додати анімацію"

msgid "Add %s"
msgstr "Додати %s"

msgid "Move Node Point"
msgstr "Пересунути вузлову точку"

msgid "Change BlendSpace1D Config"
msgstr "Змініть конфігурацію BlendSpace1D"

msgid "Change BlendSpace1D Labels"
msgstr "Змінити мітки BlendSpace1D"

msgid "This type of node can't be used. Only animation nodes are allowed."
msgstr ""
"Цей тип вузла не може бути використаний. Дозволені лише анімаційні вузли."

msgid "This type of node can't be used. Only root nodes are allowed."
msgstr ""
"Не можна використовувати цей тип вузлів. Можна використовувати лише кореневі "
"вузли."

msgid "Add Node Point"
msgstr "Додати вузлову точку"

msgid "Add Animation Point"
msgstr "Додати точку анімації"

msgid "Remove BlendSpace1D Point"
msgstr "Вилучити точку BlendSpace1D"

msgid "Move BlendSpace1D Node Point"
msgstr "Пересунути вузлову точку BlendSpace1D"

msgid ""
"AnimationTree is inactive.\n"
"Activate to enable playback, check node warnings if activation fails."
msgstr ""
"AnimationTree є неактивним.\n"
"Активуйте, щоб уможливити відтворення. Ознайомтеся із попередженнями щодо "
"вузлів, якщо не вдається активувати."

msgid "Set the blending position within the space"
msgstr "Встановити позицію злиття у просторі"

msgid "Select and move points, create points with RMB."
msgstr ""
"Виберіть і пересуньте точки. Створити точки можна за допомогою клацання "
"правою кнопкою миші."

msgid "Enable snap and show grid."
msgstr "Увімкнути прилипання і показати сітку."

msgid "Sync:"
msgstr "Синхронізувати:"

msgid "Blend:"
msgstr "Змішувати:"

msgid "Point"
msgstr "Точка"

msgid "Open Editor"
msgstr "Відкрити вікно редактора"

msgid "Open Animation Node"
msgstr "Відкрити вузол анімації"

msgid "Triangle already exists."
msgstr "Трикутник вже існує."

msgid "Add Triangle"
msgstr "Додати трикутник"

msgid "Change BlendSpace2D Config"
msgstr "Змінити конфігурацію BlendSpace2D"

msgid "Change BlendSpace2D Labels"
msgstr "Змінити мітки BlendSpace2D"

msgid "Remove BlendSpace2D Point"
msgstr "Вилучити точку BlendSpace2D"

msgid "Remove BlendSpace2D Triangle"
msgstr "Вилучити трикутник BlendSpace2D"

msgid "No triangles exist, so no blending can take place."
msgstr "Трикутників не існує, отже злиття не є можливим."

msgid "Toggle Auto Triangles"
msgstr "Увімкнути або вимкнути автоматичні трикутники"

msgid "Create triangles by connecting points."
msgstr "Створити трикутники з'єднанням точок."

msgid "Erase points and triangles."
msgstr "Вилучити точки і трикутники."

msgid "Generate blend triangles automatically (instead of manually)"
msgstr "Створити трикутники злиття автоматично (а не вручну)"

msgid "Parameter Changed: %s"
msgstr "Параметр змінено: %s"

msgid "Inspect Filters"
msgstr "Оглянути фільтри"

msgid "Output node can't be added to the blend tree."
msgstr "Вузол виведення не можна додавати до дерева злиття."

msgid "Add Node to BlendTree"
msgstr "Додати вузол до BlendTree"

msgid "Node Moved"
msgstr "Пересунуто вузол"

msgid "Unable to connect, port may be in use or connection may be invalid."
msgstr ""
"Не вдалося з'єднати. Можливо, порт вже використано або з'єднання є "
"некоректним."

msgid "Nodes Connected"
msgstr "З’єднано вузли"

msgid "Nodes Disconnected"
msgstr "Роз'єднано вузли"

msgid "Set Animation"
msgstr "Встановити анімацію"

msgid "Delete Node"
msgstr "Вилучити вузол"

msgid "Delete Node(s)"
msgstr "Вилучити вузли"

msgid "Toggle Filter On/Off"
msgstr "Увімкнути або вимкнути фільтр"

msgid "Change Filter"
msgstr "Змінити фільтр"

msgid ""
"Animation player has no valid root node path, so unable to retrieve track "
"names."
msgstr ""
"Відтворювач анімації не має коректного шляху до кореневого вузла, тому "
"неможливо отримати назви доріжок."

msgid "Anim Clips"
msgstr "Кліпи анімації"

msgid "Audio Clips"
msgstr "Звукові кліпи"

msgid "Functions"
msgstr "Функції"

msgid "Inspect Filtered Tracks:"
msgstr "Оглянути відфільтровані доріжки:"

msgid "Edit Filtered Tracks:"
msgstr "Редагувати фільтровані доріжки:"

msgid "Node Renamed"
msgstr "Перейменовано вузол"

msgid "Add Node..."
msgstr "Додати вузол…"

msgid "Enable Filtering"
msgstr "Увімкнути фільтрування"

msgid "Invert"
msgstr "Інвертувати"

msgid "Library Name:"
msgstr "Назва Бібліотеки:"

msgid "Animation name can't be empty."
msgstr "Назва анімації не може бути порожньою."

msgid "Animation name contains invalid characters: '/', ':', ',' or '['."
msgstr "Назва анімації містить недопустимі символи: '/', ':', ',' або '['."

msgid "Animation with the same name already exists."
msgstr "Анімація з такою ж назвою вже існує."

msgid "Enter a library name."
msgstr "Введіть назву бібліотеки."

msgid "Library name contains invalid characters: '/', ':', ',' or '['."
msgstr "Назва бібліотеки містить неприпустимі символи: '/', ':', ',' або '['."

msgid "Library with the same name already exists."
msgstr "Бібліотека з такою назвою вже існує."

msgid "Animation name is valid."
msgstr "Назва анімації допустима."

msgid "Global library will be created."
msgstr "Буде створена глобальна бібліотека."

msgid "Library name is valid."
msgstr "Назва бібліотеки допустима."

msgid "Add Animation to Library: %s"
msgstr "Додати анімацію до бібліотеки: %s"

msgid "Add Animation Library: %s"
msgstr "Додати бібліотеку анімації: %s"

msgid "Load Animation"
msgstr "Завантажити анімацію"

msgid ""
"This animation library can't be saved because it does not belong to the "
"edited scene. Make it unique first."
msgstr ""
"Цю бібліотеку анімації не можна зберегти, оскільки вона не належить до "
"редагованої сцени. Спочатку зробіть її унікальною."

msgid ""
"This animation library can't be saved because it was imported from another "
"file. Make it unique first."
msgstr ""
"Цю бібліотеку анімації неможливо зберегти, оскільки її було імпортовано з "
"іншого файлу. Спочатку зробіть її унікальною."

msgid "Save Library"
msgstr "Зберегти бібліотеку"

msgid "Make Animation Library Unique: %s"
msgstr "Зробити бібліотеку анімації унікальною: %s"

msgid ""
"This animation can't be saved because it does not belong to the edited scene. "
"Make it unique first."
msgstr ""
"Цю анімацію не можна зберегти, оскільки вона не належить до відредагованої "
"сцени. Спочатку зробіть її унікальною."

msgid ""
"This animation can't be saved because it was imported from another file. Make "
"it unique first."
msgstr ""
"Цю анімацію не можна зберегти, оскільки вона була імпортована з іншого файлу. "
"Спочатку зробіть її унікальною."

msgid "Save Animation"
msgstr "Зберегти анімацію"

msgid "Make Animation Unique: %s"
msgstr "Зробити анімацію унікальною: %s"

msgid "Save Animation library to File: %s"
msgstr "Зберегти бібліотеку анімації у файл: %s"

msgid "Save Animation to File: %s"
msgstr "Зберегти анімацію у файл: %s"

msgid "Some AnimationLibrary files were invalid."
msgstr "Деякі файли AnimationLibrary були недійсними."

msgid "Some Animation files were invalid."
msgstr "Деякі файли анімації були невірними."

msgid "Load Animations into Library"
msgstr "Завантажити анімацію до бібліотеки"

msgid "Load Animation into Library: %s"
msgstr "Завантажити анімацію до бібліотеки: %s"

msgid "Rename Animation Library: %s"
msgstr "Перейменувати бібліотеку анімації: %s"

msgid "[Global]"
msgstr "[Глобальна]"

msgid "Rename Animation: %s"
msgstr "Перейменувати анімацію: %s"

msgid "Animation Name:"
msgstr "Назва анімації:"

msgid "No animation resource in clipboard!"
msgstr "У буфері обміну немає ресурсу анімації!"

msgid "Pasted Animation"
msgstr "Вставлена анімація"

msgid "Open in Inspector"
msgstr "Відкрити в інспекторі"

msgid "Remove Animation Library: %s"
msgstr "Видалити бібліотеку анімації: %s"

msgid "Remove Animation from Library: %s"
msgstr "Видалити анімацію з бібліотеки: %s"

msgid "[built-in]"
msgstr "[вбудована]"

msgid "[foreign]"
msgstr "[іноземна мова]"

msgid "[imported]"
msgstr "[імпортована]"

msgid "Add animation to library."
msgstr "Додати анімацію до бібліотеки."

msgid "Load animation from file and add to library."
msgstr "Завантажити анімацію з файлу та додати до бібліотеки."

msgid "Paste animation to library from clipboard."
msgstr "Вставити анімацію до бібліотеки з буфера обміну."

msgid "Save animation library to resource on disk."
msgstr "Зберегти бібліотеку анімації до ресурсу на диску."

msgid "Remove animation library."
msgstr "Видалити бібліотеку анімації."

msgid "Copy animation to clipboard."
msgstr "Копіювати анімацію в буфер обміну."

msgid "Save animation to resource on disk."
msgstr "Зберегти анімацію до ресурсу на диску."

msgid "Remove animation from Library."
msgstr "Видалити анімацію з бібліотеки."

msgid "Edit Animation Libraries"
msgstr "Редагувати бібліотеки анімації"

msgid "Create new empty animation library."
msgstr "Створіть нову порожню бібліотеку анімації."

msgid "Load Library"
msgstr "Завантажити бібліотеку"

msgid "Load animation library from disk."
msgstr "Завантажити бібліотеку анімації з диска."

msgid "Storage"
msgstr "Сховище даних"

msgid "Toggle Autoplay"
msgstr "Перемкнути автовідтворення"

msgid "Create New Animation"
msgstr "Створити нову анімацію"

msgid "New Animation Name:"
msgstr "Нове ім'я анімації:"

msgid "Rename Animation"
msgstr "Перейменувати анімацію"

msgid "Change Animation Name:"
msgstr "Змінити ім'я анімації:"

msgid "Delete Animation '%s'?"
msgstr "Видалити анімацію '%s'?"

msgid "Remove Animation"
msgstr "Вилучити анімацію"

msgid "Invalid animation name!"
msgstr "Некоректна назва анімації!"

msgid "Animation '%s' already exists!"
msgstr "Анімація '%s' вже існує!"

msgid "Duplicate Animation"
msgstr "Дублювати анімацію"

msgid "Blend Next Changed"
msgstr "Змінена подальша анімація"

msgid "Change Blend Time"
msgstr "Змінити час змішування"

msgid "[Global] (create)"
msgstr "[Глобальна] (створити)"

msgid "Duplicated Animation Name:"
msgstr "Дубльована назва анімації:"

msgid "Play selected animation backwards from current pos. (A)"
msgstr ""
"Відтворити обрану анімацію в зворотньому напрямку від поточної позиції. (A)"

msgid "Play selected animation backwards from end. (Shift+A)"
msgstr "Відтворити вибрану анімацію назад з кінця. (Shift+A)"

msgid "Pause/stop animation playback. (S)"
msgstr "Пауза/зупинка відтворення анімації. (S)"

msgid "Play selected animation from start. (Shift+D)"
msgstr "Відтворити вибрану анімацію від початку. (Shift+D)"

msgid "Play selected animation from current pos. (D)"
msgstr "Відтворити вибрану анімацію з поточної позиції. (D)"

msgid "Animation position (in seconds)."
msgstr "Позиція анімації (в секундах)."

msgid "Scale animation playback globally for the node."
msgstr "Шкала відтворення глобально анімації для вузла."

msgid "Animation Tools"
msgstr "Інструменти анімації"

msgid "Animation"
msgstr "Анімація"

msgid "New..."
msgstr "Новий..."

msgid "Manage Animations..."
msgstr "Керівник анімацій..."

msgid "Edit Transitions..."
msgstr "Редагувати переходи…"

msgid "Display list of animations in player."
msgstr "Відобразити список анімації у програвачі."

msgid "Autoplay on Load"
msgstr "Автовідтворення при завантаженні"

msgid "Enable Onion Skinning"
msgstr "Увімкнути калькування"

msgid "Onion Skinning Options"
msgstr "Параметри калькування"

msgid "Directions"
msgstr "Напрямки"

msgid "Past"
msgstr "Минулі"

msgid "Future"
msgstr "Майбутні"

msgid "Depth"
msgstr "Глибина"

msgid "1 step"
msgstr "1 крок"

msgid "2 steps"
msgstr "2 кроки"

msgid "3 steps"
msgstr "3 кроки"

msgid "Differences Only"
msgstr "Тільки відмінності"

msgid "Force White Modulate"
msgstr "Примусово розфарбовування білим"

msgid "Include Gizmos (3D)"
msgstr "Включити Ґізмос (3D)"

msgid "Pin AnimationPlayer"
msgstr "Пришпилити AnimationPlayer"

msgid "Error!"
msgstr "Помилка!"

msgid "Cross-Animation Blend Times"
msgstr "Час між анімаціями"

msgid "Blend Times:"
msgstr "Час змішування:"

msgid "Next (Auto Queue):"
msgstr "Далі (автоматична черга):"

msgid "Move Node"
msgstr "Пересунути вузол"

msgid "Transition exists!"
msgstr "Існує перехід!"

msgid "Play/Travel to %s"
msgstr "Відтворення/подорож до %s"

msgid "Edit %s"
msgstr "Редагування %s"

msgid "Add Node and Transition"
msgstr "Додати вузол і перехід"

msgid "Add Transition"
msgstr "Додати перехід"

msgid "Immediate"
msgstr "Негайно"

msgid "Sync"
msgstr "Синхронізувати"

msgid "At End"
msgstr "На кінець"

msgid "Travel"
msgstr "Подорож"

msgid "No playback resource set at path: %s."
msgstr "Не встановлено ресурсу відтворення у шляху: %s."

msgid "Node Removed"
msgstr "Вилучено вузол"

msgid "Transition Removed"
msgstr "Вилучено перехід"

msgid ""
"Select and move nodes.\n"
"RMB: Add node at position clicked.\n"
"Shift+LMB+Drag: Connects the selected node with another node or creates a new "
"node if you select an area without nodes."
msgstr ""
"Виберіть і перемістіть вузли.\n"
"ПКМ: Додасть вузол там, де ви натиснули.\n"
"Shift+ЛКМ+перетягування: з’єднує вибраний вузол з іншим вузлом або створить "
"новий вузол, якщо вибрати область без вузлів."

msgid "Create new nodes."
msgstr "Створити вузли."

msgid "Connect nodes."
msgstr "З'єднати вузли."

msgid "Remove selected node or transition."
msgstr "Вилучити позначений вузол або перехід."

msgid "Transition:"
msgstr "Перехід:"

msgid "New Transitions Should Auto Advance"
msgstr "Нові переходи повинні виконуватися автоматично"

msgid "Play Mode:"
msgstr "Режим гри:"

msgid "Delete Selected"
msgstr "Вилучити вибране"

msgid "Delete All"
msgstr "Видалити все"

msgid "Root"
msgstr "Корінь"

msgid "Toggle AnimationTree Bottom Panel"
msgstr "Перемкнути нижню панель AnimationTree"

msgid "Author"
msgstr "Автор"

msgid "Version:"
msgstr "Версія:"

msgid "Contents:"
msgstr "Зміст:"

msgid "View Files"
msgstr "Перегляд файлів"

msgid "Download"
msgstr "Завантажити"

msgid "Connection error, please try again."
msgstr "Помилка з'єднання, будь ласка, повторіть спробу."

msgid "Can't connect."
msgstr "Не вдається підключитися."

msgid "Can't connect to host:"
msgstr "Не вдалося підключитися до хосту:"

msgid "No response from host:"
msgstr "Немає відповіді від хоста:"

msgid "No response."
msgstr "Немає відповіді."

msgid "Can't resolve hostname:"
msgstr "Неможливо розпізнати ім'я хоста:"

msgid "Can't resolve."
msgstr "Не вдалося вирішити проблему."

msgid "Request failed, return code:"
msgstr "Помилка запиту, код повернення:"

msgid "Cannot save response to:"
msgstr "Не вдалося зберегти відповідь сюди:"

msgid "Write error."
msgstr "Помилка під час записування."

msgid "Request failed, too many redirects"
msgstr "Запит не вдався, забагато перенаправлень"

msgid "Redirect loop."
msgstr "Циклічне переспрямування."

msgid "Request failed, timeout"
msgstr "Помилка запиту, перевищено час очікування на відповідь"

msgid "Timeout."
msgstr "Перевищено час очікування на відповідь."

msgid "Failed:"
msgstr "Не вдалося:"

msgid "Bad download hash, assuming file has been tampered with."
msgstr "Розбіжність хеша завантаження, можливо файл був змінений."

msgid "Expected:"
msgstr "Очікувано:"

msgid "Got:"
msgstr "Отримав:"

msgid "Failed SHA-256 hash check"
msgstr "Не вдалося пройти перевірку хешу SHA-256"

msgid "Asset Download Error:"
msgstr "Помилка завантаження ресурсу:"

msgid "Ready to install!"
msgstr "Готовий до встановлення!"

msgid "Downloading (%s / %s)..."
msgstr "Отримання (%s з %s)…"

msgid "Downloading..."
msgstr "Отримання даних…"

msgid "Resolving..."
msgstr "Вирішення..."

msgid "Error making request"
msgstr "Помилка створення запиту"

msgid "Idle"
msgstr "Простій"

msgid "Install..."
msgstr "Встановити…"

msgid "Retry"
msgstr "Повторити спробу"

msgid "Download Error"
msgstr "Помилка завантаження"

msgid "Recently Updated"
msgstr "Нещодавно оновлені"

msgid "Least Recently Updated"
msgstr "Найдавніше оновлені"

msgid "Name (A-Z)"
msgstr "Назва (A-Z)"

msgid "Name (Z-A)"
msgstr "Назва (Z-A)"

msgid "License (A-Z)"
msgstr "Ліцензування (A-Z)"

msgid "License (Z-A)"
msgstr "Ліцензування (Z-A)"

msgid "Testing"
msgstr "Тестування"

msgid "Loading..."
msgstr "Завантаження…"

msgctxt "Pagination"
msgid "First"
msgstr "Перша"

msgctxt "Pagination"
msgid "Previous"
msgstr "Попередня"

msgctxt "Pagination"
msgid "Next"
msgstr "Наступна"

msgctxt "Pagination"
msgid "Last"
msgstr "Остання"

msgid ""
"The Asset Library requires an online connection and involves sending data "
"over the internet."
msgstr ""
"Бібліотека ресурсів вимагає підключення до Інтернету і передбачає надсилання "
"даних через Інтернет."

msgid "Failed to get repository configuration."
msgstr "Не вдалося отримати конфігурацію репозиторія."

msgid "All"
msgstr "Все"

msgid "No results for \"%s\" for support level(s): %s."
msgstr "Немає результатів для \"%s\" для рівня(ів) підтримки: %s."

msgid ""
"No results compatible with %s %s for support level(s): %s.\n"
"Check the enabled support levels using the 'Support' button in the top-right "
"corner."
msgstr ""
"Немає результатів, сумісних з %s %s для рівня(ів) підтримки: %s.\n"
"Перевірте увімкнені рівні підтримки за допомогою кнопки \"Підтримка\" у "
"верхньому правому куті."

msgid "Search Templates, Projects, and Demos"
msgstr "Шукати шаблони, проекти та демонстрації"

msgid "Search Assets (Excluding Templates, Projects, and Demos)"
msgstr "Пошук активів (із виключенням шаблонів, проектів та демонстрацій)"

msgid "Import..."
msgstr "Імпортувати…"

msgid "Plugins..."
msgstr "Додатки…"

msgid "Sort:"
msgstr "Сортувати:"

msgid "Category:"
msgstr "Категорія:"

msgid "Site:"
msgstr "Сайт:"

msgid "Support"
msgstr "Підтримка"

msgid "Assets ZIP File"
msgstr "ZIP файл ресурсів"

msgid "Audio Preview Play/Pause"
msgstr "Пуск/Пауза прослуховування звуку"

msgid "Bone Picker:"
msgstr "Вибір кістки:"

msgid "Clear mappings in current group."
msgstr "Очистити зв'язки в поточній групі."

msgid "Preview"
msgstr "Попередній перегляд"

msgid "Configure Snap"
msgstr "Налаштування прив'язки"

msgid "Grid Offset:"
msgstr "Відступ сітки:"

msgid "Grid Step:"
msgstr "Крок сітки:"

msgid "Primary Line Every:"
msgstr "Основна лінія кожні:"

msgid "Rotation Offset:"
msgstr "Відступ повороту:"

msgid "Rotation Step:"
msgstr "Крок повороту:"

msgid "Scale Step:"
msgstr "Крок масштабу:"

msgid ""
"Children of a container get their position and size determined only by their "
"parent."
msgstr ""
"Дочки контейнера отримують позицію і розмір, які визначаються тільки їхнім "
"батьком."

msgid "Move Node(s) to Position"
msgstr "Пересунути вузол(и) на Позицію"

msgid "Move Vertical Guide"
msgstr "Перемістити вертикальну напрямну"

msgid "Create Vertical Guide"
msgstr "Створити вертикальну напрямну"

msgid "Remove Vertical Guide"
msgstr "Вилучити вертикальну напрямну"

msgid "Move Horizontal Guide"
msgstr "Перемістити горизонтальну напрямну"

msgid "Create Horizontal Guide"
msgstr "Створити горизонтальну напрямну"

msgid "Remove Horizontal Guide"
msgstr "Вилучити горизонтальну напрямну"

msgid "Create Horizontal and Vertical Guides"
msgstr "Створити горизонтальні та вертикальні напрямні"

msgid "Set CanvasItem \"%s\" Pivot Offset to (%d, %d)"
msgstr "Встановити зсув бази CanvasItem «%s» у (%d, %d)"

msgid "Rotate %d CanvasItems"
msgstr "Обертати %d CanvasItem"

msgid "Rotate CanvasItem \"%s\" to %d degrees"
msgstr "Обернути CanvasItem «%s» на %d градусів"

msgid "Move CanvasItem \"%s\" Anchor"
msgstr "Пересунути прив'язку CanvasItem «%s»"

msgid "Scale Node2D \"%s\" to (%s, %s)"
msgstr "Масштабувати Node2D «%s» до (%s, %s)"

msgid "Resize Control \"%s\" to (%d, %d)"
msgstr "Змінити розміри елемента керування «%s» до (%d, %d)"

msgid "Scale %d CanvasItems"
msgstr "Масштабувати %d CanvasItem"

msgid "Scale CanvasItem \"%s\" to (%s, %s)"
msgstr "Масштабувати CanvasItem «%s» до (%s, %s)"

msgid "Move %d CanvasItems"
msgstr "Пересунути %d CanvasItem"

msgid "Move CanvasItem \"%s\" to (%d, %d)"
msgstr "Пересунути CanvasItem «%s» до (%d, %d)"

msgid "Locked"
msgstr "Заблоковано"

msgid "Grouped"
msgstr "Згруповано"

msgid "Add Node Here..."
msgstr "Додати вузол тут..."

msgid "Instantiate Scene Here..."
msgstr "Миттєва сцена тут..."

msgid "Paste Node(s) Here"
msgstr "Вставити вузол(и) сюди"

msgid "Move Node(s) Here"
msgstr "Пересунути вузол(и) сюди"

msgid "px"
msgstr "пкс."

msgid "units"
msgstr "одиниць"

msgid "Moving:"
msgstr "Переміщення:"

msgid "Rotating:"
msgstr "Обертання:"

msgid "Scaling:"
msgstr "Масштаб:"

msgid ""
"Project Camera Override\n"
"Overrides the running project's camera with the editor viewport camera."
msgstr ""
"Перевизначення камери проєкту\n"
"Замінює поточну камеру проєкту камерою видимої області редактора."

msgid ""
"Project Camera Override\n"
"No project instance running. Run the project from the editor to use this "
"feature."
msgstr ""
"Перевизначення камери проєкту\n"
"Немає запущеного екземпляра проєкту. Запустіть проєкт з вікна редактора, щоб "
"скористатися цією можливістю."

msgid "Lock Selected"
msgstr "Заблокувати позначене"

msgid "Unlock Selected"
msgstr "Розблокувати позначене"

msgid "Group Selected"
msgstr "Згрупувати позначені"

msgid "Ungroup Selected"
msgstr "Розгрупувати позначені"

msgid "Paste Pose"
msgstr "Вставити позу"

msgid "Clear Guides"
msgstr "Вилучити напрямні"

msgid "Create Custom Bone2D(s) from Node(s)"
msgstr "Створити нетипові кістки2D з вузла(ів)"

msgid "Cancel Transformation"
msgstr "Скасувати Перетворення"

msgid "Zoom to 3.125%"
msgstr "Масштаб у 3,125%"

msgid "Zoom to 6.25%"
msgstr "Масштаб у 6,25%"

msgid "Zoom to 12.5%"
msgstr "Масштаб у 12,5%"

msgid "Zoom to 25%"
msgstr "Масштаб у 25%"

msgid "Zoom to 50%"
msgstr "Масштаб у 50%"

msgid "Zoom to 100%"
msgstr "Масштаб у 100%"

msgid "Zoom to 200%"
msgstr "Масштаб у 200%"

msgid "Zoom to 400%"
msgstr "Масштаб у 400%"

msgid "Zoom to 800%"
msgstr "Масштаб у 800%"

msgid "Zoom to 1600%"
msgstr "Масштаб у 1600%"

msgid "Center View"
msgstr "Вид по центру"

msgid "Select Mode"
msgstr "Режим виділення"

msgid "Alt+Drag: Move selected node."
msgstr "Alt+Перетягування: Перемістити виділений вузол."

msgid "Alt+Drag: Scale selected node."
msgstr "Alt+Перетягування: Масштабування вибраного вузла."

msgid "Alt+RMB: Show list of all nodes at position clicked, including locked."
msgstr ""
"Alt+ПКМ: показати список усіх вузлів у позиції клацання, включно із "
"заблокованими."

msgid "RMB: Add node at position clicked."
msgstr "ПКМ: додати вузол у позиції клацання."

msgid "Move Mode"
msgstr "Режим переміщення"

msgid "Rotate Mode"
msgstr "Режим повороту"

msgid "Scale Mode"
msgstr "Режим масштабування"

msgid "Shift: Scale proportionally."
msgstr "Shift: масштабувати пропорційно."

msgid "Show list of selectable nodes at position clicked."
msgstr "Показати список виділених вузлів у позиції клацання."

msgid "Click to change object's rotation pivot."
msgstr "Клацніть, щоб змінити вісь обертання об'єкта."

msgid "Shift: Set temporary rotation pivot."
msgstr "Shift: Встановити тимчасову вісь обертання."

msgid ""
"Click this button while holding Shift to put the rotation pivot in the center "
"of the selected nodes."
msgstr ""
"Натисніть цю кнопку, утримуючи клавішу Shift, щоб розмістити вісь обертання в "
"центрі виділених вузлів."

msgid "Click to change object's rotation pivot."
msgstr "Клацніть, щоб змінити вісь обертання об'єкта."

msgid "Shift: Set temporary rotation pivot."
msgstr "Shift: Встановити тимчасову вісь обертання."

msgid ""
"Click this button while holding Shift to put the rotation pivot in the center "
"of the selected nodes."
msgstr ""
"Натисніть цю кнопку, утримуючи клавішу Shift, щоб розмістити вісь обертання в "
"центрі виділених вузлів."

msgid "Pan Mode"
msgstr "Режим панорамування"

msgid ""
"You can also use Pan View shortcut (Space by default) to pan in any mode."
msgstr ""
"Ви також можете використати комбінацію клавіш Панорамування (за замовчуванням "
"Пробіл) для панорамування в будь-якому режимі."

msgid "Ruler Mode"
msgstr "Режим вимірювання"

msgid "Toggle smart snapping."
msgstr "Увімкнути або вимкнути кмітливе прив'язування."

msgid "Use Smart Snap"
msgstr "Використати кмітливе прив'язування"

msgid "Toggle grid snapping."
msgstr "Увімкнути або вимкнути прилипання до ґратки."

msgid "Use Grid Snap"
msgstr "Використати прилипання до ґратки"

msgid "Snapping Options"
msgstr "Параметри прив'язки"

msgid "Use Rotation Snap"
msgstr "Використання обертання прив'язки"

msgid "Use Scale Snap"
msgstr "Використати прив'язування масштабу"

msgid "Snap Relative"
msgstr "Відносна прив'язка"

msgid "Use Pixel Snap"
msgstr "Використати прилипання до пікселів"

msgid "Snap to Parent"
msgstr "Прилипання до предка"

msgid "Snap to Node Anchor"
msgstr "Прилипання до прив'язки вузла"

msgid "Snap to Node Sides"
msgstr "Прилипання до боків вузла"

msgid "Snap to Node Center"
msgstr "Прилипання до центру вузла"

msgid "Snap to Other Nodes"
msgstr "Прилипання до інших вузлів"

msgid "Snap to Guides"
msgstr "Прилипання до напрямних"

msgid "Smart Snapping"
msgstr "Інтелектуальне прилипання"

msgid "Configure Snap..."
msgstr "Налаштування прив'язки..."

msgid "Lock selected node, preventing selection and movement."
msgstr "Блокувати вибраний вузол, запобігаючи виділенню та переміщенню."

msgid "Unlock selected node, allowing selection and movement."
msgstr "Розблокувати вибраний вузол і дозволити виділення та переміщення."

msgid ""
"Groups the selected node with its children. This causes the parent to be "
"selected when any child node is clicked in 2D and 3D view."
msgstr ""
"Групує вибраний вузол з його дочірніми вузлами. Це призводить до того, що при "
"натисканні будь-якого дочірнього вузла у 2D- та 3D-вигляді буде вибрано "
"батьківський вузол."

msgid ""
"Ungroups the selected node from its children. Child nodes will be individual "
"items in 2D and 3D view."
msgstr ""
"Відокремлює вибраний вузол від його дочірніх вузлів. Дочірні вузли будуть "
"окремими об'єктами у 2D і 3D-відображенні."

msgid "Skeleton Options"
msgstr "Параметри каркаса"

msgid "Show Bones"
msgstr "Показати кістки"

msgid "Make Bone2D Node(s) from Node(s)"
msgstr "Створити вузол(и) Bone2D з вузла(ів)"

msgid "View"
msgstr "Перегляд"

msgid "Show"
msgstr "&Показати"

msgid "Show When Snapping"
msgstr "Інтелектуальне прилипання"

msgid "Toggle Grid"
msgstr "Режим Перемикання"

msgid "Grid"
msgstr "Сітка"

msgid "Show Helpers"
msgstr "Показати помічники"

msgid "Show Rulers"
msgstr "Показати лінійки"

msgid "Show Guides"
msgstr "Показати напрямні"

msgid "Show Origin"
msgstr "Показати центр"

msgid "Show Viewport"
msgstr "Показати панель перегляду"

msgid "Gizmos"
msgstr "Гаджети"

msgid "Center Selection"
msgstr "Центрувати на вибраному"

msgid "Frame Selection"
msgstr "Кадрувати вибране"

msgid "Preview Canvas Scale"
msgstr "Попередній перегляд масштабованого полотна"

msgid "Project theme"
msgstr "Тема проекту"

msgid "Editor theme"
msgstr "Тема редактора"

msgid "Default theme"
msgstr "Типова тема"

msgid "Preview Theme"
msgstr "Перегляд теми"

msgid "Translation mask for inserting keys."
msgstr "Маска перенесення для вставляння ключових кадрів."

msgid "Rotation mask for inserting keys."
msgstr "Маска обертання для вставляння ключових кадрів."

msgid "Scale mask for inserting keys."
msgstr "Маска масштабування для вставляння ключових кадрів."

msgid "Insert keys (based on mask)."
msgstr "Вставити ключові кадри (на основі маски)."

msgid "Insert Key"
msgstr "Вставити ключ"

msgid ""
"Auto insert keys when objects are translated, rotated or scaled (based on "
"mask).\n"
"Keys are only added to existing tracks, no new tracks will be created.\n"
"Keys must be inserted manually for the first time."
msgstr ""
"Автоматично вставляти ключові кадри при перенесенні, обертанні або "
"масштабуванні об'єктів (на основі маски).\n"
"Ключові кадри додаватимуться лише до наявних доріжок, нові доріжки не "
"створюватимуться.\n"
"Спершу ключові кадри слід додати вручну."

msgid "Auto Insert Key"
msgstr "Автовставлення ключового кадру"

msgid "Animation Key and Pose Options"
msgstr "Параметри ключового кадру та пози анімації"

msgid "Insert Key (Existing Tracks)"
msgstr "Вставити ключ (існуючі доріжки)"

msgid "Copy Pose"
msgstr "Копіювати позу"

msgid "Clear Pose"
msgstr "Очистити позу"

msgid "Multiply grid step by 2"
msgstr "Помножити крок сітки на 2"

msgid "Divide grid step by 2"
msgstr "Розділити крок сітки на 2"

msgid "Adding %s..."
msgstr "Додавання %s..."

msgid "Error instantiating scene from %s."
msgstr "Помилка інстанціювання (створення) сцени з %s."

msgid "Create Node"
msgstr "Створити вузол"

msgid "Circular dependency found at %s."
msgstr "Кругову залежність виявлено на %s."

<<<<<<< HEAD
=======
msgid "Creating inherited scene from: %s"
msgstr "Створення успадкованої сцени на основі: %s"

msgid "Instantiating: "
msgstr "Створити екземпляр: "

msgid "Adding %s and %s..."
msgstr "Додавання %s та %s..."

msgid "Hold Alt when dropping to add as child of root node."
msgstr ""
"Утримуйте Alt під час переміщення, щоб додати в якості дочірнього корневого "
"вузла."

>>>>>>> dc5f1b7a
msgid "Change Default Type"
msgstr "Змінити стандартний тип"

msgid ""
"All selected CanvasItems are either invisible or locked in some way and can't "
"be transformed."
msgstr ""
"Усі виділені CanvasItems або невидимі, або заблоковані певним чином і не "
"можуть бути трансформовані."

msgid "Set Target Position"
msgstr "Встановити цільову позицію"

msgid "Set Handle"
msgstr "Встановити обробник"

msgid "This node doesn't have a control parent."
msgstr "Цей вузол не має керуючого предка."

msgid ""
"Use the appropriate layout properties depending on where you are going to put "
"it."
msgstr ""
"Використовуйте відповідні властивості макета залежно від того, де ви "
"збираєтеся розмістити це."

msgid "This node is a child of a container."
msgstr "Цей вузол є дочірнім елементом контейнера."

msgid "Use container properties for positioning."
msgstr "Використовуйте властивості контейнера для позиціонування."

msgid "This node is a child of a regular control."
msgstr "Цей вузол є дочірнім елементом звичайного елемента керування."

msgid "Use anchors and the rectangle for positioning."
msgstr "Використовуйте прив'язки і прямокутник для позиціонування."

msgid "Collapse positioning hint."
msgstr "Згорнути підказку позиціонування."

msgid "Expand positioning hint."
msgstr "Розгорнути підказку позиціонування."

msgid "Container Default"
msgstr "Контейнер за замовчуванням"

msgid "Fill"
msgstr "Заповнення"

msgid "Shrink Begin"
msgstr "Стиснути до початку"

msgid "Shrink Center"
msgstr "Стиснути до центру"

msgid "Shrink End"
msgstr "Стиснути до кінця"

msgid "Custom"
msgstr "Нетиповий"

msgid "Expand"
msgstr "Розгорнути"

msgid "Top Left"
msgstr "Згори ліворуч"

msgid "Center Top"
msgstr "За центром згори"

msgid "Top Right"
msgstr "Згори праворуч"

msgid "Top Wide"
msgstr "Згори за шириною"

msgid "Center Left"
msgstr "За центром ліворуч"

msgid "Center"
msgstr "За центром"

msgid "Center Right"
msgstr "За центром праворуч"

msgid "HCenter Wide"
msgstr "Гор. за центром за шириною"

msgid "Bottom Left"
msgstr "Внизу ліворуч"

msgid "Center Bottom"
msgstr "За центром внизу"

msgid "Bottom Right"
msgstr "Внизу праворуч"

msgid "Bottom Wide"
msgstr "Внизу за шириною"

msgid "Left Wide"
msgstr "Ліворуч за шириною"

msgid "VCenter Wide"
msgstr "Верт. за центром за шириною"

msgid "Right Wide"
msgstr "Праворуч за шириною"

msgid "Full Rect"
msgstr "Увесь прямокутник"

msgid ""
"Enable to also set the Expand flag.\n"
"Disable to only set Shrink/Fill flags."
msgstr ""
"Увімкнути, щоб також встановити галочку Розширити.\n"
"Вимкнути, щоб встановити лише галочку Стиснути/Заповнити."

msgid "Some parents of the selected nodes do not support the Expand flag."
msgstr "Деякі предки вибраних вузлів не підтримують галочку Розгорнути."

msgid "Change Anchors, Offsets, Grow Direction"
msgstr "Змінити прив'язки, зміщення, напрямок розширення"

msgid "Change Anchors, Offsets (Keep Ratio)"
msgstr "Змінити прив’язки, зміщення (зберегти співвідношення)"

msgid "Change Vertical Size Flags"
msgstr "Змінити позначки вертикального розміру"

msgid "Change Horizontal Size Flags"
msgstr "Змінити позначки горизонтального розміру"

msgid "Presets for the anchor and offset values of a Control node."
msgstr "Шаблони для прив'язок та зміщень вузла Керування."

msgid "Anchor preset"
msgstr "Шаблон прив'язки"

msgid "Set to Current Ratio"
msgstr "Встановити до Поточних пропорцій"

msgid "Adjust anchors and offsets to match the current rect size."
msgstr ""
"Налаштувати прив'язки та зміщення відповідно до поточного розміру "
"прямокутника."

msgid ""
"When active, moving Control nodes changes their anchors instead of their "
"offsets."
msgstr ""
"Якщо активовано, пересування вузлів Control змінюватиме їхні прив'язки, а не "
"їх зміщення."

msgid "Sizing settings for children of a Container node."
msgstr "Налаштування розмірів для дочірніх вузлів вузла Container."

msgid "Horizontal alignment"
msgstr "Горизонтальне вирівнювання"

msgid "Vertical alignment"
msgstr "Вертикальне вирівнювання"

msgid "Convert to GPUParticles3D"
msgstr "Перетворити на GPUParticles3D"

msgid "Load Emission Mask"
msgstr "Завантажити маску випромінювання"

msgid "Convert to GPUParticles2D"
msgstr "Перетворити на GPUParticles2D"

msgid "CPUParticles2D"
msgstr "CPUParticles2D"

msgid "Emission Mask"
msgstr "Маска випромінювання"

msgid "Solid Pixels"
msgstr "Суцільні пікселі"

msgid "Border Pixels"
msgstr "Межеві пікселі"

msgid "Directed Border Pixels"
msgstr "Пікселі на спрямованій межі"

msgid "Centered"
msgstr "За центром"

msgid "Capture Colors from Pixel"
msgstr "Захоплення кольорів з пікселя"

msgid "Generating Visibility AABB (Waiting for Particle Simulation)"
msgstr "Генерація видимості AABB (очікування моделювання частинок)"

msgid "Generate Visibility AABB"
msgstr "Генерувати Видимість AABB"

msgid "CPUParticles3D"
msgstr "CPUParticles3D"

msgid "Generate AABB"
msgstr "Згенерувати AABB"

msgid "Create Emission Points From Node"
msgstr "Створити випромінювач з вузла"

msgid "Generation Time (sec):"
msgstr "Час генерації (сек):"

msgid "Load Curve Preset"
msgstr "Завантажити заготовку кривої"

msgid "Add Curve Point"
msgstr "Додати точку кривої"

msgid "Remove Curve Point"
msgstr "Видалити точку кривої"

msgid "Modify Curve Point"
msgstr "Змінити точку кривої"

msgid "Hold Shift to edit tangents individually"
msgstr "Утримуйте Shift, щоб змінити дотичні окремо"

msgid "Ease In"
msgstr "Перейти в"

msgid "Ease Out"
msgstr "Перейти з"

msgid "Smoothstep"
msgstr "Згладжений"

msgid "Toggle Grid Snap"
msgstr "Перемкнути прилипання до ґратки"

msgid "Debug with External Editor"
msgstr "Зневадження за допомогою зовнішнього редактора"

msgid "Deploy with Remote Debug"
msgstr "Розгортання за допомогою віддаленого налагодження"

msgid ""
"When this option is enabled, using one-click deploy will make the executable "
"attempt to connect to this computer's IP so the running project can be "
"debugged.\n"
"This option is intended to be used for remote debugging (typically with a "
"mobile device).\n"
"You don't need to enable it to use the GDScript debugger locally."
msgstr ""
"Якщо увімкнено цей параметр, використання розгортання в одне клацання "
"призведе до того, що виконуваний файл спробує встановити з'єднання із IP-"
"адресою цього комп'ютера, уможливлюючи діагностику запущеного проєкту.\n"
"Цей параметр призначено для віддаленої діагностики (типово, за допомогою "
"мобільного пристрою).\n"
"Його вмикання не знадобиться, якщо ви хочете використовувати засіб "
"діагностики GDScript локально."

msgid "Small Deploy with Network Filesystem"
msgstr "Маленьке розгортання з мережевою файловою системою (NFS)"

msgid ""
"When this option is enabled, using one-click deploy for Android will only "
"export an executable without the project data.\n"
"The filesystem will be provided from the project by the editor over the "
"network.\n"
"On Android, deploying will use the USB cable for faster performance. This "
"option speeds up testing for projects with large assets."
msgstr ""
"Якщо цей параметр увімкнено, використання розгортання в одне клацання для "
"Android призведе до експортування лише виконуваного файла без даних проєкту.\n"
"Файлова система буде надана редактором у проєкті за допомогою мережі.\n"
"На Android для збільшення швидкодії буде використано USB-кабель. Цей параметр "
"значно прискорює тестування ігор зі значними за об'ємом ресурсами."

msgid "Visible Collision Shapes"
msgstr "Видимі контури зіткнень"

msgid ""
"When this option is enabled, collision shapes and raycast nodes (for 2D and "
"3D) will be visible in the running project."
msgstr ""
"Якщо увімкнено цей параметр, контури зіткнення та вузли raycast (для 2D та "
"3D) буде видно у запущеному проєкті."

msgid "Visible Paths"
msgstr "Видимі шляхи"

msgid ""
"When this option is enabled, curve resources used by path nodes will be "
"visible in the running project."
msgstr ""
"Коли цю опцію увімкнено у запущеному проекті будуть видимі, ресурси кривої, "
"що використовуються вузлами шляху."

msgid "Visible Navigation"
msgstr "Видимі навігації"

msgid "Debug CanvasItem Redraws"
msgstr "Налагодження перемальовувань CanvasItem"

msgid ""
"When this option is enabled, redraw requests of 2D objects will become "
"visible (as a short flash) in the running project.\n"
"This is useful to troubleshoot low processor mode."
msgstr ""
"Якщо цю опцію увімкнено, запити на перемальовування 2D-об'єктів стануть "
"видимими (у вигляді короткого спалаху) у запущеному проекті.\n"
"Це корисно для усунення несправностей у режимі низької завантаженості "
"процесора."

msgid "Synchronize Scene Changes"
msgstr "Синхронізувати зміни сцени"

msgid ""
"When this option is enabled, any changes made to the scene in the editor will "
"be replicated in the running project.\n"
"When used remotely on a device, this is more efficient when the network "
"filesystem option is enabled."
msgstr ""
"Якщо цей параметр увімкнено, будь-які зміни, внесені у сцену в редакторі, "
"будуть відтворені у запущеному проєкті.\n"
"При віддаленому використанні на пристрої, це ефективніше з мережевою файловою "
"системою."

msgid "Synchronize Script Changes"
msgstr "Синхронізувати зміни у скрипті"

msgid ""
"When this option is enabled, any script that is saved will be reloaded in the "
"running project.\n"
"When used remotely on a device, this is more efficient when the network "
"filesystem option is enabled."
msgstr ""
"Якщо цей параметр увімкнено, будь-який скрипт, який буде збережено, буде "
"перезавантажено у запущеному проєкті.\n"
"При віддаленому використанні на пристрої, це ефективніше з мережевою файловою "
"системою."

msgid "Keep Debug Server Open"
msgstr "Тримати сервер налагодження відкритим"

msgid ""
"When this option is enabled, the editor debug server will stay open and "
"listen for new sessions started outside of the editor itself."
msgstr ""
"Якщо цей параметр увімкнено, сервер налагодження редактора залишатиметься "
"відкритим і прослуховуватиме нові сеанси, розпочаті поза межами самого "
"редактора."

msgid "Customize Run Instances..."
msgstr "Налаштування екземплярів для запуску..."

msgid ""
"Name: %s\n"
"Path: %s\n"
"Main Script: %s\n"
"\n"
"%s"
msgstr ""
"Назва: %s\n"
"Шлях: %s\n"
"Основний скрипт: %s\n"
"\n"
"%s"

msgid "Edit Plugin"
msgstr "Редагування додатка"

msgid "Installed Plugins:"
msgstr "Встановлені плаґіни:"

msgid "Create New Plugin"
msgstr "Створити новий плагін"

msgid "Version"
msgstr "Версія"

msgid "Size: %s"
msgstr "Розмір: %s"

msgid "Type: %s"
msgstr "Введіть: %s"

msgid "Dimensions: %d × %d"
msgstr "Розміри: %d × %d"

msgid "Length: %0dm %0ds"
msgstr "Довжина: %0dm %0ds"

msgid "Length: %0.1fs"
msgstr "Довжина: %0.1fs"

msgid "Length: %0.3fs"
msgstr "Довжина: %0.3fs"

msgid "Overrides (%d)"
msgstr "Перевизначення (%d)"

msgctxt "Locale"
msgid "Add Script"
msgstr "Додати писемність"

msgid "Add Locale"
msgstr "Додати мову"

msgid "Variation Coordinates (%d)"
msgstr "Координати варіації (%d)"

msgid "No supported features"
msgstr "Немає підтримуваних функцій"

msgid "Features (%d of %d set)"
msgstr "Функції (%d від набору %d)"

msgid "Add Feature"
msgstr "Додати функцію"

msgid "East Asian Language"
msgstr "Східноазійська мова"

msgid "East Asian Widths"
msgstr "Східноазійські ширини"

msgid " - Variation"
msgstr " - Варіація"

msgid "Unable to preview font"
msgstr "Неможливо переглянути шрифт"

msgid "Change AudioStreamPlayer3D Emission Angle"
msgstr "Змінити кут випромінювання AudioStreamPlayer3D"

msgid "Change Camera FOV"
msgstr "Змінити поле зору камери"

msgid "Change Camera Size"
msgstr "Змінити розмір камери"

msgid "Change Sphere Shape Radius"
msgstr "Змінити радіус сферичної форми"

msgid "Change Box Shape Size"
msgstr "Змінити розміри форми Коробки"

msgid "Change Capsule Shape Radius"
msgstr "Змінити радіус форми капсули"

msgid "Change Capsule Shape Height"
msgstr "Змінити висоту форми капсули"

msgid "Change Cylinder Shape Radius"
msgstr "Змінити радіус форми циліндра"

msgid "Change Cylinder Shape Height"
msgstr "Змінити висоту форми циліндра"

msgid "Change Separation Ray Shape Length"
msgstr "Змінити довжину форми променя"

msgid "Change Decal Size"
msgstr "Змінити розмір декалій"

msgid "Change Radius"
msgstr "Змінити радіус"

msgid "Change Light Radius"
msgstr "Змінити радіус освітлення"

msgid "End Location"
msgstr "Кінцеве Розташування"

msgid "Change Start Position"
msgstr "Змінити Початкове розташування"

msgid "Change End Position"
msgstr "Змінити Кінцеве розташування"

msgid "Change Probe Size"
msgstr "Змінити розмір зонду"

msgid "Change Notifier AABB"
msgstr "Змінити AABB сповіщення"

msgid "Convert to CPUParticles2D"
msgstr "Перетворити на CPUParticles2D"

msgid "Generating Visibility Rect (Waiting for Particle Simulation)"
msgstr "Створення області видимості (Очікування симуляції частинок)"

msgid "Generate Visibility Rect"
msgstr "Створити область видимості"

msgid "Can only set point into a ParticleProcessMaterial process material"
msgstr ""
"Поставити точку можна тільки в процедурному матеріалі ParticleProcessMaterial"

msgid "GPUParticles2D"
msgstr "CPUParticles2D"

msgid "The geometry's faces don't contain any area."
msgstr "Сторони геометричної фігури не обмежують жодної площі."

msgid "The geometry doesn't contain any faces."
msgstr "Геометрія не містить жодної грані."

msgid "\"%s\" doesn't inherit from Node3D."
msgstr "\"%s\" не успадковується від Node3D."

msgid "\"%s\" doesn't contain geometry."
msgstr "«%s» не містить геометричної конструкції."

msgid "\"%s\" doesn't contain face geometry."
msgstr "«%s» не містить геометрії граней."

msgid "Create Emitter"
msgstr "Створити випромінювач"

msgid "Emission Points:"
msgstr "Точок випромінювання:"

msgid "Surface Points"
msgstr "Точки поверхні"

msgid "Surface Points+Normal (Directed)"
msgstr "Точки поверхні + нормаль (напрямлена)"

msgid "Volume"
msgstr "Об'єм"

msgid "Emission Source:"
msgstr "Джерело випромінювання:"

msgid "A processor material of type 'ParticleProcessMaterial' is required."
msgstr "Потрібен матеріал типу 'ParticlesProcessMaterial'."

msgid "Convert to CPUParticles3D"
msgstr "Перетворити на CPUParticles3D"

msgid "GPUParticles3D"
msgstr "GPUParticles3D"

msgid "Low"
msgstr "Нижче"

msgid "Moderate"
msgstr "Помірно"

msgid "High"
msgstr "Вище"

msgid "Subdivisions: %s"
msgstr "Підрозділи: %s"

msgid "Cell size: %s"
msgstr "Розмір комірки: %s"

msgid "Video RAM size: %s MB (%s)"
msgstr "Розмір відеопам'яті: %s МБ (%s)"

msgid "Bake SDF"
msgstr "Запекти SDF"

msgid ""
"No faces detected during GPUParticlesCollisionSDF3D bake.\n"
"Check whether there are visible meshes matching the bake mask within its "
"extents."
msgstr ""
"Під час запікання GPUParticlesCollisionSDF3D не виявлено граней.\n"
"Перевірте, чи є видимі меші, що відповідають масці запікання, в її межах."

msgid "Select path for SDF Texture"
msgstr "Виберіть шлях до текстури SDF"

msgid "Add Gradient Point"
msgstr "Додати точку градієнту"

msgid "Remove Gradient Point"
msgstr "Видалити точку градієнту"

msgid "Move Gradient Point"
msgstr "Пересунути точку градієнту"

msgid "Reverse Gradient"
msgstr "Зворотний градієнт"

msgid "Reverse/Mirror Gradient"
msgstr "Зворотний/дзеркальний градієнт"

msgid "Swap GradientTexture2D Fill Points"
msgstr "Поміняти точки заповнення GradientTexture2D"

msgid "Swap Gradient Fill Points"
msgstr "Поміняти точки заповнення градієнта"

msgid "Configure"
msgstr "Конфігурація"

msgid "Create Occluder Polygon"
msgstr "Створено затінювальний полігон"

msgid ""
"Can't determine a save path for lightmap images.\n"
"Save your scene and try again."
msgstr ""
"Не вдається визначити шлях для збереження карт освітлення.\n"
"Збережіть вашу сцену і повторіть спробу."

msgid ""
"No meshes to bake. Make sure they contain an UV2 channel and that the 'Bake "
"Light' flag is on."
msgstr ""
"Немає мешів для запікання. Переконайтеся, що вони містять канал UV2, і "
"позначено пункт \"Запекти світло\"."

msgid "Failed creating lightmap images, make sure path is writable."
msgstr ""
"Збій створення карти освітленості, переконайтеся, що шлях доступний для "
"запису."

msgid "No editor scene root found."
msgstr "Коренева сцена редактора не знайдена."

msgid "Lightmap data is not local to the scene."
msgstr "Дані карти світла не є локальними для сцени."

msgid ""
"Maximum texture size is too small for the lightmap images.\n"
"While this can be fixed by increasing the maximum texture size, it is "
"recommended you split the scene into more objects instead."
msgstr ""
"Максимальний розмір текстури замалий для зображень світлової карти.\n"
"Хоча це можна виправити, збільшивши максимальний розмір текстури, "
"рекомендується розбити сцену на більшу кількість об'єктів."

msgid ""
"Failed creating lightmap images. Make sure all meshes selected to bake have "
"`lightmap_size_hint` value set high enough, and `texel_scale` value of "
"LightmapGI is not too low."
msgstr ""
"Не вдалося створити зображення світлової карти. Переконайтеся, що для всіх "
"мешів вибраних для запікання встановлено достатньо високе значення "
"`lightmap_size_hint`, а значення `texel_scale` у LightmapGI не є занизьким."

msgid ""
"Failed fitting a lightmap image into an atlas. This should never happen and "
"should be reported."
msgstr ""
"Не вдалося вставити зображення світлової карти в атлас. Цього ніколи не "
"повинно траплятися і про це слід повідомити."

msgid "Bake Lightmaps"
msgstr "Запікати карти освітлення"

msgid "LightMap Bake"
msgstr "Приготування карти освітлення"

msgid "Select lightmap bake file:"
msgstr "Виберіть файл приготування карти освітлення:"

msgid "Couldn't create a Trimesh collision shape."
msgstr "Не вдалося створити форму зіткнення Trimesh."

msgid "Couldn't create any collision shapes."
msgstr "Не вдалося створити жодних форм зіткнення."

msgid "Mesh is empty!"
msgstr "Сітка порожня!"

msgid "Create Navigation Mesh"
msgstr "Створити навігаційну сітку"

msgid "No mesh to unwrap."
msgstr "Немає мешу для розгортання."

msgid ""
"Mesh cannot unwrap UVs because it does not belong to the edited scene. Make "
"it unique first."
msgstr ""
"Сітка не може розгортати UVs, оскільки не належить до редагованої сцени. "
"Спочатку зробіть її унікальною."

msgid ""
"Mesh cannot unwrap UVs because it belongs to another resource which was "
"imported from another file type. Make it unique first."
msgstr ""
"Сітка не може розгорнути UV, бо належить іншому ресурсу, який було "
"імпортовано з іншого типу файлу. Спочатку зробіть її унікальною."

msgid ""
"Mesh cannot unwrap UVs because it was imported from another file type. Make "
"it unique first."
msgstr ""
"Сітка не може розгорнути UV, оскільки імпортована з файлу іншого типу. "
"Спочатку зробіть її унікальною."

msgid "Unwrap UV2"
msgstr "Розгорнути UV2"

msgid "Contained Mesh is not of type ArrayMesh."
msgstr "Вбудована сітка не має типу ArrayMesh."

msgid "Can't unwrap mesh with blend shapes."
msgstr "Неможливо розгорнути меш зі змішаними формами."

msgid "Only triangles are supported for lightmap unwrap."
msgstr "Для розгортання лайтмапами підтримуються лише трикутники."

msgid "Normals are required for lightmap unwrap."
msgstr "Для розгортання лайтмапами потрібні нормалі."

msgid "UV Unwrap failed, mesh may not be manifold?"
msgstr "UV-розгортка не вдалася, можливо у сітки не однозв'язна форма?"

msgid "No mesh to debug."
msgstr "Немає сітки для налагодження."

msgid "Mesh has no UV in layer %d."
msgstr "Сітка не має UV у шарі %d."

msgid "MeshInstance3D lacks a Mesh."
msgstr "У MeshInstance3D відсутній Mesh."

msgid "Mesh has no surface to create outlines from."
msgstr "Сітка не має поверхні, щоб створити контури."

msgid "Mesh primitive type is not PRIMITIVE_TRIANGLES."
msgstr "Типом сітки примітива не є PRIMITIVE_TRIANGLES."

msgid "Could not create outline."
msgstr "Не вдалося створити контур."

msgid "Create Outline"
msgstr "Створити контур"

msgid "Mesh"
msgstr "Сітка"

msgid "Create Collision Shape..."
msgstr "Створити форму зіткнення..."

msgid "Create Outline Mesh..."
msgstr "Створити контурну сітку ..."

msgid ""
"Creates a static outline mesh. The outline mesh will have its normals flipped "
"automatically.\n"
"This can be used instead of the StandardMaterial Grow property when using "
"that property isn't possible."
msgstr ""
"Створює статичну контурну сітку. Нормалі контурної сітки "
"віддзеркалюватимуться автоматично.\n"
"Цим можна скористатися замість властивості Grow StandardMaterial, якщо "
"використання цієї властивості є неможливим."

msgid "View UV1"
msgstr "Перегляд UV1"

msgid "View UV2"
msgstr "Перегляд UV2"

msgid "Unwrap UV2 for Lightmap/AO"
msgstr "Розгорнути UV2 для карти освітлення/AO"

msgid "Create Outline Mesh"
msgstr "Створити сітку обведення"

msgid "Outline Size:"
msgstr "Розмір обведення:"

<<<<<<< HEAD
=======
msgid "Sibling"
msgstr "Дочірній"

msgid "Creates collision shapes as Sibling."
msgstr "Створює фігури зіткнення як Дочірній."

>>>>>>> dc5f1b7a
msgid "Static Body Child"
msgstr "Дочірній об'єкт статичного тіла"

msgid "Creates a StaticBody3D as child and assigns collision shapes to it."
msgstr ""
"Створює StaticBody3D як дочірній об'єкт і призначає йому форми зіткнень."

msgid "Trimesh"
msgstr "Трімеш"

msgid ""
"Creates a polygon-based collision shape.\n"
"This is the most accurate (but slowest) option for collision detection."
msgstr ""
"Створює засновану на багатокутниках форму зіткнення.\n"
"Цей найточніший (але найповільніший) варіант для виявлення зіткнень."

msgid ""
"Creates a single convex collision shape.\n"
"This is the fastest (but least accurate) option for collision detection."
msgstr ""
"Створює єдину опуклу форму зіткнення.\n"
"Цей найшвидший (але найменш точний) варіант для виявлення зіткнень."

msgid ""
"Creates a simplified convex collision shape.\n"
"This is similar to single collision shape, but can result in a simpler "
"geometry in some cases, at the cost of accuracy."
msgstr ""
"Створює спрощену опуклу форму зіткнення.\n"
"Це схоже на єдину форму зіткнення, але може призвести у деяких випадках до "
"простішої геометрії ціною точності."

msgid ""
"Creates a polygon-based collision shape.\n"
"This is a performance middle-ground between a single convex collision and a "
"polygon-based collision."
msgstr ""
"Створює засновану на багатокутниках форму зіткнення.\n"
"Цей проміжний за швидкодією варіант між єдиною опуклою формою зіткнення і "
"заснованою на багатокутниках формою зіткнення."

msgid "UV Channel Debug"
msgstr "Діагностика UV-каналу"

msgid "Remove item %d?"
msgstr "Видалення елемента %d?"

msgid ""
"Update from existing scene?:\n"
"%s"
msgstr ""
"Оновити з наявної сцени?\n"
"%s"

msgid "MeshLibrary"
msgstr "Бібліотека сітки"

msgid "Add Item"
msgstr "Додати елемент"

msgid "Remove Selected Item"
msgstr "Вилучити вибраний елемент"

msgid "Import from Scene (Ignore Transforms)"
msgstr "Імпортувати зі сцени (ігнорувати перетворення)"

msgid "Import from Scene (Apply Transforms)"
msgstr "Імпортувати зі сцени (застосувати перетворення)"

msgid "Update from Scene"
msgstr "Оновити зі сцени"

msgid "Apply without Transforms"
msgstr "Змінити перетворення екземпляра сітки"

msgid "Apply with Transforms"
msgstr "Змінити перетворення екземпляра сітки"

msgid "No mesh source specified (and no MultiMesh set in node)."
msgstr "Не вказане джерело сітки (й у вузлі не вказано MultiMesh)."

msgid "No mesh source specified (and MultiMesh contains no Mesh)."
msgstr "Не вказане джерело сітки (й у вузлі не вказано MultiMesh)."

msgid "Mesh source is invalid (invalid path)."
msgstr "Джерело сітки недійсне (неправильний шлях)."

msgid "Mesh source is invalid (not a MeshInstance3D)."
msgstr "Неправильне джерело сітки (не MeshInstance3D)."

msgid "Mesh source is invalid (contains no Mesh resource)."
msgstr "Неправильне джерело сітки (немає ресурсу сітки)."

msgid "No surface source specified."
msgstr "Не задано джерело поверхні."

msgid "Surface source is invalid (invalid path)."
msgstr "Джерело поверхні недійсне (неправильний шлях)."

msgid "Surface source is invalid (no geometry)."
msgstr "Джерело поверхні недійсне (без геометрії)."

msgid "Surface source is invalid (no faces)."
msgstr "Неправильне джерело поверхні (немає граней)."

msgid "Select a Source Mesh:"
msgstr "Виберіть джерело сітки:"

msgid "Select a Target Surface:"
msgstr "Виберіть цільову поверхню:"

msgid "Populate Surface"
msgstr "Заповнити поверхню"

msgid "Populate MultiMesh"
msgstr "Заповнити мультисітку"

msgid "Target Surface:"
msgstr "Цільова поверхня:"

msgid "Source Mesh:"
msgstr "Початкова сітка:"

msgid "X-Axis"
msgstr "Вісь X"

msgid "Y-Axis"
msgstr "Вісь Y"

msgid "Z-Axis"
msgstr "Вісь Z"

msgid "Mesh Up Axis:"
msgstr "Вісь вгору сітки:"

msgid "Random Rotation:"
msgstr "Випадкове обертання:"

msgid "Random Tilt:"
msgstr "Випадковий нахил:"

msgid "Random Scale:"
msgstr "Випадковий масштаб:"

msgid "Amount:"
msgstr "Обсяг:"

msgid "Populate"
msgstr "Заповнити"

msgid "Set start_position"
msgstr "Задати start_position"

msgid "Set end_position"
msgstr "Задати end_position"

msgid "Set NavigationObstacle3D Vertices"
msgstr "Встановити вершини NavigationObstacle3D"

msgid "Edit Vertices"
msgstr "Редагувати вершини"

msgid "Edit Poly"
msgstr "Редагувати полігон"

msgid "Edit Poly (Remove Point)"
msgstr "Редагувати полігон (вилучити точку)"

msgid "Create Navigation Polygon"
msgstr "Створення навігаційного полігону"

msgid "Bake NavigationPolygon"
msgstr "Запекти NavigationPolygon"

msgid ""
"Bakes the NavigationPolygon by first parsing the scene for source geometry "
"and then creating the navigation polygon vertices and polygons."
msgstr ""
"Створює NavigationPolygon, спочатку розбираючи сцену на вихідну геометрію, а "
"потім створюючи вершини та полігони навігаційного полігону."

msgid "Clears the internal NavigationPolygon outlines, vertices and polygons."
msgstr "Очищає внутрішні контури, вершини та полігони NavigationPolygon."

msgid "Unnamed Gizmo"
msgstr "Гаджет без назви"

msgid "Transform Aborted."
msgstr "Перетворення перервано."

msgid "Orthogonal"
msgstr "Ортогонально"

msgid "Perspective"
msgstr "Перспектива"

msgid "Top Orthogonal"
msgstr "Верхній ортогональний"

msgid "Top Perspective"
msgstr "Верхній перспективний"

msgid "Bottom Orthogonal"
msgstr "Нижній ортогональний"

msgid "Bottom Perspective"
msgstr "Нижній перспективний"

msgid "Left Orthogonal"
msgstr "Лівий ортогональний"

msgid "Left Perspective"
msgstr "Ліва перспектива"

msgid "Right Orthogonal"
msgstr "Правий ортогональний"

msgid "Right Perspective"
msgstr "Правий перспективний"

msgid "Front Orthogonal"
msgstr "Передній ортогональний"

msgid "Front Perspective"
msgstr "Передній перспективний"

msgid "Rear Orthogonal"
msgstr "Задній ортогональний"

msgid "Rear Perspective"
msgstr "Задній перспективний"

msgid " [auto]"
msgstr " [авто]"

msgid "X-Axis Transform."
msgstr "Перетворення за віссю X."

msgid "Y-Axis Transform."
msgstr "Перетворення за віссю Y."

msgid "Z-Axis Transform."
msgstr "Перетворення за віссю Z."

msgid "View Plane Transform."
msgstr "Перетворення площини перегляду."

msgid "Keying is disabled (no key inserted)."
msgstr "Вставлення ключа вимкнено (ключ не вставлено)."

msgid "Animation Key Inserted."
msgstr "Вставлено ключ анімації."

msgid "X: %s\n"
msgstr "X: %s\n"

msgid "Y: %s\n"
msgstr "Y: %s\n"

msgid "Z: %s\n"
msgstr "Z: %s\n"

msgid "Size: %s (%.1fMP)\n"
msgstr "Розмір: %s (%.1fMP)\n"

msgid "Objects: %d\n"
msgstr "Об'єкти: %d\n"

msgid "Draw Calls: %d"
msgstr "Виклики малювання: %d"

msgid "CPU Time: %s ms"
msgstr "Час ЦП: %s мс"

msgid "GPU Time: %s ms"
msgstr "Час GPU: %s мс"

msgid "FPS: %d"
msgstr "Частота кадрів: %d"

msgid "Instantiating:"
msgstr "Інстанціювання:"

msgid "Top View."
msgstr "Вигляд згори."

msgid "Bottom View."
msgstr "Вигляд знизу."

msgid "Left View."
msgstr "Вигляд зліва."

msgid "Right View."
msgstr "Вигляд справа."

msgid "Front View."
msgstr "Вигляд спереду."

msgid "Rear View."
msgstr "Вигляд ззаду."

msgid "Align Transform with View"
msgstr "Вирівняти перетворення з переглядом"

msgid "Align Rotation with View"
msgstr "Вирівняти обертання із переглядом"

msgid "Set Surface %d Override Material"
msgstr "Задати поверхню %d Перевизначити матеріал"

msgid "Set Material Override"
msgstr "Встановити перевизначення матеріалу"

msgid "Circular dependency found at %s"
msgstr "Виявлено кругову залежність при %s"

msgid "None"
msgstr "Немає"

msgid "Rotate"
msgstr "Обертати"

msgid "Translate"
msgstr "Пересунути"

msgid "Translating:"
msgstr "Перенесення:"

msgid "Rotating %s degrees."
msgstr "Обертання на %s градусів."

msgid "Translating %s."
msgstr "Переклад %s."

msgid "Rotating %f degrees."
msgstr "Поворот на %f градусів."

msgid "Scaling %s."
msgstr "Масштабування %s."

msgid "Auto Orthogonal Enabled"
msgstr "Увімкнено автоматичну ортогоналізацію"

msgid "Lock View Rotation"
msgstr "Зафіксувати обертання перегляду"

msgid "Display Normal"
msgstr "Нормальний перегляд"

msgid "Display Wireframe"
msgstr "Перегляд каркасу"

msgid "Display Overdraw"
msgstr "Режим просвічування"

msgid "Display Lighting"
msgstr "Перегляд освітлення"

msgid "Display Unshaded"
msgstr "Перегляд без тіней"

msgid "Directional Shadow Splits"
msgstr "Спрямоване розбиття тіні"

msgid "Normal Buffer"
msgstr "Буфер нормалей"

msgid "Shadow Atlas"
msgstr "Новий атлас"

msgid "Directional Shadow Map"
msgstr "Карта Спрямованих тіней"

msgid "VoxelGI Lighting"
msgstr "Освітлення VoxelGI"

msgid "VoxelGI Albedo"
msgstr "Альбедо VoxelGI"

msgid "VoxelGI Emission"
msgstr "Випромінювання VoxelGI"

msgid "SDFGI Cascades"
msgstr "Каскади SDFGI"

msgid "SDFGI Probes"
msgstr "Зонди SDFGI"

msgid "Scene Luminance"
msgstr "Яскравість сцени"

msgid "SSAO"
msgstr "SSAO"

msgid "SSIL"
msgstr "SSIL"

msgid "VoxelGI/SDFGI Buffer"
msgstr "Буфер VoxelGI/SDFGI"

msgid "Disable Mesh LOD"
msgstr "Відключення сітки LOD"

msgid "OmniLight3D Cluster"
msgstr "Кластер OmniLight3D"

msgid "SpotLight3D Cluster"
msgstr "Кластер SpotLight3D"

msgid "Decal Cluster"
msgstr "Кластер наклейок"

msgid "ReflectionProbe Cluster"
msgstr "Кластер ReflectionProbe"

msgid "Occlusion Culling Buffer"
msgstr "Буфер вибракування оклюзії"

msgid "Motion Vectors"
msgstr "Вектори руху"

msgid "Internal Buffer"
msgstr "Внутрішній буфер"

msgid "Display Advanced..."
msgstr "Відобразити додатково..."

msgid "View Environment"
msgstr "Перегляд середовища"

msgid "View Gizmos"
msgstr "Перегляд гаджетів"

msgid "View Grid"
msgstr "Перегляд ґратки"

msgid "View Information"
msgstr "Перегляд відомостей"

msgid "View Frame Time"
msgstr "Час перегляду кадру"

msgid "Half Resolution"
msgstr "Половина роздільності"

msgid "Audio Listener"
msgstr "Прослуховування звуку"

msgid "Enable Doppler"
msgstr "Увімкнути ефект Доплера"

msgid "Cinematic Preview"
msgstr "Кінематичний перегляд"

msgid "Not available when using the OpenGL renderer."
msgstr "Недоступно при використанні рендеринга OpenGL."

msgid "Freelook Left"
msgstr "Огляд ліворуч"

msgid "Freelook Right"
msgstr "Огляд праворуч"

msgid "Freelook Forward"
msgstr "Огляд вперед"

msgid "Freelook Backwards"
msgstr "Огляд назад"

msgid "Freelook Up"
msgstr "Огляд вгору"

msgid "Freelook Down"
msgstr "Огляд вниз"

msgid "Freelook Speed Modifier"
msgstr "Коефіцієнт швидкості огляду"

msgid "Freelook Slow Modifier"
msgstr "Модифікатор швидкості довільного огляду"

msgid "Lock Transformation to X axis"
msgstr "Блокування Перетворення по осі X"

msgid "Lock Transformation to Y axis"
msgstr "Блокування Перетворення по осі Y"

msgid "Lock Transformation to Z axis"
msgstr "Блокування Перетворення по осі Z"

msgid "Lock Transformation to YZ plane"
msgstr "Блокування Перетворення по площині YZ"

msgid "Lock Transformation to XZ plane"
msgstr "Блокування Перетворення по площині XZ"

msgid "Lock Transformation to XY plane"
msgstr "Блокування Перетворення по площині XY"

msgid "Begin Translate Transformation"
msgstr "Почати Перетворення Переміщення"

msgid "Begin Rotate Transformation"
msgstr "Почати Перетворення Обертання"

msgid "Begin Scale Transformation"
msgstr "Почати перетворення Масштабу"

msgid "Toggle Camera Preview"
msgstr "Перемкнути попередній перегляд камери"

msgid "View Rotation Locked"
msgstr "Обертання перегляду заблоковано"

msgid ""
"To zoom further, change the camera's clipping planes (View -> Settings...)"
msgstr ""
"Для подальшого масштабування змініть площини обрізання камери (Перегляд -> "
"Параметри...)"

msgid "Overriding material..."
msgstr "Замінювання матеріалу..."

msgid ""
"Drag and drop to override the material of any geometry node.\n"
"Hold %s when dropping to override a specific surface."
msgstr ""
"Перетягніть, щоб замінити матеріал будь-якого вузла геометрії.\n"
"Утримуйте %s при перетягуванні, щоб замінити певну поверхню."

msgid "XForm Dialog"
msgstr "Вікно XForm"

msgid ""
"Click to toggle between visibility states.\n"
"\n"
"Open eye: Gizmo is visible.\n"
"Closed eye: Gizmo is hidden.\n"
"Half-open eye: Gizmo is also visible through opaque surfaces (\"x-ray\")."
msgstr ""
"Клацніть для перемикання між станами видимості.\n"
"\n"
"Відкрите око: Gizmo є видимим.\n"
"Закрите око: Gizmo приховано.\n"
"Напівзакрите око: Gizmo є також видимим крізь непрозорі поверхні («рентген»)."

msgid "Snap Nodes to Floor"
msgstr "Приліпити вузли до підлоги"

msgid "Couldn't find a solid floor to snap the selection to."
msgstr "Не вдалося знайти твердої основи для прилипання позначеного фрагмента."

msgid "Add Preview Sun to Scene"
msgstr "Додати до сцени попередній перегляд Сонця"

msgid "Add Preview Environment to Scene"
msgstr "Додати до сцени попереднього перегляду середовище"

msgid ""
"Scene contains\n"
"DirectionalLight3D.\n"
"Preview disabled."
msgstr ""
"Вміст сцени\n"
"DirectionalLight3D.\n"
"Попередній перегляд вимкнено."

msgid "Preview disabled."
msgstr "Попередній перегляд вимкнено."

msgid ""
"Scene contains\n"
"WorldEnvironment.\n"
"Preview disabled."
msgstr ""
"Вміст сцени\n"
"WorldEnvironment.\n"
"Попередній перегляд вимкнено."

<<<<<<< HEAD
=======
msgid "Drag: Use snap."
msgstr "Переміщення: Використовувати прив'язку."

>>>>>>> dc5f1b7a
msgid ""
"Groups the selected node with its children. This selects the parent when any "
"child node is clicked in 2D and 3D view."
msgstr ""
"Групує вибраний вузол з його дочірніми вузлами. Вибирає батьківський вузол "
"при натисканні будь-якого дочірнього вузла у 2D та 3D відображенні."

msgid "Use Local Space"
msgstr "Використати локальний простір"

msgid "Use Snap"
msgstr "За допомогою функції прив'язки"

msgid ""
"Toggle preview sunlight.\n"
"If a DirectionalLight3D node is added to the scene, preview sunlight is "
"disabled."
msgstr ""
"Перемкнути попередній перегляд сонячного світла.\n"
"Якщо до сцени додано вузол DirectionalLight3D, перегляд сонячного світла буде "
"вимкнено."

msgid ""
"Toggle preview environment.\n"
"If a WorldEnvironment node is added to the scene, preview environment is "
"disabled."
msgstr ""
"Перемкнути попередній перегляд середовища.\n"
"Якщо до сцени додано вузол WorldEnvironment, перегляд середовища буде "
"вимкнено."

msgid "Edit Sun and Environment settings."
msgstr "Редагувати параметри сонця та середовища."

msgid "Bottom View"
msgstr "Вигляд знизу"

msgid "Top View"
msgstr "Вигляд згори"

msgid "Rear View"
msgstr "Вигляд ззаду"

msgid "Front View"
msgstr "Вигляд спереду"

msgid "Left View"
msgstr "Вигляд зліва"

msgid "Right View"
msgstr "Вигляд справа"

msgid "Orbit View Down"
msgstr "Орбітальний вид вниз"

msgid "Orbit View Left"
msgstr "Орбітальний вид ліворуч"

msgid "Orbit View Right"
msgstr "Орбітальний вид праворуч"

msgid "Orbit View Up"
msgstr "Орбітальний вид згори"

msgid "Orbit View 180"
msgstr "Орбітальний вид 180"

msgid "Switch Perspective/Orthogonal View"
msgstr "Перемкнути перегляд перспективи/ортогональний перегляд"

msgid "Insert Animation Key"
msgstr "Вставити ключ анімації"

msgid "Focus Origin"
msgstr "Фокус на центрі"

msgid "Focus Selection"
msgstr "Фокусувати позначене"

msgid "Toggle Freelook"
msgstr "Перемикання огляду"

msgid "Decrease Field of View"
msgstr "Зменшити поле зору"

msgid "Increase Field of View"
msgstr "Збільшити поле зору"

msgid "Reset Field of View to Default"
msgstr "Повернутися до типового поля зору"

msgid "Transform"
msgstr "Перетворення"

msgid "Snap Object to Floor"
msgstr "Приліпити об'єкт до підлоги"

msgid "Transform Dialog..."
msgstr "Вікно перетворення..."

msgid "1 Viewport"
msgstr "1 панель перегляду"

msgid "2 Viewports"
msgstr "2 панелі перегляду"

msgid "2 Viewports (Alt)"
msgstr "2 панелі перегляду (альт.)"

msgid "3 Viewports"
msgstr "3 панелі перегляду"

msgid "3 Viewports (Alt)"
msgstr "3 панелі перегляду (альт.)"

msgid "4 Viewports"
msgstr "4 панелі перегляду"

msgid "View Origin"
msgstr "Перегляд центра"

msgid "Settings..."
msgstr "Параметри…"

msgid "Snap Settings"
msgstr "Параметри прилипання"

msgid "Translate Snap:"
msgstr "Пересувне прилипання:"

msgid "Rotate Snap (deg.):"
msgstr "Обертальне прилипання (град.):"

msgid "Scale Snap (%):"
msgstr "Масштабувальне прилипання (%):"

msgid "Viewport Settings"
msgstr "Параметри панелі перегляду"

msgid ""
"FOV is defined as a vertical value, as the editor camera always uses the Keep "
"Height aspect mode."
msgstr ""
"FOV визначається як вертикальне значення, оскільки камера редактора завжди "
"використовує режим співвідношення Keep Height."

msgid "View Z-Near:"
msgstr "Ближнє Z перегляду:"

msgid "View Z-Far:"
msgstr "Дальнє Z перегляду:"

msgid "Transform Change"
msgstr "Зміна перетворення"

msgid "Translate:"
msgstr "Перенесення:"

msgid "Rotate (deg.):"
msgstr "Обертання (град.):"

msgid "Scale (ratio):"
msgstr "Масштаб (коеф.):"

msgid "Transform Type"
msgstr "Тип перетворення"

msgid "Pre"
msgstr "До"

msgid "Post"
msgstr "Після"

msgid "Preview Sun"
msgstr "Попередній перегляд сонця"

msgid "Sun Direction"
msgstr "Напрямок сонця"

msgid "Angular Altitude"
msgstr "Кутова висота"

msgid "Azimuth"
msgstr "Азимут"

msgid "Sun Color"
msgstr "Колір сонця"

msgid "Sun Energy"
msgstr "Сила Сонця"

msgid "Shadow Max Distance"
msgstr "Максимальна відстань тіні"

msgid "Add Sun to Scene"
msgstr "Додати сонце до сцени"

msgid ""
"Adds a DirectionalLight3D node matching the preview sun settings to the "
"current scene.\n"
"Hold Shift while clicking to also add the preview environment to the current "
"scene."
msgstr ""
"Додає до поточної сцени вузол DirectionalLight3D, що відповідає параметрам "
"попереднього перегляду сонця.\n"
"Утримуйте натиснутою клавішу Shift, щоб також додати до поточної сцени "
"середовище попереднього перегляду."

msgid "Preview Environment"
msgstr "Перегляд середовища"

msgid "Sky Color"
msgstr "Колір неба"

msgid "Ground Color"
msgstr "Колір грунту"

msgid "Sky Energy"
msgstr "Яскравість неба"

msgid "AO"
msgstr "AO"

msgid "Glow"
msgstr "Сяйво"

msgid "Tonemap"
msgstr "Переспрямування"

msgid "GI"
msgstr "GI"

msgid "Post Process"
msgstr "Пост-обробка"

msgid "Add Environment to Scene"
msgstr "Додати середовище до Сцени"

msgid ""
"Adds a WorldEnvironment node matching the preview environment settings to the "
"current scene.\n"
"Hold Shift while clicking to also add the preview sun to the current scene."
msgstr ""
"Додає до поточної сцени вузол WorldEnvironment відповідно до параметрів "
"попереднього перегляду середовища.\n"
"Щоб додати до поточної сцени сонце, утримуйте клавішу Shift під час клацання."

msgid ""
"Can't determine a save path for the occluder.\n"
"Save your scene and try again."
msgstr ""
"Не вдається визначити шлях збереження для оклюдера.\n"
"Збережіть сцену і спробуйте ще раз."

msgid ""
"No meshes to bake.\n"
"Make sure there is at least one MeshInstance3D node in the scene whose visual "
"layers are part of the OccluderInstance3D's Bake Mask property."
msgstr ""
"Немає сіток для запікання.\n"
"Переконайтеся, що в сцені є принаймні один вузол MeshInstance3D, візуальні "
"шари якого є частиною властивості Bake Mask OccluderInstance3D."

msgid "Could not save the new occluder at the specified path:"
msgstr "Не вдалося зберегти новий окклюдер за вказаним шляхом:"

msgid "Bake Occluders"
msgstr "Запекти Оклюдери"

msgid "Select occluder bake file:"
msgstr "Виберіть файл запікання окклюдера:"

msgid "ParallaxBackground"
msgstr "Параллакс-фон"

msgid "Hold Shift to scale around midpoint instead of moving."
msgstr ""
"Утримуйте клавішу Shift, щоб масштабувати навколо середини, а не рухатися."

msgid "Toggle between minimum/maximum and base value/spread modes."
msgstr "Перемикання між режимами мінімум/максимум та базове значення/розкид."

msgid "Remove Point from Curve"
msgstr "Видалити точку з кривої"

msgid "Remove Out-Control from Curve"
msgstr "Вилучити з кривої вихідний промінь"

msgid "Remove In-Control from Curve"
msgstr "Вилучити з кривої вхідний промінь"

msgid "Move Point in Curve"
msgstr "Перемістити точку на криву"

msgid "Add Point to Curve"
msgstr "Додавання точки до кривої"

msgid "Split Curve"
msgstr "Розділити криву"

msgid "Move In-Control in Curve"
msgstr "Пересунути вхідний промінь кривої"

msgid "Move Out-Control in Curve"
msgstr "Пересунути вихідний промінь кривої"

msgid "Right Click: Delete Point"
msgstr "Клацніть правою кнопкою миші: видалити точку"

msgid "Select Control Points (Shift+Drag)"
msgstr "Вибір керувальних точок (Shift+перетяг)"

msgid "Delete Point"
msgstr "Вилучити точку"

msgid "Close Curve"
msgstr "Закрити криву"

msgid "Please Confirm..."
msgstr "Будь ласка, підтвердьте..."

msgid "Remove all curve points?"
msgstr "Видалити всі точки кривої?"

msgid "Mirror Handle Angles"
msgstr "Віддзеркалити кути елемента керування"

msgid "Mirror Handle Lengths"
msgstr "Віддзеркалити довжини елемента керування"

msgid "Curve Point #"
msgstr "Точку кривої #"

msgid "Handle In #"
msgstr "Handle In #"

msgid "Handle Tilt #"
msgstr "Нахил ручки #"

msgid "Set Curve Point Position"
msgstr "Задати положення точки кривої"

msgid "Set Curve Out Position"
msgstr "Встановити положення виходу кривої"

msgid "Set Curve In Position"
msgstr "Встановити криву в позиції"

msgid "Split Path"
msgstr "Розділити шлях"

msgid "Remove Path Point"
msgstr "Видалити точку шляху"

msgid "Split Segment (in curve)"
msgstr "Розділити сегмент (кривої)"

msgid "Move Joint"
msgstr "Пересунути з'єднання"

msgid "Plugin name cannot be blank."
msgstr "Назва плагіна не може бути пустою."

msgid "Subfolder name is not a valid folder name."
msgstr "Назва вкладеної теки не допустима."

msgid "Subfolder cannot be one which already exists."
msgstr "Вкладена тека не може бути такою, яка вже існує."

msgid "Script extension must match chosen language extension (.%s)."
msgstr "Розширення скрипта має відповідати розширенню обраної мови (.%s)."

msgid ""
"C# doesn't support activating the plugin on creation because the project must "
"be built first."
msgstr ""
"C# не підтримує активацію плагіна при створенні, тому що проєкт спершу "
"повинен бути зібраний."

msgid "Edit a Plugin"
msgstr "Редагувати додаток"

msgid "Create a Plugin"
msgstr "Створити додаток"

msgid "Plugin Name:"
msgstr "Назва додатка:"

msgid "Required. This name will be displayed in the list of plugins."
msgstr "Обов'язкова умова. Ця назва буде відображатися у списку плагінів."

msgid "Subfolder:"
msgstr "Підтека:"

msgid ""
"Optional. The folder name should generally use `snake_case` naming (avoid "
"spaces and special characters).\n"
"If left empty, the folder will be named after the plugin name converted to "
"`snake_case`."
msgstr ""
"Необов'язково. Ім'я теки зазвичай має використовувати регістр `snake_case` "
"(уникайте пробілів і спеціальних символів).\n"
"Якщо залишити теку порожньою, її буде названо ім'ям плагіна, перетвореним на "
"`snake_case`."

msgid ""
"Optional. This description should be kept relatively short (up to 5 lines).\n"
"It will display when hovering the plugin in the list of plugins."
msgstr ""
"Необов'язково. Цей опис має бути відносно коротким (до 5 рядків).\n"
"Він відображатиметься при наведенні на плагін у списку плагінів."

msgid "Author:"
msgstr "Автор:"

msgid "Optional. The author's username, full name, or organization name."
msgstr ""
"Необов'язково. Ім'я користувача, повне ім'я або назва організації автора."

msgid ""
"Optional. A human-readable version identifier used for informational purposes "
"only."
msgstr ""
"Необов'язково. Ідентифікатор версії, що читається людиною і використовується "
"лише в інформаційних цілях."

msgid ""
"Required. The scripting language to use for the script.\n"
"Note that a plugin may use several languages at once by adding more scripts "
"to the plugin."
msgstr ""
"Обов'язковий параметр. Мова скриптів, яку буде використано для скрипту.\n"
"Зверніть увагу, що плагін може використовувати декілька мов одночасно, "
"додавши більше скриптів до плагіна."

msgid "Script Name:"
msgstr "Назва скрипту:"

msgid ""
"Optional. The path to the script (relative to the add-on folder). If left "
"empty, will default to \"plugin.gd\"."
msgstr ""
"Необов'язково. Шлях до скрипту (відносно теки доповнення). Якщо залишити "
"порожнім, за замовчуванням буде \"plugin.gd\"."

msgid "Activate now?"
msgstr "Задіяти зараз?"

msgid "Plugin name is valid."
msgstr "Назва плагіна коректне."

msgid "Script extension is valid."
msgstr "Розширення скрипту допустиме."

msgid "Subfolder name is valid."
msgstr "Назва під-директорії допустима."

msgid ""
"The skeleton property of the Polygon2D does not point to a Skeleton2D node"
msgstr "Властивість skeleton Polygon2D не вказує на вузол Skeleton2D"

msgid "Sync Bones"
msgstr "Синхронізувати кістки"

msgid ""
"No texture in this polygon.\n"
"Set a texture to be able to edit UV."
msgstr ""
"У цьому багатокутнику немає текстури.\n"
"Для редагування UV слід встановити текстуру."

msgid "Create UV Map"
msgstr "Створити UV-карту"

msgid ""
"Polygon 2D has internal vertices, so it can no longer be edited in the "
"viewport."
msgstr ""
"Плоский багатокутник має внутрішні вершини, отже його редагування у полі "
"перегляду надалі не є можливим."

msgid "Create Polygon & UV"
msgstr "Створити полігон і UV"

msgid "Create Internal Vertex"
msgstr "Створити внутрішню вершину"

msgid "Remove Internal Vertex"
msgstr "Вилучити внутрішню вершину"

msgid "Invalid Polygon (need 3 different vertices)"
msgstr "Некоректний полігон (повинен мати 3 різні вершини)"

msgid "Add Custom Polygon"
msgstr "Додати нетиповий полігон"

msgid "Remove Custom Polygon"
msgstr "Вилучити нетиповий полігон"

msgid "Transform UV Map"
msgstr "Перетворити UV-карту"

msgid "Transform Polygon"
msgstr "Перетворити багатокутник"

msgid "Paint Bone Weights"
msgstr "Малювати ваги кісток"

msgid "Open Polygon 2D UV editor."
msgstr "Відкрити вікно редактора плоских полігонів UV."

msgid "Polygon 2D UV Editor"
msgstr "Редактор плоских полігонів UV"

msgid "UV"
msgstr "UV"

msgid "Points"
msgstr "Точки"

msgid "Polygons"
msgstr "Полігони"

msgid "Bones"
msgstr "Кістки"

msgid "Shift: Scale"
msgstr "Shift: Масштаб"

msgid "Move Polygon"
msgstr "Перемістити полігон"

msgid "Rotate Polygon"
msgstr "Повернути полігон"

msgid "Scale Polygon"
msgstr "Масштабувати полігон"

msgid "Create a custom polygon. Enables custom polygon rendering."
msgstr ""
"Створити нетиповий полігон. Вмикає обробку нетипових полігонів для показу."

msgid ""
"Remove a custom polygon. If none remain, custom polygon rendering is disabled."
msgstr ""
"Вилучити нетиповий полігон. Якщо нетипових полігонів не лишиться, обробку "
"нетипових полігонів для показу буде вимкнено."

msgid "Paint weights with specified intensity."
msgstr "Малювати ваги вказаною інтенсивністю."

msgid "Unpaint weights with specified intensity."
msgstr "Скасувати малювання ваги вказаною інтенсивністю."

msgid "Radius:"
msgstr "Радіус:"

msgid "Copy Polygon to UV"
msgstr "Копіювати полігон до UV"

msgid "Copy UV to Polygon"
msgstr "Копіювати UV до полігона"

msgid "Clear UV"
msgstr "Очистити UV"

msgid "Grid Settings"
msgstr "Параметри сітки"

msgid "Snap"
msgstr "Прилипання"

msgid "Enable Snap"
msgstr "Дозволити прилипання"

msgid "Show Grid"
msgstr "Показати сітку"

msgid "Configure Grid:"
msgstr "Налаштовування сітки:"

msgid "Grid Offset X:"
msgstr "Відступ сітки за X:"

msgid "Grid Offset Y:"
msgstr "Відступ сітки за Y:"

msgid "Grid Step X:"
msgstr "Крок сітки за X:"

msgid "Grid Step Y:"
msgstr "Крок сітки за Y:"

msgid "Sync Bones to Polygon"
msgstr "Синхронізувати кістки з полігоном"

msgid "Create Polygon3D"
msgstr "Створити Polygon3D"

msgid "ERROR: Couldn't load resource!"
msgstr "ПОМИЛКА: Не вдалося завантажити ресурс!"

msgid "Add Resource"
msgstr "Додати ресурс"

msgid "Rename Resource"
msgstr "Перейменувати ресурс"

msgid "Delete Resource"
msgstr "Вилучити ресурс"

msgid "Resource clipboard is empty!"
msgstr "В буфері обміну немає ресурсу!"

msgid "Paste Resource"
msgstr "Вставити ресурс"

msgid "Load Resource"
msgstr "Завантажити ресурс"

msgid "Toggle ResourcePreloader Bottom Panel"
msgstr "Перемкнути нижню панель ResourcePreloader"

msgid "Path to AnimationMixer is invalid"
msgstr "Невірний шлях до AnimationMixer"

msgid "Can't open '%s'. The file could have been moved or deleted."
msgstr "Не вдалося відкрити «%s». Файл могло бути пересунуто або вилучено."

msgid "Close and save changes?"
msgstr "Закрити та зберегти зміни?"

msgid "Error writing TextFile:"
msgstr "Помилка запису TextFile:"

msgid "Error saving file!"
msgstr "Помилка збереження файлу!"

msgid "Error Saving"
msgstr "Помилка збереження"

msgid "Error importing theme."
msgstr "Помилка імпорту теми."

msgid "Error Importing"
msgstr "Помилка імпортування"

msgid "New Text File..."
msgstr "Створити текстовий файл…"

msgid "Open File"
msgstr "Відкрити файл"

msgid "Could not load file at:"
msgstr "Не вдалося завантажити файл за адресою:"

msgid "Save File As..."
msgstr "Зберегти файл як…"

msgid "Can't obtain the script for reloading."
msgstr "Не вдається отримати скрипт для перезавантаження."

msgid "Reload only takes effect on tool scripts."
msgstr "Перезавантаження діє лише для скриптів інструментів."

msgid "Cannot run the edited file because it's not a script."
msgstr "Неможливо запустити відредагований файл, оскільки він не є скриптом."

msgid "Cannot run the script because it contains errors, check the output log."
msgstr ""
"Не вдається запустити скрипт, оскільки він містить помилки, перевірте журнал "
"виводу."

msgid "Cannot run the script because it doesn't extend EditorScript."
msgstr "Неможливо запустити скрипт, оскільки він не розширює EditorScript."

msgid ""
"Cannot run the script because it's not a tool script (add the @tool "
"annotation at the top)."
msgstr ""
"Неможливо запустити скрипт, оскільки він не є інструментальним (додайте "
"зверху анотацію @tool)."

msgid "Cannot run the script because it's not a tool script."
msgstr "Неможливо запустити скрипт, оскільки він не є інструментальним."

msgid "Import Theme"
msgstr "Імпортувати тему"

msgid "Error while saving theme"
msgstr "Помилка під час збереження теми"

msgid "Error saving"
msgstr "Помилка збереження"

msgid "Save Theme As..."
msgstr "Зберегти тему як..."

msgid "Open '%s' in Godot online documentation."
msgstr "Відкрити '%s' в онлайн-документації Godot."

msgid "Online Docs"
msgstr "Онлайн документація"

msgid "Open Godot online documentation."
msgstr "Відкрити онлайнову документацію Godot."

msgid "Unsaved file."
msgstr "Незбережений файл."

msgid "%s Class Reference"
msgstr "Довідник з класу %s"

msgid "Find Next"
msgstr "Знайти далі"

msgid "Find Previous"
msgstr "Знайти позаду"

msgid "Filter Scripts"
msgstr "Фільтрувати скрипти"

msgid "Toggle alphabetical sorting of the method list."
msgstr "Увімкнути або вимкнути упорядковування за абеткою у списку методів."

msgid "Sort"
msgstr "Сортувати"

msgid "Next Script"
msgstr "Наступний скрипт"

msgid "Previous Script"
msgstr "Попередній скрипт"

msgid "File"
msgstr "Файл"

msgid "Open..."
msgstr "Відкрити..."

msgid "Save All"
msgstr "Зберегти все"

msgid "Soft Reload Tool Script"
msgstr "Скрипт інструменту м'якого перезавантаження"

msgid "Copy Script Path"
msgstr "Копіювати шлях до скрипту"

msgid "History Previous"
msgstr "Попередній у журналі"

msgid "History Next"
msgstr "Наступний файл"

msgid "Import Theme..."
msgstr "Імпортувати тему…"

msgid "Reload Theme"
msgstr "Перезавантажити тему"

msgid "Theme"
msgstr "Тема"

msgid "Save Theme"
msgstr "Зберегти тему"

msgid "Close All"
msgstr "Закрити все"

msgid "Close Docs"
msgstr "Закрити документацію"

msgid "Run"
msgstr "Запустити"

msgid "Search"
msgstr "Пошук"

msgid "Search the reference documentation."
msgstr "Пошук довідкової документації."

msgid "Go to previous edited document."
msgstr "Перейти до попереднього редагованого документа."

msgid "Go to next edited document."
msgstr "Перейти до наступного редагованого документа."

msgid "Discard"
msgstr "Скинути"

msgid "The following files are newer on disk."
msgstr "Наступні файли на диску є більш новими."

msgid "What action should be taken?:"
msgstr "Які дії слід вжити?:"

msgid "There are unsaved changes in the following built-in script(s):"
msgstr "У наступних вбудованих скриптах є незбережені зміни:"

msgid "Reopen Closed Script"
msgstr "Повторно відкрити закритий скрипт"

msgid "Clear Recent Scripts"
msgstr "Спорожнити список нещодавніх скриптів"

msgid "Uppercase"
msgstr "ВЕРХНІЙ РЕГІСТР"

msgid "Lowercase"
msgstr "нижній регістр"

msgid "Capitalize"
msgstr "З Великої"

msgid "Standard"
msgstr "Стандартний"

msgid "Plain Text"
msgstr "Звичайний текст"

msgid "JSON"
msgstr "ДЖЕСОН"

msgid "Connections to method:"
msgstr "З'єднання з методом:"

msgid "Source"
msgstr "Джерело"

msgid "Target"
msgstr "Призначення"

msgid "Error at (%d, %d):"
msgstr "Помилка в (%d, %d):"

msgid ""
"Missing connected method '%s' for signal '%s' from node '%s' to node '%s'."
msgstr ""
"Не створено з'єднаного методу «%s» для сигналу «%s» з вузла «%s» до вузла "
"«%s»."

msgid "[Ignore]"
msgstr "[Ігнорувати]"

msgid "Line %d (%s):"
msgstr "Рядок %d (%s):"

msgid "Line %d:"
msgstr "Рядок %d:"

msgid "Go to Function"
msgstr "Перейти до функції"

msgid ""
"The resource does not have a valid path because it has not been saved.\n"
"Please save the scene or resource that contains this resource and try again."
msgstr ""
"Ресурс не має правильного шляху, оскільки його не було збережено.\n"
"Будь ласка, збережіть сцену або ресурс, який містить цей ресурс, і спробуйте "
"ще раз."

msgid "Can't drop nodes without an open scene."
msgstr "Неможливо скинути вузли без відкритої сцени."

msgid "Lookup Symbol"
msgstr "Шукати символ"

msgid "Pick Color"
msgstr "Вибрати колір"

msgid "Line"
msgstr "Рядок"

msgid "Folding"
msgstr "Згортання"

msgid "Convert Case"
msgstr "Перемкнути регістр"

msgid "Syntax Highlighter"
msgstr "Засіб підсвічування синтаксису"

msgid "Bookmarks"
msgstr "Закладки"

msgid "Go To"
msgstr "Перейти"

msgid "Delete Line"
msgstr "Видалити рядок"

msgid "Unindent"
msgstr "Скасувати відступ"

msgid "Toggle Comment"
msgstr "Перемкнути коментар"

msgid "Fold/Unfold Line"
msgstr "Згорнути/розгорнути рядок"

msgid "Fold All Lines"
msgstr "Згорнути всі рядки"

msgid "Create Code Region"
msgstr "Створити регіон коду"

msgid "Unfold All Lines"
msgstr "Розгорнути всі рядки"

msgid "Duplicate Selection"
msgstr "Дублювати позначене"

msgid "Duplicate Lines"
msgstr "Дублювати лінії"

msgid "Evaluate Selection"
msgstr "Оцінка позначеного"

msgid "Trim Trailing Whitespace"
msgstr "Обрізати кінцевий пробіл"

msgid "Trim Final Newlines"
msgstr "Обрізати кінцеві перенесення строки"

msgid "Convert Indent to Spaces"
msgstr "Перетворити відступ на пропуски"

msgid "Convert Indent to Tabs"
msgstr "Перетворити відступ на табуляції"

msgid "Auto Indent"
msgstr "Автовідступ"

msgid "Find in Files..."
msgstr "Знайти у файлах…"

msgid "Replace in Files..."
msgstr "Замінити у файлах…"

msgid "Contextual Help"
msgstr "Контекстна довідка"

msgid "Toggle Bookmark"
msgstr "Увімкнути або вимкнути закладку"

msgid "Go to Next Bookmark"
msgstr "Перейти до наступної закладки"

msgid "Go to Previous Bookmark"
msgstr "Перейти до попередньої закладки"

msgid "Remove All Bookmarks"
msgstr "Вилучити всі закладки"

msgid "Go to Function..."
msgstr "Перейти до функції..."

msgid "Go to Line..."
msgstr "Перейти до рядка..."

msgid "Toggle Breakpoint"
msgstr "Перемкнути точку зупинки"

msgid "Remove All Breakpoints"
msgstr "Вилучити всі точки зупинки"

msgid "Go to Next Breakpoint"
msgstr "Перейти до наступної точки зупинки"

msgid "Go to Previous Breakpoint"
msgstr "Перейти до попередньої точки зупинки"

msgid "Shader Editor"
msgstr "Редактор шейдера"

msgid "New Shader Include..."
msgstr "Новий Shader Include..."

msgid "Load Shader File..."
msgstr "Завантажити Файл Шейдера..."

msgid "Load Shader Include File..."
msgstr "Завантажити Файл Shader Include..."

msgid "Save File"
msgstr "Зберегти файл"

msgid "Open File in Inspector"
msgstr "Відкрити файл в Інспекторі"

msgid "Close File"
msgstr "Закрити файл"

msgid "Make the shader editor floating."
msgstr "Зробіть редактор шейдерів плаваючим."

msgid "No valid shader stages found."
msgstr "Допустимих етапів шейдера не знайдено."

msgid "Shader stage compiled without errors."
msgstr "Етап шейдера зібрано без помилок."

msgid ""
"File structure for '%s' contains unrecoverable errors:\n"
"\n"
msgstr ""
"Структура файлу для '%s' містить невиправні помилки:\n"
"\n"

msgid "This skeleton has no bones, create some children Bone2D nodes."
msgstr "У цього каркаса немає кісток, створіть хоч якісь дочірні вузли Bone2D."

msgid "Set Rest Pose to Bones"
msgstr "Створити вільну позу для кісток"

msgid "Create Rest Pose from Bones"
msgstr "Створити вільну позу з кісток"

msgid "Skeleton2D"
msgstr "Skeleton2D (Скелет 2Д)"

msgid "Reset to Rest Pose"
msgstr "Відновити вільну позу"

msgid "Overwrite Rest Pose"
msgstr "Перезаписати вільну позу"

msgid "Set Bone Transform"
msgstr "Задати перетворення кістки"

msgid "Cannot create a physical skeleton for a Skeleton3D node with no bones."
msgstr "Не можна створити фізичний скелет для вузла Skeleton3D без кісток."

msgid "Create physical bones"
msgstr "Створити фізичний кістяк"

msgid "Cannot export a SkeletonProfile for a Skeleton3D node with no bones."
msgstr "Неможливо експортувати SkeletonProfile для вузла Skeleton3D без кісток."

msgid "Export Skeleton Profile As..."
msgstr "Експортувати профіль скелета як..."

msgid "Set Bone Parentage"
msgstr "Задати кістці предка"

msgid "Skeleton3D"
msgstr "Skeleton3D (Скелет 3Д)"

msgid "Reset All Bone Poses"
msgstr "Скинути всі пози кісток"

msgid "Reset Selected Poses"
msgstr "Скинути вибрані пози"

msgid "Create Physical Skeleton"
msgstr "Створити фізичний скелет"

msgid "Export Skeleton Profile"
msgstr "Експорт профілю скелета"

msgid ""
"Edit Mode\n"
"Show buttons on joints."
msgstr ""
"Режим редагування\n"
"Відображення кнопок на стиках."

msgid "Insert Key (All Bones)"
msgstr "Вставити ключ (всі кістки)"

msgid "Bone Transform"
msgstr "Перетворення кістки"

msgid "Play IK"
msgstr "Відтворити IK"

msgid "Create MeshInstance2D"
msgstr "Створити MeshInstance2D"

msgid "MeshInstance2D Preview"
msgstr "Попередній перегляд MeshInstance2D"

msgid "Create Polygon2D"
msgstr "Створити Polygon2D"

msgid "Polygon2D Preview"
msgstr "Попередній перегляд Polygon2D"

msgid "Create CollisionPolygon2D"
msgstr "Створити CollisionPolygon2D"

msgid "CollisionPolygon2D Preview"
msgstr "Попередній перегляд CollisionPolygon2D"

msgid "Create LightOccluder2D"
msgstr "Створити LightOccluder2D"

msgid "LightOccluder2D Preview"
msgstr "Попередній перегляд LightOccluder2D"

msgid "Invalid geometry, can't replace by mesh."
msgstr "Некоректна геометрія, неможливо замінити сіткою."

msgid "Convert to MeshInstance2D"
msgstr "Перетворити на MeshInstance2D"

msgid "Invalid geometry, can't create polygon."
msgstr "Некоректна геометрія, неможливо створити багатокутник."

msgid "Convert to Polygon2D"
msgstr "Перетворити на Polygon2D"

msgid "Invalid geometry, can't create collision polygon."
msgstr "Некоректна геометрія, неможливо створити багатокутник зіткнення."

msgid "Create CollisionPolygon2D Sibling"
msgstr "Створити близнюк CollisionPolygon2D"

msgid "Invalid geometry, can't create light occluder."
msgstr "Некоректна геометрія, неможливо створити перешкоду світла."

msgid "Create LightOccluder2D Sibling"
msgstr "Створити близнюка LightOccluder2D"

msgid "Sprite2D"
msgstr "Спрайт2Д"

msgid "Simplification:"
msgstr "Спрощення:"

msgid "Shrink (Pixels):"
msgstr "Стискання (пікселі):"

msgid "Grow (Pixels):"
msgstr "Зростання (пікселі):"

msgid "Update Preview"
msgstr "Оновити перегляд"

msgid "Settings:"
msgstr "Параметри:"

msgid "No Frames Selected"
msgstr "Кадрів не позначено"

msgid "Add %d Frame(s)"
msgstr "Додати %d кадри"

msgid "Add Frame"
msgstr "Додати кадр"

msgid "Unable to load images"
msgstr "Не вдалося завантажити зображення"

msgid "ERROR: Couldn't load frame resource!"
msgstr "Помилка: не вдалося завантажити ресурс кадру!"

msgid "Add Empty"
msgstr "Додати порожній"

msgid "Move Frame"
msgstr "Пересунути кадр"

msgid "Delete Animation?"
msgstr "Видалити анімацію?"

msgid "Change Animation FPS"
msgstr "Змінити частоту кадрів анімації"

msgid "Set Frame Duration"
msgstr "Встановити тривалість кадру"

msgid "(empty)"
msgstr "(порожньо)"

msgid "Animations:"
msgstr "Анімації:"

msgid "Animation Speed"
msgstr "Швидкість анімації"

msgid "Filter Animations"
msgstr "Фільтрувати анімації"

msgid "Delete Animation"
msgstr "Видалити анімацію"

msgid "Animation Frames:"
msgstr "Кадри анімації:"

msgid "Frame Duration:"
msgstr "Тривалість кадру:"

msgid "Zoom Reset"
msgstr "Відновити початковий масштаб"

msgid "Add frame from file"
msgstr "Додати кадр із файлу"

msgid "Add frames from sprite sheet"
msgstr "Додати кадри із аркуша спрайтів"

msgid "Delete Frame"
msgstr "Видалити кадр"

msgid "Insert Empty (Before Selected)"
msgstr "Вставити порожній (перед виділеним)"

msgid "Insert Empty (After Selected)"
msgstr "Вставити порожній (після виділеного)"

msgid "Move Frame Left"
msgstr "Перемістити кадр вліво"

msgid "Move Frame Right"
msgstr "Перемістити кадр вправо"

msgid "Select Frames"
msgstr "Вибрати кадри"

msgid "Frame Order"
msgstr "Порядок кадрів"

msgid "As Selected"
msgstr "Як вибране"

msgid "By Row"
msgstr "По рядах"

msgid "Left to Right, Top to Bottom"
msgstr "Зліва направо, зверху вниз"

msgid "Left to Right, Bottom to Top"
msgstr "Зліва направо, знизу вгору"

msgid "Right to Left, Top to Bottom"
msgstr "Справа наліво, зверху вниз"

msgid "Right to Left, Bottom to Top"
msgstr "Справа наліво, знизу вгору"

msgid "By Column"
msgstr "По колонці"

msgid "Top to Bottom, Left to Right"
msgstr "Зверху вниз, зліва направо"

msgid "Top to Bottom, Right to Left"
msgstr "Зверху вниз, справа наліво"

msgid "Bottom to Top, Left to Right"
msgstr "Знизу вгору, зліва направо"

msgid "Bottom to Top, Right to Left"
msgstr "Знизу вгору, справа наліво"

msgid "Horizontal"
msgstr "Горизонтальний"

msgid "Vertical"
msgstr "Вертикальний"

msgid "Size"
msgstr "Розмір"

msgid "Separation"
msgstr "Розлука"

msgid "Offset"
msgstr "Зміщення"

msgid "Create Frames from Sprite Sheet"
msgstr "Створити кадри з аркуша спрайтів"

msgid "Warnings should be fixed to prevent errors."
msgstr "Попередження слід виправити, щоб запобігти помилкам."

msgid ""
"This shader has been modified on disk.\n"
"What action should be taken?"
msgstr ""
"До цього шейдера внесено зміни на диску.\n"
"Що слід зробити?"

msgid "Reload"
msgstr "Перезавантажити"

msgid "Resave"
msgstr "Перезаписати"

msgid "%s Mipmaps"
msgstr "%s Міп-мапи"

msgid "Memory: %s"
msgstr "Пам'ять: %s"

msgid "No Mipmaps"
msgstr "Нема міпмапів"

msgid "Set Region Rect"
msgstr "Встановити прямокутник області"

msgid "Set Margin"
msgstr "Встановити поле"

msgid "Region Editor"
msgstr "Редактор області"

msgid "Snap Mode:"
msgstr "Режим прилипання:"

msgid "Pixel Snap"
msgstr "Прилипання до пікселів"

msgid "Grid Snap"
msgstr "Прилипання до ґратки"

msgid "Auto Slice"
msgstr "Автонарізання"

msgid "Step:"
msgstr "Крок:"

msgid "Separation:"
msgstr "Відокремлення:"

msgid "Edit Region"
msgstr "Редагувати область"

msgid "Styleboxes"
msgstr "Стильові панелі"

msgid "1 color"
msgid_plural "{num} colors"
msgstr[0] "1 колір"
msgstr[1] "{num} кольори"
msgstr[2] "{num} кольорів"

msgid "No colors found."
msgstr "Кольорів не знайдено."

msgid "1 constant"
msgid_plural "{num} constants"
msgstr[0] "1 константа"
msgstr[1] "{num} константи"
msgstr[2] "{num} констант"

msgid "No constants found."
msgstr "Сталих не знайдено."

msgid "1 font"
msgid_plural "{num} fonts"
msgstr[0] "1 шрифт"
msgstr[1] "{num} шрифти"
msgstr[2] "{num} шрифтів"

msgid "No fonts found."
msgstr "Шрифтів не знайдено."

msgid "1 font size"
msgid_plural "{num} font sizes"
msgstr[0] "1 розмір шрифту"
msgstr[1] "{num} розміри шрифту"
msgstr[2] "{num} розмірів шрифту"

msgid "No font sizes found."
msgstr "Розмірів шрифтів не знайдено."

msgid "1 icon"
msgid_plural "{num} icons"
msgstr[0] "1 піктограма"
msgstr[1] "{num} піктограми"
msgstr[2] "{num} піктограм"

msgid "No icons found."
msgstr "Піктограм не знайдено."

msgid "1 stylebox"
msgid_plural "{num} styleboxes"
msgstr[0] "1 панель стилю"
msgstr[1] "{num} панелі стилю"
msgstr[2] "{num} панелей стилю"

msgid "No styleboxes found."
msgstr "Панелей стилів не знайдено."

msgid "{num} currently selected"
msgid_plural "{num} currently selected"
msgstr[0] "{num} зараз вибраний"
msgstr[1] "{num} зараз вибраних"
msgstr[2] "{num} зараз вибраних"

msgid "Nothing was selected for the import."
msgstr "Для імпорту нічого не було вибрано."

msgid "Importing Theme Items"
msgstr "Імпортування записів теми"

msgid "Importing items {n}/{n}"
msgstr "Імпортування записів, {n} з {n}"

msgid "Updating the editor"
msgstr "Оновлення редактора"

msgid "Finalizing"
msgstr "Закріплення"

msgid "Import Theme Items"
msgstr "Імпорт елементів теми"

msgid "Filter Items"
msgstr "Фільтрувати елементи"

msgid "With Data"
msgstr "З даними"

msgid "Select by data type:"
msgstr "Вибір за типом даних:"

msgid "Select all visible color items."
msgstr "Вибрати усі видимі записи кольорів."

msgid "Select all visible color items and their data."
msgstr "Вибрати усі видимі записи кольорів та їхні дані."

msgid "Deselect all visible color items."
msgstr "Скасувати вибір усіх видимих записів кольорів."

msgid "Select all visible constant items."
msgstr "Вибрати усі видимі записи сталих."

msgid "Select all visible constant items and their data."
msgstr "Вибрати усі записи усіх видимих сталих та їхні дані."

msgid "Deselect all visible constant items."
msgstr "Скасувати вибір усіх видимих записів сталих."

msgid "Select all visible font items."
msgstr "Вибрати усі видимі записи шрифтів."

msgid "Select all visible font items and their data."
msgstr "Вибрати усі видимі записи шрифтів та їхні дані."

msgid "Deselect all visible font items."
msgstr "Скасувати вибір усіх видимих записів шрифтів."

msgid "Font sizes"
msgstr "Розміри шрифту"

msgid "Select all visible font size items."
msgstr "Вибрати усі видимі елементи розміру шрифту."

msgid "Select all visible font size items and their data."
msgstr "Вибрати усі видимі елементи розміру шрифту та їхні дані."

msgid "Deselect all visible font size items."
msgstr "Скасувати вибір усіх видимих елементів розміру шрифтів."

msgid "Select all visible icon items."
msgstr "Вибрати усі видимі записи піктограм."

msgid "Select all visible icon items and their data."
msgstr "Вибрати усі видимі записи піктограм та їхні дані."

msgid "Deselect all visible icon items."
msgstr "Скасувати вибір усіх видимих записів піктограм."

msgid "Select all visible stylebox items."
msgstr "Вибрати усі видимі записи панелей стилів."

msgid "Select all visible stylebox items and their data."
msgstr "Вибрати усі видимі записи панелей стилів та їхні дані."

msgid "Deselect all visible stylebox items."
msgstr "Скасувати вибір усіх видимих записів панелей стилів."

msgid ""
"Caution: Adding icon data may considerably increase the size of your Theme "
"resource."
msgstr ""
"Попередження: додавання даних піктограм може значно збільшити розмір вашого "
"ресурсу теми."

msgid "Collapse types."
msgstr "Згорнути типи."

msgid "Expand types."
msgstr "Розгорнути типи."

msgid "Select all Theme items."
msgstr "Вибрати усі записи тем."

msgid "Select With Data"
msgstr "Вибрати з даними"

msgid "Select all Theme items with item data."
msgstr "Вибрати усі записи тем із даними запису."

msgid "Deselect All"
msgstr "Зняти позначення з усіх"

msgid "Deselect all Theme items."
msgstr "Скасувати вибір усіх записів тем."

msgid "Import Selected"
msgstr "Імпортувати позначене"

msgid ""
"Import Items tab has some items selected. Selection will be lost upon closing "
"this window.\n"
"Close anyway?"
msgstr ""
"На панелі імпортування записів позначено деякі записи. Якщо закрити це вікно, "
"позначення буде знято.\n"
"Закрити вікно попри це?"

msgid "Remove Type"
msgstr "Вилучити тип"

msgid ""
"Select a theme type from the list to edit its items.\n"
"You can add a custom type or import a type with its items from another theme."
msgstr ""
"Виберіть тип теми зі списку, щоб редагувати його записи.\n"
"Ви можете додати нетиповий тип або імпортувати тип із його записами з іншої "
"теми."

msgid "Remove All Color Items"
msgstr "Вилучити усі записи кольорів"

msgid "Rename Item"
msgstr "Перейменувати запис"

msgid "Remove All Constant Items"
msgstr "Вилучити усі записи сталих"

msgid "Remove All Font Items"
msgstr "Вилучити усі записи шрифтів"

msgid "Remove All Font Size Items"
msgstr "Вилучити усі елементи розмірів шрифтів"

msgid "Remove All Icon Items"
msgstr "Вилучити усі елементи піктограм"

msgid "Remove All StyleBox Items"
msgstr "Вилучити усі записи панелей стилів"

msgid ""
"This theme type is empty.\n"
"Add more items to it manually or by importing from another theme."
msgstr ""
"Цей тип теми є порожнім.\n"
"Додайте до нього записи вручну або імпортуванням з іншої теми."

msgid "Remove Theme Item"
msgstr "Вилучити елемент теми"

msgid "Add Theme Type"
msgstr "Додати тип теми"

msgid "Create Theme Item"
msgstr "Створити елемент теми"

msgid "Remove Theme Type"
msgstr "Вилучити тип теми"

msgid "Remove Data Type Items From Theme"
msgstr "Видалити елементи типу даних з теми"

msgid "Remove Class Items From Theme"
msgstr "Видалити елементи класу з теми"

msgid "Remove Custom Items From Theme"
msgstr "Видалити спеціальні елементи з теми"

msgid "Remove All Items From Theme"
msgstr "Вилучити усі елементи з теми"

msgid "Add Color Item"
msgstr "Додати запис кольору"

msgid "Add Constant Item"
msgstr "Додати запис сталої"

msgid "Add Font Item"
msgstr "Додати запис шрифту"

msgid "Add Font Size Item"
msgstr "Додати елемент розміру шрифту"

msgid "Add Icon Item"
msgstr "Додати запис піктограми"

msgid "Add Stylebox Item"
msgstr "Додати запис панелі стилів"

msgid "Rename Color Item"
msgstr "Перейменувати запис кольору"

msgid "Rename Constant Item"
msgstr "Перейменувати запис сталої"

msgid "Rename Font Item"
msgstr "Перейменувати запис шрифту"

msgid "Rename Font Size Item"
msgstr "Перейменувати елемент розміру шрифту"

msgid "Rename Icon Item"
msgstr "Перейменувати запис піктограми"

msgid "Rename Stylebox Item"
msgstr "Перейменувати запис панелі стилів"

msgid "Rename Theme Item"
msgstr "Перейменувати елемент теми"

msgid "Invalid file, not a Theme resource."
msgstr "Некоректний файл. Файл не є ресурсом теми."

msgid "Invalid file, same as the edited Theme resource."
msgstr "Некоректний файл. Файл збігається із редагованим ресурсом теми."

msgid "Manage Theme Items"
msgstr "Керування записами теми"

msgid "Edit Items"
msgstr "Редагувати записи"

msgid "Types:"
msgstr "Типи:"

msgid "Add Type:"
msgstr "Додати тип:"

msgid "Add Item:"
msgstr "Додати запис:"

msgid "Add StyleBox Item"
msgstr "Додати запис панелі стилів"

msgid "Remove Items:"
msgstr "Вилучити записи:"

msgid "Remove Class Items"
msgstr "Вилучити записи класу"

msgid "Remove Custom Items"
msgstr "Вилучити нетипові записи"

msgid "Remove All Items"
msgstr "Вилучити усі елементи"

msgid "Add Theme Item"
msgstr "Додати запис теми"

msgid "Old Name:"
msgstr "Стара назва:"

msgid "Import Items"
msgstr "Імпортовані пункти"

msgid "Default Theme"
msgstr "Типова тема"

msgid "Editor Theme"
msgstr "Тема редактора"

msgid "Select Another Theme Resource:"
msgstr "Виберіть ресурс іншої теми:"

msgid "Theme Resource"
msgstr "Ресурс теми"

msgid "Another Theme"
msgstr "Інша тема"

msgid "Filter the list of types or create a new custom type:"
msgstr "Фільтрувати список типів або створити нестандартний тип:"

msgid "Available Node-based types:"
msgstr "Доступні типи на основі вузлів:"

msgid "Type name is empty!"
msgstr "Назва типу є порожньою!"

msgid "Are you sure you want to create an empty type?"
msgstr "Ви справді хочете створити порожній тип?"

msgid "Confirm Item Rename"
msgstr "Підтвердити перейменування запису"

msgid "Cancel Item Rename"
msgstr "Скасувати перейменування запису"

msgid "Override Item"
msgstr "Перевизначити запис"

msgid "Unpin this StyleBox as a main style."
msgstr "Відшпилити цю панель стилів як головний стиль."

msgid ""
"Pin this StyleBox as a main style. Editing its properties will update the "
"same properties in all other StyleBoxes of this type."
msgstr ""
"Пришпилити цю панель стилів як основний стиль. Редагування його властивостей "
"призведе до оновлення тих сами властивостей в усіх інших панелях стилів цього "
"типу."

msgid "Add Item Type"
msgstr "Додати тип запису"

msgid "Add Type"
msgstr "Додати тип"

msgid "Override All Default Theme Items"
msgstr "Перевизначити всі елементи теми за замовчуванням"

msgid "Override Theme Item"
msgstr "Перевизначити елемент теми"

msgid "Set Color Item in Theme"
msgstr "Встановити колір елемента в темі"

msgid "Set Constant Item in Theme"
msgstr "Встановити елемент константи у темі"

msgid "Set Font Size Item in Theme"
msgstr "Встановити елемент розміру шрифту в темі"

msgid "Set Font Item in Theme"
msgstr "Встановити елемент шрифту в темі"

msgid "Set Icon Item in Theme"
msgstr "Встановити елемент піктограми в темі"

msgid "Set Stylebox Item in Theme"
msgstr "Встановити елемент панелі стилів у теми"

msgid "Pin Stylebox"
msgstr "Закріпити панель стилю"

msgid "Unpin Stylebox"
msgstr "Відкріпити панель стилю"

msgid "Set Theme Type Variation"
msgstr "Встановити варіант типу теми"

msgid "Set Variation Base Type"
msgstr "Встановити базовий тип змінної"

msgid "Set Base Type"
msgstr "Встановити базовий тип"

msgid "Add a type from a list of available types or create a new one."
msgstr "Додайте тип зі списку доступних типів або створіть новий."

msgid "Show Default"
msgstr "Показати типовий"

msgid "Show default type items alongside items that have been overridden."
msgstr ""
"Показати записи стандартних типів разом із записами, які було перевизначено."

msgid "Override All"
msgstr "Перевизначити усе"

msgid "Override all default type items."
msgstr "Перевизначити усі записи стандартних типів."

msgid "Base Type"
msgstr "Базовий тип"

msgid "Select the variation base type from a list of available types."
msgstr "Виберіть базовий тип змінної зі списку доступних типів."

msgid ""
"A type associated with a built-in class cannot be marked as a variation of "
"another type."
msgstr ""
"Тип, який пов'язано із вбудованим класом, не може бути позначено як варіацію "
"іншого типу."

msgid "Theme:"
msgstr "Тема:"

msgid "Manage Items..."
msgstr "Керувати записами…"

msgid "Add, remove, organize and import Theme items."
msgstr "Додати, вилучити, упорядкувати або імпортувати записи тем."

msgid "Add Preview"
msgstr "Додати зображення перегляду"

msgid "Default Preview"
msgstr "Типове зображення перегляду"

msgid "Select UI Scene:"
msgstr "Виберіть сцену графічного інтерфейсу:"

msgid ""
"Toggle the control picker, allowing to visually select control types for edit."
msgstr ""
"Перемкнути засіб вибору керування, який уможливлює візуальний вибір типів "
"керування для редагування."

msgid "Toggle Button"
msgstr "Кнопка-перемикач"

msgid "Disabled Button"
msgstr "Вимкнена кнопка"

msgid "Item"
msgstr "Елемент"

msgid "Disabled Item"
msgstr "Вимкнений елемент"

msgid "Check Item"
msgstr "Позначити елемент"

msgid "Checked Item"
msgstr "Позначений елемент"

msgid "Radio Item"
msgstr "Пункт варіанта"

msgid "Checked Radio Item"
msgstr "Позначений пункт варіанта"

msgid "Named Separator"
msgstr "Іменований роздільник"

msgid "Submenu"
msgstr "Підменю"

msgid "Subitem 1"
msgstr "Піделемент 1"

msgid "Subitem 2"
msgstr "Піделемент 2"

msgid "Has"
msgstr "Має"

msgid "Many"
msgstr "Багато"

msgid "Disabled LineEdit"
msgstr "Вимкнений LineEdit"

msgid "Tab 1"
msgstr "Вкладка 1"

msgid "Tab 2"
msgstr "Вкладка 2"

msgid "Tab 3"
msgstr "Вкладка 3"

msgid "Editable Item"
msgstr "Редагований елемент"

msgid "Subtree"
msgstr "Піддерево"

msgid "Has,Many,Options"
msgstr "Має,Багато,Параметрів"

msgid "Invalid path, the PackedScene resource was probably moved or removed."
msgstr ""
"Некоректний шлях. Ймовірно, ресурс PackedScene було пересунуто або вилучено."

msgid "Invalid PackedScene resource, must have a Control node at its root."
msgstr ""
"Некоректний ресурс PackedScene. Кореневим вузлом ресурсу має бути вузол "
"Control."

msgid "Invalid file, not a PackedScene resource."
msgstr "Некоректний файл. Файл не є ресурсом PackedScene."

msgid "Reload the scene to reflect its most actual state."
msgstr "Перезавантажити сцену для відтворення її найактуальнішого стану."

msgid "Merge TileSetAtlasSource"
msgstr "Об'єднати TileSetAtlasSource"

msgid "%s (ID: %d)"
msgstr "%s (АЙДИ: %d)"

msgid "Atlas Merging"
msgstr "Об'єднати атласи"

msgid "Merge (Keep original Atlases)"
msgstr "Об'єднати (зберегти оригінальні атласи)"

msgid "Merge"
msgstr "Об'єднати"

msgid "Next Line After Column"
msgstr "Наступний рядок після стовпчика"

msgid "Please select two atlases or more."
msgstr "Будь ласка, виберіть два атласи або більше."

msgid ""
"Source: %d\n"
"Atlas coordinates: %s\n"
"Alternative: 0"
msgstr ""
"Джерело: %d\n"
"Координати атласу: %s\n"
"Альтернатива: 0"

msgid ""
"Source: %d\n"
"Atlas coordinates: %s\n"
"Alternative: %d"
msgstr ""
"Джерело: %d\n"
"Координати атласу: %s\n"
"Альтернатива: %d"

msgid ""
"The selected atlas source has no valid texture. Assign a texture in the "
"TileSet bottom tab."
msgstr ""
"Вибране джерело атласу не має правильної текстури. Призначте текстуру на "
"нижній вкладці TileSet."

msgid "Base Tiles"
msgstr "Базова плитка"

msgid "Alternative Tiles"
msgstr "Альтернативна плитка"

msgid "Reset Polygons"
msgstr "Скинути полігони"

msgid "Clear Polygons"
msgstr "Очистити полігони"

msgid "Rotate Polygons Right"
msgstr "Повернути полігони вправо"

msgid "Rotate Polygons Left"
msgstr "Повернути полігони вліво"

msgid "Flip Polygons Horizontally"
msgstr "Віддзеркалити полігони горизонтально"

msgid "Flip Polygons Vertically"
msgstr "Віддзеркалити полігони вертикально"

msgid "Edit Polygons"
msgstr "Редагувати полігони"

msgid "Expand editor"
msgstr "Розгорнути редактор"

msgid "Add polygon tool"
msgstr "Додати інструмент полігона"

msgid "Edit points tool"
msgstr "Редагувати інструмент полігона"

msgid "Delete points tool"
msgstr "Вилучити інструмент полігона"

msgid "Reset to default tile shape"
msgstr "Відновити форму плитки за замовчуванням"

msgid "Rotate Right"
msgstr "Обернути праворуч"

msgid "Rotate Left"
msgstr "Обернути ліворуч"

msgid "Flip Horizontally"
msgstr "Віддзеркалити горизонтально"

msgid "Flip Vertically"
msgstr "Віддзеркалити вертикально"

msgid "Painting Tiles Property"
msgstr "Властивість малювання плиток"

msgid "Painting:"
msgstr "Малювання:"

msgid "No terrains"
msgstr "Нема місцевостей"

msgid "No terrain"
msgstr "Нема місцевості"

msgid "Painting Terrain Set"
msgstr "Набір для малювання місцевості"

msgid "Painting Terrain"
msgstr "Малювання місцевості"

msgid "Can't rotate patterns when using non-square tile grid."
msgstr "Неможливо обертати шаблони при використанні неквадратної сітки плиток."

msgid "No Texture Atlas Source (ID: %d)"
msgstr "Нема джерела текстурного атласу (ID: %d)"

msgid "Scene Collection Source (ID: %d)"
msgstr "Джерело колекції сцен (ID: %d)"

msgid "Unknown Type Source (ID: %d)"
msgstr "Джерело невідомого типу (ID: %d)"

msgid "Add TileSet pattern"
msgstr "Додати шаблон Набору плиток"

msgid "Remove TileSet patterns"
msgstr "Вилучити шаблон Набору плиток"

msgid "Index: %d"
msgstr "Індекс: %d"

msgid "Tile with Invalid Scene"
msgstr "Плитка з неприпустимою сценою"

msgid ""
"The selected scene collection source has no scenes. Add scenes in the TileSet "
"bottom tab."
msgstr ""
"Вибране джерело колекції сцен не містить сцен. Додайте сцени на нижній "
"вкладці TileSet."

msgid "Delete tiles"
msgstr "Видалити плитки"

msgid "Drawing Rect:"
msgstr "Прямокутник для малювання:"

msgid "Change selection"
msgstr "Змінити вибір"

msgid "Move tiles"
msgstr "Переміщення плиток"

msgid "Paint tiles"
msgstr "Малювати плитки"

msgid "Paste tiles"
msgstr "Вставити плитки"

msgid "Selection"
msgstr "Вибір"

msgid "Alternatively hold %s with other tools to pick tile."
msgstr "Або утримуйте %s іншими інструментами, щоб вибрати плитку."

msgid "Alternatively use RMB to erase tiles."
msgstr "Або використовуйте ПКМ, щоб стерти плитки."

msgid "Flip Tile Vertically"
msgstr "Перевернути тайл вертикально"

msgid "Contiguous"
msgstr "Суміжні"

msgid "Place Random Tile"
msgstr "Розмістити випадкову плитку"

msgid ""
"Modifies the chance of painting nothing instead of a randomly selected tile."
msgstr "Змінює ймовірність малювання пустоти замість випадково вибраної плитки."

msgid "Scattering:"
msgstr "Розсіювання:"

msgid "Tiles"
msgstr "Плитки"

msgid "Sort sources"
msgstr "Сортувати джерела"

msgid "Sort by ID (Ascending)"
msgstr "Сортування за ідентифікатором (за зростанням)"

msgid "Sort by ID (Descending)"
msgstr "Сортування за ідентифікатором (за спаданням)"

msgid "Invalid source selected."
msgstr "Вибрано недійсне джерело."

msgid "Patterns"
msgstr "Візерунки"

msgid "Drag and drop or paste a TileMap selection here to store a pattern."
msgstr ""
"Перетягніть або вставте сюди вибрану Карту плиток, щоб зберегти Візерунок."

msgid "Paint terrain"
msgstr "Малюнок місцевості"

msgid "Matches Corners and Sides"
msgstr "Зіставити кути та сторони"

msgid "Matches Corners Only"
msgstr "Зіставити лише кути"

msgid "Matches Sides Only"
msgstr "Зіставити лише сторони"

msgid "Terrain Set %d (%s)"
msgstr "Набір місцевості %d (%s)"

msgid ""
"Connect mode: paints a terrain, then connects it with the surrounding tiles "
"with the same terrain."
msgstr ""
"Режим з'єднання: малює місцевість, а потім з'єднує її з навколишніми плитками "
"з такою ж місцевістю."

msgid "Terrains"
msgstr "Місцевості"

msgid "No Layers"
msgstr "Без шарів"

msgid "Replace Tiles with Proxies"
msgstr "Замінити плитки на проксі"

msgid "Extract TileMap layers as individual TileMapLayer nodes"
msgstr "Витягнути шари TileMap як окремі вузли TileMapLayer"

msgid "The selected TileMap has no layer to edit."
msgstr "Вибраний TileMap не має шару для редагування."

msgid "The edited layer is disabled or invisible"
msgstr "Редагований шар вимкнено або невидимий"

msgid "Select Next Tile Map Layer"
msgstr "Вибрати наступний шар карти плиток"

msgid "Select Previous Tile Map Layer"
msgstr "Вибрати попередній шар карти плиток"

msgid "TileMap Layers"
msgstr "Шари Карти плиток"

msgid "Highlight Selected TileMap Layer"
msgstr "Виділити вибраний шар Карти плиток"

msgid "Toggle grid visibility."
msgstr "Перемкнути видимість ґратки."

msgid "Automatically Replace Tiles with Proxies"
msgstr "Автоматична заміна плиток на проксі"

msgid "Remove Tile Proxies"
msgstr "Видалити проксі плиток"

msgid "Create Alternative-level Tile Proxy"
msgstr "Створити альтернативний рівень проксі плиток"

msgid "Create source-level Tile Proxy"
msgstr "Створити джерело-рівень проксі плиток"

msgid "Delete All Invalid Tile Proxies"
msgstr "Видалити усі недійсні проксі плиток"

msgid "Delete All Tile Proxies"
msgstr "Видалити всі проксі плиток"

msgid "Tile Proxies Management"
msgstr "Керівник проксі плиток"

msgid "Source-level proxies"
msgstr "Джерело рівень проксі"

msgid "Coords-level proxies"
msgstr "Координатний рівень проксі"

msgid "Alternative-level proxies"
msgstr "Альтернативний рівень проксі"

msgid "Add a new tile proxy:"
msgstr "Додати новий проксі плитки:"

msgid "From Source"
msgstr "З джерела"

msgid "From Coords"
msgstr "З координат"

msgid "From Alternative"
msgstr "З альтернативи"

msgid "To Source"
msgstr "До джерела"

msgid "To Coords"
msgstr "До Координат"

msgid "To Alternative"
msgstr "До Альтернативи"

msgid "Global actions:"
msgstr "Глобальні дії:"

msgid "Clear Invalid"
msgstr "Очистити Недійсні"

msgid "Atlas"
msgstr "Атлас"

msgid "Base Tile"
msgstr "Базова плитка"

msgid "Alternative Tile"
msgstr "Альтернативна плитка"

msgid ""
"Selected tile:\n"
"Source: %d\n"
"Atlas coordinates: %s\n"
"Alternative: %d"
msgstr ""
"Вибрана плитка:\n"
"Джерело: %d\n"
"Атласні координати: %s\n"
"Альтернатива: %d"

msgid "Rendering"
msgstr "Рендеринг"

msgid "Texture Origin"
msgstr "Джерело текстури"

msgid "Modulate"
msgstr "Модулювати"

msgid "Z Index"
msgstr "Індекс Z"

msgid "Occlusion Layer %d"
msgstr "Шар оклюзії %d"

msgid "Probability"
msgstr "Ймовірність"

msgid "Physics"
msgstr "Фізика"

msgid "Physics Layer %d"
msgstr "Фізичний шар %d"

msgid "No physics layers"
msgstr "Ніяких фізичних шарів"

msgid ""
"Create and customize physics layers in the inspector of the TileSet resource."
msgstr "Створюйте та налаштовуйте фізичні шари в інспекторі ресурсу TileSet."

msgid "Navigation Layer %d"
msgstr "Шар навігації %d"

msgid "No navigation layers"
msgstr "Немає навігаційних шарів"

msgid ""
"Create and customize navigation layers in the inspector of the TileSet "
"resource."
msgstr ""
"Створюйте та налаштовуйте навігаційні шари в інспекторі ресурсу TileSet."

msgid "Custom Data"
msgstr "Спеціальні дані"

msgid "Custom Data %d"
msgstr "Спеціальні дані %d"

msgid ""
"Create and customize custom data layers in the inspector of the TileSet "
"resource."
msgstr ""
"Створюйте та налаштовуйте кастомні шари даних в інспекторі ресурсу TileSet."

msgid "Select a property editor"
msgstr "Вибрати редактор властивостей"

msgid ""
"TileSet is in read-only mode. Make the resource unique to edit TileSet "
"properties."
msgstr ""
"TileSet знаходиться у режимі тільки для читання. Зробіть ресурс унікальним, "
"щоб редагувати властивості TileSet."

msgid "Paint properties."
msgstr "Властивості малювання."

msgid "Create tiles"
msgstr "Створити плитки"

msgid "Create a tile"
msgstr "Створити плитку"

msgid "Remove tiles"
msgstr "Вилучити плитки"

msgid "Move a tile"
msgstr "Перемістити плитку"

msgid "Select tiles"
msgstr "Вибрати плитки"

msgid "Resize a tile"
msgstr "Змінити розмір плитки"

msgid "Remove tile"
msgstr "Вилучити плитку"

msgid "Create tile alternatives"
msgstr "Створити альтернативи плитки"

msgid "Create tiles in non-transparent texture regions"
msgstr "Створити плитки у непрозорих областях текстури"

msgid "Remove tiles in fully transparent texture regions"
msgstr "Видалити плитки з повністю прозорих областей текстури"

msgid ""
"The tile's unique identifier within this TileSet. Each tile stores its source "
"ID, so changing one may make tiles invalid."
msgstr ""
"Унікальний ідентифікатор тайла в межах цього TileSet. Кожен тайл зберігає "
"свій ідентифікатор, тому його зміна може зробити тайли недійсними."

msgid ""
"The human-readable name for the atlas. Use a descriptive name here for "
"organizational purposes (such as \"terrain\", \"decoration\", etc.)."
msgstr ""
"Людська назва атласу. Використовуйте тут описову назву для організаційних "
"цілей (наприклад, «місцевість», «оздоблення» тощо)."

msgid "The image from which the tiles will be created."
msgstr "Зображення, з якого буде створено тайли."

msgid ""
"The margins on the image's edges that should not be selectable as tiles (in "
"pixels). Increasing this can be useful if you download a tilesheet image that "
"has margins on the edges (e.g. for attribution)."
msgstr ""
"Поля по краях зображення, які не повинні бути виділені як тайли (у пікселях). "
"Збільшення цього параметра може бути корисним, якщо ви завантажуєте тайлове "
"зображення, яке має поля по краях (наприклад, для атрибуції)."

msgid ""
"The separation between each tile on the atlas in pixels. Increasing this can "
"be useful if the tilesheet image you're using contains guides (such as "
"outlines between every tile)."
msgstr ""
"Відстань між кожним тайлом на атласі в пікселях. Збільшення цього параметра "
"може бути корисним, якщо тайлове зображення, яке ви використовуєте, містить "
"напрямні (наприклад, контури між кожною плиткою)."

msgid ""
"The size of each tile on the atlas in pixels. In most cases, this should "
"match the tile size defined in the TileMap property (although this is not "
"strictly necessary)."
msgstr ""
"Розмір кожного тайла на атласі в пікселях. У більшості випадків він має "
"відповідати розміру тайла, визначеному у властивості TileMap (хоча це не є "
"обов'язковою умовою)."

msgid ""
"If checked, adds a 1-pixel transparent edge around each tile to prevent "
"texture bleeding when filtering is enabled. It's recommended to leave this "
"enabled unless you're running into rendering issues due to texture padding."
msgstr ""
"Якщо цей пункт увімкнено, додає 1-піксельний прозорий край навколо кожної "
"плитки, щоб запобігти обрізанню текстури при увімкненій фільтрації. "
"Рекомендується залишити цей параметр увімкненим, якщо тільки ви не стикаєтеся "
"з проблемами відображення, пов'язаними з накладанням текстур."

msgid ""
"The position of the tile's top-left corner in the atlas. The position and "
"size must be within the atlas and can't overlap another tile.\n"
"Each painted tile has associated atlas coords, so changing this property may "
"cause your TileMaps to not display properly."
msgstr ""
"Положення верхнього лівого кута тайла в атласі. Позиція і розмір повинні бути "
"в межах атласу і не можуть перекривати інший тайл.\n"
"Кожен зафарбований тайл має пов'язані з ним координати в атласі, тому зміна "
"цієї властивості може призвести до неправильного відображення ваших TileMaps."

msgid ""
"Number of columns for the animation grid. If number of columns is lower than "
"number of frames, the animation will automatically adjust row count."
msgstr ""
"Кількість стовпчиків для сітки анімації. Якщо кількість стовпчиків менша за "
"кількість кадрів, анімація автоматично змінить кількість рядків."

<<<<<<< HEAD
=======
msgid "The space (in tiles) between each frame of the animation."
msgstr "Простір (у плитці) між кожним кадром анімації."

msgid ""
"Determines how animation will start. In \"Default\" mode all tiles start "
"animating at the same frame. In \"Random Start Times\" mode, each tile starts "
"animation with a random offset."
msgstr ""
"Визначає спосіб запуску анімації. У режимі \"За замовчуванням\" усі плитки "
"починають анімацію в один і той самий кадр. У режимі \"Випадковий час "
"початку\" кожна плитка починає анімацію з випадковим зсувом."

msgid "If [code]true[/code], the tile is horizontally flipped."
msgstr "Якщо [code]true[/code], то тайл (плитка) перевертається горизонтально."

msgid "If [code]true[/code], the tile is vertically flipped."
msgstr "Якщо [code]true[/code], то тайл (плитка) перевертається вертикально."

msgid ""
"If [code]true[/code], the tile is rotated 90 degrees [i]counter-clockwise[/i] "
"and then flipped vertically. In practice, this means that to rotate a tile by "
"90 degrees clockwise without flipping it, you should enable [b]Flip H[/b] and "
"[b]Transpose[/b]. To rotate a tile by 180 degrees clockwise, enable [b]Flip "
"H[/b] and [b]Flip V[/b]. To rotate a tile by 270 degrees clockwise, enable "
"[b]Flip V[/b] and [b]Transpose[/b]."
msgstr ""
"Якщо [code]true[/code], то тайл (плитка) повертається на 90 градусів [i]проти "
"годинникової стрілки[/i], а потім перевертається вертикально. На практиці це "
"означає, що для повороту плитки на 90 градусів за годинниковою стрілкою без "
"її перевертання слід увімкнути [b]Flip H[/b] і [b]Transpose[/b]. Щоб "
"повернути плитку на 180 градусів за годинниковою стрілкою, увімкніть [b]Flip "
"H[/b] і [b]Flip V[/b]. Щоб повернути плитку на 270 градусів за годинниковою "
"стрілкою, увімкніть [b]Перевернути V[/b] і [b]Транспонувати[/b]."

msgid ""
"The origin to use for drawing the tile. This can be used to visually offset "
"the tile compared to the base tile."
msgstr ""
"Початок, який використовується для малювання плитки. Це може бути використано "
"для візуального зміщення плитки порівняно з базовою плиткою."

msgid "The color multiplier to use when rendering the tile."
msgstr "Множник кольору, який використовуватиметься при рендерингу плитки."

msgid ""
"The material to use for this tile. This can be used to apply a different "
"blend mode or custom shaders to a single tile."
msgstr ""
"Матеріал, який буде використано для цієї плитки. За допомогою цього параметра "
"можна застосувати інший режим накладання або власні шейдери до однієї плитки."

msgid ""
"The sorting order for this tile. Higher values will make the tile render in "
"front of others on the same layer. The index is relative to the TileMap's own "
"Z index."
msgstr ""
"Порядок сортування для цієї плитки. Вищі значення призведуть до того, що "
"плитка буде відрендерена перед іншими плитками на тому ж шарі. Індекс "
"відносно власного індексу Z TileMap."

msgid ""
"The vertical offset to use for tile sorting based on its Y coordinate (in "
"pixels). This allows using layers as if they were on different height for top-"
"down games. Adjusting this can help alleviate issues with sorting certain "
"tiles. Only effective if Y Sort Enabled is true on the TileMap layer the tile "
"is placed on."
msgstr ""
"Вертикальний зсув для сортування плитки за координатою Y (у пікселях). Це "
"дозволяє використовувати шари так, ніби вони знаходяться на різній висоті для "
"ігор зверху вниз. Налаштування цього параметра може допомогти вирішити "
"проблеми з сортуванням певних тайлів (плитків). Діє лише якщо для шару "
"TileMap, на якому розміщено тайл (плитку), увімкнено сортування за "
"координатою Y."

msgid ""
"The index of the terrain set this tile belongs to. [code]-1[/code] means it "
"will not be used in terrains."
msgstr ""
"Індекс групи ландшафтів, до якої належить цей тайл (плитка). [code]-1[/code] "
"означає, що він не буде використовуватися в ландшафтах."

msgid ""
"The index of the terrain inside the terrain set this tile belongs to. "
"[code]-1[/code] means it will not be used in terrains."
msgstr ""
"Індекс ландшафту всередині набору ландшафтів, до якого належить цей тайл "
"(плитка). [code]-1[/code] означає, що він не буде використовуватися в "
"ландшафтах."

msgid ""
"The relative probability of this tile appearing when painting with \"Place "
"Random Tile\" enabled."
msgstr ""
"Відносна ймовірність появи цьго тайлу (плитки) при малюванні з увімкненим "
"параметром \"Розмістити випадкову плитку\"."

>>>>>>> dc5f1b7a
msgid "Setup"
msgstr "Налаштування"

msgid ""
"Atlas setup. Add/Remove tiles tool (use the shift key to create big tiles, "
"control for rectangle editing)."
msgstr ""
"Налаштування атласу. Інструмент додавання/видалення плиток (використовуйте "
"клавішу Shift для створення великих плиток, Ctrl для редагування "
"прямокутників)."

msgid "Select tiles."
msgstr "Вибрати плитки."

msgid "Paint"
msgstr "Фарба"

msgid ""
"No tiles selected.\n"
"Select one or more tiles from the palette to edit its properties."
msgstr ""
"Не вибрано жодної плитки.\n"
"Виберіть одну або декілька плиток з палітри, щоб змінити їхні властивості."

msgid "Paint Properties:"
msgstr "Властивості малювання:"

msgid "Create Tiles in Non-Transparent Texture Regions"
msgstr "Створення плиток у непрозорих областях текстур"

msgid "Remove Tiles in Fully Transparent Texture Regions"
msgstr "Видалити плитки у повністю прозорих областях текстури"

msgid "Hold Ctrl to create multiple tiles."
msgstr "Утримуйте Ctrl, щоб створити кілька тайлів."

msgid "Hold Shift to create big tiles."
msgstr "Утримуйте Shift, щоб створити велики тайлі."

msgid "Create an Alternative Tile"
msgstr "Створити альтернативну плитку"

msgid "Create a Tile"
msgstr "Створити плитку"

msgid "Auto Create Tiles in Non-Transparent Texture Regions?"
msgstr "Автоматично створювати плитки у непрозорих областях текстур?"

msgid ""
"The atlas's texture was modified.\n"
"Would you like to automatically create tiles in the atlas?"
msgstr ""
"Текстуру атласу було змінено.\n"
"Бажаєте автоматично створити плитки в атласі?"

msgid "Yes"
msgstr "Так"

msgid "No"
msgstr "Ні"

msgid "Invalid texture selected."
msgstr "Обрано невірну текстуру."

msgid "Add a new atlas source"
msgstr "Додати нове джерело атласу"

msgid "Remove source"
msgstr "Видалити джерело"

msgid "Add atlas source"
msgstr "Додати джерело атласу"

msgid "Sort Sources"
msgstr "Сортувати джерела"

msgid "Scenes Collection"
msgstr "Колекція сцен"

msgid "Open Atlas Merging Tool"
msgstr "Відкрити інструмент злиття атласів"

msgid "Manage Tile Proxies"
msgstr "Керівник проксі плиток"

msgid ""
"No TileSet source selected. Select or create a TileSet source.\n"
"You can create a new source by using the Add button on the left or by "
"dropping a tileset texture onto the source list."
msgstr ""
"Не вибрано жодного джерела TileSet.\n"
"Виберіть або створіть джерело TileSet'а. Ви можете створити нове джерело за "
"допомогою кнопки Додати ліворуч або перетягнувши текстуру набору плиток до "
"списку джерел."

msgid "Add new patterns in the TileMap editing mode."
msgstr "Додати нові візерунки в режимі редагування Карти плиток."

msgid ""
"Warning: Modifying a source ID will result in all TileMaps using that source "
"to reference an invalid source instead. This may result in unexpected data "
"loss. Change this ID carefully."
msgstr ""
"Попередження: Зміна ідентифікатора джерела призведе до того, що всі TileMaps, "
"які використовують це джерело, посилатимуться на недійсне джерело. Це може "
"призвести до неочікуваної втрати даних. Змінюйте цей ідентифікатор обережно."

msgid "Add a Scene Tile"
msgstr "Додайте плитку сцени"

msgid "Remove a Scene Tile"
msgstr "Видалити плитку сцени"

msgid "Scenes collection properties:"
msgstr "Властивості колекції сцен:"

msgid "Tile properties:"
msgstr "Властивості плитки:"

msgctxt "Tool"
msgid "Line"
msgstr "Лінія"

msgid "Rect"
msgstr "Прямокутник"

msgid "Bucket"
msgstr "Відро"

msgid "Eraser"
msgstr "Гумка"

msgid "Picker"
msgstr "Вибирач"

msgid "Error"
msgstr "Помилка"

msgid ""
"Remote settings are empty. VCS features that use the network may not work."
msgstr ""
"Параметри віддаленого сховища є порожніми. Можливості системи керування "
"версіями, які використовують мережу, можуть не працювати."

msgid "Commit"
msgstr "Внесок"

msgid "Open in editor"
msgstr "Відкрити в редакторі"

msgid "Discard changes"
msgstr "Відкинути усі зміни"

msgid "Staged Changes"
msgstr "Етапні зміни"

msgid "Unstaged Changes"
msgstr "Неетапні зміни"

msgid "Commit:"
msgstr "Внесок:"

msgid "Date:"
msgstr "Дата:"

msgid "Subtitle:"
msgstr "Підзаголовок:"

msgid "Do you want to remove the %s branch?"
msgstr "Хочете вилучити гілку %s?"

msgid "Do you want to remove the %s remote?"
msgstr "Ви справді хочете вилучити віддалене сховище %s?"

msgid "Create Version Control Metadata"
msgstr "Створення метаданих керування версіями"

msgid "Create VCS metadata files for:"
msgstr "Створіть файли метаданих VCS для:"

msgid "Existing VCS metadata files will be overwritten."
msgstr "Існуючі файли метаданих VCS буде перезаписано."

msgid "Local Settings"
msgstr "Параметри локалізації"

msgid "Apply"
msgstr "Застосувати"

msgid "VCS Provider"
msgstr "Постачальник VCS"

msgid "Connect to VCS"
msgstr "Підключення до VCS"

msgid "Remote Login"
msgstr "Ім'я користувача віддаленого сховища"

msgid "Username"
msgstr "Користувач"

msgid "Password"
msgstr "Пароль"

msgid "SSH Public Key Path"
msgstr "Шлях до відкритого ключа SSH"

msgid "Select SSH public key path"
msgstr "Виберіть шлях до відкритого ключа SSH"

msgid "SSH Private Key Path"
msgstr "Шлях до закритого ключа SSH"

msgid "Select SSH private key path"
msgstr "Виберіть шлях до закритого ключа SSH"

msgid "SSH Passphrase"
msgstr "Пароль SSH"

msgid "Detect new changes"
msgstr "Виявити зміни"

msgid "Discard all changes"
msgstr "Відкинути усі зміни"

msgid "This operation is IRREVERSIBLE. Your changes will be deleted FOREVER."
msgstr "Ця операція є НЕЗВОРТНОЮ. Ваші зміни будуть видалені НАЗАВЖДИ."

msgid "Permanentally delete my changes"
msgstr "Назавжди видалити мої зміни"

msgid "Stage all changes"
msgstr "Створити етап з усіх змін"

msgid "Unstage all changes"
msgstr "Скасувати етап з усіх змін"

msgid "Commit Message"
msgstr "Повідомлення внеску"

msgid "Commit Changes"
msgstr "Внести зміни"

msgid "Commit List"
msgstr "Список внеску"

msgid "Commit list size"
msgstr "Розмір списку внеску"

msgid "Branches"
msgstr "Гілки"

msgid "Create New Branch"
msgstr "Створити гілку"

msgid "Remove Branch"
msgstr "Вилучити гілку"

msgid "Branch Name"
msgstr "Назва гілки"

msgid "Remotes"
msgstr "Віддалені сховища"

msgid "Create New Remote"
msgstr "Створити віддалене сховище"

msgid "Remove Remote"
msgstr "Вилучити віддалене сховище"

msgid "Remote Name"
msgstr "Назва віддаленого сховища"

msgid "Remote URL"
msgstr "Адреса віддаленого сховища"

msgid "Fetch"
msgstr "Отримати"

msgid "Pull"
msgstr "Отримати"

msgid "Push"
msgstr "Записати"

msgid "Force Push"
msgstr "Примусово записати"

msgid "Modified"
msgstr "Змінено"

msgid "Renamed"
msgstr "Перейменовано"

msgid "Deleted"
msgstr "Вилучено"

msgid "Typechange"
msgstr "Зміна типу"

msgid "Unmerged"
msgstr "Необ'єднано"

msgid "View file diffs before committing them to the latest version"
msgstr ""
"Переглянути відмінності у файлах, перш ніж внести їх до найсвіжішої версії"

msgid "View:"
msgstr "Перегляд:"

msgid "Split"
msgstr "Розділити"

msgid "Unified"
msgstr "Уніфіковано"

msgid "E constant (2.718282). Represents the base of the natural logarithm."
msgstr "Стала Ойлера (2.718282). Це значення є основою натурального логарифма."

msgid "Epsilon constant (0.00001). Smallest possible scalar number."
msgstr "Стала ε (0.00001). Найменше можливе скалярне число."

msgid "Phi constant (1.618034). Golden ratio."
msgstr "Стала «золотого» перерізу (1.618034)."

msgid "Pi/4 constant (0.785398) or 45 degrees."
msgstr "Стала π/4 (0.785398), радіанна міра кута у 45 градусів."

msgid "Pi/2 constant (1.570796) or 90 degrees."
msgstr "Стала π/2 (1.570796), радіанна міра кута у 90 градусів."

msgid "Pi constant (3.141593) or 180 degrees."
msgstr "Стала π (3.141593), радіанна міра кута у 180 градусів."

msgid "Tau constant (6.283185) or 360 degrees."
msgstr "Стала τ (6.283185), радіанна міра кута у 360 градусів."

msgid "Sqrt2 constant (1.414214). Square root of 2."
msgstr "Квадратний корінь з двох (1.414214)."

msgid "Add Input"
msgstr "Додати вхід"

msgid "Add Output"
msgstr "Додати вихід"

msgid "Float"
msgstr "Поплавок"

msgid "UInt"
msgstr "Ю-інт"

msgid "Vector2"
msgstr "Вектор2"

msgid "Vector3"
msgstr "Вектор3"

msgid "Vector4"
msgstr "Вектор4"

msgid "Boolean"
msgstr "Булеве"

msgid "Sampler"
msgstr "Зразок"

msgid "[default]"
msgstr "[за замовчуванням]"

msgid ""
"The 2D preview cannot correctly show the result retrieved from instance "
"parameter."
msgstr ""
"2D-перегляд не може коректно показати результат, отриманий з параметра "
"екземпляра."

msgid "Add Input Port"
msgstr "Додати вхідний порт"

msgid "Add Output Port"
msgstr "Додати вихідний порт"

msgid "Change Input Port Type"
msgstr "Змінити тип вхідного порту"

msgid "Change Output Port Type"
msgstr "Змінити тип вихідного порту"

msgid "Change Input Port Name"
msgstr "Змінити назву вхідного порту"

msgid "Change Output Port Name"
msgstr "Змінити назву вихідного порту"

msgid "Expand Output Port"
msgstr "Розширити вихідний порт"

msgid "Shrink Output Port"
msgstr "Стиснути вихідний порт"

msgid "Remove Input Port"
msgstr "Вилучити вхідний порт"

msgid "Remove Output Port"
msgstr "Вилучити вихідний порт"

msgid "Set VisualShader Expression"
msgstr "Встановити вираз VisualShader"

msgid "Resize VisualShader Node"
msgstr "Змінити розмір вузла VisualShader"

msgid "Show Port Preview"
msgstr "Показати попередній перегляд порту"

msgid "Set Frame Color"
msgstr "Встановити колір фрейму"

msgid "Set Parameter Name"
msgstr "Встановити назву параметра"

msgid "Set Input Default Port"
msgstr "Встановити вхідний порт за замовчуванням"

msgid "Set Custom Node Option"
msgstr "Встановити користувацьку Ноду"

msgid "Add Node to Visual Shader"
msgstr "Додати вузол до Visual Shader"

msgid "Add Varying to Visual Shader: %s"
msgstr "Додати варіювання до Visual Shader: %s"

msgid "Remove Varying from Visual Shader: %s"
msgstr "Видалити варіювання з візуального шейдера: %s"

msgid "Convert Constant Node(s) To Parameter(s)"
msgstr "Перетворення константного(их) вузла(ів) на параметр(и)"

msgid "Convert Parameter Node(s) To Constant(s)"
msgstr "Перетворення параметрів вузла(ів) на константу(и)"

msgid "Delete VisualShader Node"
msgstr "Видалити вузол VisualShader"

msgid "Delete VisualShader Node(s)"
msgstr "Видалити вузол(и) VisualShader"

msgid "Float Constants"
msgstr "Десяткові константи"

msgid "Convert Constant(s) to Parameter(s)"
msgstr "Перетворити константу(и) на параметр(и)"

msgid "Convert Parameter(s) to Constant(s)"
msgstr "Перетворити параметр(и) на константу(и)"

msgid "Duplicate VisualShader Node(s)"
msgstr "Дублювати вузол(и) VisualShader"

msgid "Paste VisualShader Node(s)"
msgstr "Вставити Вузол(и) VisualShader"

msgid "Cut VisualShader Node(s)"
msgstr "Вирізати вузол(и) VisualShader"

msgid "Visual Shader Input Type Changed"
msgstr "Змінено тип введення для візуального шейдера"

msgid "ParameterRef Name Changed"
msgstr "Змінено назву ParameterRef"

msgid "Varying Name Changed"
msgstr "Змінено назву Varying"

msgid "Set Constant: %s"
msgstr "Встановити константу: %s"

msgid "Invalid name for varying."
msgstr "Некоректна назва для варіації."

msgid "Varying with that name is already exist."
msgstr "Варіація з такою назвою вже існує."

msgid "Add Node(s) to Visual Shader"
msgstr "Додати вузол(и) до Visual Shader"

msgid "Vertex"
msgstr "Вершина"

msgid "Fragment"
msgstr "Фрагмент"

msgid "Light"
msgstr "Світло"

msgid "Process"
msgstr "Обробка"

msgid "Collide"
msgstr "Перешкода"

msgid "Sky"
msgstr "Небо"

msgid "Fog"
msgstr "Туман"

msgid "Manage Varyings"
msgstr "Керівник варіацій"

msgid "Add Varying"
msgstr "Додати варіацію"

msgid "Remove Varying"
msgstr "Видалити варіацію"

msgid "Show generated shader code."
msgstr "Показати згенерований код шейдера."

msgid "Generated Shader Code"
msgstr "Згенерований код шейдера"

msgid "Add Node"
msgstr "Додати вузол"

msgid "Clear Copy Buffer"
msgstr "Очистити буфер копіювання"

msgid "Create Shader Node"
msgstr "Створити вузол шейдера"

msgid "Create Shader Varying"
msgstr "Створити варіацію шейдера"

msgid "Delete Shader Varying"
msgstr "Видалити варіацію шейдера"

msgid "Color function."
msgstr "Функція кольору."

msgid "Color operator."
msgstr "Оператор кольору."

msgid "Grayscale function."
msgstr "Функція відтінків сірого."

msgid "Converts HSV vector to RGB equivalent."
msgstr "Перетворює вектор HSV на еквівалентний колір RGB."

msgid "Converts RGB vector to HSV equivalent."
msgstr "Перетворює вектор RGB на еквівалентний колір HSV."

msgid "Sepia function."
msgstr "Функція сепії."

msgid "Burn operator."
msgstr "Оператор вигоряння."

msgid "Darken operator."
msgstr "Оператор затемнення."

msgid "Difference operator."
msgstr "Оператор різниці."

msgid "Dodge operator."
msgstr "Оператор висвітлення."

msgid "HardLight operator."
msgstr "Оператор яскравого світла."

msgid "Lighten operator."
msgstr "Оператор освітлення."

msgid "Overlay operator."
msgstr "Оператор накладання."

msgid "Screen operator."
msgstr "Оператор екрана."

msgid "SoftLight operator."
msgstr "Оператор розсіяного."

msgid "Color constant."
msgstr "Сталий колір."

msgid "Color parameter."
msgstr "Параметр кольору."

msgid "(Fragment/Light mode only) Derivative function."
msgstr "(лише у режимі фрагментів або світла) Похідна функція."

msgid "Returns the boolean result of the %s comparison between two parameters."
msgstr "Повертає булевий результат порівняння %s між двома параметрами."

msgid "Equal (==)"
msgstr "Рівність (==)"

msgid "Greater Than (>)"
msgstr "Більше (>)"

msgid "Greater Than or Equal (>=)"
msgstr "Більше або дорівнює (>=)"

msgid ""
"Returns an associated vector if the provided scalars are equal, greater or "
"less."
msgstr ""
"Повертає пов'язаний вектор, якщо задані скалярні значення є рівними, більшими "
"або меншими одне за одне."

msgid ""
"Returns the boolean result of the comparison between INF and a scalar "
"parameter."
msgstr "Повертає булевий результат порівняння між INF та скалярним параметром."

msgid ""
"Returns the boolean result of the comparison between NaN and a scalar "
"parameter."
msgstr "Повертає булевий результат порівняння між NaN і скалярним параметром."

msgid "Less Than (<)"
msgstr "Менше (<)"

msgid "Less Than or Equal (<=)"
msgstr "Менше або дорівнює (<=)"

msgid "Not Equal (!=)"
msgstr "Не дорівнює (!=)"

msgid ""
"Returns an associated 2D vector if the provided boolean value is true or "
"false."
msgstr ""
"Повертає асоційований 2D-вектор, якщо надане логічне значення є істинним або "
"хибним."

msgid ""
"Returns an associated 3D vector if the provided boolean value is true or "
"false."
msgstr ""
"Повертає асоційований 3D-вектор, якщо надане булеве значення є істинним або "
"хибним."

msgid ""
"Returns an associated boolean if the provided boolean value is true or false."
msgstr ""
"Повертає асоційований булеве значення, якщо надане булеве значення є істинним "
"або хибним."

msgid ""
"Returns an associated floating-point scalar if the provided boolean value is "
"true or false."
msgstr ""
"Повертає асоційований десятковий скаляр, якщо надане булеве значення має "
"значення true або false."

msgid ""
"Returns an associated integer scalar if the provided boolean value is true or "
"false."
msgstr ""
"Повертає асоційований цілий скаляр, якщо надане логічне значення є істинним "
"або хибним."

msgid ""
"Returns an associated transform if the provided boolean value is true or "
"false."
msgstr ""
"Повертає асоційоване перетворення, якщо надане булеве значення є істинним або "
"хибним."

msgid ""
"Returns an associated unsigned integer scalar if the provided boolean value "
"is true or false."
msgstr ""
"Повертає асоційований цілий скаляр без знаку, якщо задане логічне значення є "
"істинним або хибним."

msgid "Returns the boolean result of the comparison between two parameters."
msgstr "Повертає булевий результат порівняння між двома параметрами."

msgid ""
"Returns the boolean result of the comparison between INF (or NaN) and a "
"scalar parameter."
msgstr ""
"Повертає булевий результат порівняння між INF (або NaN) та скалярним "
"параметром."

msgid "Boolean constant."
msgstr "Булева стала."

msgid "Boolean parameter."
msgstr "Булевий параметр."

msgid "'%s' input parameter for all shader modes."
msgstr "Вхідний параметр «%s» для усіх режимів шейдера."

msgid "Input parameter."
msgstr "Вхідний параметр."

msgid "'%s' input parameter for vertex and fragment shader modes."
msgstr "Вхідний параметр «%s» для режиму вершин і фрагментів шейдера."

msgid "'%s' input parameter for fragment and light shader modes."
msgstr "Вхідний параметр «%s» для режимів фрагментів та світла шейдера."

msgid "'%s' input parameter for fragment shader mode."
msgstr "Вхідний параметр «%s» для режимів фрагментів шейдера."

msgid "'%s' input parameter for sky shader mode."
msgstr "'%s' вхідний параметр для режиму шейдерів неба."

msgid "'%s' input parameter for fog shader mode."
msgstr "'%s' вхідний параметр для режиму шейдерів туману."

msgid "'%s' input parameter for light shader mode."
msgstr "Вхідний параметр «%s» для режиму світла шейдера."

msgid "'%s' input parameter for vertex shader mode."
msgstr "Вхідний параметр «%s» для режиму вершин шейдера."

msgid "'%s' input parameter for start shader mode."
msgstr "Вхідний параметр '%s' для режиму запуску шейдера."

msgid "'%s' input parameter for process shader mode."
msgstr "'%s' вхідний параметр для режиму обробки шейдера."

msgid "'%s' input parameter for start and process shader modes."
msgstr "'%s' вхідний параметр для режимів запуску та обробки шейдерів."

msgid "'%s' input parameter for process and collide shader modes."
msgstr "'%s' вхідний параметр для режимів обробки та зіткнення шейдерів."

msgid ""
"A node for help to multiply a position input vector by rotation using "
"specific axis. Intended to work with emitters."
msgstr ""
"Вузол, який допомагає помножити вхідний вектор положення на поворот за певною "
"віссю. Призначений для роботи з випромінювачами."

msgid "Float function."
msgstr "Десяткова функція."

msgid "Float operator."
msgstr "Десятковий оператор."

msgid "Integer function."
msgstr "Ціла функція."

msgid "Integer operator."
msgstr "Цілий оператор."

msgid "Unsigned integer function."
msgstr "Ціла функція без знаку."

msgid "Unsigned integer operator."
msgstr "Цілочисельний оператор без знаку."

msgid "Returns the absolute value of the parameter."
msgstr "Повертає модуль параметра."

msgid "Returns the arc-cosine of the parameter."
msgstr "Повертає арккосинус параметра."

msgid "Returns the inverse hyperbolic cosine of the parameter."
msgstr "Повертає обернений гіперболічний косинус параметра."

msgid "Returns the arc-sine of the parameter."
msgstr "Повертає арксинус параметра."

msgid "Returns the inverse hyperbolic sine of the parameter."
msgstr "Повертає обернений гіперболічний синус параметра."

msgid "Returns the arc-tangent of the parameter."
msgstr "Повертає арктангенс параметра."

msgid "Returns the arc-tangent of the parameters."
msgstr "Повертає арктангенс параметрів."

msgid "Returns the inverse hyperbolic tangent of the parameter."
msgstr "Повертає обернений гіперболічний тангенс параметра."

msgid "Returns the result of bitwise NOT (~a) operation on the integer."
msgstr "Повертає результат порозрядної операції NOT (~a) для цілого числа."

msgid ""
"Returns the result of bitwise NOT (~a) operation on the unsigned integer."
msgstr ""
"Повертає результат порозрядної операції NOT (~a) для цілого числа без знака."

msgid ""
"Finds the nearest integer that is greater than or equal to the parameter."
msgstr ""
"Знаходить найближче ціле число, яке є більшим або рівним за значення "
"параметра."

msgid "Constrains a value to lie between two further values."
msgstr "Обмежує значення проміжком між наступними двома значеннями."

msgid "Returns the cosine of the parameter."
msgstr "Повертає косинус параметра."

msgid "Returns the hyperbolic cosine of the parameter."
msgstr "Повертає гіперболічний косинус параметра."

msgid "Converts a quantity in radians to degrees."
msgstr "Перетворює значення у радіанах на значення у градусах."

msgid ""
"(Fragment/Light mode only) (Scalar) Derivative in 'x' using local "
"differencing."
msgstr ""
"(лише у режимі фрагментів або світла) (скаляр) Похідна у «x» на основі "
"локального диференціювання."

msgid ""
"(Fragment/Light mode only) (Scalar) Derivative in 'y' using local "
"differencing."
msgstr ""
"(лише у режимі фрагментів або світла) (скаляр) Похідна у «y» на основі "
"локального диференціювання."

msgid "Base-e Exponential."
msgstr "Показникова функція із основою e (експонента)."

msgid "Base-2 Exponential."
msgstr "Показникова функція із основою 2."

msgid "Finds the nearest integer less than or equal to the parameter."
msgstr ""
"Знаходить найближче ціле число, яке є меншим або рівним за значення параметра."

msgid "Computes the fractional part of the argument."
msgstr "Обчислює дробову частину аргументу."

msgid "Returns the inverse of the square root of the parameter."
msgstr "Повертає одиницю поділену на квадратний корінь з параметра."

msgid "Natural logarithm."
msgstr "Натуральний логарифм."

msgid "Base-2 logarithm."
msgstr "Двійковий логарифм."

msgid "Returns the greater of two values."
msgstr "Повертає більше із двох значень."

msgid "Returns the lesser of two values."
msgstr "Повертає менше з двох значень."

msgid "Linear interpolation between two scalars."
msgstr "Лінійна інтерполяція від двох скалярних значень."

msgid "Performs a fused multiply-add operation (a * b + c) on scalars."
msgstr ""
"Виконує об'єднану операцію множення-додавання (a * b + c) над скалярами."

msgid "Returns the opposite value of the parameter."
msgstr "Повертає значення, яке є протилежним до значення параметра."

msgid "1.0 - scalar"
msgstr "1.0 – скаляр"

msgid ""
"Returns the value of the first parameter raised to the power of the second."
msgstr ""
"Повертає значення першого параметра, піднесене до степеня, який дорівнює "
"другому параметру."

msgid "Converts a quantity in degrees to radians."
msgstr "Перетворює значення у градусах на значення у радіанах."

msgid "1.0 / scalar"
msgstr "1.0 / скаляр"

msgid "Finds the nearest integer to the parameter."
msgstr "Знаходить найближче ціле значення до параметра."

msgid "Finds the nearest even integer to the parameter."
msgstr "Знаходить найближче парне ціле значення до параметра."

msgid "Clamps the value between 0.0 and 1.0."
msgstr "Обмежує значення проміжком від 0.0 до 1.0."

msgid "Extracts the sign of the parameter."
msgstr "Визначає знак параметра."

msgid "Returns the sine of the parameter."
msgstr "Повертає синус параметра."

msgid "Returns the hyperbolic sine of the parameter."
msgstr "Повертає гіперболічний синус параметра."

msgid "Returns the square root of the parameter."
msgstr "Повертає квадратний корінь з параметра."

msgid ""
"SmoothStep function( scalar(edge0), scalar(edge1), scalar(x) ).\n"
"\n"
"Returns 0.0 if 'x' is smaller than 'edge0' and 1.0 if x is larger than "
"'edge1'. Otherwise the return value is interpolated between 0.0 and 1.0 using "
"Hermite polynomials."
msgstr ""
"Функція гладких сходинок ( скаляр(межа0), скаляр(межа1), скаляр(x) ).\n"
"\n"
"Повертає 0.0, якщо «x» є меншим за «межа0», і 1.0, якщо «x» є більшим за "
"«межа1». У всіх інших випадках буде повернуто значення, яке є інтерполяцією у "
"проміжку від 0.0 до 1.0, яку визначено на основі поліномів Ерміта."

msgid ""
"Step function( scalar(edge), scalar(x) ).\n"
"\n"
"Returns 0.0 if 'x' is smaller than 'edge' and otherwise 1.0."
msgstr ""
"Функція-сходинка ( скаляр(межа), скаляр(x) ).\n"
"\n"
"Повертає 0.0, якщо «x» є меншим за «межа». Якщо це не так, повертає 1.0."

msgid ""
"(Fragment/Light mode only) (Scalar) Sum of absolute derivative in 'x' and 'y'."
msgstr ""
"(лише у режимі фрагментів або світла) Сума похідних за модулем у «x» та «y»."

msgid "Returns the tangent of the parameter."
msgstr "Повертає тангенс параметра."

msgid "Returns the hyperbolic tangent of the parameter."
msgstr "Повертає гіперболічний тангенс параметра."

msgid "Finds the truncated value of the parameter."
msgstr "Визначає обрізане до цілого значення параметра."

msgid "Sums two floating-point scalars."
msgstr "Сумує два десяткові скаляри."

msgid "Sums two integer scalars."
msgstr "Сумує два цілі скаляри."

msgid "Sums two unsigned integer scalars."
msgstr "Сумує два беззнакові цілі скаляри."

msgid "Returns the result of bitwise AND (a & b) operation for two integers."
msgstr "Повертає результат побітової операції AND (a & b) для двох цілих чисел."

msgid ""
"Returns the result of bitwise AND (a & b) operation for two unsigned integers."
msgstr ""
"Повертає результат побітової операції AND (a & b) для двох цілих чисел без "
"знаку."

msgid ""
"Returns the result of bitwise left shift (a << b) operation on the integer."
msgstr ""
"Повертає результат операції побітового зсуву вліво (a << b) на ціле число."

msgid ""
"Returns the result of bitwise left shift (a << b) operation on the unsigned "
"integer."
msgstr ""
"Повертає результат операції побітового зсуву вліво (a << b) над цілим "
"беззнаковим числом."

msgid "Returns the result of bitwise OR (a | b) operation for two integers."
msgstr "Повертає результат побітової операції OR (a | b) для двох цілих чисел."

msgid ""
"Returns the result of bitwise OR (a | b) operation for two unsigned integers."
msgstr ""
"Повертає результат побітової операції OR (a | b) для двох цілих чисел без "
"знаку."

msgid ""
"Returns the result of bitwise right shift (a >> b) operation on the integer."
msgstr ""
"Повертає результат операції побітового зсуву вправо (a >> b) над цілим числом."

msgid ""
"Returns the result of bitwise right shift (a >> b) operation on the unsigned "
"integer."
msgstr ""
"Повертає результат операції побітового зсуву вправо (a >> b) над цілим "
"беззнаковим числом."

msgid "Returns the result of bitwise XOR (a ^ b) operation on the integer."
msgstr "Повертає результат побітової операції XOR (a ^ b) над цілим числом."

msgid ""
"Returns the result of bitwise XOR (a ^ b) operation on the unsigned integer."
msgstr ""
"Повертає результат побітової операції XOR (a ^ b) над цілим беззнаковим "
"числом."

msgid "Divides two floating-point scalars."
msgstr "Ділить два десяткові скаляри."

msgid "Divides two integer scalars."
msgstr "Ділить два цілих скаляри."

msgid "Divides two unsigned integer scalars."
msgstr "Ділить два цілих скаляри без знаку."

msgid "Multiplies two floating-point scalars."
msgstr "Перемножує два десяткові скаляри."

msgid "Multiplies two integer scalars."
msgstr "Перемножує два цілих скаляри."

msgid "Multiplies two unsigned integer scalars."
msgstr "Перемножує два цілих скаляри без знаку."

msgid "Returns the remainder of the two floating-point scalars."
msgstr "Повертає залишок двох десяткових скалярів."

msgid "Returns the remainder of the two integer scalars."
msgstr "Повертає залишок двох цілих скалярів."

msgid "Returns the remainder of the two unsigned integer scalars."
msgstr "Повертає залишок двох беззнакових цілих скалярів."

msgid "Subtracts two floating-point scalars."
msgstr "Віднімає два десяткові скаляри."

msgid "Subtracts two integer scalars."
msgstr "Віднімає два цілі скаляри."

msgid "Subtracts two unsigned integer scalars."
msgstr "Віднімає два беззнакові цілі скаляри."

msgid "Scalar floating-point constant."
msgstr "Скалярна десяткова константа."

msgid "Scalar integer constant."
msgstr "Скалярна ціла константа."

msgid "Scalar unsigned integer constant."
msgstr "Скалярна ціла беззнакова константа."

msgid "Scalar floating-point parameter."
msgstr "Скалярний десятковий параметр."

msgid "Scalar integer parameter."
msgstr "Скалярний цілий параметр."

msgid "Scalar unsigned integer parameter."
msgstr "Скалярний беззнаковий цілий параметр."

msgid "Converts screen UV to a SDF."
msgstr "Перетворює екранний UV на SDF."

msgid "Casts a ray against the screen SDF and returns the distance travelled."
msgstr "Кидає промінь на екран SDF і повертає пройдену відстань."

msgid "Converts a SDF to screen UV."
msgstr "Перетворює SDF в екранний UV."

msgid "Performs a SDF texture lookup."
msgstr "Виконує пошук текстури SDF."

msgid "Performs a SDF normal texture lookup."
msgstr "Виконує пошук нормальної текстури SDF."

msgid "Function to be applied on texture coordinates."
msgstr "Функція для застосування до координат текстури."

msgid "Polar coordinates conversion applied on texture coordinates."
msgstr "Перетворення полярних координат, застосоване до текстурних координат."

msgid "Perform the cubic texture lookup."
msgstr "Виконує пошук кубічної текстури."

msgid "Perform the curve texture lookup."
msgstr "Виконайте пошук текстури кривої."

msgid "Perform the three components curve texture lookup."
msgstr "Виконує пошук текстури кривої з трьох компонентів."

msgid ""
"Returns the depth value obtained from the depth prepass in a linear space."
msgstr ""
"Повертає значення глибини, отримане з попереднього проходу глибини в "
"лінійному просторі."

msgid "Reconstructs the World Position of the Node from the depth texture."
msgstr "Відновлює світову позицію вузла на основі текстури глибини."

msgid "Unpacks the Screen Normal Texture in World Space"
msgstr "Розпаковує нормальну текстуру екрана у світовому просторі"

msgid "Perform the 2D texture lookup."
msgstr "Виконує пошук 2D текстури."

msgid "Perform the 2D-array texture lookup."
msgstr "Виконує пошук текстури 2D-масиву."

msgid "Perform the 3D texture lookup."
msgstr "Виконує пошук текстури 3D."

msgid "Apply panning function on texture coordinates."
msgstr "Застосувати функцію панорамування до координат текстури."

msgid "Apply scaling function on texture coordinates."
msgstr "Застосувати функцію масштабування до координат текстури."

msgid "Cubic texture parameter lookup."
msgstr "Пошук параметрів текстури куба."

msgid "2D texture parameter lookup."
msgstr "Пошук параметрів текстури 2D."

msgid "2D texture parameter lookup with triplanar."
msgstr "Пошук параметрів текстури 2D за допомогою трьох площин."

msgid "2D array of textures parameter lookup."
msgstr "Пошук параметрів текстур 2D масиву."

msgid "3D texture parameter lookup."
msgstr "Пошук параметрів текстури 3D."

msgid "Transform function."
msgstr "Функція перетворення."

msgid "Transform operator."
msgstr "Оператор перетворення."

msgid ""
"Calculate the outer product of a pair of vectors.\n"
"\n"
"OuterProduct treats the first parameter 'c' as a column vector (matrix with "
"one column) and the second parameter 'r' as a row vector (matrix with one "
"row) and does a linear algebraic matrix multiply 'c * r', yielding a matrix "
"whose number of rows is the number of components in 'c' and whose number of "
"columns is the number of components in 'r'."
msgstr ""
"Обчислити зовнішній добуток пари векторів.\n"
"\n"
"OuterProduct вважає перший параметр, «c», є вектором-стовпчиком (матрицею із "
"одного стовпчика) а другий параметр, «r», є вектором-рядком (матрицею із "
"одного рядка). Функція виконує множення матриць «c * r» так, що утворюється "
"матриця із кількістю рядків, яка дорівнює кількості компонентів у «c», і "
"кількістю стовпчиків, яка дорівнює кількості компонентів у «r»."

msgid "Composes transform from four vectors."
msgstr "Створює перетворення на основі чотирьох векторів."

msgid "Decomposes transform to four vectors."
msgstr "Розкладає перетворення на чотири вектори."

msgid "Calculates the determinant of a transform."
msgstr "Обчислює визначник перетворення."

msgid ""
"Calculates how the object should face the camera to be applied on Model View "
"Matrix output port for 3D objects."
msgstr ""
"Обчислює, як об'єкт має бути повернутий до камери, щоб бути застосованим до "
"порту виводу матриці Model View для 3D-об'єктів."

msgid "Calculates the inverse of a transform."
msgstr "Обчислює обернену матрицю перетворення."

msgid "Calculates the transpose of a transform."
msgstr "Обчислює транспозицію перетворення."

msgid "Sums two transforms."
msgstr "Сумує два перетворення."

msgid "Divides two transforms."
msgstr "Ділить два перетворення."

msgid "Multiplies two transforms."
msgstr "Перемножує два перетворення."

msgid "Performs per-component multiplication of two transforms."
msgstr "Виконує покомпонентне множення двох перетворень."

msgid "Subtracts two transforms."
msgstr "Віднімає два перетворення."

msgid "Multiplies vector by transform."
msgstr "Множить вектор на перетворення."

msgid "Transform constant."
msgstr "Стала перетворення."

msgid "Transform parameter."
msgstr "Параметр перетворення."

msgid "Returns a random value between the minimum and maximum input values."
msgstr ""
"Повертає випадкове значення між мінімальним та максимальним значенням вхідних "
"даних."

msgid "Remaps a given input from the input range to the output range."
msgstr "Відображає вхідні дані з діапазону вводу у діапазон виводу."

msgid "Vector function."
msgstr "Векторна функція."

msgid "Vector operator."
msgstr "Векторний оператор."

msgid "Composes vector from scalars."
msgstr "Складає вектор зі скалярів."

msgid "Decomposes vector to scalars."
msgstr "Розкладає вектор на скаляри."

msgid "Composes 2D vector from two scalars."
msgstr "Складає 2D вектор з двох скалярів."

msgid "Decomposes 2D vector to two scalars."
msgstr "Розкладає 2D вектор на два скаляри."

msgid "Composes 3D vector from three scalars."
msgstr "Складає 3D вектор з трьох скалярів."

msgid "Decomposes 3D vector to three scalars."
msgstr "Розкладає 3D вектор на три скаляри."

msgid "Composes 4D vector from four scalars."
msgstr "Складає 4D вектор з чотирьох скалярів."

msgid "Decomposes 4D vector to four scalars."
msgstr "Розкладає 4D вектор на чотири скаляри."

msgid "Calculates the cross product of two vectors."
msgstr "Обчислює векторний добуток двох векторів."

msgid ""
"(Fragment/Light mode only) (Vector) Derivative in 'x' using local "
"differencing."
msgstr ""
"(лише у режимі фрагментів або світла) (вектор) Похідна у «x» на основі "
"локального диференціювання."

msgid ""
"(Fragment/Light mode only) (Vector) Derivative in 'y' using local "
"differencing."
msgstr ""
"(лише у режимі фрагментів або світла) (вектор) Похідна у «y» на основі "
"локального диференціювання."

msgid "Returns the distance between two points."
msgstr "Повертає відстань між точками."

msgid "Calculates the dot product of two vectors."
msgstr "Обчислює скалярний добуток двох векторів."

msgid ""
"Returns the vector that points in the same direction as a reference vector. "
"The function has three vector parameters : N, the vector to orient, I, the "
"incident vector, and Nref, the reference vector. If the dot product of I and "
"Nref is smaller than zero the return value is N. Otherwise -N is returned."
msgstr ""
"Повертає вектор, який має такий самий напрямок як еталонний вектор. Функції "
"передаються три векторних параметри: N — вектор для орієнтації, I — вектор "
"падіння, і Nref — еталонний вектор. Якщо скалярний добуток I і Nref є "
"від'ємним, буде повернуто N. У іншому випадку буде повернуто вектор -N."

msgid ""
"Returns falloff based on the dot product of surface normal and view direction "
"of camera (pass associated inputs to it)."
msgstr ""
"Повертає кут падіння на основі скалярного добутку нормалі до поверхні та "
"напрямку погляду камери (функції слід передати відповіді вхідні дані)."

msgid "Calculates the length of a vector."
msgstr "Обчислює довжину вектора."

msgid "Linear interpolation between two vectors."
msgstr "Лінійна інтерполяція від двох векторних значень."

msgid "Linear interpolation between two vectors using scalar."
msgstr ""
"Лінійна інтерполяція від двох векторних значень з використанням скаляра."

msgid "Performs a fused multiply-add operation (a * b + c) on vectors."
msgstr ""
"Виконує об'єднану операцію множення-додавання (a * b + c) над векторами."

msgid "Calculates the normalize product of vector."
msgstr "Повертає нормалізований векторний добуток векторів."

msgid "1.0 - vector"
msgstr "1.0 – вектор"

msgid "1.0 / vector"
msgstr "1.0 / вектор"

msgid ""
"Returns the vector that points in the direction of reflection ( a : incident "
"vector, b : normal vector )."
msgstr ""
"Повертає вектор, який вказує напрямок відбиття ( a — вектор падіння, b — "
"вектор нормалі )."

msgid "Returns the vector that points in the direction of refraction."
msgstr "Повертає вектор, який вказує напрямок рефракції."

msgid ""
"SmoothStep function( vector(edge0), vector(edge1), vector(x) ).\n"
"\n"
"Returns 0.0 if 'x' is smaller than 'edge0' and 1.0 if 'x' is larger than "
"'edge1'. Otherwise the return value is interpolated between 0.0 and 1.0 using "
"Hermite polynomials."
msgstr ""
"Функція гладких сходинок ( вектор(межа0), вектор(межа1), вектор(x) ).\n"
"\n"
"Повертає 0.0, якщо «x» є меншим за «межа0», і 1.0, якщо «x» є більшим за "
"«межа1». У всіх інших випадках буде повернуто значення, яке є інтерполяцією у "
"проміжку від 0.0 до 1.0, яку визначено на основі поліномів Ерміта."

msgid ""
"SmoothStep function( scalar(edge0), scalar(edge1), vector(x) ).\n"
"\n"
"Returns 0.0 if 'x' is smaller than 'edge0' and 1.0 if 'x' is larger than "
"'edge1'. Otherwise the return value is interpolated between 0.0 and 1.0 using "
"Hermite polynomials."
msgstr ""
"Функція гладких сходинок ( скаляр(межа0), скаляр(межа1), вектор(x) ).\n"
"\n"
"Повертає 0.0, якщо «x» є меншим за «межа0», і 1.0, якщо «x» є більшим за "
"«межа1». У всіх інших випадках буде повернуто значення, яке є інтерполяцією у "
"проміжку від 0.0 до 1.0, яку визначено на основі поліномів Ерміта."

msgid ""
"Step function( vector(edge), vector(x) ).\n"
"\n"
"Returns 0.0 if 'x' is smaller than 'edge' and otherwise 1.0."
msgstr ""
"Функція-сходинка ( вектор(межа), вектор(x) ).\n"
"\n"
"Повертає 0.0, якщо «x» є меншим за «межа». Якщо це не так, повертає 1.0."

msgid ""
"Step function( scalar(edge), vector(x) ).\n"
"\n"
"Returns 0.0 if 'x' is smaller than 'edge' and otherwise 1.0."
msgstr ""
"Функція-сходинка ( скаляр(межа), вектор(x) ).\n"
"\n"
"Повертає 0.0, якщо «x» є меншим за «межа». Якщо це не так, повертає 1.0."

msgid ""
"(Fragment/Light mode only) (Vector) Sum of absolute derivative in 'x' and 'y'."
msgstr ""
"(лише у режимі фрагментів або світла) (вектор) Сума похідних за модулем у «x» "
"та «y»."

msgid "Adds 2D vector to 2D vector."
msgstr "Додає 2D-вектор до 2D-вектора."

msgid "Adds 3D vector to 3D vector."
msgstr "Додає 3D-вектор до 3D-вектора."

msgid "Adds 4D vector to 4D vector."
msgstr "Додає 4D-вектор до 4D-вектора."

msgid "Divides 2D vector by 2D vector."
msgstr "Ділить 2D-вектор на 2D-вектор."

msgid "Divides 3D vector by 3D vector."
msgstr "Ділить 3D-вектор на 3D-вектор."

msgid "Divides 4D vector by 4D vector."
msgstr "Ділить 4D-вектор на 4D-вектор."

msgid "Multiplies 2D vector by 2D vector."
msgstr "Множить 2D-вектор на 2D-вектор."

msgid "Multiplies 3D vector by 3D vector."
msgstr "Множить 3D-вектор на 3D-вектор."

msgid "Multiplies 4D vector by 4D vector."
msgstr "Множить 4D-вектор на 4D-вектор."

msgid "Returns the remainder of the two 2D vectors."
msgstr "Повертає залишок від двох 2D-векторів."

msgid "Returns the remainder of the two 3D vectors."
msgstr "Повертає залишок від двох 3D-векторів."

msgid "Returns the remainder of the two 4D vectors."
msgstr "Повертає залишок від двох 4D-векторів."

msgid "Subtracts 2D vector from 2D vector."
msgstr "Віднімає 2D-вектор від 2D-вектора."

msgid "Subtracts 3D vector from 3D vector."
msgstr "Віднімає 3D-вектор від 3D-вектора."

msgid "Subtracts 4D vector from 4D vector."
msgstr "Віднімає 4D-вектор від 4D-вектора."

msgid "2D vector constant."
msgstr "Стала 2D вектора."

msgid "2D vector parameter."
msgstr "Параметр 2D вектора."

msgid "3D vector constant."
msgstr "Стала 3D вектора."

msgid "3D vector parameter."
msgstr "Параметр 3D вектора."

msgid "4D vector constant."
msgstr "Стала 4D вектора."

msgid "4D vector parameter."
msgstr "Параметр 4D вектора."

msgid ""
"Custom Godot Shader Language expression, with custom amount of input and "
"output ports. This is a direct injection of code into the vertex/fragment/"
"light function, do not use it to write the function declarations inside."
msgstr ""
"Нетиповий вираз мовою шейдерів Godot із нетиповою кількістю вхідних і "
"вихідних портів. Це безпосередня вставка до коду у функцію вершин, фрагментів "
"або світла. Не використовуйте це для написання вбудованих оголошень функцій."

msgid ""
"Custom Godot Shader Language expression, which is placed on top of the "
"resulted shader. You can place various function definitions inside and call "
"it later in the Expressions. You can also declare varyings, parameters and "
"constants."
msgstr ""
"Нетиповий вираз мовою шейдерів Godot, який буде розміщено поверх отриманого "
"шейдера. Ви можете розташовувати різні визначення функцій всередині коду і "
"викликати його пізніше у Виразах. Ви також можете оголошувати змінні, "
"параметри та константи."

msgid "A reference to an existing parameter."
msgstr "Посилання на існуючий параметр."

msgid "Get varying parameter."
msgstr "Отримати параметр варіації."

msgid "Set varying parameter."
msgstr "Встановити параметр варіації."

msgid "Edit Visual Property: %s"
msgstr "Редагувати візуальну властивість: %s"

msgid "Visual Shader Mode Changed"
msgstr "Змінено режим візуального шейдерів"

msgid "Voxel GI data is not local to the scene."
msgstr "Дані Voxel GI не є локальними для сцени."

msgid "Voxel GI data is part of an imported resource."
msgstr "Дані Voxel GI є частиною імпортованого ресурсу."

msgid "Voxel GI data is an imported resource."
msgstr "Дані Voxel GI є імпортованим ресурсом."

msgid "Bake VoxelGI"
msgstr "Запекти VoxelGI"

msgid "Select path for VoxelGI Data File"
msgstr "Вибрати шлях для файлу даних VoxelGI"

msgid "Are you sure to run %d projects at once?"
msgstr "Ви справді хочете запустити %d проєктів одночасно?"

msgid ""
"You requested to open %d projects in parallel. Do you confirm?\n"
"Note that usual checks for engine version compatibility will be bypassed."
msgstr ""
"Ви подали запит на паралельне відкриття %d проектів. Чи підтверджуєте ви це?\n"
"Зверніть увагу, що звичайні перевірки на сумісність версій рушія буде "
"обійдено."

msgid ""
"The selected project \"%s\" does not specify its supported Godot version in "
"its configuration file (\"project.godot\").\n"
"\n"
"Project path: %s\n"
"\n"
"If you proceed with opening it, it will be converted to Godot's current "
"configuration file format.\n"
"\n"
"Warning: You won't be able to open the project with previous versions of the "
"engine anymore."
msgstr ""
"Вибраний проект \"%s\" не вказує підтримувану версію Godot у своєму "
"конфігураційному файлі (\"project.godot\").\n"
"\n"
"Шлях до проекту: %s\n"
"\n"
"Якщо ви продовжите відкриття проекту, його буде конвертовано у формат "
"поточного конфігураційного файлу Godot.\n"
"\n"
"Попередження: Ви не зможете відкрити проект за допомогою попередніх версій "
"рушія."

msgid ""
"The selected project \"%s\" was generated by Godot 3.x, and needs to be "
"converted for Godot 4.x.\n"
"\n"
"Project path: %s\n"
"\n"
"You have three options:\n"
"- Convert only the configuration file (\"project.godot\"). Use this to open "
"the project without attempting to convert its scenes, resources and scripts.\n"
"- Convert the entire project including its scenes, resources and scripts "
"(recommended if you are upgrading).\n"
"- Do nothing and go back.\n"
"\n"
"Warning: If you select a conversion option, you won't be able to open the "
"project with previous versions of the engine anymore."
msgstr ""
"Вибраний проект \"%s\" було створено у версії Godot 3.x, і його потрібно "
"конвертувати для версії Godot 4.x.\n"
"\n"
"Шлях до проекту: %s\n"
"\n"
"У вас є три варіанти:\n"
"- Конвертувати лише файл конфігурації (\"project.godot\"). У цьому випадку "
"проект буде відкрито без спроб перетворення його сцен, ресурсів і скриптів.\n"
"- Конвертувати весь проект, включно зі сценами, ресурсами і скриптами "
"(рекомендується у разі оновлення).\n"
"- Нічого не робити і повернутися назад.\n"
"\n"
"Попередження: Якщо ви виберете опцію конвертації, ви більше не зможете "
"відкрити проект за допомогою попередніх версій рушія."

msgid "Convert project.godot Only"
msgstr "Конвертувати тільки project.godot"

msgid ""
"The selected project \"%s\" was generated by an older engine version, and "
"needs to be converted for this version.\n"
"\n"
"Project path: %s\n"
"\n"
"Do you want to convert it?\n"
"\n"
"Warning: You won't be able to open the project with previous versions of the "
"engine anymore."
msgstr ""
"Вибраний проект \"%s\" було створено старішою версією рушія, і його потрібно "
"конвертувати для цієї версії.\n"
"\n"
"Шлях до проекту: %s\n"
"\n"
"Ви хочете його конвертувати?\n"
"\n"
"Попередження: Ви більше не зможете відкрити проект за допомогою попередніх "
"версій рушія."

msgid "Convert project.godot"
msgstr "Конвертувати project.godot"

msgid ""
"Can't open project \"%s\" at the following path:\n"
"\n"
"%s\n"
"\n"
"The project settings were created by a newer engine version, whose settings "
"are not compatible with this version."
msgstr ""
"Не вдається відкрити проект \"%s\" за таким шляхом:\n"
"\n"
"%s\n"
"\n"
"Параметри проекту було створено новішою версією рушія, і вони несумісні з "
"цією версією."

msgid ""
"Warning: This project uses double precision floats, but this version of\n"
"Godot uses single precision floats. Opening this project may cause data "
"loss.\n"
"\n"
msgstr ""
"Попередження: У цьому проекті використовується подвійна точність десяткових "
"чисел, але ця версія\n"
"Godot використовує десяткові одинарної точності. Відкриття цього проекту може "
"призвести до втрати даних.\n"
"\n"

msgid ""
"Warning: This project uses C#, but this build of Godot does not have\n"
"the Mono module. If you proceed you will not be able to use any C# scripts.\n"
"\n"
msgstr ""
"Попередження: У цьому проекті використовується мова C#, але ця збірка Godot "
"не має\n"
"модуля Mono. Якщо ви продовжите, ви не зможете використовувати скрипти на "
"C#.\n"
"\n"

msgid ""
"Warning: This project was last edited in Godot %s. Opening will change it to "
"Godot %s.\n"
"\n"
msgstr ""
"Попередження: Цей проект востаннє було відредаговано у Godot %s.При відкритті "
"буде змінено на Godot %s.\n"
"\n"

msgid ""
"Warning: This project uses the following features not supported by this build "
"of Godot:\n"
"\n"
"%s\n"
"\n"
msgstr ""
"Попередження: Цей проект використовує наступні можливості, які не "
"підтримуються цією збіркою Godot:\n"
"\n"
"%s\n"
"\n"

msgid "Open anyway? Project will be modified."
msgstr "Все одно відкрити? Проект буде змінено."

msgid "Remove %d projects from the list?"
msgstr "Вилучити зі списку %d проєктів?"

msgid "Remove this project from the list?"
msgstr "Вилучити цей проєкт зі списку?"

msgid ""
"Remove all missing projects from the list?\n"
"The project folders' contents won't be modified."
msgstr ""
"Вилучити усі проєкти, яких не знайдено, зі списку?\n"
"Вміст тек проєктів змінено не буде."

msgid "Couldn't save project at '%s' (error %d)."
msgstr "Не вдалося зберегти проєкт у '%s' (помилка %d)."

msgid "Tag name can't be empty."
msgstr "Ім'я тегу не може бути порожнім."

msgid "Tag name can't contain spaces."
msgstr "Назва тегу не може містити пробілів."

msgid "Tag name must be lowercase."
msgstr "Ім'я тегу повинно бути маленькими літерами."

msgctxt "Application"
msgid "Project Manager"
msgstr "Керування проєктами"

msgid "New Project"
msgstr "Новий проєкт"

msgid "Import Project"
msgstr "Імпортувати проєкт"

msgid "Scan"
msgstr "Сканувати"

msgid "Scan Projects"
msgstr "Сканувати проєкти"

msgid "Loading, please wait..."
msgstr "Завантаження. Будь ласка, зачекайте..."

msgid "Filter Projects"
msgstr "Фільтр проектів"

msgid ""
"This field filters projects by name and last path component.\n"
"To filter projects by name and full path, the query must contain at least one "
"`/` character."
msgstr ""
"Це поле фільтрує проєкти за назвою і останнім компонентом шляху.\n"
"Щоб виконати фільтрування проєктів за назвою і повним шляхом, у запиті має "
"бути принаймні один символ «/»."

msgid "Last Edited"
msgstr "Останнє редагування"

msgid "Tags"
msgstr "Теги"

msgid "Create New Project"
msgstr "Створити новий проєкт"

msgid "Import Existing Project"
msgstr "Імпортувати наявний проєкт"

msgid "Edit Project"
msgstr "Редагувати проєкт"

msgid "Rename Project"
msgstr "Перейменувати проєкт"

msgid "Remove Project"
msgstr "Вилучити проєкт"

msgid "Remove Missing"
msgstr "Вилучити пропущене"

msgid "Select a Folder to Scan"
msgstr "Виберіть теку для сканування"

msgid "Remove All"
msgstr "Вилучити усі"

msgid "Click tag to remove it from the project."
msgstr "Клацніть тег, щоб видалити його з проекту."

msgid "Click tag to add it to the project."
msgstr "Натисніть на тег, щоб додати його до проекту."

msgid "Create New Tag"
msgstr "Створити новий тег"

msgid "Tags are capitalized automatically when displayed."
msgstr "Теги автоматично починаються з великої літери при відображенні."

msgid "It would be a good idea to name your project."
msgstr "Вам варто дати назву вашому проєкту."

msgid ""
"Invalid \".zip\" project file; it doesn't contain a \"project.godot\" file."
msgstr "Некоректний файл проєкту «.zip»: у ньому немає файла «project.godot»."

msgid "The path specified doesn't exist."
msgstr "Вказаного шляху не існує."

msgid ""
"The selected path is not empty. Choosing an empty folder is highly "
"recommended."
msgstr ""
"Вибраний шлях не порожній. Наполегливо рекомендується вибирати порожню теку."

msgid "New Game Project"
msgstr "Новий проєкт гри"

msgid "Supports desktop platforms only."
msgstr "Підтримує лише настільні платформи."

msgid "Advanced 3D graphics available."
msgstr "Доступна розширена 3D-графіка."

msgid "Can scale to large complex scenes."
msgstr "Може масштабуватися до великих складних сцен."

msgid "Uses RenderingDevice backend."
msgstr "Використовує бекенд RenderingDevice."

msgid "Slower rendering of simple scenes."
msgstr "Повільніший рендеринг простих сцен."

msgid "Supports desktop + mobile platforms."
msgstr "Підтримує настільні та мобільні платформи."

msgid "Less advanced 3D graphics."
msgstr "Менш просунута 3D-графіка."

msgid "Less scalable for complex scenes."
msgstr "Менш масштабований для складних сцен."

msgid "Fast rendering of simple scenes."
msgstr "Швидкий рендеринг простих сцен."

msgid "Supports desktop, mobile + web platforms."
msgstr "Підтримує настільні, мобільні та веб-платформи."

msgid "Least advanced 3D graphics (currently work-in-progress)."
msgstr "Найменш просунута 3D-графіка (наразі в процесі розробки)."

msgid "Intended for low-end/older devices."
msgstr "Призначений для бюджетних/старіших пристроїв."

msgid "Uses OpenGL 3 backend (OpenGL 3.3/ES 3.0/WebGL2)."
msgstr "Використовує бекенд OpenGL 3 (OpenGL 3.3/ES 3.0/WebGL2)."

msgid "Fastest rendering of simple scenes."
msgstr "Найшвидший рендеринг простих сцен."

msgid "Warning: This folder is not empty"
msgstr "Попередження: Ця папка не порожня"

msgid ""
"You are about to create a Godot project in a non-empty folder.\n"
"The entire contents of this folder will be imported as project resources!\n"
"\n"
"Are you sure you wish to continue?"
msgstr ""
"Ви збираєтеся створити проект Godot у непорожній теці.\n"
"Весь вміст цієї теки буде імпортовано як ресурси проекту!\n"
"\n"
"Ви впевнені, що хочете продовжити?"

msgid "Couldn't create project.godot in project path."
msgstr "Не вдалося створити project.godot у каталозі проєкту."

msgid "Couldn't create icon.svg in project path."
msgstr "Не вдалося створити icon.svg у каталозі проєкту."

msgid "Error opening package file, not in ZIP format."
msgstr "Помилка під час спроби відкрити файл пакунка — дані не у форматі zip."

msgid "The following files failed extraction from package:"
msgstr "Не вдалося видобути такі файли з пакунка:"

msgid ""
"Couldn't load project at '%s' (error %d). It may be missing or corrupted."
msgstr ""
"Не вдалося завантажити проєкт у '%s' (помилка %d). Можливо, файл вилучено або "
"пошкоджено."

msgid "Import & Edit"
msgstr "Імпортувати та редагувати"

msgid "Create & Edit"
msgstr "Створити та змінити"

msgid "Install Project:"
msgstr "Встановити проєкт:"

msgid "Install & Edit"
msgstr "Встановити та змінити"

msgid "Project Name:"
msgstr "Назва проєкту:"

msgid "Project Path:"
msgstr "Шлях проєкту:"

msgid "Project Installation Path:"
msgstr "Шлях встановлення проєкту:"

msgid "Renderer:"
msgstr "Обробник:"

msgid "The renderer can be changed later, but scenes may need to be adjusted."
msgstr ""
"Обробник можна змінити пізніше, але, можливо, виникне потреба у коригуванні "
"сцен."

msgid "Version Control Metadata:"
msgstr "Метадані керування версіями:"

msgid "Git"
msgstr "Git"

msgid "This project was last edited in a different Godot version: "
msgstr "Цей проект востаннє редагувався в іншій версії Godot: "

msgid "This project uses features unsupported by the current build:"
msgstr "Цей проект використовує функції, які не підтримуються поточною збіркою:"

msgid "Error: Project is missing on the filesystem."
msgstr "Помилка: у файловій системі немає проєкту."

msgid "Missing Project"
msgstr "Проєкт відсутній"

msgid "Restart Now"
msgstr "Перезавантажити зараз"

msgid "Add Project Setting"
msgstr "Додавання параметрів проекту"

msgid "Delete Item"
msgstr "Вилучити елемент"

msgid "(All)"
msgstr "(Все)"

msgid "Add Input Action"
msgstr "Додати дію"

msgid "Change Action deadzone"
msgstr "Змінити «мертву» зону дії"

msgid "Change Input Action Event(s)"
msgstr "Змінити подію(ї) вхідної дії"

msgid "Erase Input Action"
msgstr "Витерти запис дії"

msgid "Rename Input Action"
msgstr "Перейменувати дію"

msgid "Update Input Action Order"
msgstr "Оновити порядок дій"

msgid "Project Settings (project.godot)"
msgstr "Параметри проєкту (project.godot)"

msgid "Advanced Settings"
msgstr "Додаткові параметри"

msgid "Select a Setting or Type its Name"
msgstr "Виберіть параметр або введіть його назву"

msgid "Changed settings will be applied to the editor after restarting."
msgstr "Змінені параметри будуть застосовані до редактора після перезапуску."

msgid "Input Map"
msgstr "Карта введення"

msgid "Localization"
msgstr "Локалізація"

msgid "Autoload"
msgstr "Автозавантаження"

msgid "Plugins"
msgstr "Плаґіни (додатки)"

msgid "Import Defaults"
msgstr "Типові параметри імпортування"

msgid "Select Property"
msgstr "Вибір властивості"

msgid "Select Virtual Method"
msgstr "Вибір віртуального методу"

msgid "Batch Rename"
msgstr "Пакетне перейменування"

msgid "Prefix:"
msgstr "Префікс:"

msgid "Suffix:"
msgstr "Суфікс:"

msgid "Use Regular Expressions"
msgstr "Використовувати формальні вирази"

msgid "Substitute"
msgstr "Підставити"

msgid "Node name."
msgstr "Назва вузла."

msgid "Node's parent name, if available."
msgstr "Назва батьківського вузла, якщо такий є."

msgid "Node type."
msgstr "Тип вузла."

msgid "Current scene name."
msgstr "Назва поточної сцени."

msgid "Root node name."
msgstr "Назва кореневого вузла."

msgid ""
"Sequential integer counter.\n"
"Compare counter options."
msgstr ""
"Послідовний цілочисельний лічильник.\n"
"Порівняйте параметри лічильника."

msgid "Per-level Counter"
msgstr "Лічильник на рівень"

msgid "If set, the counter restarts for each group of child nodes."
msgstr ""
"Якщо позначено, лічильник перезапускатиметься для кожної групи дочірніх "
"вузлів."

msgid "Initial value for the counter."
msgstr "Початкове значення для лічильника."

msgid "Step"
msgstr "Крок"

msgid "Amount by which counter is incremented for each node."
msgstr "Величина, на яку збільшується значення лічильника для кожного вузла."

msgid "Padding"
msgstr "Фаска"

msgid ""
"Minimum number of digits for the counter.\n"
"Missing digits are padded with leading zeros."
msgstr ""
"Мінімальна кількість цифр для лічильника.\n"
"Якщо цифр буде менше, значення доповнюватиметься початковими нулями."

msgid "Post-Process"
msgstr "Пост-обробка"

msgid "Style"
msgstr "Стиль"

msgid "PascalCase to snake_case"
msgstr "ГорбатийРегістр у під_креслювання"

msgid "snake_case to PascalCase"
msgstr "під_креслювання у ГорбатийРегістр"

msgid "Case"
msgstr "Регістр"

msgid "To Lowercase"
msgstr "нижній регістр"

msgid "To Uppercase"
msgstr "ВЕРХНІЙ РЕГІСТР"

msgid "Reset"
msgstr "Скинути"

msgid "Regular Expression Error:"
msgstr "Помилка у формальному виразі:"

msgid "At character %s"
msgstr "На символі %s"

msgid "Reparent Node"
msgstr "Змінити батьківський вузол"

msgid "Select new parent:"
msgstr "Вибрати нового батька:"

msgid "Keep Global Transform"
msgstr "Зберегти загальне перетворення"

msgid "Reparent"
msgstr "Змінити батьківський"

msgid "Pick Root Node Type"
msgstr "Вибрати тип кореневого вузла"

msgid "Pick"
msgstr "Вибирати"

msgid "Scene name is empty."
msgstr "Назва сцени порожня."

msgid "File name invalid."
msgstr "Назва файлу некоректна."

msgid "File already exists."
msgstr "Файл уже існує."

msgid "Invalid root node name."
msgstr "Некоректна назва кореневого вузла."

msgid "Invalid root node name characters have been replaced."
msgstr "Замінено невірні символи імені кореневого вузла."

msgid "Root Type:"
msgstr "Тип кореня:"

msgid "2D Scene"
msgstr "2D сцена"

msgid "3D Scene"
msgstr "3D сцена"

msgid "User Interface"
msgstr "Інтерфейс користувача"

msgid "Scene Name:"
msgstr "Назва сцени:"

msgid "Root Name:"
msgstr "Назва кореня:"

msgid ""
"When empty, the root node name is derived from the scene name based on the "
"\"editor/naming/node_name_casing\" project setting."
msgstr ""
"Якщо порожньо, ім'я кореневого вузла походить від імені сцени на основі "
"параметра проекту \"editor/naming/node_name_casing\"."

msgid "Scene name is valid."
msgstr "Назва сцени коректна."

msgid "Create New Scene"
msgstr "Створити нову сцену"

msgid "No parent to instantiate a child at."
msgstr "Немає батьків для екземпляра нащадка."

msgid "No parent to instantiate the scenes at."
msgstr "Немає батьків для екземпляра сцени."

msgid "Error loading scene from %s"
msgstr "Помилка під час спроби завантажити сцену з %s"

msgid "Error instantiating scene from %s"
msgstr "Помилка вставки екземпляра сцени з %s"

msgid ""
"Cannot instantiate the scene '%s' because the current scene exists within one "
"of its nodes."
msgstr ""
"Не можна створити екземпляр сцени \"%s\", оскільки поточна сцена існує у "
"одному з його вузлів."

msgid "Replace with Branch Scene"
msgstr "Замінити гілкою сцени"

msgid "Instantiate Child Scene"
msgstr "Створити екземпляр дочірньої сцени"

msgid "Detach Script"
msgstr "Від'єднати скрипт"

msgid "This operation can't be done on the tree root."
msgstr "Цю операцію не може бути виконано над коренем дерева."

msgid "Duplicate Node(s)"
msgstr "Дублювати вузли"

msgid "Can't reparent nodes in inherited scenes, order of nodes can't change."
msgstr ""
"Не можна змінювати батьківський об'єкт вузлів в успадкованих сценах — порядок "
"вузлів не можна змінювати."

msgid "Node must belong to the edited scene to become root."
msgstr "Щоб стати кореневим, вузол має належати редагованій сцені."

msgid "Instantiated scenes can't become root"
msgstr "Сцени зі створеними екземплярами не можуть ставати кореневими"

msgid "Make node as Root"
msgstr "Зробити вузол кореневим"

msgid "Delete %d nodes?"
msgstr "Вилучити %d вузлів?"

msgid "Delete the root node \"%s\"?"
msgstr "Вилучити кореневий вузол «%s»?"

msgid "Delete node \"%s\" and its children?"
msgstr "Вилучити вузол «%s» і його дочірні записи?"

msgid "Delete node \"%s\"?"
msgstr "Вилучити вузол «%s»?"

msgid "Some nodes are referenced by animation tracks."
msgstr "На деякі вузли посилаються доріжки анімації."

msgid "Saving the branch as a scene requires having a scene open in the editor."
msgstr ""
"Щоб можна було зберегти гілку як сцену, сцена має бути відкрита у редакторі."

msgid ""
"Saving the branch as a scene requires selecting only one node, but you have "
"selected %d nodes."
msgstr ""
"Щоб можна було зберегти гілку як сцену, має бути позначено лише один вузол, а "
"у вас позначено %d."

msgid ""
"Can't save the root node branch as an instantiated scene.\n"
"To create an editable copy of the current scene, duplicate it using the "
"FileSystem dock context menu\n"
"or create an inherited scene using Scene > New Inherited Scene... instead."
msgstr ""
"Не вдалося зберегти гілку кореневого вузла як екземпляр сцени.\n"
"Щоб створити редаговану копію поточної сцени, продублюйте її за допомогою "
"контекстного меню бічної панелі файлової системи\n"
"або створіть успадковану сцену за допомогою Сцена > Нова успадкована "
"сцена ...."

msgid ""
"Can't save the branch of an already instantiated scene.\n"
"To create a variation of a scene, you can make an inherited scene based on "
"the instantiated scene using Scene > New Inherited Scene... instead."
msgstr ""
"Не вдалося зберегти гілку вже створеного екземпляра сцени.\n"
"Щоб створити варіацію сцени, ви можете створити успадковану сцену на основі "
"екземпляра сцени за допомогою пункту меню Сцена > Нова успадкована сцена... ."

msgid ""
"Can't save a branch which is a child of an already instantiated scene.\n"
"To save this branch into its own scene, open the original scene, right click "
"on this branch, and select \"Save Branch as Scene\"."
msgstr ""
"Не можна зберігати гілку, яка є дочірньою щодо сцени, яка вже має екземпляр.\n"
"Щоб зберегти цю гілку до її власної сцени, відкрийте початкову сцену, "
"клацніть правою кнопкою миші на її гілці і виберіть «Зберегти гілку як сцену»."

msgid ""
"Can't save a branch which is part of an inherited scene.\n"
"To save this branch into its own scene, open the original scene, right click "
"on this branch, and select \"Save Branch as Scene\"."
msgstr ""
"Не можна зберігати гілку, яка є частиною успадкованої сцени.\n"
"Щоб зберегти цю гілку до її власної сцени, відкрийте початкову сцену, "
"клацніть правою кнопкою миші на її гілці і виберіть «Зберегти гілку як сцену»."

msgid "Save New Scene As..."
msgstr "Зберегти нову сцену як..."

msgid ""
"Disabling \"editable_instance\" will cause all properties of the node to be "
"reverted to their default."
msgstr ""
"Вимикання «editable_instance» призведе до повернення типових значень для усіх "
"властивостей вузла."

msgid "Make Local"
msgstr "Зробити локальним"

msgid "Enable Scene Unique Name(s)"
msgstr "Увімкнути Унікальні Назви Сцен(и)"

msgid "Unique names already used by another node in the scene:"
msgstr "Цю унікальну назву у сцені вже використано іншим вузлом:"

msgid "Disable Scene Unique Name(s)"
msgstr "Вимкнути Унікальні Назви Сцен(и)"

msgid "New Scene Root"
msgstr "Новий корінь сцени"

msgid "Create Root Node:"
msgstr "Створити кореневий вузол:"

msgid "Other Node"
msgstr "Інший вузол"

msgid "Paste From Clipboard"
msgstr "Вставити з буфера обміну"

msgid "Filters"
msgstr "Фільтри"

msgid "Can't operate on nodes from a foreign scene!"
msgstr "Не можна працювати із вузлами зі сторонньої сцени!"

msgid "Can't operate on nodes the current scene inherits from!"
msgstr "Не можна працювати з вузлами, спадкоємцем яких є поточна сцена!"

msgid "This operation can't be done on instantiated scenes."
msgstr "Цю дію не можна виконувати над екземплярами сцен."

msgid "Attach Script"
msgstr "Долучити скрипт"

msgid "Set Shader"
msgstr "Встановити Шейдер"

msgid "Remove Node(s)"
msgstr "Вилучити вузли"

msgid "Change type of node(s)"
msgstr "Змінити тип вузлів"

msgid "This operation requires a single selected node."
msgstr "Ця операція вимагає одного обраного вузла."

msgid ""
"Couldn't save new scene. Likely dependencies (instances) couldn't be "
"satisfied."
msgstr ""
"Не вдалося зберегти нову сцену. Ймовірно, залежності (екземпляри) не "
"задоволено."

msgid "Error saving scene."
msgstr "Помилка збереження сцени."

msgid "Error duplicating scene to save it."
msgstr "Помилка під час дублювання сцени для її збереження."

msgid "Instantiate Script"
msgstr "Вставити екземпляр скрипту"

msgid "Sub-Resources"
msgstr "Підресурси"

msgid "Access as Unique Name"
msgstr "Отримати доступ як до унікальної назви"

msgid "Clear Inheritance"
msgstr "Усунути успадкування"

msgid "Editable Children"
msgstr "Редагований дочірній елемент"

msgid "Auto Expand to Selected"
msgstr "Автоматичне розширення до вибраного"

msgid ""
"Filter nodes by entering a part of their name, type (if prefixed with \"type:"
"\" or \"t:\")\n"
"or group (if prefixed with \"group:\" or \"g:\"). Filtering is case-"
"insensitive."
msgstr ""
"Відфільтруйте вузли, ввівши частину їхньої назви, тип (з префіксом \"type:\" "
"або \"t:\")\n"
"або групу (з префіксом \"group:\" або \"g:\"). Фільтрація не залежить від "
"регістру."

msgid "Filter by Type"
msgstr "Фільтрувати за типом"

msgid "Filter by Group"
msgstr "Фільтрувати за групою"

msgid "Selects all Nodes of the given type."
msgstr "Вибрати всі вузли заданого типу."

msgid ""
"Selects all Nodes belonging to the given group.\n"
"If empty, selects any Node belonging to any group."
msgstr ""
"Виділяє всі вузли, що належать до даної групи.\n"
"Якщо порожньо, вибирає будь-який вузол, що належить до будь-якої групи."

msgid ""
"Cannot attach a script: there are no languages registered.\n"
"This is probably because this editor was built with all language modules "
"disabled."
msgstr ""
"Не вдалося долучити скрипт: не зареєстровано жодної мови.\n"
"Ймовірно, причиною є те, що цей редактор було зібрано із вимкненими модулями "
"усіх мов."

msgid "Can't paste root node into the same scene."
msgstr "Не можна вставляти кореневий вузол до сцени цього кореневого вузла."

msgid "Paste Node(s) as Child of %s"
msgstr "Вставити вузол(и) як дочірній до %s"

msgid "<Unnamed> at %s"
msgstr "<Unnamed> at %s"

msgid "Add Child Node..."
msgstr "Додати дочірній вузол..."

msgid "Instantiate Child Scene..."
msgstr "Миттєва дитяча сцена..."

msgid "Expand/Collapse Branch"
msgstr "Розгорнути/Згорнути гілку"

msgid "Paste as Sibling"
msgstr "Вставити як брата або сестру"

msgid "Change Type..."
msgstr "Тип зміни..."

msgid "Attach Script..."
msgstr "Прикріпити скрипт..."

msgid "Make Scene Root"
msgstr "Зробити кореневим для сцени"

msgid "Toggle Access as Unique Name"
msgstr "Увімкнути доступ як до унікальної назви"

msgid "Delete (No Confirm)"
msgstr "Вилучити (без підтвердження)"

msgid "Add/Create a New Node."
msgstr "Додати або створити новий вузол."

msgid ""
"Instantiate a scene file as a Node. Creates an inherited scene if no root "
"node exists."
msgstr ""
"Створити екземпляр файла сцени як вузол. Створює успадковану сцену, якщо "
"кореневого вузла не існує."

msgid "Filter: name, t:type, g:group"
msgstr "Фільтр: назва, t:тип, g:група"

msgid "Attach a new or existing script to the selected node."
msgstr "Долучити новий або наявний скрипт до позначеного вузла."

msgid "Detach the script from the selected node."
msgstr "Від'єднати скрипт від позначеного вузла."

msgid "Extra scene options."
msgstr "Додаткові параметри сцени."

msgid "Remote"
msgstr "Віддалений"

msgid ""
"If selected, the Remote scene tree dock will cause the project to stutter "
"every time it updates.\n"
"Switch back to the Local scene tree dock to improve performance."
msgstr ""
"Якщо позначено, бічна панель ієрархії віддаленої сцени призупинятиме роботу "
"проєкту під час кожного свого оновлення.\n"
"Перемкніться назад на бічну панель ієрархії локальної сцени, щоб пришвидшити "
"роботу."

msgid "Local"
msgstr "Локальний"

msgid "Clear Inheritance? (No Undo!)"
msgstr "Вилучити успадковування? (Без можливості скасувати!)"

msgid "Path is empty."
msgstr "Порожній шлях."

msgid "Filename is empty."
msgstr "Порожня назва файла."

msgid "Filename is invalid."
msgstr "Некоректна назва файлу."

msgid "Path is not local."
msgstr "Шлях не є локальним."

msgid "Base path is invalid."
msgstr "Базовий шлях недійсний."

msgid "A directory with the same name exists."
msgstr "Каталог із такою назвою вже існує."

msgid "File does not exist."
msgstr "Файл не існує."

msgid "Invalid extension."
msgstr "Некоректний суфікс."

msgid "Extension doesn't match chosen language."
msgstr "Розширення не відповідає вибраній мові."

msgid "Template:"
msgstr "Шаблон:"

msgid "Error - Could not create script in filesystem."
msgstr "Помилка: не вдалося створити скрипт у файловій системі."

msgid "Error loading script from %s"
msgstr "Помилка під час спроби завантажити скрипт з %s"

msgid "Open Script / Choose Location"
msgstr "Відкрити скрипт або вибрати місце"

msgid "Open Script"
msgstr "Відкрити скрипт"

msgid "Inherit %s"
msgstr "Успадковує %s"

msgid "Inherit"
msgstr "Успадковує"

msgid "Invalid path."
msgstr "Неправильний шлях."

msgid "Invalid inherited parent name or path."
msgstr "Некоректна назва або шлях до успадкованого батьківського елемента."

msgid "File exists, it will be reused."
msgstr "Файл вже існує, його буде використано повторно."

msgid ""
"Note: Built-in scripts have some limitations and can't be edited using an "
"external editor."
msgstr ""
"Зауваження: для вбудованих скриптів передбачено певні обмеження — їх не можна "
"редагувати у зовнішньому редакторі."

msgid ""
"Warning: Having the script name be the same as a built-in type is usually not "
"desired."
msgstr ""
"Попередження: використання для скрипту назви, яка збігається із назвою "
"вбудованого типу, зазвичай, є небажаним."

msgid "Built-in script (into scene file)."
msgstr "Вбудований (до файла сцени) скрипт."

msgid "Using existing script file."
msgstr "Використання існуючого файлу скрипта."

msgid "Will load an existing script file."
msgstr "Завантажити наявний файл скрипту."

msgid "Script file already exists."
msgstr "Файл скрипту вже існує."

msgid "No suitable template."
msgstr "Немає відповідного шаблону."

msgid "Empty"
msgstr "Порожньо"

msgid "Script path/name is valid."
msgstr "Шлях до скрипту і назва скрипту є коректними."

msgid "Will create a new script file."
msgstr "Створить файл скрипту."

msgid "Built-in Script:"
msgstr "Вбудований скрипт:"

msgid "Attach Node Script"
msgstr "Долучити скрипт вузла"

msgid "Error - Could not create shader include in filesystem."
msgstr "Помилка - не вдалося створити шейдер, включений у файлову систему."

msgid "Error - Could not create shader in filesystem."
msgstr "Помилка - Не вдалося створити шейдер у файловій системі."

msgid "Error loading shader from %s"
msgstr "Помилка завантаження шейдера з %s"

msgid "N/A"
msgstr "Н/З"

msgid "Open Shader / Choose Location"
msgstr "Відкрити шейдер / Вибрати розташування"

msgid "Invalid base path."
msgstr "Некоректний базовий шлях."

msgid "Wrong extension chosen."
msgstr "Вибрано некоректний суфікс."

msgid "Note: Built-in shaders can't be edited using an external editor."
msgstr ""
"Примітка: Вбудовані шейдери не можна редагувати за допомогою зовнішнього "
"редактора."

msgid "Built-in shader (into scene file)."
msgstr "Вбудований шейдер (у файл сцени)."

msgid "Will load an existing shader file."
msgstr "Завантажить наявний файл шейдера."

msgid "Shader file already exists."
msgstr "Файл шейдера вже існує."

msgid "Shader path/name is valid."
msgstr "Шлях/назва шейдера коректний(а)."

msgid "Will create a new shader file."
msgstr "Буде створено новий файл шейдера."

msgid "Mode:"
msgstr "Режим:"

msgid "Built-in Shader:"
msgstr "Вбудований шейдер:"

msgid "Create Shader"
msgstr "Створити шейдер"

msgid "Set Shader Global Variable"
msgstr "Встановити глобальну змінну шейдера"

msgid "Name '%s' is a reserved shader language keyword."
msgstr "Назва '%s' є зарезервованим ключовим словом мови шейдерів."

msgid "Add Shader Global Parameter"
msgstr "Додати глобальний параметр шейдера"

msgid ""
"This project uses meshes with an outdated mesh format from previous Godot "
"versions. The engine needs to update the format in order to use those meshes. "
"Please use the 'Upgrade Mesh Surfaces' tool from the 'Project > Tools' menu. "
"You can ignore this message and keep using outdated meshes, but keep in mind "
"that this leads to increased load times every time you load the project."
msgstr ""
"У цьому проекті використовуються сіті із застарілим форматом з попередніх "
"версій Godot. Рушій повинен оновити формат, щоб використовувати ці сіті. Будь "
"ласка, скористайтеся інструментом \"Upgrade Mesh Surfaces\" з меню \"Project "
"> Tools\". Ви можете проігнорувати це повідомлення і продовжувати "
"використовувати застарілі сіті, але майте на увазі, що це призведе до "
"збільшення часу завантаження при кожному завантаженні проекту."

msgid ""
"This project uses meshes with an outdated mesh format. Check the output log."
msgstr ""
"У цьому проекті використовуються сіті із застарілим форматом. Перевірте лог "
"виводу."

msgid "Attempting to re-save "
msgstr "Спроба повторного збереження "

msgid "Attempting to remove "
msgstr "Спроба видалення "

msgid ""
"The mesh format has changed in Godot 4.2, which affects both imported meshes "
"and meshes authored inside of Godot. The engine needs to update the format in "
"order to use those meshes.\n"
"\n"
"If your project predates Godot 4.2 and contains meshes, we recommend you run "
"this one time conversion tool. This update will restart the editor and may "
"take several minutes. Upgrading will make the meshes incompatible with "
"previous versions of Godot.\n"
"\n"
"You can still use your existing meshes as is. The engine will update each "
"mesh in memory, but the update will not be saved. Choosing this option will "
"lead to slower load times every time this project is loaded."
msgstr ""
"Формат сітки змінився в Godot 4.2, що вплинуло як на імпортовані сітки так і "
"на створені всередині Godot. Рушію потрібно оновити формат щоб "
"використовувати ці сітки.\n"
"\n"
"Якщо ваш проект давніший Godot 4.2 і містить сітки, ми рекомендуємо вам "
"запустити цей одноразовий інструмент ковертації. Це оновлення перезапустить "
"редактор і може зайняти декілька хвлилин. Оновлення зробить сітки несумісними "
"з попередніми версіями Godot.\n"
"\n"
"Ви все ще можете використовувати існуючі сітки як є. Рушій оновить кожну "
"сітку в пам’яті, але оновлення не буде збережено. Вибір цієї опції призведе "
"до повільнішого завантаження при кожному старті цього проекта."

msgid "Restart & Upgrade"
msgstr "Перезапуск и обновление"

msgid "Make this panel floating in the screen %d."
msgstr "Зробити цю панель плаваючою на екрані %d."

msgid ""
"Make this panel floating.\n"
"Right-click to open the screen selector."
msgstr ""
"Зробіть цю панель плаваючою.\n"
"Клацніть правою кнопкою миші, щоб відкрити селектор екрана."

msgid "Select Screen"
msgstr "Виберіть екран"

msgid "Change Cylinder Radius"
msgstr "Змінити радіус циліндра"

msgid "Change Cylinder Height"
msgstr "Змінити висоту циліндра"

msgid "Change Torus Inner Radius"
msgstr "Змінити внутрішній радіус тора"

msgid "Change Torus Outer Radius"
msgstr "Змінити зовнішній радіус тора"

msgid "Cannot instantiate GDScript class."
msgstr "Не вдається інстанціювати клас GDScript."

msgid "Export Scene to glTF 2.0 File"
msgstr "Експортувати сцену у файл glTF 2.0"

msgid "glTF 2.0 Scene..."
msgstr "Сцена glTF 2.0..."

msgid "Configure Blender Importer"
msgstr "Налаштувати імпортер Blender-а"

msgid "Disable '.blend' Import"
msgstr "Вимкнути імпорт '.blend'"

msgid ""
"Disables Blender '.blend' files import for this project. Can be re-enabled in "
"Project Settings."
msgstr ""
"Вимикає для цього проекту імпорт файлів Blender-а '.blend'. Можна увімкнути "
"знову у Параметрах проекту."

msgid "Next Plane"
msgstr "Наступна площина"

msgid "Previous Plane"
msgstr "Попередня площина"

msgid "Plane:"
msgstr "Площина:"

msgid "Next Floor"
msgstr "Наступний поверх"

msgid "Previous Floor"
msgstr "Попередній поверх"

msgid "Floor:"
msgstr "Поверх:"

msgid "GridMap Delete Selection"
msgstr "Вилучення позначеного GridMap"

msgid "GridMap Fill Selection"
msgstr "Вибір заповнення GridMap"

msgid "GridMap Paste Selection"
msgstr "Заповнення позначеного GridMap"

msgid "GridMap Paint"
msgstr "Малюнок GridMap"

msgid "GridMap Selection"
msgstr "Вибір GridMap"

msgid "Edit X Axis"
msgstr "Редагувати вісь X"

msgid "Edit Y Axis"
msgstr "Редагувати вісь Y"

msgid "Edit Z Axis"
msgstr "Редагувати вісь Z"

msgid "Cursor Rotate X"
msgstr "Обертання вказівника навколо X"

msgid "Cursor Rotate Y"
msgstr "Обертання вказівника навколо Y"

msgid "Cursor Rotate Z"
msgstr "Обертання вказівника навколо Z"

msgid "Cursor Back Rotate X"
msgstr "Зворотне обертання вказівника навколо X"

msgid "Cursor Back Rotate Y"
msgstr "Зворотне обертання вказівника навколо Y"

msgid "Cursor Back Rotate Z"
msgstr "Зворотне обертання вказівника навколо Z"

msgid "Cursor Clear Rotation"
msgstr "Зняти обертання з вказівника"

msgid "Paste Selects"
msgstr "Вставляння позначає"

msgid "Cut Selection"
msgstr "Вирізати позначене"

msgid "Clear Selection"
msgstr "Очистити позначене"

msgid "Fill Selection"
msgstr "Заповнити позначене"

msgid "Grid Map"
msgstr "Карта сітки"

msgid "GridMap Settings"
msgstr "Параметри GridMap"

msgid "Pick Distance:"
msgstr "Відстань вибору:"

msgid "Filter Meshes"
msgstr "Фільтрувати сітки"

msgid "Give a MeshLibrary resource to this GridMap to use its meshes."
msgstr ""
"Додайте ресурс MeshLibrary до цього GridMap, щоб скористатися його сітками."

msgid "Determining optimal atlas size"
msgstr "Визначення оптимального розміру атласу"

msgid "Blitting albedo and emission"
msgstr "Сліпуче альбедо та випромінювання"

msgid "Plotting mesh into acceleration structure %d/%d"
msgstr "Побудова сітки в структурі прискорення %d/%d"

msgid "Optimizing acceleration structure"
msgstr "Оптимізація структури прискорення"

msgid "Begin Bake"
msgstr "Почати обробку"

msgid "Preparing shaders"
msgstr "Підготовка шейдерів"

msgid "Un-occluding geometry"
msgstr "Неоклюзійна геометрія"

msgid "Plot direct lighting"
msgstr "Пряме освітлення ділянки"

msgid "Integrate indirect lighting"
msgstr "Інтеграція непрямого освітлення"

msgid "Integrate indirect lighting %d%%"
msgstr "Інтегрувати непряме освітлення %d%%"

msgid "Baking lightprobes"
msgstr "Запікання світлових зондів"

msgid "Integrating light probes %d%%"
msgstr "Інтеграція світлових зондів %d%%"

msgid "Denoising"
msgstr "Усунення шуму"

msgid "Retrieving textures"
msgstr "Отримання текстур"

msgid "Class name can't be a reserved keyword"
msgstr "Назвою класу не може бути зарезервоване ключове слово"

msgid "Class name must be a valid identifier"
msgstr "Ім'я класу має бути дійсним ідентифікатором"

msgid "Not enough bytes for decoding bytes, or invalid format."
msgstr "Недостатньо байтів для їх декодування або вказано некоректний формат."

msgid "Failed to load .NET runtime"
msgstr "Не вдалося завантажити середовище виконання .NET"

msgid ".NET assemblies not found"
msgstr ".NET збірок не знайдено"

msgid "%d (%s)"
msgstr "%d (%s)"

msgid "%s/s"
msgstr "%s/с"

msgctxt "Network"
msgid "Down"
msgstr "Отримання"

msgctxt "Network"
msgid "Up"
msgstr "Вивантаження"

msgid "Incoming RPC"
msgstr "Вхідний RPC"

msgid "Outgoing RPC"
msgstr "Вихідний RPC"

msgid "Synchronizer"
msgstr "Синхронізатор"

msgid "Config"
msgstr "Налаштування"

msgid "Count"
msgstr "Кількість"

msgid "Network Profiler"
msgstr "Засіб профілювання мережі"

msgid "Select a replicator node in order to pick a property to add to it."
msgstr ""
"Виберіть вузол реплікатора, щоб вибрати властивість, яку потрібно додати до "
"нього."

msgid "Not possible to add a new property to synchronize without a root."
msgstr "Неможливо додати нову властивість для синхронізації без кореня."

msgid "Property is already being synchronized."
msgstr "Властивість уже синхронізується."

msgid "Add property to synchronizer"
msgstr "Додати властивість до синхронізатора"

msgid "Pick a node to synchronize:"
msgstr "Виберіть вузол для синхронізації:"

msgid "Add property to sync..."
msgstr "Додати властивість для синхр..."

msgid "Add from path"
msgstr "Додати зі шляху"

msgid "Spawn"
msgstr "Розмістити"

msgid "Please select a MultiplayerSynchronizer first."
msgstr "Будь ласка, спочатку виберіть MultiplayerSynchronizer."

msgid "The MultiplayerSynchronizer needs a root path."
msgstr "MultiplayerSynchronizer потребує кореневого шляху."

msgid "Invalid property path: '%s'"
msgstr "Неправильний шлях до властивості: '%s'"

msgid "Delete Property?"
msgstr "Видалити властивість?"

msgid "Remove Property"
msgstr "Видалити властивість"

msgid ""
"A valid NodePath must be set in the \"Spawn Path\" property in order for "
"MultiplayerSpawner to be able to spawn Nodes."
msgstr ""
"Для того, щоб MultiplayerSpawner міг створювати вузли, у властивості \"Spawn "
"Path\" має бути задано дійсний Шлях вузла."

msgid ""
"A valid NodePath must be set in the \"Root Path\" property in order for "
"MultiplayerSynchronizer to be able to synchronize properties."
msgstr ""
"Для того, щоб MultiplayerSynchronizer міг синхронізувати властивості, у "
"властивості \"Root Path\" має бути задано дійсний Шлях вузла."

msgid "A NavigationMesh resource must be set or created for this node to work."
msgstr ""
"Для роботи цього вузла слід встановити або створити ресурс «Навігаційна "
"сітка»."

msgid ""
"Cannot generate navigation mesh because it does not belong to the edited "
"scene. Make it unique first."
msgstr ""
"Не вдається згенерувати навігаційну сітку, оскільки вона не належить до "
"відредагованої сцени. Спочатку зробіть її унікальною."

msgid ""
"Cannot generate navigation mesh because it belongs to a resource which was "
"imported."
msgstr ""
"Не вдається згенерувати навігаційну сітку, оскільки вона належить ресурсу, "
"який було імпортовано."

msgid ""
"Cannot generate navigation mesh because the resource was imported from "
"another type."
msgstr ""
"Не вдається згенерувати навігаційну сітку, оскільки ресурс було імпортовано з "
"іншого типу."

msgid ""
"Bakes the NavigationMesh by first parsing the scene for source geometry and "
"then creating the navigation mesh vertices and polygons."
msgstr ""
"Формує NavigationMesh, спочатку розбираючи сцену для вихідної геометрії, а "
"потім створюючи вершини та полігони навігаційної сіті."

msgid "Clears the internal NavigationMesh vertices and polygons."
msgstr "Очищає внутрішні вершини та полігони NavigationMesh."

msgid "Toggles whether the noise preview is computed in 3D space."
msgstr "Перемикає попередній перегляд вирахуваного шуму в 3D просторі."

msgid "Rename Action"
msgstr "Перейменувати дію"

msgid "Rename Actions Localized name"
msgstr "Переименование действий Локализованное название"

msgid "Change Action Type"
msgstr "Змінити тип дії"

msgid "Remove action"
msgstr "Вилучити дію"

msgid "Add action set"
msgstr "Додати набір дій"

msgid "Remove action set"
msgstr "Вилучити набір дій"

msgid "Add interaction profile"
msgstr "Додати інтерактивний профіль"

msgid "Error loading %s: %s."
msgstr "Помилка завантаження %s: %s."

msgid "Error saving file %s: %s"
msgstr "Помилка під час збереження файлу %s: %s"

msgid "OpenXR Action map:"
msgstr "Карта дій OpenXR:"

msgid "Remove interaction profile"
msgstr "Вилучити інтерактивний профіль"

msgid "Action Map"
msgstr "Карта дій"

msgid "Add Action Set"
msgstr "Додати набір дій"

msgid "Add an action set."
msgstr "Додавання набору дій."

msgid "Add profile"
msgstr "Додати профіль"

msgid "Add an interaction profile."
msgstr "Додає інтерактивний профіль."

msgid "Save this OpenXR action map."
msgstr "Збережіть цю карту дій OpenXR."

msgid "Reset to default OpenXR action map."
msgstr "Скиньте до стандартної карти дій OpenXR."

msgid "Action Sets"
msgstr "Набори дій"

msgid "Rename Action Set"
msgstr "Перейменувати набір дій"

msgid "Rename Action Sets Localized name"
msgstr "Действие \"Переименовать\" устанавливает локализованное имя"

msgid "Change Action Sets priority"
msgstr "Зміна пріоритету наборів дій"

msgid "Add action"
msgstr "Додати дію"

msgid "Delete action"
msgstr "Вилучити дію"

msgid "Add action."
msgstr "Додати дію."

msgid "Remove action from interaction profile"
msgstr "Видалити дію з інтерактивного профілю"

msgid "Add binding"
msgstr "Додати прив'язку"

msgid "Remove binding"
msgstr "Вилучити прив'язку"

msgid "Pose"
msgstr "Поза"

msgid "Haptic"
msgstr "Тактильний"

msgid "Unknown"
msgstr "Невідомо"

msgid "Select an action"
msgstr "Вибрати дію"

msgid "Invalid public key for APK expansion."
msgstr "Некоректний відкритий ключ для розгортання APK."

msgid "Invalid package name:"
msgstr "Некоректна назва пакунка:"

msgid "\"Use Gradle Build\" must be enabled to use the plugins."
msgstr ""
"Щоб використовувати плагіни, потрібно ввімкнути «Використовувати збірку "
"Gradle»."

msgid "OpenXR requires \"Use Gradle Build\" to be enabled"
msgstr "Для OpenXR потрібно ввімкнути \"Використовувати збірку Gradle\""

msgid "\"Export AAB\" is only valid when \"Use Gradle Build\" is enabled."
msgstr ""
"\"Експортувати AAB\" діє лише тоді, коли увімкнено \"Використовувати збірку "
"Gradle\"."

msgid "\"Min SDK\" can only be overridden when \"Use Gradle Build\" is enabled."
msgstr ""
"\"Min SDK\" можна змінити, лише якщо ввімкнено \"Використовувати збірку "
"Gradle\"."

msgid "\"Min SDK\" should be a valid integer, but got \"%s\" which is invalid."
msgstr ""
"\"Min SDK\" має бути цілим числом, але отримано \"%s\", що є неприпустимо."

msgid ""
"\"Min SDK\" cannot be lower than %d, which is the version needed by the Godot "
"library."
msgstr ""
"\"Min SDK\" не може бути нижчим за %d, що є версією, необхідною для "
"бібліотеки Godot."

msgid ""
"\"Target SDK\" can only be overridden when \"Use Gradle Build\" is enabled."
msgstr ""
"\"Цільовий SDK\" можна змінити, лише якщо ввімкнено \"Використовувати збірку "
"Gradle\"."

msgid ""
"\"Target SDK\" should be a valid integer, but got \"%s\" which is invalid."
msgstr ""
"\"Цільовий SDK\" має бути цілим числом, але отримано \"%s\", що є некоректно."

msgid "\"Target SDK\" version must be greater or equal to \"Min SDK\" version."
msgstr ""
"Версія \"Цільовий SDK\" має бути більшою або рівною за версію \"Min SDK\"."

msgid "Select device from the list"
msgstr "Вибрати пристрій зі списку"

msgid "Running on %s"
msgstr "Запущено на %s"

msgid "Exporting APK..."
msgstr "Експортування APK…"

msgid "Uninstalling..."
msgstr "Вилучення…"

msgid "Installing to device, please wait..."
msgstr "Встановлення на пристрій. Будь ласка, зачекайте..."

msgid "Could not install to device: %s"
msgstr "Не вдалося встановити на пристрій: %s"

msgid "Running on device..."
msgstr "Запуск на пристрої…"

msgid "Could not execute on device."
msgstr "Не вдалося виконати на пристрої."

msgid "Exporting to Android when using C#/.NET is experimental."
msgstr "Експортування в Android при використанні C#/.NET є експериментальним."

msgid "Android architecture %s not supported in C# projects."
msgstr "Архітектура Android %s не підтримується у проектах C#."

msgid ""
"Android build template not installed in the project. Install it from the "
"Project menu."
msgstr ""
"У проєкті не встановлено шаблон збирання Android. Встановіть його за "
"допомогою меню «Проєкт»."

msgid ""
"Either Debug Keystore, Debug User AND Debug Password settings must be "
"configured OR none of them."
msgstr ""
"Має бути налаштовано діагностику сховища ключів, діагностику користувача АБО "
"діагностику пароля АБО не налаштовано діагностику жодного з цих компонентів."

msgid "Debug keystore not configured in the Editor Settings nor in the preset."
msgstr ""
"Ні у параметрах редактора, ні у шаблоні не налаштовано діагностичне сховище "
"ключів."

msgid ""
"Either Release Keystore, Release User AND Release Password settings must be "
"configured OR none of them."
msgstr ""
"Має бути налаштовано параметри сховища ключів випуску, користувача випуску і "
"пароля випуску або не налаштовано жоден з цих параметрів."

msgid "Release keystore incorrectly configured in the export preset."
msgstr "У шаблоні експортування неправильно налаштовано сховище ключів випуску."

msgid "A valid Android SDK path is required in Editor Settings."
msgstr ""
"У параметрах редактора має бути вказано коректний шлях до SDK для Android."

msgid "Invalid Android SDK path in Editor Settings."
msgstr "Некоректний шлях до SDK для Android у параметрах редактора."

msgid "Missing 'platform-tools' directory!"
msgstr "Не знайдено каталогу «platform-tools»!"

msgid "Unable to find Android SDK platform-tools' adb command."
msgstr ""
"Не вдалося знайти програми adb із інструментів платформи SDK для Android."

msgid "Please check in the Android SDK directory specified in Editor Settings."
msgstr ""
"Будь ласка, перевірте, чи правильно вказано каталог SDK для Android у "
"параметрах редактора."

msgid "Missing 'build-tools' directory!"
msgstr "Не знайдено каталогу «build-tools»!"

msgid "Unable to find Android SDK build-tools' apksigner command."
msgstr ""
"Не вдалося знайти програми apksigner з інструментів збирання SDK для Android."

msgid ""
"\"Target SDK\" %d is higher than the default version %d. This may work, but "
"wasn't tested and may be unstable."
msgstr ""
"\"Цільовий SDK\" %d вищий за стандартну версію %d. Це може працювати, але це "
"не було перевірено та може бути нестабільним."

msgid ""
"The \"%s\" renderer is designed for Desktop devices, and is not suitable for "
"Android devices."
msgstr ""
"Рендер \"%s\" призначений для настільних пристроїв і не підходить для "
"пристроїв Android."

msgid "\"Min SDK\" should be greater or equal to %d for the \"%s\" renderer."
msgstr "\"Min SDK\" має бути більшим або рівним %d для рендеру \"%s\"."

msgid ""
"The project name does not meet the requirement for the package name format "
"and will be updated to \"%s\". Please explicitly specify the package name if "
"needed."
msgstr ""
"Назва проекту не відповідає вимогам до формату назви пакету та буде замінено "
"на \"%s\". Будь ласка, вкажіть іншу назву пакету, якщо потрібно."

msgid ""
"All 'apksigner' tools located in Android SDK 'build-tools' directory failed "
"to execute. Please check that you have the correct version installed for your "
"target sdk version. The resulting %s is unsigned."
msgstr ""
"Усі інструменти 'apksigner', розташовані у каталозі 'build-tools' Android "
"SDK, не вдалося запустити. Будь ласка, перевірте, чи встановлено правильну "
"версію для вашої цільової версії sdk. Отриманий %s є беззнаковим."

msgid ""
"'apksigner' could not be found. Please check that the command is available in "
"the Android SDK build-tools directory. The resulting %s is unsigned."
msgstr ""
"Не вдалося знайти «apksigner». Будь ласка, перевірте, чи є команда доступною "
"у каталозі build-tools Android SDK. Отриманий результат %s не підписано."

msgid "Signing debug %s..."
msgstr "Підписування діагностики %s…"

msgid "Signing release %s..."
msgstr "Підписування випуску %s…"

msgid "Could not find keystore, unable to export."
msgstr "Не вдалося знайти сховище ключів. Неможливо виконати експортування."

msgid "Could not start apksigner executable."
msgstr "Не вдалося запустити виконуваний файл apksigner."

msgid "'apksigner' returned with error #%d"
msgstr "«apksigner» повернуто повідомлення про помилку із номером %d"

msgid ""
"output: \n"
"%s"
msgstr ""
"Вивід: \n"
"%s"

msgid "Verifying %s..."
msgstr "Перевіряємо %s…"

msgid "'apksigner' verification of %s failed."
msgstr "%s не пройдено перевірку за допомогою «apksigner»."

msgid "Exporting for Android"
msgstr "Експорт на Android"

msgid "Invalid filename! Android App Bundle requires the *.aab extension."
msgstr ""
"Некоректна назва файла! Пакет програми Android повинен мати суфікс назви *."
"aab."

msgid "APK Expansion not compatible with Android App Bundle."
msgstr "Розширення APK є несумісним із Android App Bundle."

msgid "Invalid filename! Android APK requires the *.apk extension."
msgstr ""
"Некоректна назва файла! Пакунок Android APK повинен мати суфікс назви *.apk."

msgid "Unsupported export format!"
msgstr "Непідтримуваний формат експортування!"

msgid ""
"Trying to build from a gradle built template, but no version info for it "
"exists. Please reinstall from the 'Project' menu."
msgstr ""
"Намагаємося виконати збирання на основі нетипового шаблона збирання, але не "
"виявлено даних щодо версії. Будь ласка, повторно встановіть шаблон за "
"допомогою меню «Проєкт»."

msgid "Could not export project files to gradle project."
msgstr "Не вдалося експортувати файли проєкту до проєкту gradle."

msgid "Could not write expansion package file!"
msgstr "Не вдалося записати файл пакунка розширення!"

msgid "Building Android Project (gradle)"
msgstr "Збирання проєкту Android (gradle)"

msgid "Building of Android project failed, check output for the error:"
msgstr ""
"Збірка проекту Android завершилася невдало, перевірте вивід на наявність "
"помилки:"

msgid "Moving output"
msgstr "Пересування виведених даних"

msgid "Unable to copy and rename export file:"
msgstr "Неможливо скопіювати та перейменувати файл експорту:"

msgid "Package not found: \"%s\"."
msgstr "Пакунок не знайдено: \"%s\"."

msgid "Creating APK..."
msgstr "Створення APK…"

msgid "Could not find template APK to export: \"%s\"."
msgstr "Не вдалося знайти шаблон APK для експортування: %s."

msgid ""
"Missing libraries in the export template for the selected architectures: %s. "
"Please build a template with all required libraries, or uncheck the missing "
"architectures in the export preset."
msgstr ""
"Не вистачає бібліотек у шаблоні експортування для вибраних архітектур: %s. "
"Будь ласка, створіть шаблон з усіма необхідними бібліотеками або зніміть "
"позначку з архітектур із пропущеними бібліотеками у стилі експортування."

msgid "Adding files..."
msgstr "Додавання файлів…"

msgid "Could not export project files."
msgstr "Не вдалося експортувати файли проєкту."

msgid "Aligning APK..."
msgstr "Вирівнюємо APK..."

msgid "Could not unzip temporary unaligned APK."
msgstr "Не вдалося розпакувати тимчасовий невирівняний APK."

msgid "Invalid Identifier:"
msgstr "Некоректний ідентифікатор:"

msgid "Export Icons"
msgstr "Експортування піктограм"

msgid "Prepare Templates"
msgstr "Підготуйте шаблони"

msgid "Export template not found."
msgstr "Шаблон експорту не знайдено."

msgid "Could not create and open the directory: \"%s\""
msgstr "Не вдалося створити та відкрити каталог: \"%s\""

msgid "Code signing failed, see editor log for details."
msgstr "Не вдалося підписати код, подробиці дивіться в журналі редактора."

msgid "Xcode project build failed, see editor log for details."
msgstr ""
"Збірка проекту Xcode не вдалася, подробиці дивіться в журналі редактора."

msgid ".ipa export failed, see editor log for details."
msgstr "Помилка експорту .ipa, подробиці дивіться в журналі редактора."

msgid ""
".ipa can only be built on macOS. Leaving Xcode project without building the "
"package."
msgstr ""
".ipa можна зібрати лише на macOS. Проект Xcode залишається без побудови "
"пакету."

msgid "Exporting to iOS when using C#/.NET is experimental and requires macOS."
msgstr ""
"Експорт в iOS під час використання C#/.NET є експериментальним і потребує "
"macOS."

msgid "Exporting to iOS when using C#/.NET is experimental."
msgstr "Експорт в iOS при використанні C#/.NET є експериментальним."

msgid "Could not open file \"%s\"."
msgstr "Не вдалося відкрити файл \"%s\"."

msgid "Failed to open executable file \"%s\"."
msgstr "Не вдалося відкрити виконуваний файл \"%s\"."

msgid "Executable file header corrupted."
msgstr "Заголовок виконуваного файлу пошкоджено."

msgid "32-bit executables cannot have embedded data >= 4 GiB."
msgstr "32-розрядні виконувані файли не можуть мати вбудованих даних >= 4 Гб."

msgid "Executable \"pck\" section not found."
msgstr "Виконуваний розділ \"pck\" не знайдено."

msgid "Run on remote Linux/BSD system"
msgstr "Запуск на віддаленій системі Linux/BSD"

msgid "Run exported project on remote Linux/BSD system"
msgstr "Запуск експортованого проекту на віддаленій системі Linux/BSD"

msgid "Running..."
msgstr "Запуск..."

msgid "Could not create temp directory:"
msgstr "Не вдалося створити тимчасовий каталог:"

msgid "Exporting project..."
msgstr "Експорт проекту..."

msgid "Creating temporary directory..."
msgstr "Створення тимчасового каталогу..."

msgid "Uploading archive..."
msgstr "Завантаження архіву..."

msgid "Uploading scripts..."
msgstr "Завантаження скриптів..."

msgid "Starting project..."
msgstr "Старт проекту..."

msgid "All Files"
msgstr "Усі файли"

msgid "Invalid bundle identifier:"
msgstr "Некоректний ідентифікатор пакунка:"

msgid "Apple Team ID is required for App Store distribution."
msgstr "Apple Team ID требуется для распространения в App Store."

msgid "Provisioning profile is required for App Store distribution."
msgstr "Профиль Provisioning требуется для распространения App Store."

msgid "App sandbox is required for App Store distribution."
msgstr "Песочница для приложений необходима для распространения App Store."

msgid ""
"'rcodesign' doesn't support signing applications with embedded dynamic "
"libraries (GDExtension or .NET)."
msgstr ""
"'rcodesign' не підтримує підписання програм із вбудованими динамічними "
"бібліотеками (GDExtension або .NET)."

msgid "Apple ID password not specified."
msgstr "Пароль Apple ID не вказано."

msgid "App Store Connect API key ID not specified."
msgstr "Не вказано ідентифікатор ключа API App Store Connect."

msgid "Notarization"
msgstr "Засвідчення"

msgid ""
"rcodesign path is not set. Configure rcodesign path in the Editor Settings "
"(Export > macOS > rcodesign)."
msgstr ""
"Шлях rcodesign не заданий. Налаштуйте шлях rcodesign в Параметрах редактора "
"(Експорт > macOS > rcodesign)."

msgid "Could not start rcodesign executable."
msgstr "Не вдалося запустити виконуваний файл rcodesign."

msgid "Notarization failed, see editor log for details."
msgstr ""
"Помилка нотаріального засвідчення, подробиці дивіться в журналі редактора."

msgid "Notarization request UUID: \"%s\""
msgstr "UUID запиту на нотаріальне засвідчення: \"%s\""

msgid "The notarization process generally takes less than an hour."
msgstr "Процес нотаріального засвідчення зазвичай займає менше години."

msgid ""
"You can check progress manually by opening a Terminal and running the "
"following command:"
msgstr ""
"Ви можете відстежувати прогрес, якщо відкриєте термінал і виконаєте таку "
"команду:"

msgid ""
"Run the following command to staple the notarization ticket to the exported "
"application (optional):"
msgstr ""
"Віддайте таку команду для долучення квитка засвідчення до експортованої "
"програми (необов'язкова процедура):"

msgid "Xcode command line tools are not installed."
msgstr "Інструменти командного рядка Xcode не встановлено."

msgid "Could not start xcrun executable."
msgstr "Не вдалося запустити виконуваний файл xcrun."

msgid "Built-in CodeSign failed with error \"%s\"."
msgstr "Вбудований CodeSign не вдався з помилкою \"%s\"."

msgid "Built-in CodeSign require regex module."
msgstr "Вбудований CodeSign вимагає модуля regex."

msgid ""
"Xrcodesign path is not set. Configure rcodesign path in the Editor Settings "
"(Export > macOS > rcodesign)."
msgstr ""
"Шлях до Xrcodesign не задано. Налаштуйте шлях до rcodesign у Параметрах "
"редактора (Експорт > macOS > rcodesign)."

msgid ""
"Could not start codesign executable, make sure Xcode command line tools are "
"installed."
msgstr ""
"Не вдалося запустити виконуваний файл codesign, переконайтеся, що встановлено "
"інструменти командного рядка Xcode."

msgid "Cannot sign file %s."
msgstr "Не вдається підписати файл %s."

msgid "Could not start hdiutil executable."
msgstr "Не вдалося запустити виконуваний файл hdiutil."

msgid "`hdiutil create` failed - file exists."
msgstr "`hdiutil create` не вдалося - файл існує."

msgid "`hdiutil create` failed."
msgstr "`hdiutil create` не вдалося."

msgid "Creating app bundle"
msgstr "Створюємо комплект програми"

msgid "Could not find template app to export: \"%s\"."
msgstr "Не вдалося знайти шаблон програми для експортування: \"%s\"."

msgid "Invalid export format."
msgstr "Неправильний формат експорту."

msgid "Could not create directory: \"%s\"."
msgstr "Не вдалося створити каталог: \"%s\"."

msgid "Could not create directory \"%s\"."
msgstr "Не вдалося створити каталог \"%s\"."

msgid ""
"Relative symlinks are not supported on this OS, the exported project might be "
"broken!"
msgstr ""
"У цій операційній системі не передбачено підтримки відносних символічних "
"посилань. Експортований проєкт може виявитися непрацездатним!"

msgid "Could not created symlink \"%s\" -> \"%s\"."
msgstr "Не вдалося створити символічне посилання \"%s\" -> \"%s\"."

msgid "Could not open \"%s\"."
msgstr "Не вдалося відкрити \"%s\"."

msgid ""
"Requested template binary \"%s\" not found. It might be missing from your "
"template archive."
msgstr ""
"Не знайдено запитуваний двійковий файл шаблона \"%s\". Ймовірно, його немає у "
"вашому архіві шаблонів."

msgid "Making PKG"
msgstr "Створюємо PKG"

msgid ""
"Ad-hoc signed applications require the 'Disable Library Validation' "
"entitlement to load dynamic libraries."
msgstr ""
"Для одноразово підписаних програм потрібен параметр «Вимкнути перевірку "
"бібліотек» для завантаження динамічних бібліотек."

msgid ""
"'rcodesign' doesn't support signing applications with embedded dynamic "
"libraries."
msgstr ""
"'rcodesign' не підтримує підписування програм із вбудованими динамічними "
"бібліотеками."

msgid "Could not create entitlements file."
msgstr "Не вдалося створити файл прав."

msgid "Code signing bundle"
msgstr "Комплект із підписуванням коду"

msgid "Making DMG"
msgstr "Створюємо DMG"

msgid "Code signing DMG"
msgstr "DMG із підписуванням коду"

msgid "Making ZIP"
msgstr "Створюємо ZIP"

msgid ""
"Notarization requires the app to be archived first, select the DMG or ZIP "
"export format instead."
msgstr ""
"Для засвідчення програму слід спочатку архівувати. Виберіть замість поточного "
"формат експортування DMG або ZIP."

msgid "Sending archive for notarization"
msgstr "Надсилаємо архів для засвідчення"

msgid "Notarization: Xcode command line tools are not installed."
msgstr "Засвідчення: Інструменти командного рядка Xcode не встановлено."

msgid ""
"Notarization: rcodesign path is not set. Configure rcodesign path in the "
"Editor Settings (Export > macOS > rcodesign)."
msgstr ""
"Засвідчення: шлях до rcodesign не задано. Налаштуйте шлях до rcodesign у "
"Параметрах редактора (Експорт > macOS > rcodesign)."

msgid ""
"Warning: Notarization is disabled. The exported project will be blocked by "
"Gatekeeper if it's downloaded from an unknown source."
msgstr ""
"Попередження: засвідчення вимкнено. Експортований проєкт буде заблоковано "
"Gatekeeper, якщо його отримано з невідомого джерела."

msgid ""
"Code signing is disabled. The exported project will not run on Macs with "
"enabled Gatekeeper and Apple Silicon powered Macs."
msgstr ""
"Підписування коду вимкнено. Експортований проєкт не запускатиметься на Macіз "
"Gatekeeper та Mac на основі Apple Silicon."

msgid ""
"Code signing: Using ad-hoc signature. The exported project will be blocked by "
"Gatekeeper"
msgstr ""
"Підписування коду: Використання спеціального підпису. Експортований проект "
"буде заблоковано Gatekeeper"

msgid "Code signing: Xcode command line tools are not installed."
msgstr "Підписування коду: Інструменти командного рядка Xcode не встановлено."

msgid ""
"Code signing: rcodesign path is not set. Configure rcodesign path in the "
"Editor Settings (Export > macOS > rcodesign)."
msgstr ""
"Підписування коду: шлях до rcodesign не задано. Налаштуйте шлях до rcodesign "
"у Параметрах редактора (Експорт > macOS > rcodesign)."

msgid "Run on remote macOS system"
msgstr "Запуск на віддаленій системі macOS"

msgid "Run exported project on remote macOS system"
msgstr "Запуск експортованого проекту на віддаленій системі macOS"

msgid "Could not open template for export: \"%s\"."
msgstr "Не вдалося відкрити шаблон для експорту: \"%s\"."

msgid "Invalid export template: \"%s\"."
msgstr "Неправильний шаблон експорту: \"%s\"."

msgid "Could not write file: \"%s\"."
msgstr "Не вдалося записати файл: \"%s\"."

msgid "Could not read file: \"%s\"."
msgstr "Не вдалося прочитати файл: \"%s\"."

msgid ""
"Exporting to Web is currently not supported in Godot 4 when using C#/.NET. "
"Use Godot 3 to target Web with C#/Mono instead."
msgstr ""
"Експорт до Web наразі не підтримується в Godot 4 за використання C#/.NET. "
"Замість цього використовуйте Godot 3 для експорту до Web за допомогою C#/Mono."

msgid ""
"If this project does not use C#, use a non-C# editor build to export the "
"project."
msgstr ""
"Якщо цей проект не використовує C#, використовуйте збірку редактора, "
"відмінного від C#, щоб експортувати проект."

msgid "Could not read HTML shell: \"%s\"."
msgstr "Не вдалося прочитати оболонку HTML: \"%s\"."

msgid "Run in Browser"
msgstr "Запустити в браузері"

msgid "Stop HTTP Server"
msgstr "Зупинити HTTP-сервер"

msgid "Run exported HTML in the system's default browser."
msgstr "Виконати експортований HTML у браузері за умовчанням системи."

msgid "Could not create HTTP server directory: %s."
msgstr "Не вдалося створити каталог сервера HTTP: %s."

msgid "Error starting HTTP server: %d."
msgstr "Помилка під час спроби запуску сервера HTTP: %d."

msgid "Icon size \"%d\" is missing."
msgstr "Відсутній розмір піктограми \"%d\"."

msgid "Failed to rename temporary file \"%s\"."
msgstr "Не вдалося перейменувати тимчасовий файл \"%s\"."

msgid "Invalid icon path."
msgstr "Неправильний шлях до іконки."

msgid "Invalid file version."
msgstr "Неправильна версія файлу."

msgid "Invalid product version."
msgstr "Неправильна версія продукту."

msgid "Could not find rcedit executable at \"%s\"."
msgstr "Не вдалося знайти виконуваний файл rcedit за адресою \"%s\"."

msgid "Could not find wine executable at \"%s\"."
msgstr "Не вдалося знайти виконуваний файл wine за адресою \"%s\"."

msgid "Invalid icon file \"%s\"."
msgstr "Некоректний файл піктограми \"%s\"."

msgid ""
"Could not start rcedit executable. Configure rcedit path in the Editor "
"Settings (Export > Windows > rcedit), or disable \"Application > Modify "
"Resources\" in the export preset."
msgstr ""
"Не вдалося запустити виконуваний файл rcedit. Налаштуйте шлях до rcedit у "
"Параметрах редактора (Експорт > Windows > rcedit) або вимкніть пункт "
"\"Програма > Змінити ресурси\" у Параметрах експорту."

msgid "rcedit failed to modify executable: %s."
msgstr "rcedit не вдалося модифікувати виконуваний файл: %s."

msgid "Could not find signtool executable at \"%s\"."
msgstr "Не вдалося знайти виконуваний файл signtool за адресою \"%s\"."

msgid "Could not find osslsigncode executable at \"%s\"."
msgstr "Не вдалося знайти виконуваний файл osslsigncode за адресою \"%s\"."

msgid "No identity found."
msgstr "Не знайдено профілю."

msgid "Invalid identity type."
msgstr "Невірний тип профілю."

msgid "Invalid timestamp server."
msgstr "Невірний сервер часових позначок."

msgid ""
"Could not start signtool executable. Configure signtool path in the Editor "
"Settings (Export > Windows > signtool), or disable \"Codesign\" in the export "
"preset."
msgstr ""
"Не вдалося запустити виконуваний файл signtool. Налаштуйте шлях до signtool у "
"Параметрах редактора (Експорт > Windows > signtool) або вимкніть \"Codesign\" "
"у попередньому налаштуванні експорту."

msgid ""
"Could not start osslsigncode executable. Configure signtool path in the "
"Editor Settings (Export > Windows > osslsigncode), or disable \"Codesign\" in "
"the export preset."
msgstr ""
"Не вдалося запустити виконуваний файл osslsigncode. Налаштуйте шлях до "
"signtool у Параметрах редактора (Експорт > Windows > osslsigncode) або "
"вимкніть опцію \"Codesign\" у попередньому налаштуванні експорту."

msgid "Signtool failed to sign executable: %s."
msgstr "Signtool не вдалося підписати виконуваний файл: %s."

msgid "Failed to remove temporary file \"%s\"."
msgstr "Не вдалося вилучити тимчасовий файл \"%s\"."

msgid ""
"The rcedit tool must be configured in the Editor Settings (Export > Windows > "
"rcedit) to change the icon or app information data."
msgstr ""
"Інструмент rcedit має бути налаштований у Параметрах редактора (Експорт > "
"Windows > rcedit), щоб змінювати піктограму або інформаційні дані застосунку."

msgid "Windows executables cannot be >= 4 GiB."
msgstr "Виконувані файли Windows не можуть мати розмір >= 4 Гб."

msgid "Run on remote Windows system"
msgstr "Запуск на віддаленій системі Windows"

msgid "Run exported project on remote Windows system"
msgstr "Запуск експортованого проекту на віддаленій системі Windows"

msgid ""
"Only one visible CanvasModulate is allowed per canvas.\n"
"When there are more than one, only one of them will be active. Which one is "
"undefined."
msgstr ""
"У сцені (або наборі екземплярів сцен) може бути лише один видимий "
"CanvasModulate.\n"
"Працюватиме перший зі створених, решту буде проігноровано."

msgid ""
"CPUParticles2D animation requires the usage of a CanvasItemMaterial with "
"\"Particles Animation\" enabled."
msgstr ""
"Анімація CPUParticles2D потребує використання CanvasItemMaterial із "
"увімкненим параметром «Анімація часток»."

msgid ""
"A material to process the particles is not assigned, so no behavior is "
"imprinted."
msgstr ""
"Не визначено матеріалу для обробки часток, тому ніякої поведінки не "
"відтворюватиметься."

msgid ""
"Particles2D animation requires the usage of a CanvasItemMaterial with "
"\"Particles Animation\" enabled."
msgstr ""
"Анімація Particles2D потребує використання CanvasItemMaterial із увімкненим "
"параметром «Анімація часток»."

msgid ""
"Particle trails are only available when using the Forward+ or Mobile "
"rendering backends."
msgstr ""
"Сліди частинок доступні лише при використанні бекендів рендерингу Forward+ "
"або Мобільний."

msgid ""
"A texture with the shape of the light must be supplied to the \"Texture\" "
"property."
msgstr "Для властивості «Texture» слід надати текстуру із формою освітлення."

msgid ""
"An occluder polygon must be set (or drawn) for this occluder to take effect."
msgstr ""
"Для того, щоб ефект затуляння працював, слід встановити (або намалювати) "
"багатокутник затуляння."

msgid "The occluder polygon for this occluder is empty. Please draw a polygon."
msgstr ""
"Для цього затуляння багатокутник є порожнім. Будь ласка, намалюйте "
"багатокутник."

msgid ""
"The NavigationAgent2D can be used only under a Node2D inheriting parent node."
msgstr ""
"NavigationAgent2D можна використовувати лише під успадковуючим батьківським "
"вузлом Node2D."

msgid ""
"NavigationLink2D start position should be different than the end position to "
"be useful."
msgstr ""
"Початкова позиція NavigationLink2D повинна відрізнятися від кінцевої, щоб "
"бути корисною."

msgid ""
"A NavigationMesh resource must be set or created for this node to work. "
"Please set a property or draw a polygon."
msgstr ""
"Щоб забезпечити працездатність цього вузла, слід встановити або створити "
"ресурс NavigationMesh. Будь ласка, встановіть властивість або намалюйте "
"багатокутник."

msgid ""
"ParallaxLayer node only works when set as child of a ParallaxBackground node."
msgstr ""
"Вузол ParallaxLayer працює, лише якщо його встановлено як дочірній для вузла "
"ParallaxBackground."

msgid "PathFollow2D only works when set as a child of a Path2D node."
msgstr "PathFollow2D працюватиме лише як дочірній елемент вузла Path2D."

msgid ""
"This node has no shape, so it can't collide or interact with other objects.\n"
"Consider adding a CollisionShape2D or CollisionPolygon2D as a child to define "
"its shape."
msgstr ""
"У цього вузла немає форми, отже він не може взаємодіяти із іншими об'єктами.\n"
"Спробуйте додати дочірні вузли CollisionShape2D або CollisionPolygon2D для "
"визначення його форми."

msgid ""
"CollisionPolygon2D only serves to provide a collision shape to a "
"CollisionObject2D derived node. Please only use it as a child of Area2D, "
"StaticBody2D, RigidBody2D, CharacterBody2D, etc. to give them a shape."
msgstr ""
"CollisionPolygon2D призначено лише для надання форми для зіткнень похідному "
"вузлу CollisionObject2D. Будь ласка, використовуйте його як дочірній елемент "
"Area2D, StaticBody2D, RigidBody2D, CharacterBody2D, тощо, щоб надати їм форми."

msgid "An empty CollisionPolygon2D has no effect on collision."
msgstr "Порожній CollisionPolygon2D ніяк не вплине на зіткнення."

msgid "Invalid polygon. At least 3 points are needed in 'Solids' build mode."
msgstr ""
"Некоректний полігон. У режимі збирання «Solids» потрібно принаймні 3 точки."

msgid "Invalid polygon. At least 2 points are needed in 'Segments' build mode."
msgstr ""
"Некоректний полігон. У режимі збирання «Segments» потрібні принаймні 2 точки."

msgid ""
"A shape must be provided for CollisionShape2D to function. Please create a "
"shape resource for it!"
msgstr ""
"Для забезпечення працездатності CollisionShape2D слід надати форму. Будь "
"ласка, створіть ресурс форми для цього елемента!"

msgid ""
"Polygon-based shapes are not meant be used nor edited directly through the "
"CollisionShape2D node. Please use the CollisionPolygon2D node instead."
msgstr ""
"Засновані на багатокутниках форми не призначено для використання або "
"редагування з вузла CollisionShape2D. Будь ласка, скористайтеся замість нього "
"вузлом CollisionPolygon2D."

msgid "Node A and Node B must be PhysicsBody2Ds"
msgstr "Вузол A і вузол B мають бути PhysicsBody2D"

msgid "Node A must be a PhysicsBody2D"
msgstr "Вузол A має бути PhysicsBody2D"

msgid "Node B must be a PhysicsBody2D"
msgstr "Вузол B має бути PhysicsBody2D"

msgid "Joint is not connected to two PhysicsBody2Ds"
msgstr "З'єднання не з'єднано із двома PhysicsBody2D"

msgid "Node A and Node B must be different PhysicsBody2Ds"
msgstr "Вузол A і вузол B мають бути різними PhysicsBody2D"

msgid ""
"A PhysicalBone2D only works with a Skeleton2D or another PhysicalBone2D as a "
"parent node!"
msgstr ""
"PhysicalBone2D працює тільки з Skeleton2D або іншим PhysicalBone2D в якості "
"батьківського вузла!"

msgid ""
"A PhysicalBone2D needs to be assigned to a Bone2D node in order to function! "
"Please set a Bone2D node in the inspector."
msgstr ""
"Для того, щоб PhysicalBone2D функціонував, його потрібно призначити вузлу "
"Bone2D! Будь ласка, встановіть вузол Bone2D в інспекторі."

msgid ""
"A PhysicalBone2D node should have a Joint2D-based child node to keep bones "
"connected! Please add a Joint2D-based node as a child to this node!"
msgstr ""
"Вузол PhysicalBone2D повинен мати дочірній вузол на основі Joint2D, щоб "
"зберегти зв'язок між кістками! Будь ласка, додайте до цього вузла дочірній "
"вузол на основі Joint2D!"

msgid ""
"Size changes to RigidBody2D will be overridden by the physics engine when "
"running.\n"
"Change the size in children collision shapes instead."
msgstr ""
"Зміни розмірів у RigidBody2D будуть перевизначені фізичним рушієм під час "
"запуску.\n"
"Вам варто змінити розмір у дочірніх формах зіткнення."

msgid ""
"This node cannot interact with other objects unless a Shape2D is assigned."
msgstr ""
"Цей вузол не може взаємодіяти з іншими об'єктами, якщо йому не призначено "
"Shape2D."

msgid "Path property must point to a valid Node2D node to work."
msgstr ""
"Щоб усе працювало як слід, властивість шляху (path) має вказувати на "
"коректний вузол Node2D."

msgid "This Bone2D chain should end at a Skeleton2D node."
msgstr "Цей ланцюжок Bone2D має завершуватися вузлом Skeleton2D."

msgid "A Bone2D only works with a Skeleton2D or another Bone2D as parent node."
msgstr "Bone2D працює лише із Skeleton2D або іншим батьківським вузлом Bone2D."

msgid ""
"This bone lacks a proper REST pose. Go to the Skeleton2D node and set one."
msgstr ""
"Цій кістці бракує належної пози REST. Перейдіть до вузла Skeleton2D і "
"встановіть її."

msgid ""
"A Y-sorted layer has the same Z-index value as a not Y-sorted layer.\n"
"This may lead to unwanted behaviors, as a layer that is not Y-sorted will be "
"Y-sorted as a whole with tiles from Y-sorted layers."
msgstr ""
"Відсортований за Y шар має таке саме значення індексу Z, що і не "
"відсортований за Y шар.\n"
"Це може призвести до небажаної поведінки, оскільки шар, який не відсортований "
"за Y, буде відсортовано за Y в загальному з допомогою плиток з відсортованих "
"за Y шарів."

msgid ""
"A TileMap layer is set as Y-sorted, but Y-sort is not enabled on the TileMap "
"node itself."
msgstr ""
"Шар Карти плиток визначено як відсортований за Y, але Y-сортування не "
"увімкнено на самому вузлі TileMap."

msgid ""
"Isometric TileSet will likely not look as intended without Y-sort enabled for "
"the TileMap and all of its layers."
msgstr ""
"Ізометричний Набір плиток, ймовірно, не виглядатиме так, як передбачалося, "
"без увімкненого Y-сортування для Карти плиток і всіх її шарів."

msgid ""
"External Skeleton3D node not set! Please set a path to an external Skeleton3D "
"node."
msgstr ""
"Зовнішній вузол Skeleton3D не задано! Будь ласка, вкажіть шлях до зовнішнього "
"вузла Skeleton3D."

msgid ""
"Parent node is not a Skeleton3D node! Please use an external Skeleton3D if "
"you intend to use the BoneAttachment3D without it being a child of a "
"Skeleton3D node."
msgstr ""
"Батьківський вузол не є вузлом Skeleton3D! Будь ласка, використовуйте "
"зовнішній Skeleton3D, якщо ви маєте намір використовувати BoneAttachment3D "
"без батьківського вузла Skeleton3D."

msgid ""
"BoneAttachment3D node is not bound to any bones! Please select a bone to "
"attach this node."
msgstr ""
"Вузол BoneAttachment3D не прив'язаний до жодної кістки! Будь ласка, виберіть "
"кістку для прикріплення цього вузла."

msgid "Nothing is visible because no mesh has been assigned."
msgstr "Нічого не видно, оскільки не призначено сітки."

msgid ""
"CPUParticles3D animation requires the usage of a StandardMaterial3D whose "
"Billboard Mode is set to \"Particle Billboard\"."
msgstr ""
"Анімація CPUParticles3D вимагає використання StandardMaterial3D, режим "
"Billboard Mode якого встановлено на \"Particle Billboard\"."

msgid ""
"Decals are only available when using the Forward+ or Mobile rendering "
"backends."
msgstr ""
"Декалі доступні, лише якщо використовується механізм візуалізації Forward+ "
"або Mobile."

msgid "Fog Volumes are only visible when using the Forward+ backend."
msgstr "Об'єми туману видно тільки при використанні бекенда Forward+."

msgid ""
"Fog Volumes need volumetric fog to be enabled in the scene's Environment in "
"order to be visible."
msgstr ""
"Об'єми туману потребують увімкнення об'ємного туману в Середовищі сцени, щоб "
"бути видимими."

msgid "Nothing is visible because meshes have not been assigned to draw passes."
msgstr ""
"Нічого не видно, оскільки сітки не було пов'язано із проходами малювання."

msgid ""
"Particles animation requires the usage of a BaseMaterial3D whose Billboard "
"Mode is set to \"Particle Billboard\"."
msgstr ""
"Анімація частинок вимагає використання BaseMaterial3D, режим Billboard Mode "
"якого встановлено на \"Particle Billboard\"."

msgid "Trails active, but neither Trail meshes or a Skin were found."
msgstr "Трейли активні, але ні трейлові сітки ні оболонки не були знайдені."

msgid ""
"Only one Trail mesh is supported. If you want to use more than a single mesh, "
"a Skin is needed (see documentation)."
msgstr ""
"Підтримується лише одна сітка Trail. Якщо ви хочете використовувати кілька, "
"потрібен скін (див. документацію)."

msgid ""
"Trails enabled, but one or more mesh materials are either missing or not set "
"for trails rendering."
msgstr ""
"Трейли ввімкнено, але один або кілька матеріалів сітки відсутні або не "
"налаштовані для візуалізації трейлів."

msgid ""
"The Bake Mask has no bits enabled, which means baking will not produce any "
"collision for this GPUParticlesCollisionSDF3D.\n"
"To resolve this, enable at least one bit in the Bake Mask property."
msgstr ""
"Маска запікання не має увімкнених бітів, що означає, що запікання не "
"спричинить жодної колізії для цього GPUParticlesCollisionSDF3D.\n"
"Щоб вирішити цю проблему, увімкніть хоча б один біт у властивості Bake Mask."

msgid "A light's scale does not affect the visual size of the light."
msgstr "Масштаб світильника не впливає на візуальний розмір світла."

msgid "Projector texture only works with shadows active."
msgstr "Текстура проектора працює лише з активними тінями."

msgid ""
"Projector textures are not supported when using the GL Compatibility backend "
"yet. Support will be added in a future release."
msgstr ""
"Текстури проектора поки що не підтримуються при використанні бекенда "
"сумісності з GL. Підтримка буде додана у наступному випуску."

msgid "A SpotLight3D with an angle wider than 90 degrees cannot cast shadows."
msgstr ""
"SpotLight3D з кутом, який є більшим за 90 градусів, не може давати тіні."

msgid "Finding meshes, lights and probes"
msgstr "Пошук сіток, джерел світла та зондів"

msgid "Preparing geometry %d/%d"
msgstr "Приготування геометрії %d/%d"

msgid "Creating probes"
msgstr "Створення зондів"

msgid "Creating probes from mesh %d/%d"
msgstr "Створення зондів з сітки %d/%d"

msgid "Preparing Lightmapper"
msgstr "Підготовка карти освітлення"

msgid "Preparing Environment"
msgstr "Підготовка середовища"

msgid "Generating Probe Volumes"
msgstr "Генерування об'ємів зонда"

msgid "Generating Probe Acceleration Structures"
msgstr "Генерация ускоряющих структур зонда"

msgid ""
"The NavigationAgent3D can be used only under a Node3D inheriting parent node."
msgstr ""
"NavigationAgent3D можна використовувати лише під успадковуючим батьківським "
"вузлом Node3D."

msgid ""
"NavigationLink3D start position should be different than the end position to "
"be useful."
msgstr ""
"Початкова позиція NavigationLink3D повинна відрізнятися від кінцевої, щоб "
"бути корисною."

msgid ""
"Occlusion culling is disabled in the Project Settings, which means occlusion "
"culling won't be performed in the root viewport.\n"
"To resolve this, open the Project Settings and enable Rendering > Occlusion "
"Culling > Use Occlusion Culling."
msgstr ""
"Відсікання оклюзій вимкнено у Параметрах проекту, а це означає, що відсікання "
"оклюзій не виконуватиметься у кореневому вікні перегляду.\n"
"Щоб вирішити цю проблему, відкрийте Параметри проекту та увімкніть Обробка > "
"Відсікання Оклюзії > Використовувати Відсікання Оклюзії."

msgid ""
"The Bake Mask has no bits enabled, which means baking will not produce any "
"occluder meshes for this OccluderInstance3D.\n"
"To resolve this, enable at least one bit in the Bake Mask property."
msgstr ""
"У властивості Запікання маски не увімкнено жодного біта, що означає, що "
"запікання не створить жодної сітки оклюдерів для цього OccluderInstance3D.\n"
"Щоб вирішити цю проблему, увімкніть хоча б один біт у властивості Bake Mask."

msgid ""
"No occluder mesh is defined in the Occluder property, so no occlusion culling "
"will be performed using this OccluderInstance3D.\n"
"To resolve this, set the Occluder property to one of the primitive occluder "
"types or bake the scene meshes by selecting the OccluderInstance3D and "
"pressing the Bake Occluders button at the top of the 3D editor viewport."
msgstr ""
"У властивості Occluder (Оклюдер) не визначено жодної сіті оклюдера, тому "
"відсіювання оклюдерів за допомогою цього OccluderInstance3D не "
"виконуватиметься.\n"
"Щоб вирішити цю проблему, встановіть властивість Occluder на один з "
"примітивних типів оклюдерів або запечіть меші сцени, вибравши "
"OccluderInstance3D і натиснувши кнопку Bake Occluders (Запекти Оклюдери) у "
"верхній частині області перегляду 3D-редактора."

msgid ""
"The occluder mesh has less than 3 vertices, so no occlusion culling will be "
"performed using this OccluderInstance3D.\n"
"To generate a proper occluder mesh, select the OccluderInstance3D then use "
"the Bake Occluders button at the top of the 3D editor viewport."
msgstr ""
"Сітка оклюдера має менше 3 вершин, тому відсіювання оклюзій за допомогою "
"цього OccluderInstance3D не виконується.\n"
"Щоб згенерувати правильну сітку оклюдерів, виберіть OccluderInstance3D, а "
"потім натисніть кнопку \"Запекти оклюдери\" у верхній частині вікна 3D-"
"редактора."

msgid ""
"The polygon occluder has less than 3 vertices, so no occlusion culling will "
"be performed using this OccluderInstance3D.\n"
"Vertices can be added in the inspector or using the polygon editing tools at "
"the top of the 3D editor viewport."
msgstr ""
"Полігональний оклюдер має менше 3 вершин, тому для цього примірника "
"OccluderInstance3D не буде виконано відсікання оклюзії.\n"
"Вершини можна додати в інспекторі або за допомогою інструментів редагування "
"полігонів у верхній частині області перегляду 3D-редактора."

msgid "PathFollow3D only works when set as a child of a Path3D node."
msgstr "PathFollow3D працюватиме лише як дочірній елемент вузла Path3D."

msgid ""
"PathFollow3D's ROTATION_ORIENTED requires \"Up Vector\" to be enabled in its "
"parent Path3D's Curve resource."
msgstr ""
"ROTATION_ORIENTED у PathFollow3D потребує вмикання \"Up Vector\" у його "
"батьківському ресурсі Curve у Path3D."

msgid ""
"This node has no shape, so it can't collide or interact with other objects.\n"
"Consider adding a CollisionShape3D or CollisionPolygon3D as a child to define "
"its shape."
msgstr ""
"У цього вузла немає форми, отже він не може стикатися, або взаємодіяти із "
"іншими об'єктами.\n"
"Спробуйте додати дочірні вузли CollisionShape3D або CollisionPolygon3D для "
"визначення його форми."

msgid ""
"With a non-uniform scale this node will probably not function as expected.\n"
"Please make its scale uniform (i.e. the same on all axes), and change the "
"size in children collision shapes instead."
msgstr ""
"З нерівномірним масштабом цей вузол, ймовірно, не буде функціонувати належним "
"чином.\n"
"Будь ласка, зробіть його масштаб рівномірним (тобто однаковим на всіх осях), "
"а замість цього змініть розмір у дочірніх формах зіткнення."

msgid ""
"CollisionPolygon3D only serves to provide a collision shape to a "
"CollisionObject3D derived node.\n"
"Please only use it as a child of Area3D, StaticBody3D, RigidBody3D, "
"CharacterBody3D, etc. to give them a shape."
msgstr ""
"CollisionPolygon3D призначено лише для надання форми зіткнень похідному вузлу "
"CollisionObject3D.\n"
"Будь ласка, використовуйте його лише як дочірній елемент Area3D, "
"StaticBody3D, RigidBody3D, CharacterBody3D, тощо, щоб надати їм форми."

msgid "An empty CollisionPolygon3D has no effect on collision."
msgstr "Порожній CollisionPolygon3D ніяк не вплине на зіткнення."

msgid ""
"A non-uniformly scaled CollisionPolygon3D node will probably not function as "
"expected.\n"
"Please make its scale uniform (i.e. the same on all axes), and change its "
"polygon's vertices instead."
msgstr ""
"Нерівномірно масштабований вузол CollisionPolygon3D, ймовірно, не працюватиме "
"належним чином.\n"
"Будь ласка, зробіть його масштаб рівномірним (тобто однаковим на всіх осях), "
"а замість цього змініть вершини багатокутника."

msgid ""
"CollisionShape3D only serves to provide a collision shape to a "
"CollisionObject3D derived node.\n"
"Please only use it as a child of Area3D, StaticBody3D, RigidBody3D, "
"CharacterBody3D, etc. to give them a shape."
msgstr ""
"CollisionShape3D призначено лише для надання форми для зіткнень похідному "
"вузлу CollisionObject3D.\n"
"Будь ласка, використовуйте його лише як дочірній елемент Area3D, "
"StaticBody3D, RigidBody3D, CharacterBody3D тощо, щоб надати їм форми."

msgid ""
"A shape must be provided for CollisionShape3D to function. Please create a "
"shape resource for it."
msgstr ""
"Для забезпечення працездатності CollisionShape3D слід надати форму. Будь "
"ласка, створіть ресурс форми для цього елемента."

msgid ""
"WorldBoundaryShape3D doesn't support RigidBody3D in another mode than static."
msgstr ""
"У WorldBoundaryShape3D не передбачено підтримки RigidBody3D у режимі, "
"відмінному від статичного."

msgid ""
"A non-uniformly scaled CollisionShape3D node will probably not function as "
"expected.\n"
"Please make its scale uniform (i.e. the same on all axes), and change the "
"size of its shape resource instead."
msgstr ""
"Нерівномірно масштабований вузол CollisionShape3D, ймовірно, не працюватиме "
"належним чином.\n"
"Будь ласка, зробіть його масштаб рівномірним (тобто однаковим на всіх осях), "
"а замість цього змініть розмір форми його ресурсу."

msgid "Node A and Node B must be PhysicsBody3Ds"
msgstr "Вузол A і вузол B мають бути PhysicsBody3D"

msgid "Node A must be a PhysicsBody3D"
msgstr "Вузол A має бути PhysicsBody3D"

msgid "Node B must be a PhysicsBody3D"
msgstr "Вузол B має бути PhysicsBody3D"

msgid "Joint is not connected to any PhysicsBody3Ds"
msgstr "Joint не з'єднано із жодним PhysicsBody3D"

msgid "Node A and Node B must be different PhysicsBody3Ds"
msgstr "Вузол A і вузол B мають бути різними PhysicsBody3D"

msgid ""
"Scale changes to RigidBody3D will be overridden by the physics engine when "
"running.\n"
"Please change the size in children collision shapes instead."
msgstr ""
"Зміни розмірів RigidBody3D буде перевизначено фізичним рушієм під час "
"роботи.\n"
"Замість змінювати це, вам варто змінити розміри дочірніх форм зіткнення."

msgid ""
"This node cannot interact with other objects unless a Shape3D is assigned."
msgstr ""
"Цей вузол не може взаємодіяти з іншими об'єктами, якщо йому не призначено "
"Shape3D."

msgid ""
"ShapeCast3D does not support ConcavePolygonShape3Ds. Collisions will not be "
"reported."
msgstr ""
"ShapeCast3D не підтримує ConcavePolygonShape3D. Про зіткнення не буде "
"повідомлено."

msgid ""
"VehicleWheel3D serves to provide a wheel system to a VehicleBody3D. Please "
"use it as a child of a VehicleBody3D."
msgstr ""
"VehicleWheel3D слугує для забезпечення роботи системи коліс у VehicleBody3D. "
"Будь ласка, використовуйте цей елемент як дочірній елемент вузла "
"VehicleBody3D."

msgid ""
"The \"Remote Path\" property must point to a valid Node3D or Node3D-derived "
"node to work."
msgstr ""
"Властивість \"Remote Path\" має вказувати на дійсний вузол Node3D або "
"похідний вузол Node3D, щоб працювати."

msgid "This body will be ignored until you set a mesh."
msgstr "Це тіло буде проігноровано, аж доки ви не встановите сітку."

msgid ""
"The GeometryInstance3D visibility range's End distance is set to a non-zero "
"value, but is lower than the Begin distance.\n"
"This means the GeometryInstance3D will never be visible.\n"
"To resolve this, set the End distance to 0 or to a value greater than the "
"Begin distance."
msgstr ""
"Кінцева відстань діапазону видимості GeometryInstance3D має ненульове "
"значення, але є меншою за початкову відстань.\n"
"Це означає, що GeometryInstance3D ніколи не буде видимим.\n"
"Щоб вирішити цю проблему, встановіть Кінцеву відстань на 0 або на значення "
"більше, ніж Початкова відстань."

msgid ""
"The GeometryInstance3D is configured to fade in smoothly over distance, but "
"the fade transition distance is set to 0.\n"
"To resolve this, increase Visibility Range Begin Margin above 0."
msgstr ""
"GeometryInstance3D налаштовано на плавне затухання з відстанню, але відстань "
"переходу затухання встановлено на 0.\n"
"Щоб вирішити цю проблему, збільште Visibility Range Begin Margin вище 0."

msgid ""
"The GeometryInstance3D is configured to fade out smoothly over distance, but "
"the fade transition distance is set to 0.\n"
"To resolve this, increase Visibility Range End Margin above 0."
msgstr ""
"GeometryInstance3D налаштовано на плавне зникання з відстанню, але відстань "
"переходу зникання встановлено на 0.\n"
"Щоб вирішити цю проблему, збільште значення Visibility Range End Margin вище "
"0."

msgid "Plotting Meshes"
msgstr "Побудова сітки"

msgid "Finishing Plot"
msgstr "Завершальна ділянка"

msgid "Generating Distance Field"
msgstr "Генерування поля відстані"

msgid ""
"VoxelGI nodes are not supported when using the GL Compatibility backend yet. "
"Support will be added in a future release."
msgstr ""
"Вузли VoxelGI поки що не підтримуються при використанні бекенду GL "
"Compatibility. Підтримка буде додана у наступному випуску."

msgid ""
"No VoxelGI data set, so this node is disabled. Bake static objects to enable "
"GI."
msgstr ""
"Немає набору даних VoxelGI, тому цей вузол вимкнено. Запечіть статичні "
"об'єкти, щоб увімкнути GI."

msgid ""
"To have any visible effect, WorldEnvironment requires its \"Environment\" "
"property to contain an Environment, its \"Camera Attributes\" property to "
"contain a CameraAttributes resource, or both."
msgstr ""
"Щоб мати видимий ефект, WorldEnvironment вимагає, щоб його властивість "
"\"Environment\" містила Environment, властивість \"Camera Attributes\" "
"містила ресурс CameraAttributes, або обидва ресурси."

msgid ""
"Only one WorldEnvironment is allowed per scene (or set of instantiated "
"scenes)."
msgstr ""
"На одну сцену (або набір екземплярів сцен) дозволено використовувати лише "
"одне WorldEnvironment."

msgid "No tracker name is set."
msgstr "Ім'я трекера не встановлено."

msgid "No pose is set."
msgstr "Поза не встановлена."

msgid "XROrigin3D requires an XRCamera3D child node."
msgstr "XROrigin3D потребує дочірнього вузла XRCamera3D."

msgid "On BlendTree node '%s', animation not found: '%s'"
msgstr "У вузлі BlendTree «%s» не знайдено анімації: «%s»"

msgid "Animation not found: '%s'"
msgstr "Не знайдено анімації: «%s»"

msgid "Animation Apply Reset"
msgstr "Скинути застосування анімації"

msgid "Nothing connected to input '%s' of node '%s'."
msgstr "Нічого не з'єднано із входом «%s» вузла «%s»."

msgid "No root AnimationNode for the graph is set."
msgstr "Кореневий елемент AnimationNode для графу не встановлено."

msgid ""
"ButtonGroup is intended to be used only with buttons that have toggle_mode "
"set to true."
msgstr ""
"ButtonGroup призначено для використання лише з кнопками, для яких toggle_mode "
"встановлено у true."

msgid "Copy this constructor in a script."
msgstr "Скопіюйте цей конструктор у скрипт."

msgid "Switch between hexadecimal and code values."
msgstr "Перемикання між шістнадцятковими значеннями і кодами."

msgid ""
"Container by itself serves no purpose unless a script configures its children "
"placement behavior.\n"
"If you don't intend to add a script, use a plain Control node instead."
msgstr ""
"Сам контейнер не має призначення, якщо скрипт не налаштовує поведінку щодо "
"розташування його дочірніх об'єктів.\n"
"Якщо ви не маєте наміру додавати скрипт, будь ласка, скористайтеся замість "
"контейнера звичайним вузлом «Control»."

msgid ""
"The Hint Tooltip won't be displayed as the control's Mouse Filter is set to "
"\"Ignore\". To solve this, set the Mouse Filter to \"Stop\" or \"Pass\"."
msgstr ""
"Панель підказки не буде показано, оскільки Mouse Filter для засобу керування "
"встановлено у значення «Ignore». Щоб вирішити проблему, встановіть для Mouse "
"Filter значення «Stop» або «Pass»."

msgid ""
"Please be aware that GraphEdit and GraphNode will undergo extensive "
"refactoring in a future 4.x version involving compatibility-breaking API "
"changes."
msgstr ""
"Будь ласка, зверніть увагу, що GraphEdit і GraphNode зазнають значного "
"рефакторингу в майбутній версії 4.x, що включає зміни API, які порушують "
"сумісність."

msgid ""
"Labels with autowrapping enabled must have a custom minimum size configured "
"to work correctly inside a container."
msgstr ""
"Мітки з увімкненим автоматичним обгортанням повинні мати спеціальний "
"мінімальний розмір, налаштований для правильної роботи всередині контейнера."

msgid ""
"The current font does not support rendering one or more characters used in "
"this Label's text."
msgstr ""
"Поточний шрифт не підтримує відображення одного або декількох символів, що "
"використовуються в тексті цієї мітки."

msgid "If \"Exp Edit\" is enabled, \"Min Value\" must be greater than 0."
msgstr "Якщо увімкнено «Exp Edit», «Min Value» має бути > 0."

msgid ""
"ScrollContainer is intended to work with a single child control.\n"
"Use a container as child (VBox, HBox, etc.), or a Control and set the custom "
"minimum size manually."
msgstr ""
"ScrollContainer призначено для роботи із одинарним дочірнім засобом "
"керування.\n"
"Скористайтеся контейнером як дочірнім об'єктом (VBox, HBox тощо) або вузлом "
"Control і встановіть нетиповий мінімальний розмір вручну."

msgid ""
"This node doesn't have a SubViewport as child, so it can't display its "
"intended content.\n"
"Consider adding a SubViewport as a child to provide something displayable."
msgstr ""
"Цей вузол не має дочірнього під-вікна, тому він не може відобразити "
"призначений вміст.\n"
"Спробуйте додати дочірній SubViewport, щоб надати можливість щось відображати."

msgid ""
"The default mouse cursor shape of SubViewportContainer has no effect.\n"
"Consider leaving it at its initial value `CURSOR_ARROW`."
msgstr ""
"Форма курсора миші за замовчуванням для SubViewportContainer не має жодного "
"ефекту.\n"
"Розгляньте можливість залишити її в початковому значенні `CURSOR_ARROW`."

msgid ""
"This node was saved as class type '%s', which was no longer available when "
"this scene was loaded."
msgstr ""
"Цей вузол було збережено як клас типу '%s', який не був доступний під час "
"завантаження цієї сцени."

msgid ""
"Data from the original node is kept as a placeholder until this type of node "
"is available again. It can hence be safely re-saved without risk of data loss."
msgstr ""
"Дані з оригінального вузла зберігаються як заповнювач, поки цей тип вузла не "
"стане знову доступним. Таким чином, його можна безпечно перезберегти без "
"ризику втрати даних."

msgid ""
"This node is marked as deprecated and will be removed in future versions.\n"
"Please check the Godot documentation for information about migration."
msgstr ""
"Цей вузол позначено як застарілий і буде вилучено у наступних версіях.\n"
"Будь ласка, зверніться до документації Godot для отримання інформації про "
"перехід на нові версії."

msgid ""
"This node is marked as experimental and may be subject to removal or major "
"changes in future versions."
msgstr ""
"Цей вузол позначений як експериментальний і може бути вилучений або суттєво "
"змінений у майбутніх версіях."

msgid ""
"ShaderGlobalsOverride is not active because another node of the same type is "
"in the scene."
msgstr ""
"ShaderGlobalsOverride не активний, оскільки у сцені є інший вузол того ж типу."

msgid ""
"Very low timer wait times (< 0.05 seconds) may behave in significantly "
"different ways depending on the rendered or physics frame rate.\n"
"Consider using a script's process loop instead of relying on a Timer for very "
"low wait times."
msgstr ""
"Дуже малі проміжки часу очікування за таймером (< 0.05 секунд) можуть "
"призводити до суттєво різних результатів для різних оброблених або фізичних "
"частот кадрів.\n"
"Вам варто скористатися циклом процесу скрипту замість Timer для дуже малих "
"проміжків очікування."

msgid ""
"The Viewport size must be greater than or equal to 2 pixels on both "
"dimensions to render anything."
msgstr ""
"Щоб програма могла хоч щось показати, розмір поля перегляду має бути більшим "
"або рівним 2 пікселям в обох вимірах."

msgid ""
<<<<<<< HEAD
=======
"An incoming node's name clashes with %s already in the scene (presumably, "
"from a more nested instance).\n"
"The less nested node will be renamed. Please fix and re-save the scene."
msgstr ""
"Ім'я вхідного вузла суперечить з %s, яке уже на сцені (імовірно, з більш "
"вкладеного екземпляра).\n"
"Менш вкладений вузол буде перейменовано. Будь ласка, виправте та повторно "
"збережіть сцену."

msgid ""
>>>>>>> dc5f1b7a
"Shader keywords cannot be used as parameter names.\n"
"Choose another name."
msgstr ""
"Ключові слова шейдерів не можна використовувати як назви параметрів.\n"
"Виберіть іншу назву."

msgid "This parameter type does not support the '%s' qualifier."
msgstr "Цей тип параметрів не підтримує кваліфікатор '%s'."

msgid ""
"Global parameter '%s' does not exist.\n"
"Create it in the Project Settings."
msgstr ""
"Глобального параметра '%s' не існує.\n"
"Створіть його у Параметрах проєкту."

msgid ""
"Global parameter '%s' has an incompatible type for this kind of node.\n"
"Change it in the Project Settings."
msgstr ""
"Глобальний параметр '%s' має несумісний тип для цього типу вузла.\n"
"Змініть його у Параметрах проекту."

msgid ""
"The sampler port is connected but not used. Consider changing the source to "
"'SamplerPort'."
msgstr ""
"Порт засобу семплювання з'єднано, але не використано. Вам варто змінити "
"джерело на «SamplerPort»."

msgid "Invalid source for preview."
msgstr "Некоректне джерело для попереднього перегляду."

msgid "Invalid source for shader."
msgstr "Некоректне джерело програми побудови тіней."

msgid "Invalid operator for that type."
msgstr "Некоректний оператор для цього типу."

msgid ""
"`%s` precision mode is not available for `gl_compatibility` profile.\n"
"Reverted to `None` precision."
msgstr ""
"Режим точності `%s` недоступний для профілю `gl_compatibility`.\n"
"Повернуто до точності `None`."

msgid "Default Color"
msgstr "Типовий колір"

msgid "Filter"
msgstr "Фільтр"

msgid "Repeat"
msgstr "Повторення"

msgid "Invalid comparison function for that type."
msgstr "Некоректна функція порівняння для цього типу."

msgid "2D Mode"
msgstr "Режим 2D"

msgid "Use All Surfaces"
msgstr "Використовувати всі поверхні"

msgid "Surface Index"
msgstr "Індекс поверхні"

msgid ""
"Invalid number of arguments when calling stage function '%s', which expects "
"%d arguments."
msgstr ""
"Неправильна кількість аргументів при виклику функції '%s', яка очікує %d "
"аргументів."

msgid ""
"Invalid argument type when calling stage function '%s', type expected is '%s'."
msgstr ""
"Неправильний тип аргументу при виклику функції '%s', очікуваний тип - '%s'."

msgid "Expected integer constant within [%d..%d] range."
msgstr "Очікувана ціла константа в діапазоні [%d..%d]."

msgid "Argument %d of function '%s' is not a variable, array, or member."
msgstr "Аргумент %d функції '%s' не є змінною, масивом або членом."

msgid "Varyings cannot be passed for the '%s' parameter."
msgstr "Варіації не можуть бути передані для параметра '%s'."

msgid "A constant value cannot be passed for the '%s' parameter."
msgstr "Для параметра '%s' не можна передавати константне значення."

msgid ""
"Argument %d of function '%s' can only take a local variable, array, or member."
msgstr ""
"Аргумент %d функції '%s' може приймати лише локальну змінну, масив або "
"елемент."

msgid "Built-in function \"%s(%s)\" is only supported on high-end platforms."
msgstr ""
"Вбудована функція \"%s(%s)\" підтримується лише на високопродуктивних "
"платформах."

msgid "Invalid arguments for the built-in function: \"%s(%s)\"."
msgstr "Некоректні аргументи для вбудованої функції: \"%s(%s)\"."

msgid "Recursion is not allowed."
msgstr "Рекурсія не допускається."

msgid "Function '%s' can't be called from source code."
msgstr "Функцію '%s' не можна викликати з вихідного коду."

msgid ""
"Invalid argument for \"%s(%s)\" function: argument %d should be %s but is %s."
msgstr ""
"Неправильний аргумент для функції \"%s(%s)\": аргумент %d має бути %s, а є %s."

msgid ""
"Too few arguments for \"%s(%s)\" call. Expected at least %d but received %d."
msgstr ""
"Занадто мало аргументів для виклику \"%s(%s)\". Очікувалося принаймні %d, а "
"отримано %d."

msgid ""
"Too many arguments for \"%s(%s)\" call. Expected at most %d but received %d."
msgstr ""
"Забагато аргументів для виклику \"%s(%s)\". Очікувалося максимум %d, а "
"отримано %d."

msgid "Invalid assignment of '%s' to '%s'."
msgstr "Некоректне присвоєння '%s' до '%s'."

msgid "Expected constant expression."
msgstr "Очікується константний вираз."

msgid "Expected ',' or ')' after argument."
msgstr "Очікується ',' або ')' після аргументу."

msgid "Constants cannot be modified."
msgstr "Константи не можна змінювати."

msgid ""
"Sampler argument %d of function '%s' called more than once using both built-"
"ins and uniform textures, this is not supported (use either one or the other)."
msgstr ""
"Аргумент семплера %d функції '%s' викликається більше одного разу з "
"використанням як вбудованих, так і однорідних текстур, це не підтримується "
"(використовуйте одне або друге)."

msgid ""
"Sampler argument %d of function '%s' called more than once using different "
"built-ins. Only calling with the same built-in is supported."
msgstr ""
"Аргумент семплера %d функції \"%s\" викликається більше одного разу за "
"допомогою різних вбудованих функцій. Підтримуються лише виклики з тим самим "
"вбудованим модулем."

msgid "Array size is already defined."
msgstr "Розмір масиву вже визначено."

msgid "Unknown array size is forbidden in that context."
msgstr "Невідомий розмір масиву в цьому контексті заборонено."

msgid "Array size expressions are not supported."
msgstr "Вирази розміру масиву не підтримуються."

msgid "Expected a positive integer constant."
msgstr "Очікується додатна ціла константа."

msgid "Invalid data type for the array."
msgstr "Некоректний тип даних для масиву."

msgid "Array size mismatch."
msgstr "Невідповідність розміру масиву."

msgid "Expected array initialization."
msgstr "Очікується ініціалізація масиву."

msgid "Cannot convert from '%s' to '%s'."
msgstr "Не вдається перетворити '%s' в '%s'."

msgid "Expected ')' in expression."
msgstr "Очікується ')' у виразі."

msgid "Void value not allowed in expression."
msgstr "У виразі не допускається значення void."

msgid "Expected '(' after the type name."
msgstr "Очікувано '(' після назви типу."

msgid "No matching constructor found for: '%s'."
msgstr "Не знайдено відповідного конструктора для: '%s'."

msgid "Expected a function name."
msgstr "Очікується назва функції."

msgid "No matching function found for: '%s'."
msgstr "Не знайдено відповідної функції для: \"%s\"."

msgid "Varying '%s' cannot be passed for the '%s' parameter in that context."
msgstr ""
"Варіація '%s' не може бути передана для параметра '%s' у цьому контексті."

msgid "Unknown identifier in expression: '%s'."
msgstr "Невідомий ідентифікатор у виразі: '%s'."

msgid "Varying with '%s' data type may only be used in the 'fragment' function."
msgstr ""
"Варіації з типом даних '%s' можна використовувати лише у функції 'fragment'."

msgid "Varying '%s' must be assigned in the 'fragment' function first."
msgstr "Варіації '%s' потрібно спочатку присвоїти у функції 'fragment'."

msgid ""
"Varying with integer data type must be declared with `flat` interpolation "
"qualifier."
msgstr ""
"Варіація з цілочисельним типом даних повинна бути оголошена з кваліфікатором "
"інтерполяції `flat`."

msgid "Can't use function as identifier: '%s'."
msgstr "Не можна використовувати функцію як ідентифікатор: '%s'."

msgid "Only integer expressions are allowed for indexing."
msgstr "До індексації допускаються лише цілі вирази."

msgid "Index [%d] out of range [%d..%d]."
msgstr "Індекс [%d] поза діапазоном [%d..%d]."

msgid "Expected expression, found: '%s'."
msgstr "Очікуваний вираз, знайдено: '%s'."

msgid "Empty statement. Remove ';' to fix this warning."
msgstr "Порожній оператор. Видаліть ';', щоб виправити це попередження."

msgid "Expected an identifier as a member."
msgstr "Очікується ідентифікатор учасника."

msgid "Cannot combine symbols from different sets in expression '.%s'."
msgstr "Неможливо об'єднати символи з різних наборів у виразі '.%s'."

msgid "Invalid member for '%s' expression: '.%s'."
msgstr "Неправильний член для виразу '%s': '.%s'."

msgid "An object of type '%s' can't be indexed."
msgstr "Об'єкт типу '%s' не може бути проіндексований."

msgid "Invalid base type for increment/decrement operator."
msgstr "Неправильний базовий тип для оператора інкременту/декременту."

msgid "Invalid use of increment/decrement operator in a constant expression."
msgstr ""
"Неправильне використання оператора інкременту/декременту в константному "
"виразі."

msgid "Invalid token for the operator: '%s'."
msgstr "Недійсний маркер для оператора: '%s'."

msgid "Unexpected end of expression."
msgstr "Несподіваний кінець виразу."

msgid "Invalid arguments to unary operator '%s': %s."
msgstr "Некоректні аргументи для унарного оператора '%s': %s."

msgid "Missing matching ':' for select operator."
msgstr "Відсутня відповідність ':' для оператора вибору."

msgid "Invalid argument to ternary operator: '%s'."
msgstr "Неправильний аргумент для тернарного оператора: '%s'."

msgid "Invalid arguments to operator '%s': '%s'."
msgstr "Некоректні аргументи для оператора '%s': '%s'."

msgid "A switch may only contain '%s' and '%s' blocks."
msgstr "Перемикач може містити лише блоки '%s' та '%s'."

msgid "Expected variable type after precision modifier."
msgstr "Очікувався тип змінної після модифікатора точності."

msgid "Invalid variable type (samplers are not allowed)."
msgstr "Неправильний тип змінної (не допускаються семплери)."

msgid "Expected an identifier or '[' after type."
msgstr "Очікувався ідентифікатор або '[' після типу."

msgid "Expected an identifier."
msgstr "Очікувався ідентифікатор."

msgid "Expected array initializer."
msgstr "Очікувався ініціалізатор масиву."

msgid "Expected data type after precision modifier."
msgstr "Очікувався тип даних після модифікатора точності."

msgid "Expected a constant expression."
msgstr "Очікувався константний вираз."

msgid "Expected initialization of constant."
msgstr "Очікувалась ініціалізація константи."

msgid "Expected constant expression for argument %d of function call after '='."
msgstr ""
"Очікувався константний вираз для аргументу %d виклику функції після '='."

msgid "Expected a boolean expression."
msgstr "Очікувався логічний вираз."

msgid "Expected an integer expression."
msgstr "Очікувався цілочисельний вираз."

msgid "Cases must be defined before default case."
msgstr "Регістри повинні бути визначені перед регістром за замовчуванням."

msgid "Default case must be defined only once."
msgstr "Регістр за замовчуванням повинен бути визначений лише один раз."

msgid "'%s' must be placed within a '%s' block."
msgstr "'%s' має бути розміщено всередині блоку '%s'."

msgid "Expected an integer constant."
msgstr "Очікувалась цілочисельна константа."

msgid "Using '%s' in the '%s' processor function is incorrect."
msgstr "Використання '%s' у функції процесора '%s' є некоректним."

msgid "Expected '%s' with an expression of type '%s'."
msgstr "Очікувався '%s' з виразом типу '%s'."

msgid "Expected return with an expression of type '%s'."
msgstr "Очікуваний результат із виразом типу \"%s\"."

msgid "Use of '%s' is not allowed here."
msgstr "Використання '%s' тут заборонено."

msgid "'%s' is not allowed outside of a loop or '%s' statement."
msgstr "'%s' не допускається поза циклом або оператором '%s'."

msgid "'%s' is not allowed outside of a loop."
msgstr "'%s' не допускається поза циклом."

msgid "The middle expression is expected to be a boolean operator."
msgstr "Очікується, що середнім виразом буде булевий оператор."

msgid "The left expression is expected to be a variable declaration."
msgstr "Очікується, що лівий вираз буде оголошенням змінної."

msgid "The precision modifier cannot be used on structs."
msgstr "Модифікатор точності не можна використовувати для структур."

msgid "The precision modifier cannot be used on boolean types."
msgstr "Модифікатор точності не можна використовувати на булевих типах."

msgid "Expected '%s' at the beginning of shader. Valid types are: %s."
msgstr "На початку шейдера очікується '%s' . Допустимі типи: %s."

msgid ""
"Expected an identifier after '%s', indicating the type of shader. Valid types "
"are: %s."
msgstr ""
"Після '%s' очікується ідентифікатор, що вказує на тип шейдера. Допустимі "
"типи: %s."

msgid "Invalid shader type. Valid types are: %s"
msgstr "Некоректний тип шейдера. Допустимі типи: %s"

msgid "Expected an identifier for render mode."
msgstr "Очікується ідентифікатор режиму рендерингу."

msgid "Duplicated render mode: '%s'."
msgstr "Продубльований режим рендерингу: '%s'."

msgid ""
"Redefinition of render mode: '%s'. The '%s' mode has already been set to '%s'."
msgstr ""
"Перевизначення режиму рендерингу: '%s'. Режим '%s' вже встановлено на '%s'."

msgid "Invalid render mode: '%s'."
msgstr "Неправильний режим рендерингу: '%s'."

msgid "Expected a struct identifier."
msgstr "Очікується ідентифікатор структури."

msgid "Nested structs are not allowed."
msgstr "Вкладені структури не допускаються."

msgid "Expected data type."
msgstr "Очікуваний тип даних."

msgid "A '%s' data type is not allowed here."
msgstr "Тип даних '%s' тут не допускається."

msgid "Expected an identifier or '['."
msgstr "Очікується ідентифікатор або '['."

msgid "Empty structs are not allowed."
msgstr "Порожні структури не допускаються."

msgid "Varyings cannot be used in '%s' shaders."
msgstr "Варіації не можна використовувати у шейдерах '%s'."

msgid "The '%s' data type is not allowed here."
msgstr "Тип даних '%s' тут не допускається."

msgid "Interpolation modifier '%s' cannot be used with boolean types."
msgstr ""
"Модифікатор інтерполяції '%s' не можна використовувати з логічними типами."

msgid "Invalid data type for varying."
msgstr "Некоректний тип даних для варіації."

msgid "The '%s' qualifier is not supported for sampler types."
msgstr "Кваліфікатор '%s' не підтримується для типів семплерів."

msgid "The '%s' qualifier is not supported for matrix types."
msgstr "Кваліфікатор '%s' не підтримується для матричних типів."

msgid "Expected valid type hint after ':'."
msgstr "Очікується підказка на допустимий тип після ':'."

msgid "Source color hint is for '%s', '%s' or sampler types only."
msgstr ""
"Підказка кольору джерела доступна лише для типів '%s', '%s' або семплерів."

msgid "Duplicated hint: '%s'."
msgstr "Дубльована підказка: '%s'."

msgid "Range hint is for '%s' and '%s' only."
msgstr "Підказка діапазону тільки для '%s' та '%s'."

msgid "Expected ',' after integer constant."
msgstr "Очікується ',' після цілої константи."

msgid "Expected an integer constant after ','."
msgstr "Очікується ціла константа після ','."

msgid "Can only specify '%s' once."
msgstr "'%s' можна вказати лише один раз."

msgid "The instance index can't be negative."
msgstr "Індекс екземпляра не може бути від’ємним."

msgid "Allowed instance uniform indices must be within [0..%d] range."
msgstr ""
"Допустимі рівномірні індекси екземплярів повинні знаходитися в діапазоні [0.."
"%d]."

msgid "'hint_normal_roughness_texture' is not supported in '%s' shaders."
msgstr "'hint_normal_roughness_texture' не підтримується у шейдерах '%s'."

msgid "'hint_depth_texture' is not supported in '%s' shaders."
msgstr "'hint_depth_texture' не підтримується у шейдерах '%s'."

msgid "This hint is only for sampler types."
msgstr "Ця підказка стосується лише типів семплерів."

msgid "Redefinition of hint: '%s'. The hint has already been set to '%s'."
msgstr "Перевизначення підказки: '%s'. Підказку вже встановлено на '%s'."

msgid "Duplicated filter mode: '%s'."
msgstr "Дубльований режим фільтра: '%s'."

msgid ""
"Redefinition of filter mode: '%s'. The filter mode has already been set to "
"'%s'."
msgstr ""
"Перевизначення режиму фільтрування: '%s'. Режим фільтрування вже встановлено "
"на \"%s\"."

msgid "Duplicated repeat mode: '%s'."
msgstr "Дубльований режим повторення: '%s'."

msgid ""
"Redefinition of repeat mode: '%s'. The repeat mode has already been set to "
"'%s'."
msgstr ""
"Перевизначення режиму повторення: '%s'. Режим повторення вже встановлено на "
"\"%s\"."

msgid "Too many '%s' uniforms in shader, maximum supported is %d."
msgstr "Занадто багато форм '%s' у шейдері, максимально підтримується %d."

<<<<<<< HEAD
=======
msgid "Setting default values to uniform arrays is not supported."
msgstr ""
"Встановлення стандартних значень для однорідних масивів не підтримується."

>>>>>>> dc5f1b7a
msgid "Expected constant expression after '='."
msgstr "Очікуваний константний вираз після '='."

msgid "Can't convert constant to '%s'."
msgstr "Не вдається перетворити константу в '%s'."

msgid "Group needs to be opened before."
msgstr "Групу потрібно відкрити раніше."

msgid "Shader type is already defined."
msgstr "Тип шейдера вже визначено."

msgid "Expected constant, function, uniform or varying."
msgstr "Ожидаемая постоянная, функция, равномерная или переменная."

msgid "Invalid constant type (samplers are not allowed)."
msgstr "Некоректний тип константи (не допускається використання семплерів)."

msgid "Invalid function type (samplers are not allowed)."
msgstr "Некоректний тип функції (семплери не допускаються)."

msgid "Expected a function name after type."
msgstr "Очікується назва функції після типу."

msgid "Expected '(' after function identifier."
msgstr "Очікується '(' після ідентифікатора функції."

msgid ""
"Global non-constant variables are not supported. Expected '%s' keyword before "
"constant definition."
msgstr ""
"Глобальні неконстантні змінні не підтримуються. Очікується ключове слово '%s' "
"перед визначенням константи."

msgid "Expected an identifier after type."
msgstr "Очікується ідентифікатор після типу."

msgid ""
"The '%s' qualifier cannot be used within a function parameter declared with "
"'%s'."
msgstr ""
"Кваліфікатор '%s' не можна використовувати всередині параметра функції, "
"оголошеного з '%s'."

msgid "Expected a valid data type for argument."
msgstr "Очікується допустимий тип даних для аргументу."

msgid "Opaque types cannot be output parameters."
msgstr "Типи Opaque не можуть виводити параметри."

msgid "Void type not allowed as argument."
msgstr "Тип Void не допускається як аргумент."

msgid "Expected an identifier for argument name."
msgstr "Очікувався ідентифікатор для назви аргументу."

msgid "Function '%s' expects no arguments."
msgstr "Функція '%s' не очікує жодних аргументів."

msgid "Function '%s' must be of '%s' return type."
msgstr "Функція '%s' повинна мати тип повернення '%s'."

msgid "Expected a '{' to begin function."
msgstr "Очікується '{' на початку функції."

msgid "Expected at least one '%s' statement in a non-void function."
msgstr "Очікується хоча б один оператор '%s' у функції, що не є void."

msgid "Expected a '%s'."
msgstr "Очікується \"%s\"."

msgid "Expected a '%s' or '%s'."
msgstr "Очікується '%s' або '%s'."

msgid "Expected a '%s' after '%s'."
msgstr "Очікується '%s' після '%s'."

msgid "Redefinition of '%s'."
msgstr "Перевизначення '%s'."

msgid "Unknown directive."
msgstr "Невідома директива."

msgid "Invalid macro name."
msgstr "Некоректна назва макросу."

msgid "Macro redefinition."
msgstr "Перевизначення макросу."

msgid "Invalid argument name."
msgstr "Некоректна назва аргументу."

msgid "Expected a comma in the macro argument list."
msgstr "Очікується кома у списку аргументів макросу."

msgid "'##' must not appear at beginning of macro expansion."
msgstr "'##' не має з'являтися на початку розгортання макросу."

msgid "'##' must not appear at end of macro expansion."
msgstr "'##' не має з’являтися в кінці розгортання макросу."

<<<<<<< HEAD
=======
msgid "Unmatched elif."
msgstr "Невідповідний elif."

>>>>>>> dc5f1b7a
msgid "Missing condition."
msgstr "Відсутня умова."

msgid "Condition evaluation error."
msgstr "Помилка при аналізі умови."

msgid "Unmatched else."
msgstr "Невідповідний else."

msgid "Invalid else."
msgstr "Некоректне else."

msgid "Unmatched endif."
msgstr "Невідповідний endif."

msgid "Invalid endif."
msgstr "Некоректний endif."

msgid "Invalid ifdef."
msgstr "Некоректний ifdef."

msgid "Invalid ifndef."
msgstr "Некоректний ifndef."

msgid "Shader include file does not exist:"
msgstr "Файл включення шейдера не існує:"

msgid ""
"Shader include load failed. Does the shader include exist? Is there a cyclic "
"dependency?"
msgstr ""
"Помилка завантаження шейдера. Чи існує шейдер? Чи існує циклічна залежність?"

msgid "Shader include resource type is wrong."
msgstr "Тип ресурсу включення шейдера неправильний."

msgid "Cyclic include found"
msgstr "Знайдено циклічне включення"

msgid "Shader max include depth exceeded."
msgstr "Перевищено максимальну глибину включення шейдерів."

msgid "Invalid pragma directive."
msgstr "Недійсна директива pragma."

msgid "Invalid undef."
msgstr "Недійсний undef."

msgid "Macro expansion limit exceeded."
msgstr "Перевищено ліміт макророзширення."

msgid "Invalid macro argument list."
msgstr "Неправильний список аргументів макросу."

msgid "Invalid macro argument."
msgstr "Неприпустимий аргумент макросу."

msgid "Invalid macro argument count."
msgstr "Неправильна кількість аргументів макросу."

msgid "Can't find matching branch directive."
msgstr "Не вдається знайти відповідну директиву гілки."

msgid "Invalid symbols placed before directive."
msgstr "Перед директивою розміщено неприпустимі символи."

msgid "Unmatched conditional statement."
msgstr "Незрівнянне умовне твердження."

msgid ""
"Direct floating-point comparison (this may not evaluate to `true` as you "
"expect). Instead, use `abs(a - b) < 0.0001` for an approximate but "
"predictable comparison."
msgstr ""
"Порівняння з десятковою точністю (може не привести до `true`, як ви "
"очікуєте). Замість цього використовуйте `abs(a - b) < 0.0001` для "
"наближеного, але передбачуваного порівняння."

msgid "The const '%s' is declared but never used."
msgstr "Константа '%s' оголошена, але ніде не використовується."

msgid "The function '%s' is declared but never used."
msgstr "Функція '%s' оголошена, але ніде не використовується."

msgid "The struct '%s' is declared but never used."
msgstr "Структура '%s' оголошена, але ніде не використовується."

msgid "The uniform '%s' is declared but never used."
msgstr "Уніфікований символ '%s' декларується, але ніколи не використовується."

msgid "The varying '%s' is declared but never used."
msgstr "Варіація '%s' оголошена, але ніде не використовується."

msgid "The local variable '%s' is declared but never used."
msgstr "Локальна змінна '%s' оголошена, але ніде не використовується."

msgid ""
"The total size of the %s for this shader on this device has been exceeded (%d/"
"%d). The shader may not work correctly."
msgstr ""
"Перевищено загальний розмір %s для цього шейдера на цьому пристрої (%d/%d). "
"Можливо, шейдер працюватиме некоректно."

msgid ""
"You are attempting to assign the VERTEX position in model space to the vertex "
"POSITION in clip space. The definition of clip space changed in version 4.3, "
"so if this code was written prior to 4.3, it will not continue to work. "
"Consider specifying the clip space z-component directly i.e. use `vec4(VERTEX."
"xy, 1.0, 1.0)`."
msgstr ""
"Ви намагаєтеся призначити позицію VERTEX у просторі моделі позиції вершини "
"POSITION у просторі кліпу. Визначення простору кліпу змінено у версії 4.3, "
"тому, якщо цей код був написаний до версії 4.3, він не працюватиме. Спробуйте "
"вказати z-компонент простору кліпу напряму, тобто використайте `vec4(VERTEX."
"xy, 1.0, 1.0)`."<|MERGE_RESOLUTION|>--- conflicted
+++ resolved
@@ -49,23 +49,15 @@
 # Andrew <padlyko@gmail.com>, 2024.
 # Fqwe1 <Fqwe1@users.noreply.hosted.weblate.org>, 2024.
 # Danil Buchenkow <dan0406qwerty@gmail.com>, 2024.
-<<<<<<< HEAD
-=======
 # xolarkodak <ahot.54.aya@gmail.com>, 2024.
 # BakaloMykhailo <bakaloukr@gmail.com>, 2024.
->>>>>>> dc5f1b7a
 msgid ""
 msgstr ""
 "Project-Id-Version: Ukrainian (Godot Engine)\n"
 "Report-Msgid-Bugs-To: https://github.com/godotengine/godot\n"
 "POT-Creation-Date: \n"
-<<<<<<< HEAD
-"PO-Revision-Date: 2024-07-30 16:40+0000\n"
-"Last-Translator: Danil Buchenkow <dan0406qwerty@gmail.com>\n"
-=======
 "PO-Revision-Date: 2024-09-03 22:09+0000\n"
 "Last-Translator: BakaloMykhailo <bakaloukr@gmail.com>\n"
->>>>>>> dc5f1b7a
 "Language-Team: Ukrainian <https://hosted.weblate.org/projects/godot-engine/"
 "godot/uk/>\n"
 "Language: uk\n"
@@ -74,11 +66,7 @@
 "Content-Transfer-Encoding: 8bit\n"
 "Plural-Forms: nplurals=3; plural=(n%10==1 && n%100!=11 ? 0 : n%10>=2 && "
 "n%10<=4 && (n%100<10 || n%100>=20) ? 1 : 2);\n"
-<<<<<<< HEAD
-"X-Generator: Weblate 5.7-dev\n"
-=======
 "X-Generator: Weblate 5.8-dev\n"
->>>>>>> dc5f1b7a
 
 msgid "Main Thread"
 msgstr "Головний потік"
@@ -930,12 +918,9 @@
 msgid "Track is not of type Node3D, can't insert key"
 msgstr "Доріжка не належить до типу Node3D, ключ не можна вставити"
 
-<<<<<<< HEAD
-=======
 msgid "Track is not of type MeshInstance3D, can't insert key"
 msgstr "Доріжка не належить до типу Node3D, не вдається вставити ключ"
 
->>>>>>> dc5f1b7a
 msgid "Track path is invalid, so can't add a method key."
 msgstr "Шлях доріжки є некоректним, отже не можна додавати ключ методу."
 
@@ -2100,11 +2085,7 @@
 msgstr "(і ще %s файлів)"
 
 msgid "Asset \"%s\" installed successfully!"
-<<<<<<< HEAD
-msgstr "Ресурс «%s» встановлено успішно!"
-=======
 msgstr "Актив \"%s\" успішно встановлено!"
->>>>>>> dc5f1b7a
 
 msgid "Success!"
 msgstr "Успіх!"
@@ -2276,8 +2257,6 @@
 msgid "Audio Bus Layout"
 msgstr "Компонування звукової шини"
 
-<<<<<<< HEAD
-=======
 msgid "Invalid name."
 msgstr "Недійсне ім'я."
 
@@ -2287,7 +2266,6 @@
 msgid "Valid characters:"
 msgstr "Допустимі символи:"
 
->>>>>>> dc5f1b7a
 msgid "Must not collide with an existing engine class name."
 msgstr "Не повинно конфліктувати з існуючою назвою класу рушія."
 
@@ -2300,13 +2278,10 @@
 msgid "Must not collide with an existing global constant name."
 msgstr "Не повинен конфліктувати з існуючою назвою глобальної константи."
 
-<<<<<<< HEAD
-=======
 msgid "Keyword cannot be used as an Autoload name."
 msgstr ""
 "Ключове слово не може бути використано для назви компонента Автозавантаження."
 
->>>>>>> dc5f1b7a
 msgid "Autoload '%s' already exists!"
 msgstr "Автозавантаження '%s' вже існує!"
 
@@ -2876,11 +2851,7 @@
 "[url=$url]зробивши внесок[/url][/color]!"
 
 msgid "Note:"
-<<<<<<< HEAD
-msgstr "Зауваження:"
-=======
 msgstr "Замітка:"
->>>>>>> dc5f1b7a
 
 msgid ""
 "There are notable differences when using this API with C#. See [url=%s]C# API "
@@ -3322,27 +3293,21 @@
 msgid "Save Resource As..."
 msgstr "Зберегти ресурс як..."
 
-<<<<<<< HEAD
+msgid "Can't open file for writing:"
+msgstr "Не вдалося відкрити файл для запису:"
+
+msgid "Error while saving."
+msgstr "Помилка під час збереження."
+
+msgid "Error while parsing file '%s'."
+msgstr "Помилка при парсингу файлу '%s'."
+
 msgid "Scene file '%s' appears to be invalid/corrupt."
 msgstr "Файл сцени '%s' є недійсним/пошкодженим."
 
-=======
-msgid "Can't open file for writing:"
-msgstr "Не вдалося відкрити файл для запису:"
-
-msgid "Error while saving."
-msgstr "Помилка під час збереження."
-
-msgid "Error while parsing file '%s'."
-msgstr "Помилка при парсингу файлу '%s'."
-
-msgid "Scene file '%s' appears to be invalid/corrupt."
-msgstr "Файл сцени '%s' є недійсним/пошкодженим."
-
 msgid "Missing file '%s' or one of its dependencies."
 msgstr "Відсутній файл '%s' або одна з його залежностей."
 
->>>>>>> dc5f1b7a
 msgid ""
 "File '%s' is saved in a format that is newer than the formats supported by "
 "this version of Godot, so it can't be opened."
@@ -3350,12 +3315,9 @@
 "Файл '%s' збережено у форматі, який є новішим за формати, що підтримуються "
 "цією версією Godot, тому його неможливо відкрити."
 
-<<<<<<< HEAD
-=======
 msgid "Error while loading file '%s'."
 msgstr "Помилка під час завантаження файлу '%s'."
 
->>>>>>> dc5f1b7a
 msgid "Saving Scene"
 msgstr "Збереження сцени"
 
@@ -3394,12 +3356,9 @@
 msgid "Can't load MeshLibrary for merging!"
 msgstr "Не вдається завантажити MeshLibrary для об'єднання!"
 
-<<<<<<< HEAD
-=======
 msgid "Error saving MeshLibrary!"
 msgstr "Помилка збереження MeshLibrary!"
 
->>>>>>> dc5f1b7a
 msgid ""
 "An error occurred while trying to save the editor layout.\n"
 "Make sure the editor's user data path is writable."
@@ -4261,12 +4220,9 @@
 "експорту.\n"
 "\n"
 
-<<<<<<< HEAD
-=======
 msgid "Run 'Remote Debug' anyway?"
 msgstr "Все одно запустити \"Віддалене налагодження\"?"
 
->>>>>>> dc5f1b7a
 msgid "Project Run"
 msgstr "Запуск проєкту"
 
@@ -4315,21 +4271,15 @@
 msgid "Offline mode, update checks disabled."
 msgstr "Офлайн режим, перевірка оновлень вимкнена."
 
-<<<<<<< HEAD
+msgid "Update checks disabled."
+msgstr "Перевірка оновлень вимкнена."
+
 msgid "An error has occurred. Click to try again."
 msgstr "Виникла помилка. Натисніть, щоб спробувати ще раз."
 
-=======
-msgid "Update checks disabled."
-msgstr "Перевірка оновлень вимкнена."
-
-msgid "An error has occurred. Click to try again."
-msgstr "Виникла помилка. Натисніть, щоб спробувати ще раз."
-
 msgid "Click to open download page."
 msgstr "Натисніть, щоб відкрити сторінку завантаження."
 
->>>>>>> dc5f1b7a
 msgid "Left Stick Left, Joystick 0 Left"
 msgstr "Ліва кнопка ліворуч, джойстик 0 ліворуч"
 
@@ -4405,15 +4355,12 @@
 msgid "Device"
 msgstr "Пристрій"
 
-<<<<<<< HEAD
-=======
 msgid "Listening for Input"
 msgstr "Очікування вводу"
 
 msgid "Filter by Event"
 msgstr "Фільтр за подією"
 
->>>>>>> dc5f1b7a
 msgid "Can't get filesystem access."
 msgstr "Не вдалося отримати доступ до файлової системи."
 
@@ -5331,15 +5278,12 @@
 msgid "This group belongs to another scene and can't be edited."
 msgstr "Ця група належить до іншої сцени і не може бути відредагована."
 
-<<<<<<< HEAD
-=======
 msgid "Copy group name to clipboard."
 msgstr "Копіювати назву групи в буфер обміну."
 
 msgid "Global Groups"
 msgstr "Глобальні групи"
 
->>>>>>> dc5f1b7a
 msgid "Add to Group"
 msgstr "Додати до групи"
 
@@ -5529,12 +5473,9 @@
 "де буде вказано шлях до файла фільму, який буде використано під час запису "
 "цієї сцени."
 
-<<<<<<< HEAD
-=======
 msgid "Could not start subprocess(es)!"
 msgstr "Не вдалося запустити підпроцес(и)!"
 
->>>>>>> dc5f1b7a
 msgid "Run the project's default scene."
 msgstr "Запустити сцену проекту за замовчуванням."
 
@@ -5870,12 +5811,9 @@
 msgid "Selected Animation Play/Pause"
 msgstr "Відтворення/пауза вибраної анімації"
 
-<<<<<<< HEAD
-=======
 msgid "Primary Light"
 msgstr "Основне Світло"
 
->>>>>>> dc5f1b7a
 msgid "Secondary Light"
 msgstr "Другорядне світло"
 
@@ -6241,12 +6179,9 @@
 
 msgid "Raw (e.g. \"%s\")"
 msgstr "Сирий (наприклад, «%s»)"
-<<<<<<< HEAD
-=======
 
 msgid "Capitalized (e.g. \"%s\")"
 msgstr "З великої літери (наприклад, \"%s\")"
->>>>>>> dc5f1b7a
 
 msgid "Localized (e.g. \"Z Index\")"
 msgstr "Локалізовано (наприклад, «Z-індекс»)"
@@ -6365,12 +6300,9 @@
 msgid "Generate POT"
 msgstr "Згенерувати POT"
 
-<<<<<<< HEAD
-=======
 msgid "Add Built-in Strings to POT"
 msgstr "Додати вбудовані рядки до POT"
 
->>>>>>> dc5f1b7a
 msgid "Add strings from built-in components such as certain Control nodes."
 msgstr ""
 "Додавання рядків з вбудованих компонентів, таких як деякі вузли Control."
@@ -7408,19 +7340,6 @@
 
 msgid "Show list of selectable nodes at position clicked."
 msgstr "Показати список виділених вузлів у позиції клацання."
-
-msgid "Click to change object's rotation pivot."
-msgstr "Клацніть, щоб змінити вісь обертання об'єкта."
-
-msgid "Shift: Set temporary rotation pivot."
-msgstr "Shift: Встановити тимчасову вісь обертання."
-
-msgid ""
-"Click this button while holding Shift to put the rotation pivot in the center "
-"of the selected nodes."
-msgstr ""
-"Натисніть цю кнопку, утримуючи клавішу Shift, щоб розмістити вісь обертання в "
-"центрі виділених вузлів."
 
 msgid "Click to change object's rotation pivot."
 msgstr "Клацніть, щоб змінити вісь обертання об'єкта."
@@ -7642,8 +7561,6 @@
 msgid "Circular dependency found at %s."
 msgstr "Кругову залежність виявлено на %s."
 
-<<<<<<< HEAD
-=======
 msgid "Creating inherited scene from: %s"
 msgstr "Створення успадкованої сцени на основі: %s"
 
@@ -7658,7 +7575,6 @@
 "Утримуйте Alt під час переміщення, щоб додати в якості дочірнього корневого "
 "вузла."
 
->>>>>>> dc5f1b7a
 msgid "Change Default Type"
 msgstr "Змінити стандартний тип"
 
@@ -8433,15 +8349,12 @@
 msgid "Outline Size:"
 msgstr "Розмір обведення:"
 
-<<<<<<< HEAD
-=======
 msgid "Sibling"
 msgstr "Дочірній"
 
 msgid "Creates collision shapes as Sibling."
 msgstr "Створює фігури зіткнення як Дочірній."
 
->>>>>>> dc5f1b7a
 msgid "Static Body Child"
 msgstr "Дочірній об'єкт статичного тіла"
 
@@ -9022,12 +8935,9 @@
 "WorldEnvironment.\n"
 "Попередній перегляд вимкнено."
 
-<<<<<<< HEAD
-=======
 msgid "Drag: Use snap."
 msgstr "Переміщення: Використовувати прив'язку."
 
->>>>>>> dc5f1b7a
 msgid ""
 "Groups the selected node with its children. This selects the parent when any "
 "child node is clicked in 2D and 3D view."
@@ -11431,8 +11341,6 @@
 "Кількість стовпчиків для сітки анімації. Якщо кількість стовпчиків менша за "
 "кількість кадрів, анімація автоматично змінить кількість рядків."
 
-<<<<<<< HEAD
-=======
 msgid "The space (in tiles) between each frame of the animation."
 msgstr "Простір (у плитці) між кожним кадром анімації."
 
@@ -11529,7 +11437,6 @@
 "Відносна ймовірність появи цьго тайлу (плитки) при малюванні з увімкненим "
 "параметром \"Розмістити випадкову плитку\"."
 
->>>>>>> dc5f1b7a
 msgid "Setup"
 msgstr "Налаштування"
 
@@ -16082,8 +15989,6 @@
 "або рівним 2 пікселям в обох вимірах."
 
 msgid ""
-<<<<<<< HEAD
-=======
 "An incoming node's name clashes with %s already in the scene (presumably, "
 "from a more nested instance).\n"
 "The less nested node will be renamed. Please fix and re-save the scene."
@@ -16094,7 +15999,6 @@
 "збережіть сцену."
 
 msgid ""
->>>>>>> dc5f1b7a
 "Shader keywords cannot be used as parameter names.\n"
 "Choose another name."
 msgstr ""
@@ -16575,13 +16479,10 @@
 msgid "Too many '%s' uniforms in shader, maximum supported is %d."
 msgstr "Занадто багато форм '%s' у шейдері, максимально підтримується %d."
 
-<<<<<<< HEAD
-=======
 msgid "Setting default values to uniform arrays is not supported."
 msgstr ""
 "Встановлення стандартних значень для однорідних масивів не підтримується."
 
->>>>>>> dc5f1b7a
 msgid "Expected constant expression after '='."
 msgstr "Очікуваний константний вираз після '='."
 
@@ -16683,12 +16584,9 @@
 msgid "'##' must not appear at end of macro expansion."
 msgstr "'##' не має з’являтися в кінці розгортання макросу."
 
-<<<<<<< HEAD
-=======
 msgid "Unmatched elif."
 msgstr "Невідповідний elif."
 
->>>>>>> dc5f1b7a
 msgid "Missing condition."
 msgstr "Відсутня умова."
 
