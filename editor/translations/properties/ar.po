--- conflicted
+++ resolved
@@ -1708,12 +1708,9 @@
 msgid "Android"
 msgstr "أندرويد"
 
-<<<<<<< HEAD
-=======
 msgid "Search in File Extensions"
 msgstr "البحث في امتدادات الملف"
 
->>>>>>> dc5f1b7a
 msgid "Fullsize"
 msgstr "الحجم الكامل"
 
