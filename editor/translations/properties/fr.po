# French translation of the Godot Engine properties.
# Copyright (c) 2014-present Godot Engine contributors.
# Copyright (c) 2007-2014 Juan Linietsky, Ariel Manzur.
# This file is distributed under the same license as the Godot source code.
# Antoine Carrier <ac.g392@gmail.com>, 2017-2018.
# ARocherVj <a.rocher.vj@gmail.com>, 2017.
# Arthur Templé <tuturtemple@gmail.com>, 2018.
# Brice <bbric@free.fr>, 2016.
# Chenebel Dorian <LoubiTek54@gmail.com>, 2016-2017, 2019.
# Cindy Dallaire <c.dallaire93@gmail.com>, 2018.
# derderder77 <derderder77380@gmail.com>, 2016.
# finkiki <specialpopol@gmx.fr>, 2016.
# Gilles Roudiere <gilles.roudiere@gmail.com>, 2017-2018, 2019.
# Hugo Locurcio <hugo.l@openmailbox.org>, 2016-2018.
# Javier Ocampos <xavier.ocampos@gmail.com>, 2018.
# John Bernier <john.bp@unknit.net>, 2018.
# Kanabenki <lucien.menassol@gmail.com>, 2017, 2018.
# keltwookie <keltwookie@protonmail.com>, 2017-2018.
# LL <lu.lecocq@free.fr>, 2018.
# Luc Stepniewski <lior@gradstein.info>, 2017.
# Marc <marc.gilleron@gmail.com>, 2016-2017.
# Marc-Andre Belisle <belisle.ma@gmail.com>, 2018.
# Nathan Lovato <nathan.lovato.art@gmail.com>, 2017.
# Nathan Vallet <nathanvalletmarseille@gmail.com>, 2018.
# Nicolas <flaithotw@gmail.com>, 2017.
# Nicolas Lehuen <nicolas@lehuen.com>, 2016.
# Nobelix <noe.le.cam@laposte.net>, 2017.
# Nocta Senestra <nocta@net-c.com>, 2018.
# Omicron <omicron666.dev@gmail.com>, 2016, 2018.
# Onyx Steinheim <thevoxelmanonyx@gmail.com>, 2016.
# Philippe Gervaise <blah@malvese.org>, 2018.
# Przemyslaw Gasinski <gasinski.przemek@protonmail.ch>, 2017.
# rafeu <duchainer@gmail.com>, 2016-2017.
# rawida <rawida@tempinbox.com>, 2018.
# Rémi Verschelde <akien@godotengine.org>, 2016-2022.
# Robin Arys <robinarys@hotmail.com>, 2017.
# Roger BR <drai_kin@hotmail.com>, 2016.
# salty64 <cedric.arrabie@univ-pau.fr>, 2018, 2020, 2021.
# Thomas Baijot <thomasbaijot@gmail.com>, 2016, 2019.
# Tommy Melançon-Roy <tommel1234@hotmail.com>, 2017-2018.
# Willow <theotimefd@aol.com>, 2018.
# Xananax <xananax@yelostudio.com>, 2017-2018.
# Perrier Mathis <mathis.perrier73@gmail.com>, 2018, 2022, 2023.
# Ewan Lehnebach <ewan.lehnebach@gmail.com>, 2018.
# Hugo Locurcio <hugo.locurcio@hugo.pro>, 2018, 2019, 2020, 2021.
# Grigore Antoniuc <grisa181@gmail.com>, 2018.
# x2f <x.defoy@gmail.com>, 2018.
# LittleWhite <lw.demoscene@googlemail.com>, 2018.
# Brice Lobet <tempo.data@gmail.com>, 2018.
# Florent Wijanto <f_wijanto@hotmail.com>, 2018.
# Olivier gareau <olivier.gareau@protonmail.com>, 2018.
# Rémi Bintein <reminus5@hotmail.fr>, 2018, 2019.
# Sylvain Corsini <sylvain.corsini@gmail.com>, 2018.
# Caye Pierre <pierrecaye@laposte.net>, 2019.
# Peter Kent <0.peter.kent@gmail.com>, 2019.
# jef dered <themen098s@vivaldi.net>, 2019.
# Patrick Zoch Alves <patrickzochalves@gmail.com>, 2019.
# Alexis Comte <comtealexis@gmail.com>, 2019.
# Julian Murgia <the.straton@gmail.com>, 2019.
# Ducoté <Raphalielle@gmail.com>, 2019.
# Corentin Pacaud Boehm <corentin.pacaudboehm@gmail.com>, 2019.
# Kentarosan <jacquin.yannis@gmail.com>, 2019, 2024.
# Julien Deswaef <julien+weblate@xuv.be>, 2019.
# AMIOT David <david.amiot@live.fr>, 2019.
# Fabrice <fabricecipolla@gmail.com>, 2019.
# Romain Paquet <titou.paquet@gmail.com>, 2019.
# Xavier Sellier <contact@binogure-studio.com>, 2019.
# Sofiane <Sofiane-77@caramail.fr>, 2019, 2021, 2022.
# Camille Mohr-Daurat <pouleyketchoup@gmail.com>, 2019.
# Pierre Stempin <pierre.stempin@gmail.com>, 2019.
# Pierre Caye <pierrecaye@laposte.net>, 2020, 2021, 2022.
# Kevin Bouancheau <kevin.bouancheau@gmail.com>, 2020, 2022.
# LaurentOngaro <laurent@gameamea.com>, 2020.
# Julien Humbert <julroy67@gmail.com>, 2020.
# Nathan <bonnemainsnathan@gmail.com>, 2020, 2021, 2022.
# Léo Vincent <l009.vincent@gmail.com>, 2020.
# Joseph Boudou <joseph.boudou@matabio.net>, 2020.
# Vincent Foulon <vincent.foulon80@gmail.com>, 2020.
# TechnoPorg <jonah.janzen@gmail.com>, 2021.
# ASTRALE <jules.cercy@etu.univ-lyon1.fr>, 2021.
# Julien Vanelian <julienvanelian@hotmail.com>, 2021.
# Clément Topy <topy72.mine@gmail.com>, 2021.
# Cold <coldragon78@gmail.com>, 2021.
# Blackiris <divjvc@free.fr>, 2021.
# Olivier Monnom <olivier.monnom@gmail.com>, 2021.
# Timothée MB <timothee.me@gmail.com>, 2021.
# Maxime Leroy <lisacintosh@gmail.com>, 2022.
# Adi-df <adidf-web@laposte.net>, 2022.
# MinusKube <minuskube@gmail.com>, 2022.
# Alexandre <alexandre.blanquero00@gmail.com>, 2022.
# Erwan Loisant <erwan@loisant.com>, 2022.
# SmolBabby <loicboiteux4@gmail.com>, 2022.
# Maxim Lopez <maxim.lopez.02@gmail.com>, 2022.
# Simon Trahan <xxmoby@gmail.com>, 2022.
# Maxime Rigout <max.rigout@gmail.com>, 2022.
# Zachary Dionne <zachary.dionne.01@gmail.com>, 2022.
# Fares Setbel <fares.setbels@gmail.com>, 2022.
# Nathan Hamy <hamynathan92@gmail.com>, 2022.
# HOUA <ninjacowzx@gmail.com>, 2022.
# DinosaurHorseSword <ewenlandry@mailfence.com>, 2022.
# Arnaud Lier <arnaud@ric-rac.org>, 2022.
# Jérémie Guegain <mirejai@orange.fr>, 2022.
# cwulveryck <cwulveryck@online.fr>, 2022.
# Helix Sir <vincentbarkmann@gmail.com>, 2022.
# SCHUTZ Lucas <lucas.schutz0954@gmail.com>, 2022.
# EGuillemot <Elouen.Guillemot@gmail.com>, 2022.
# Entiz <maxime.salido@gmail.com>, 2022.
# Callim Ethee <callimethee@gmail.com>, 2022, 2023.
# Hugo Berthet-Rambaud <hugoberthetrambaud@outlook.com>, 2023.
# Nathan Chambrette <n.chambrette@gmail.com>, 2023.
# slundi <slundi@gmail.com>, 2023.
# Rémy Lapointe <remy-lapointe@hotmail.ca>, 2023.
# Dimitri <dimitripilot3@gmail.com>, 2023.
# "Dimitri A." <dimitripilot3@gmail.com>, 2023.
# Varthore <moutcho57@gmail.com>, 2023.
# Chloe Lee-Hone <chloe.leehone@gmail.com>, 2023.
# François de la Taste <francois.delataste@wildwits.games>, 2023.
# VBasic <vincentbarkmann@gmail.com>, 2023.
# Vivalzar <gillespeyroux@hotmail.com>, 2023.
# Gouvernon Stan <stany@gouvernon.org>, 2023.
# Rertsyd <rertsyd@outlook.com>, 2023.
# Roskai <angel.du.2558@gmail.com>, 2023.
# peperoni <peperoni@users.noreply.hosted.weblate.org>, 2024.
# Octano <theo.huchard@gmail.com>, 2024.
# Didier Morandi <didier.morandi@gmail.com>, 2024.
# clemde france <clemdefranceyt@gmail.com>, 2024.
# Xltec <axelcrp.pro@gmail.com>, 2024.
# Unreal Vision <unrealvisionyt@gmail.com>, 2024.
# David <sayendvd@gmail.com>, 2024.
# zefdzeqf <azrzrezfafe@users.noreply.hosted.weblate.org>, 2024.
<<<<<<< HEAD
=======
# Mathieu Druart <mathieu.druart@gmail.com>, 2024.
# Xabi GOITY <xabigoity@gmail.com>, 2024.
# Edvard Fauchelevent <edvardfauchelevent@gmail.com>, 2024.
# rznn <jest1gabriel@gmail.com>, 2024.
# Fontaine Nathan <nathan.fontaine53@gmail.com>, 2024.
>>>>>>> dc5f1b7a
msgid ""
msgstr ""
"Project-Id-Version: Godot Engine properties\n"
"Report-Msgid-Bugs-To: https://github.com/godotengine/godot\n"
"POT-Creation-Date: \n"
<<<<<<< HEAD
"PO-Revision-Date: 2024-07-16 05:13+0000\n"
"Last-Translator: Unreal Vision <unrealvisionyt@gmail.com>\n"
=======
"PO-Revision-Date: 2024-09-04 20:31+0000\n"
"Last-Translator: Fontaine Nathan <nathan.fontaine53@gmail.com>\n"
>>>>>>> dc5f1b7a
"Language-Team: French <https://hosted.weblate.org/projects/godot-engine/godot-"
"properties/fr/>\n"
"Language: fr\n"
"MIME-Version: 1.0\n"
"Content-Type: text/plain; charset=UTF-8\n"
"Content-Transfer-Encoding: 8bit\n"
"Plural-Forms: nplurals=2; plural=n > 1;\n"
<<<<<<< HEAD
"X-Generator: Weblate 5.7-dev\n"
=======
"X-Generator: Weblate 5.7.2-rc\n"
>>>>>>> dc5f1b7a

msgid "Application"
msgstr "Application"

msgid "Config"
msgstr "Configuration"

msgid "Name"
msgstr "Nom"

msgid "Name Localized"
msgstr "Nom localisé"

msgid "Description"
msgstr "Description"

msgid "Version"
msgstr "Version"

msgid "Run"
msgstr "Exécuter"

msgid "Main Scene"
msgstr "Scène principale"

msgid "Disable stdout"
msgstr "Désactiver stdout"

msgid "Disable stderr"
msgstr "Désactiver stderr"

msgid "Print Header"
msgstr "Afficher l'entête"

msgid "Enable Alt Space Menu"
msgstr "Activer l'espace du menu Alt"

msgid "Use Hidden Project Data Directory"
msgstr "Utiliser un répertoire caché pour les données du projet"

msgid "Use Custom User Dir"
msgstr "Utiliser un répertoire utilisateur personnalisé"

msgid "Custom User Dir Name"
msgstr "Nom du répertoire utilisateur personnalisé"

msgid "Project Settings Override"
msgstr "Redéfinition des paramètres du projet"

msgid "Main Loop Type"
msgstr "Type de la boucle principale"

msgid "Auto Accept Quit"
msgstr "Accepter automatiquement la fermeture"

msgid "Quit on Go Back"
msgstr "Fermer avec la touche Retour"

msgid "Display"
msgstr "Affichage"

msgid "Window"
msgstr "Fenêtre"

msgid "Size"
msgstr "Taille"

msgid "Viewport Width"
msgstr "Largeur de la fenêtre d'affichage"

msgid "Viewport Height"
msgstr "Hauteur de la fenêtre d'affichage"

msgid "Mode"
msgstr "Mode"

msgid "Initial Position Type"
msgstr "Type de position initiale"

msgid "Initial Position"
msgstr "Position initiale"

msgid "Initial Screen"
msgstr "Écran initial"

msgid "Resizable"
msgstr "Redimensionnable"

msgid "Borderless"
msgstr "Sans bordure"

msgid "Always on Top"
msgstr "Toujours au-dessus"

msgid "Transparent"
msgstr "Transparent"

msgid "Extend to Title"
msgstr "Étendu à la barre de titre"

msgid "No Focus"
msgstr "Sans focus"

msgid "Window Width Override"
msgstr "Redéfinir la largeur de la fenêtre"

msgid "Window Height Override"
msgstr "Redéfinir la hauteur de la fenêtre"

msgid "Energy Saving"
msgstr "Économie d'énergie"

msgid "Keep Screen On"
msgstr "Garder l'écran allumé"

msgid "Animation"
msgstr "Animation"

msgid "Warnings"
msgstr "Avertissements"

msgid "Check Invalid Track Paths"
msgstr "piste invalide"

msgid "Check Angle Interpolation Type Conflicting"
msgstr "Vérifiez le type d'interpolation d'angle en conflit"

msgid "Audio"
msgstr "Audio"

msgid "Buses"
msgstr "Bus"

msgid "Default Bus Layout"
msgstr "Disposition de bus par défaut"

msgid "General"
msgstr "Général"

msgid "Default Playback Type"
msgstr "Type par défaut d'un retour"

msgid "Text to Speech"
msgstr "Synthèse vocale"

msgid "2D Panning Strength"
msgstr "Intensité du panoramique audio en 2D"

msgid "3D Panning Strength"
msgstr "Intensité du panoramique audio en 3D"

msgid "iOS"
msgstr "iOS"

msgid "Session Category"
msgstr "Catégorie de la session"

msgid "Mix With Others"
msgstr "Mixer avec les autres"

msgid "Subwindows"
msgstr "Sous-fenêtres"

msgid "Embed Subwindows"
msgstr "Intégrer les sous-fenêtres"

msgid "Physics"
msgstr "Physique"

msgid "2D"
msgstr "2D"

msgid "Run on Separate Thread"
msgstr "Exécuter sur un thread différent"

msgid "3D"
msgstr "3D"

msgid "Stretch"
msgstr "Étirement"

msgid "Aspect"
msgstr "Aspect"

msgid "Scale"
msgstr "Mode mise à l'échelle"

msgid "Scale Mode"
msgstr "Mode de mise à l'échelle"

msgid "Debug"
msgstr "Débogage"

msgid "Settings"
msgstr "Paramètres"

msgid "Profiler"
msgstr "Profileur"

msgid "Max Functions"
msgstr "Maximum de fonctions"

msgid "Max Timestamp Query Elements"
msgstr "Éléments de requête de l'horodatage maximum"

msgid "Compression"
msgstr "Compression"

msgid "Formats"
msgstr "Formats"

msgid "Zstd"
msgstr "Zstandard"

msgid "Long Distance Matching"
msgstr "Matching longue distance"

msgid "Compression Level"
msgstr "Niveau de compression"

msgid "Window Log Size"
msgstr "Taille du journal de la fenêtre"

msgid "Zlib"
msgstr "Zlib"

msgid "Gzip"
msgstr "Gzip"

msgid "Crash Handler"
msgstr "Gestionnaire de Crash"

msgid "Message"
msgstr "Message"

msgid "Rendering"
msgstr "Rendu"

msgid "Occlusion Culling"
msgstr "Elagage de l'occlusion"

msgid "BVH Build Quality"
msgstr "Qualité de construction BVH"

msgid "Jitter Projection"
msgstr "Projection des sautillements"

msgid "Internationalization"
msgstr "Internationalisation"

msgid "Force Right to Left Layout Direction"
msgstr "Forcer l'affichage de droite à gauche"

msgid "Root Node Layout Direction"
msgstr "Direction de disposition du nœud racine"

msgid "Root Node Auto Translate"
msgstr "Traduction automatique du nœud racine"

msgid "GUI"
msgstr "GUI"

msgid "Timers"
msgstr "Chronomètres"

msgid "Incremental Search Max Interval Msec"
msgstr "Délai max. de la recherche incrémentale (ms)"

msgid "Tooltip Delay (sec)"
msgstr "Délai d'Info-bulle (sec)"

msgid "Common"
msgstr "Commun"

msgid "Snap Controls to Pixels"
msgstr "Aimanter les contrôles aux pixels"

msgid "Fonts"
msgstr "Polices"

msgid "Dynamic Fonts"
msgstr "Polices Dynamiques"

msgid "Use Oversampling"
msgstr "Utiliser le suréchantillonnage"

msgid "Rendering Device"
msgstr "Matériel de rendu"

msgid "V-Sync"
msgstr "Synchronisation Vertical"

msgid "Frame Queue Size"
msgstr "Fenêtre taille"

msgid "Swapchain Image Count"
msgstr "Nombre d'images Swapchain"

msgid "Staging Buffer"
msgstr "Tampon intermédiaire"

msgid "Block Size (KB)"
msgstr "Taille de bloc (Ko)"

msgid "Max Size (MB)"
msgstr "Taille Maximale (Mo)"

msgid "Texture Upload Region Size Px"
msgstr "Taille de la région de téléchargement de texture en pixels"

msgid "Pipeline Cache"
msgstr "Cache du pipeline"

msgid "Enable"
msgstr "Activer"

msgid "Save Chunk Size (MB)"
msgstr "Taille du bloc d'enregistrement (Mo)"

msgid "Vulkan"
msgstr "Vulkan"

msgid "Max Descriptors per Pool"
msgstr "Descripteurs maximums par Pool"

msgid "D3D12"
msgstr "D3D12"

msgid "Max Resource Descriptors per Frame"
msgstr "Nombre maximum de ressources par images"

msgid "Max Sampler Descriptors per Frame"
msgstr "Descripteurs maximums par Images"

msgid "Max Misc Descriptors per Frame"
msgstr "Description diverse maximale par trame"

msgid "Agility SDK Version"
msgstr "Version Agility SDK"

msgid "Textures"
msgstr "Textures"

msgid "Canvas Textures"
msgstr "Textures de canvas"

msgid "Default Texture Filter"
msgstr "Filtre de texture par défaut"

msgid "Default Texture Repeat"
msgstr "Répétition de texture par défaut"

msgid "Collada"
msgstr "Collada"

msgid "Use Ambient"
msgstr "Utiliser ambiant"

msgid "Low Processor Usage Mode"
msgstr "Mode d'utilisation du processeur bas en ressources"

msgid "Low Processor Usage Mode Sleep (µsec)"
msgstr "Mode de veille pour utilisation faible du processeur (µsec)"

msgid "Delta Smoothing"
msgstr "Lissage Delta"

msgid "Print Error Messages"
msgstr "Afficher les messages d'erreur"

msgid "Physics Ticks per Second"
msgstr "Ticks de physique par seconde"

msgid "Max Physics Steps per Frame"
msgstr "Étapes de physique maximum par trame"

msgid "Max FPS"
msgstr "FPS Max"

msgid "Time Scale"
msgstr "Échelle de temps"

msgid "Physics Jitter Fix"
msgstr "Correction des sursauts de physique"

msgid "Mouse Mode"
msgstr "Mode De Déplacement Souris"

msgid "Use Accumulated Input"
msgstr "Utiliser l'entrée accumulée"

msgid "Emulate Mouse From Touch"
msgstr "Émuler la souris avec le toucher tactile"

msgid "Emulate Touch From Mouse"
msgstr "Émuler le toucher tactile avec la souris"

msgid "Input Devices"
msgstr "Périphériques d'entrée"

msgid "Compatibility"
msgstr "Compatibilité"

msgid "Legacy Just Pressed Behavior"
msgstr "Comportement historique pour Just Pressed"

msgid "Device"
msgstr "Périphérique"

msgid "Window ID"
msgstr "ID de la fenêtre"

msgid "Command or Control Autoremap"
msgstr "Re-mappage automatique des commandes ou des contrôles"

msgid "Alt Pressed"
msgstr "Alt pressé"

msgid "Shift Pressed"
msgstr "Shift pressé"

msgid "Ctrl Pressed"
msgstr "Ctrl pressé"

msgid "Meta Pressed"
msgstr "Meta pressé"

msgid "Pressed"
msgstr "Pressé"

msgid "Keycode"
msgstr "Keycode"

msgid "Physical Keycode"
msgstr "Keycode physique"

msgid "Key Label"
msgstr "Label de touche"

msgid "Unicode"
msgstr "Unicode"

msgid "Location"
msgstr "Localisation"

msgid "Echo"
msgstr "Écho"

msgid "Button Mask"
msgstr "Masque Bouton"

msgid "Position"
msgstr "Position"

msgid "Global Position"
msgstr "Position Globale"

msgid "Factor"
msgstr "Facteur"

msgid "Button Index"
msgstr "Index du Button"

msgid "Canceled"
msgstr "Annulé"

msgid "Double Click"
msgstr "Double clic"

msgid "Tilt"
msgstr "Inclinaison"

msgid "Pressure"
msgstr "Pression"

msgid "Pen Inverted"
msgstr "Stylo Inversé"

msgid "Relative"
msgstr "Relatif"

msgid "Screen Relative"
msgstr "Relativité d'écran"

msgid "Velocity"
msgstr "Vélocité"

msgid "Screen Velocity"
msgstr "Vélocité d'écran"

msgid "Axis"
msgstr "Axe"

msgid "Axis Value"
msgstr "Valeur de l'Axe"

msgid "Index"
msgstr "Index"

msgid "Double Tap"
msgstr "Double appui"

msgid "Action"
msgstr "Action"

msgid "Strength"
msgstr "Force"

msgid "Event Index"
msgstr "Index d'Événement"

msgid "Delta"
msgstr "Delta"

msgid "Channel"
msgstr "Canal"

msgid "Pitch"
msgstr "Angle d'attaque"

msgid "Instrument"
msgstr "Appareil"

msgid "Controller Number"
msgstr "Numéro du contrôleur"

msgid "Controller Value"
msgstr "Valeur du controller"

msgid "Shortcut"
msgstr "Raccourci"

msgid "Events"
msgstr "Événements"

msgid "Include Navigational"
msgstr "Inclure navigationel"

msgid "Include Hidden"
msgstr "Inclure les fichiers cachés"

msgid "Big Endian"
msgstr "Gros-boutiste"

msgid "Blocking Mode Enabled"
msgstr "Mode de blocage activé"

msgid "Read Chunk Size"
msgstr "Lire la taille des fragment(s)"

msgid "Data"
msgstr "Données"

msgid "Object ID"
msgstr "Identifiant de l'Objet"

msgid "Encode Buffer Max Size"
msgstr "Taille maximale du tampon d'encodage"

msgid "Input Buffer Max Size"
msgstr "Taille maximale du tampon d'entrée"

msgid "Output Buffer Max Size"
msgstr "Taille maximale du tampon de sortie"

msgid "Resource"
msgstr "Ressource"

msgid "Local to Scene"
msgstr "Local à la scène"

msgid "Path"
msgstr "Chemin"

msgid "Data Array"
msgstr "Tableau de données"

msgid "Max Pending Connections"
msgstr "Connexions Maximales en Attente"

msgid "Region"
msgstr "Région"

msgid "Offset"
msgstr "Décalage"

msgid "Cell Size"
msgstr "Taille des Cellules"

msgid "Cell Shape"
msgstr "Forme de cellule"

msgid "Jumping Enabled"
msgstr "Saut actif"

msgid "Default Compute Heuristic"
msgstr "Calculation heuristique par défaut"

msgid "Default Estimate Heuristic"
msgstr "Estimation heuristique par défaut"

msgid "Diagonal Mode"
msgstr "Mode diagonal"

msgid "Seed"
msgstr "Graine"

msgid "State"
msgstr "État"

msgid "Memory"
msgstr "Mémoire"

msgid "Limits"
msgstr "Limites"

msgid "Message Queue"
msgstr "File de messages"

msgid "Max Steps"
msgstr "Pas maximum"

msgid "Network"
msgstr "Réseau"

msgid "TCP"
msgstr "TCP"

msgid "Connect Timeout Seconds"
msgstr "Expiration de tentative de connexion (sec)"

msgid "Packet Peer Stream"
msgstr "Flux par paquet"

msgid "Max Buffer (Power of 2)"
msgstr "Tampon Max (puissance de 2)"

msgid "TLS"
msgstr "TLS"

msgid "Certificate Bundle Override"
msgstr "Surcharge du paquet de certificat"

msgid "Threading"
msgstr "Tâches parallèles (Threading)"

msgid "Worker Pool"
msgstr "Pool de travailleur"

msgid "Max Threads"
msgstr "Tâches parallèles maximum"

msgid "Low Priority Thread Ratio"
msgstr "Ratio de threads à basse priorité"

msgid "Locale"
msgstr "Localisation"

msgid "Test"
msgstr "Test"

msgid "Fallback"
msgstr "Repli"

msgid "Pseudolocalization"
msgstr "Pseudo-localisation"

msgid "Use Pseudolocalization"
msgstr "Utiliser la pseudo-localisation"

msgid "Replace With Accents"
msgstr "Remplacer avec accents"

msgid "Double Vowels"
msgstr "Double voyelles"

msgid "Fake BiDi"
msgstr "Fausse BiDi"

msgid "Override"
msgstr "Redéfinition"

msgid "Expansion Ratio"
msgstr "Ratio d'expansion"

msgid "Prefix"
msgstr "Préfixe"

msgid "Suffix"
msgstr "Suffixe"

msgid "Skip Placeholders"
msgstr "Ignorer les substituts"

msgid "Rotation"
msgstr "Rotation"

msgid "Value"
msgstr "Valeur"

msgid "Arg Count"
msgstr "Nombre d'arguments"

msgid "Args"
msgstr "Arguments"

msgid "Type"
msgstr "Type"

msgid "In Handle"
msgstr "Poignée d'entrée"

msgid "Out Handle"
msgstr "Poignée de sortie"

msgid "Handle Mode"
msgstr "Mode gestion"

msgid "Stream"
msgstr "Flux"

msgid "Start Offset"
msgstr "Décalage du Départ"

msgid "End Offset"
msgstr "Décalage à la fin"

msgid "Easing"
msgstr "Transition entrée-sortie"

msgid "Debug Adapter"
msgstr "Adaptateur de débogage"

msgid "Remote Port"
msgstr "Port distant"

msgid "Request Timeout"
msgstr "Délai de requête expiré (Timeout)"

msgid "Sync Breakpoints"
msgstr "Synchroniser les point d'arrêts"

msgid "FileSystem"
msgstr "Système de fichiers"

msgid "File Server"
msgstr "Serveur de fichiers"

msgid "Port"
msgstr "Port"

msgid "Password"
msgstr "Mot de passe"

msgid "Default Feature Profile"
msgstr "Profil de fonctionalités par défaut"

msgid "Text Editor"
msgstr "Éditeur de texte"

msgid "Help"
msgstr "Aide"

msgid "Sort Functions Alphabetically"
msgstr "Trier les fonctions par ordre alphabétique"

msgid "Label"
msgstr "Label"

msgid "Read Only"
msgstr "Lecture Seule"

msgid "Checkable"
msgstr "Cochable"

msgid "Checked"
msgstr "Coché"

msgid "Draw Warning"
msgstr "Montrer les avertissements"

msgid "Keying"
msgstr "En train de taper"

msgid "Deletable"
msgstr "Supprimable"

msgid "Distraction Free Mode"
msgstr "Mode sans distraction"

msgid "Movie Maker Enabled"
msgstr "Création de film activé"

msgid "Theme"
msgstr "Thème"

msgid "Line Spacing"
msgstr "Espace entre les lignes"

msgid "Base Type"
msgstr "Type de base"

msgid "Editable"
msgstr "Modifiable"

msgid "Toggle Mode"
msgstr "Basculer le mode"

msgid "Interface"
msgstr "Interface"

msgid "Editor"
msgstr "Éditeur"

msgid "Editor Language"
msgstr "Langue de l'éditeur"

msgid "Localize Settings"
msgstr "Traduire les paramètres"

msgid "Dock Tab Style"
msgstr "Style d'onglet de la barre d'outils"

msgid "UI Layout Direction"
msgstr "Direction de disposition d'interface utilisateur"

msgid "Display Scale"
msgstr "Échelle d'affichage"

msgid "Custom Display Scale"
msgstr "Échelle personnalisée d'affichage"

msgid "Editor Screen"
msgstr "Écran d'éditeur"

msgid "Project Manager Screen"
msgstr "Écran de gestionnaire de projets"

msgid "Connection"
msgstr "Connexion"

msgid "Engine Version Update Mode"
msgstr "Mode de mise à jour de version du moteur de jeu"

msgid "Use Embedded Menu"
msgstr "Utiliser le menu intégré"

msgid "Use Native File Dialogs"
msgstr "Utiliser les fichiers de boîtes de dialogue natives"

msgid "Expand to Title"
msgstr "Étendre jusqu'au titre"

msgid "Main Font Size"
msgstr "Taille de la police principale"

msgid "Code Font Size"
msgstr "Taille de la police du code"

msgid "Code Font Contextual Ligatures"
msgstr "Code de ligatures contextuelles de police"

msgid "Code Font Custom OpenType Features"
msgstr "Code de fonctionnalités OpenType personnalisées de polices"

msgid "Code Font Custom Variations"
msgstr "Code de variations personnalisées de police"

msgid "Font Antialiasing"
msgstr "Anticrénelage de la police"

msgid "Font Hinting"
msgstr "Optimisation de rendu de police"

msgid "Font Subpixel Positioning"
msgstr "Positionnement sous-pixel de la police"

msgid "Font Disable Embedded Bitmaps"
msgstr "Bitmaps embarqués désactivant une police"

msgid "Main Font"
msgstr "Police Principale"

msgid "Main Font Bold"
msgstr "Police principale en gras"

msgid "Code Font"
msgstr "Police du code"

msgid "Separate Distraction Mode"
msgstr "Mode distraction séparée"

msgid "Automatically Open Screenshots"
msgstr "Ouvrir automatiquement les captures d'écran"

msgid "Single Window Mode"
msgstr "Mode fenêtre unique"

msgid "Mouse Extra Buttons Navigate History"
msgstr "Boutons additionnels de la souris déplacent dans l'historique"

msgid "Save Each Scene on Quit"
msgstr "Enregistrer chaque scène à la fermeture"

msgid "Save on Focus Loss"
msgstr "Enregistrer à la perte de focus"

msgid "Accept Dialog Cancel OK Buttons"
msgstr "Accepter Boîte de dialogue Annuler OK boutons"

msgid "Show Internal Errors in Toast Notifications"
msgstr "Montrer les erreurs internes dans les notifications Toast"

msgid "Show Update Spinner"
msgstr "Afficher l'indicateur d'activité"

msgid "Low Processor Mode Sleep (µsec)"
msgstr "Mettre en veille le mode processeur faible (µsec)"

msgid "Unfocused Low Processor Mode Sleep (µsec)"
msgstr "Mettre en veille le mode processeur faible quand inactif (µsec)"

msgid "Import Resources When Unfocused"
msgstr "Importer les ressources quand hors focus"

msgid "V-Sync Mode"
msgstr "Mode V-Sync"

msgid "Update Continuously"
msgstr "Mise à jour continue"

msgid "Inspector"
msgstr "Inspecteur"

msgid "Max Array Dictionary Items per Page"
msgstr "Éléments maximum du tableau du dictionnaire par page"

msgid "Show Low Level OpenType Features"
msgstr "Afficher les fonctionnalités bas-niveau pour OpenType"

msgid "Float Drag Speed"
msgstr "Entier flottant de vitesse de traine"

msgid "Nested Color Mode"
msgstr "Mode couleur imbriquée"

msgid "Delimitate All Container and Resources"
msgstr "Délimiter tous les conteneurs et les ressources"

msgid "Default Property Name Style"
msgstr "Style par défaut des noms de propriétés"

msgid "Default Float Step"
msgstr "Pas par défaut des flottant"

msgid "Disable Folding"
msgstr "Désactiver le repliage"

msgid "Auto Unfold Foreign Scenes"
msgstr "Déplier automatiquement les scènes étrangères"

msgid "Horizontal Vector2 Editing"
msgstr "Édition horizontale de Vector2"

msgid "Horizontal Vector Types Editing"
msgstr "Édition de Types de Vecteur Horizontal"

msgid "Open Resources in Current Inspector"
msgstr "Ouvrir les ressources dans l'inspecteur actuel"

msgid "Resources to Open in New Inspector"
msgstr "Ressources à ouvrir dans un nouvel inspecteur"

msgid "Default Color Picker Mode"
msgstr "Mode par défaut du sélectionneur de couleur"

msgid "Default Color Picker Shape"
msgstr "Forme par défaut du sélecteur de couleur"

msgid "Follow System Theme"
msgstr "Suivre le thème du système"

msgid "Preset"
msgstr "Préréglage"

msgid "Spacing Preset"
msgstr "Préréglage d'espacement"

msgid "Icon and Font Color"
msgstr "Couleur de police et d'icône"

msgid "Base Color"
msgstr "Couleur de Base"

msgid "Accent Color"
msgstr "Couleur d'accentuation"

msgid "Use System Accent Color"
msgstr "Utiliser la couleur d'accent système"

msgid "Contrast"
msgstr "Contraste"

msgid "Draw Extra Borders"
msgstr "Dessiner bordures supplémentaires"

msgid "Icon Saturation"
msgstr "Saturation d'icône"

msgid "Relationship Line Opacity"
msgstr "Opacité des lignes de relation"

msgid "Border Size"
msgstr "Taille de bordure"

msgid "Corner Radius"
msgstr "Rayon de coin"

msgid "Base Spacing"
msgstr "Base d'espacement"

msgid "Additional Spacing"
msgstr "Espacement supplémentaire"

msgid "Custom Theme"
msgstr "Thème Personnalisé"

msgid "Touchscreen"
msgstr "Ecran tactile"

msgid "Increase Scrollbar Touch Area"
msgstr "Améliorer la zone de touche de la barre de défilement"

msgid "Enable Long Press as Right Click"
msgstr "Activer l'appui long comme clic droit"

msgid "Enable Pan and Scale Gestures"
msgstr "Activer les gestes de panoramique et de zoom"

msgid "Scale Gizmo Handles"
msgstr "Agrandir les poignées de manipulation"

msgid "Scene Tabs"
msgstr "Onglets de scène"

msgid "Display Close Button"
msgstr "Afficher bouton Fermer"

msgid "Show Thumbnail on Hover"
msgstr "Afficher la vignette au survol"

msgid "Maximum Width"
msgstr "Largeur maximum"

msgid "Show Script Button"
msgstr "Afficher le bouton script"

msgid "Restore Scenes on Load"
msgstr "Rouvrir les scènes au chargement"

msgid "Multi Window"
msgstr "Multi fenêtre"

msgid "Restore Windows on Load"
msgstr "Restaurer les fenêtres au chargement"

msgid "Maximize Window"
msgstr "Agrandir la fenêtre"

msgid "External Programs"
msgstr "Programmes externes"

msgid "Raster Image Editor"
msgstr "Éditeur d'images tramées"

msgid "Vector Image Editor"
msgstr "Éditeur d'images vectorielles"

msgid "Audio Editor"
msgstr "Éditeur audio"

msgid "3D Model Editor"
msgstr "Éditeur de modèles 3D"

msgid "Terminal Emulator"
msgstr "Terminal de l'émulateur"

msgid "Terminal Emulator Flags"
msgstr "Options du terminal de l'émulateur"

msgid "Directories"
msgstr "Dossiers"

msgid "Autoscan Project Path"
msgstr "Scan auto du chemin du projet"

msgid "Default Project Path"
msgstr "Chemin de projet par défaut"

msgid "On Save"
msgstr "À l'enregistrement"

msgid "Compress Binary Resources"
msgstr "Compresser les ressources binaires"

msgid "Safe Save on Backup then Rename"
msgstr "Faire une sauvegarde sécurisée lors de l'archivage puis renommer"

msgid "File Dialog"
msgstr "Fenêtre de sélection de fichiers"

msgid "Show Hidden Files"
msgstr "Afficher les fichiers cachés"

msgid "Display Mode"
msgstr "Mode d'affichage"

msgid "Thumbnail Size"
msgstr "Taille de vignette"

msgid "Import"
msgstr "Importer"

msgid "Blender"
msgstr "Blender"

msgid "Blender Path"
msgstr "Chemin de mélange"

msgid "RPC Port"
msgstr "Port RPC"

msgid "RPC Server Uptime"
msgstr "Temps de disponibilité du serveur RPC"

msgid "FBX"
msgstr "FBX"

msgid "FBX2glTF Path"
msgstr "Chemin de FBX2glTF"

msgid "Tools"
msgstr "Outils"

msgid "OIDN"
msgstr "OIDN"

msgid "OIDN Denoise Path"
msgstr "Chemin de débrouillage OIDN"

msgid "Docks"
msgstr "Docks"

msgid "Scene Tree"
msgstr "Arborescence de scène"

msgid "Start Create Dialog Fully Expanded"
msgstr "Tout déplier quand une fenêtre « Créer » s'ouvre"

msgid "Auto Expand to Selected"
msgstr "Auto-déplier jusqu'à la sélection"

msgid "Center Node on Reparent"
msgstr "Centrer le nœud lors du changement de parent"

msgid "Always Show Folders"
msgstr "Toujours afficher les dossiers"

msgid "TextFile Extensions"
msgstr "Extensions TextFile"

msgid "Property Editor"
msgstr "Éditeur de Propriétés"

msgid "Auto Refresh Interval"
msgstr "Intervalle d’autorafraîchissement"

msgid "Subresource Hue Tint"
msgstr "Teinte des sous-ressources"

msgid "Color Theme"
msgstr "Thème de couleurs"

msgid "Appearance"
msgstr "Apparence"

msgid "Caret"
msgstr "Curseur"

msgid "Caret Blink"
msgstr "Clignotement du caret"

msgid "Caret Blink Interval"
msgstr "Intervalle de clignotement du caret"

msgid "Highlight Current Line"
msgstr "Mettre en évidence la ligne actuelle"

msgid "Highlight All Occurrences"
msgstr "Mettre en évidence toutes les occurrences"

msgid "Guidelines"
msgstr "Lignes de guide"

msgid "Show Line Length Guidelines"
msgstr "Montrer les guides de longueur de ligne"

msgid "Line Length Guideline Soft Column"
msgstr "Colonne douce des guides de longueur de ligne"

msgid "Line Length Guideline Hard Column"
msgstr "Colonne dure des guides de longueur de ligne"

msgid "Gutters"
msgstr "Gouttières"

msgid "Show Line Numbers"
msgstr "Afficher les numéros de Ligne"

msgid "Line Numbers Zero Padded"
msgstr "Numéros de lignes avec remplissage en zéros"

msgid "Highlight Type Safe Lines"
msgstr "Surligner les lignes à types sûrs"

msgid "Show Info Gutter"
msgstr "Montrer le bandeau d'information"

msgid "Minimap"
msgstr "Mini-carte"

msgid "Show Minimap"
msgstr "Afficher la minimap"

msgid "Minimap Width"
msgstr "Largeur de la mini-carte"

msgid "Lines"
msgstr "Lignes"

msgid "Code Folding"
msgstr "Rétrécir le code"

msgid "Word Wrap"
msgstr "Retour à la ligne des mots"

msgid "Autowrap Mode"
msgstr "Mode auto déploiement"

msgid "Whitespace"
msgstr "Espaces"

msgid "Draw Tabs"
msgstr "Montrer les tabulations"

msgid "Draw Spaces"
msgstr "Afficher les espaces"

msgid "Behavior"
msgstr "Comportement"

msgid "Navigation"
msgstr "Navigation"

msgid "Move Caret on Right Click"
msgstr "Déplacer le caret au clic droit"

msgid "Scroll Past End of File"
msgstr "Défiler au-delà de la fin du fichier"

msgid "Smooth Scrolling"
msgstr "Défilement doux"

msgid "V Scroll Speed"
msgstr "Vitesse du défilement vertical"

msgid "Drag and Drop Selection"
msgstr "Glisser/déposer la sélection"

msgid "Stay in Script Editor on Node Selected"
msgstr "Rester sur l’éditeur de script à la sélection d'un nœud"

msgid "Open Script When Connecting Signal to Existing Method"
msgstr "Ouvrir le script quand signal se connecte à une méthode existante"

msgid "Use Default Word Separators"
msgstr "Utiliser les séparateurs de mots par défaut"

msgid "Use Custom Word Separators"
msgstr "Utiliser des séparateurs de mots personnalisés"

msgid "Custom Word Separators"
msgstr "Séparateurs de mots personnalisés"

msgid "Indent"
msgstr "Indentation"

msgid "Auto Indent"
msgstr "Indentation automatique"

msgid "Indent Wrapped Lines"
msgstr "Indenter les lignes refermées"

msgid "Files"
msgstr "Fichiers"

msgid "Trim Trailing Whitespace on Save"
msgstr "Retirer les espaces de fin de ligne à l'enregistrement"

msgid "Trim Final Newlines on Save"
msgstr "Supprimer les sauts de ligne finaux lors de l'enregistrement"

msgid "Autosave Interval Secs"
msgstr "Intervalle entre les sauvegardes automatiques (en secondes)"

msgid "Restore Scripts on Load"
msgstr "Rouvrir les scripts au chargement"

msgid "Convert Indent on Save"
msgstr "Convertir les indentations à l'enregistrement"

msgid "Auto Reload Scripts on External Change"
msgstr "Recharger automatiquement les scripts sur changement externe"

msgid "Script List"
msgstr "Liste de scripts"

msgid "Show Members Overview"
msgstr "Montrer l'ensemble des Membres"

msgid "Sort Members Outline Alphabetically"
msgstr "Trier le contour des membres alphabétiquement"

msgid "Completion"
msgstr "Complétion"

msgid "Idle Parse Delay"
msgstr "Délai du traitement passif"

msgid "Auto Brace Complete"
msgstr "Complétion automatique des accolades"

msgid "Code Complete Enabled"
msgstr "Code complet activé"

msgid "Code Complete Delay"
msgstr "Délai d'auto-complétion du code"

msgid "Put Callhint Tooltip Below Current Line"
msgstr "Placer l'info-bulle d'appel sous la ligne actuelle"

msgid "Complete File Paths"
msgstr "Compléter les chemins de fichiers"

msgid "Add Type Hints"
msgstr "Ajouter des indices de type"

msgid "Add String Name Literals"
msgstr "Ajouter des chaines de caractrères de noms littéraux"

msgid "Use Single Quotes"
msgstr "Utiliser des simples guillemets"

msgid "Colorize Suggestions"
msgstr "Colorier les suggestions"

msgid "Show Help Index"
msgstr "Afficher l'index d'aide"

msgid "Help Font Size"
msgstr "Taille de la police de l'aide"

msgid "Help Source Font Size"
msgstr "Taille de police d'origine de l'aide"

msgid "Help Title Font Size"
msgstr "Taille de police du titre de l'aide"

msgid "Class Reference Examples"
msgstr "Exemples de référence de classe"

msgid "Editors"
msgstr "Éditeurs"

msgid "Grid Map"
msgstr "Grille"

msgid "Pick Distance"
msgstr "Choisissez la distance"

msgid "Primary Grid Color"
msgstr "Couleur de la grille principale"

msgid "Secondary Grid Color"
msgstr "Couleur de la grille secondaire"

msgid "Selection Box Color"
msgstr "Couleur de la boîte de sélection"

msgid "3D Gizmos"
msgstr "Manipulateurs 3D"

msgid "Gizmo Colors"
msgstr "Couleurs des manipulateurs"

msgid "Instantiated"
msgstr "Instancié"

msgid "Joint"
msgstr "Jointure"

msgid "AABB"
msgstr "AABB"

msgid "Primary Grid Steps"
msgstr "Pas de la grille principale"

msgid "Grid Size"
msgstr "Taille de la grille"

msgid "Grid Division Level Max"
msgstr "Niveau maximal de division de la grille"

msgid "Grid Division Level Min"
msgstr "Niveau minimal de division de la grille"

msgid "Grid Division Level Bias"
msgstr "Niveau de biais de division de la grille"

msgid "Grid XZ Plane"
msgstr "Plan XZ de la grille"

msgid "Grid XY Plane"
msgstr "Plan XY de la grille"

msgid "Grid YZ Plane"
msgstr "Plan YZ de la grille"

msgid "Default FOV"
msgstr "FOV par défaut"

msgid "Default Z Near"
msgstr "Z proche par défaut"

msgid "Default Z Far"
msgstr "Z distant par défaut"

msgid "Invert X Axis"
msgstr "Inverser l'axe X"

msgid "Invert Y Axis"
msgstr "Inverser l'axe Y"

msgid "Navigation Scheme"
msgstr "Schéma de navigation"

msgid "Zoom Style"
msgstr "Style de zoom"

msgid "Emulate Numpad"
msgstr "Émuler pavé numérique"

msgid "Emulate 3 Button Mouse"
msgstr "Émuler souris à 3 boutons"

msgid "Orbit Modifier"
msgstr "Touche de combinaison : Orbite"

msgid "Pan Modifier"
msgstr "Touche de combinaison : Panoramique"

msgid "Zoom Modifier"
msgstr "Touche de combinaison : Zoom"

msgid "Warped Mouse Panning"
msgstr "Curseur en boucle lors du défilement panoramique"

msgid "Navigation Feel"
msgstr "Préférences de navigation"

msgid "Orbit Sensitivity"
msgstr "Sensibilité de l'orbite"

msgid "Orbit Inertia"
msgstr "Inertie d'orbite"

msgid "Translation Inertia"
msgstr "Inertie de la translation"

msgid "Zoom Inertia"
msgstr "Inertie du zoom"

msgid "Freelook"
msgstr "Vue libre"

msgid "Freelook Navigation Scheme"
msgstr "Schéma de navigation en vue libre"

msgid "Freelook Sensitivity"
msgstr "Sensibilité de la vue libre"

msgid "Freelook Inertia"
msgstr "Inertie de la vue libre"

msgid "Freelook Base Speed"
msgstr "Vitesse de base de la vue libre"

msgid "Freelook Activation Modifier"
msgstr "Touche de combinaison : Activation vue libre"

msgid "Freelook Speed Zoom Link"
msgstr "Lien de zoom rapide de la vue libre"

msgid "Grid Color"
msgstr "Couleur de la grille"

msgid "Guides Color"
msgstr "Couleur des guides"

msgid "Smart Snapping Line Color"
msgstr "Couleur de ligne du magnétisme intelligent"

msgid "Bone Width"
msgstr "Largeur des os"

msgid "Bone Color 1"
msgstr "Couleur d'os 1"

msgid "Bone Color 2"
msgstr "Couleur d'os 2"

msgid "Bone Selected Color"
msgstr "Couleur d'os sélectionné"

msgid "Bone IK Color"
msgstr "Couleur de cinématique inverse d'os"

msgid "Bone Outline Color"
msgstr "Couleur de contour d'os"

msgid "Bone Outline Size"
msgstr "Taille de contour d'os"

msgid "Viewport Border Color"
msgstr "Couleur de bordure de la fenêtre d'affichage"

msgid "Use Integer Zoom by Default"
msgstr "Utiliser la valeur de zoom par défaut"

msgid "Panning"
msgstr "Panoramique"

msgid "2D Editor Panning Scheme"
msgstr "Schéma de défilement souris (éditeur 2D)"

msgid "Sub Editors Panning Scheme"
msgstr "Schéma de défilement souris (éditeurs secondaires)"

msgid "Animation Editors Panning Scheme"
msgstr "Schéma de défilement souris (éditeurs d'animation)"

msgid "Simple Panning"
msgstr "Panoramique simple"

msgid "2D Editor Pan Speed"
msgstr "Vitesse de défilement souris (éditeur 2D)"

msgid "Tiles Editor"
msgstr "Éditeur de tuiles"

msgid "Display Grid"
msgstr "Afficher la grille"

msgid "Highlight Selected Layer"
msgstr "Surligner le calque sélectionné"

msgid "Polygon Editor"
msgstr "Éditeur de polygones"

msgid "Point Grab Radius"
msgstr "Rayon de saisie de point"

msgid "Show Previous Outline"
msgstr "Montrer le contour précédent"

msgid "Auto Bake Delay"
msgstr "Délayer automatiquement le pré-calcul"

msgid "Autorename Animation Tracks"
msgstr "Renommer les pistes d'animation automatiquement"

msgid "Confirm Insert Track"
msgstr "Confirmer l'insertion d'une piste"

msgid "Default Create Bezier Tracks"
msgstr "Créer pistes de Bézier par défaut"

msgid "Default Create Reset Tracks"
msgstr "Créer pistes de réinitialisation par défaut"

msgid "Onion Layers Past Color"
msgstr "Couleur des couches d'oignon précedentes"

msgid "Onion Layers Future Color"
msgstr "Couleur des couches d'oignon suivantes"

msgid "Shader Editor"
msgstr "Éditeur de shader"

msgid "Restore Shaders on Load"
msgstr "Restaurer les shaders au chargement"

msgid "Visual Editors"
msgstr "Éditeurs visuels"

msgid "Minimap Opacity"
msgstr "Opacité de la mini-carte"

msgid "Lines Curvature"
msgstr "Courbe de lignes"

msgid "Grid Pattern"
msgstr "Motif de grille"

msgid "Visual Shader"
msgstr "Visual Shader"

msgid "Port Preview Size"
msgstr "Taille d'aperçu"

msgid "Window Placement"
msgstr "Placement de la fenêtre"

msgid "Rect"
msgstr "Rectangle"

msgid "Rect Custom Position"
msgstr "Position du Rect personnalisée"

msgid "Screen"
msgstr "Écran"

msgid "Android Window"
msgstr "Fenêtre Android"

msgid "Auto Save"
msgstr "Sauvegarde auto"

msgid "Save Before Running"
msgstr "Enregistrer Avant d’Exécuter"

<<<<<<< HEAD
=======
msgid "Bottom Panel"
msgstr "Panneau inférieur"

>>>>>>> dc5f1b7a
msgid "Action on Play"
msgstr "Action au démarrage"

msgid "Action on Stop"
msgstr "Action à l'arrêt"

msgid "Output"
msgstr "Sortie"

msgid "Font Size"
msgstr "Taille de la Police"

msgid "Always Clear Output on Play"
msgstr "Toujours nettoyer la sortie au démarrage"

msgid "Max Lines"
msgstr "Lignes maximales"

msgid "Platforms"
msgstr "Plateformes"

msgid "Linuxbsd"
msgstr "Linuxbsd"

msgid "Prefer Wayland"
msgstr "Préférer Wayland"

msgid "Network Mode"
msgstr "Mode réseau"

msgid "HTTP Proxy"
msgstr "Proxy HTTP"

msgid "Host"
msgstr "Hôte"

msgid "Editor TLS Certificates"
msgstr "Certificats TLS de l’éditeur"

msgid "Remote Host"
msgstr "Hôte distant"

msgid "Debugger"
msgstr "Débogueur"

msgid "Auto Switch to Remote Scene Tree"
msgstr "Basculer automatiquement vers l'arborescence de scène distante"

msgid "Profiler Frame History Size"
msgstr "Taille de l'historique de la trame du profileur"

msgid "Profiler Frame Max Functions"
msgstr "Nombre maximum de fonctions par trame de profileur"

msgid "Remote Scene Tree Refresh Interval"
msgstr "Intervalle de rafraîchissement de l'arborescence distante"

msgid "Remote Inspect Refresh Interval"
msgstr "Intervalle de rafraîchissement d'inspection distante"

msgid "Profile Native Calls"
msgstr "Appels du profil natif"

msgid "Input"
msgstr "Entrée"

msgid "Buffering"
msgstr "Mise en mémoire tampon"

msgid "Agile Event Flushing"
msgstr "Purge d'événement agile"

msgid "Project Manager"
msgstr "Gestionnaire de projets"

msgid "Sorting Order"
msgstr "Ordre de Tri"

msgid "Directory Naming Convention"
msgstr "Convention de nommage de répertoire"

msgid "Default Renderer"
msgstr "Rendeur par défaut"

msgid "Highlighting"
msgstr "Surlignage"

msgid "Symbol Color"
msgstr "Couleur de symbole"

msgid "Keyword Color"
msgstr "Couleur des mots-clés"

msgid "Control Flow Keyword Color"
msgstr "Couleur de mot clé de contrôle de flux"

msgid "Base Type Color"
msgstr "Couleur de base des types"

msgid "Engine Type Color"
msgstr "Couleur de type du moteur"

msgid "User Type Color"
msgstr "Couleur de type utilisateur"

msgid "Comment Color"
msgstr "Couleur des commentaires"

msgid "Doc Comment Color"
msgstr "Couleur des commentaires Doc"

msgid "String Color"
msgstr "Couleur des chaînes de caractères"

msgid "Background Color"
msgstr "Couleur d’arrière-plan"

msgid "Completion Background Color"
msgstr "Couleur d'arrière-plan de complétion"

msgid "Completion Selected Color"
msgstr "Couleur de la complétion sélectionnée"

msgid "Completion Existing Color"
msgstr "Couleur de la partie existante de la complétion"

msgid "Completion Scroll Color"
msgstr "Couleur de défilement de complétion"

msgid "Completion Scroll Hovered Color"
msgstr "Couleur au survol de la barre de défilement de complétion"

msgid "Completion Font Color"
msgstr "Couleur de police de complétion"

msgid "Text Color"
msgstr "Couleur du Texte"

msgid "Line Number Color"
msgstr "Couleur des numéros de lignes"

msgid "Safe Line Number Color"
msgstr "Couleur des nombres des lignes sûres"

msgid "Caret Color"
msgstr "Couleur du caret"

msgid "Caret Background Color"
msgstr "Couleur d'arrière-plan de caret"

msgid "Text Selected Color"
msgstr "Couleur de texte sélectionné"

msgid "Selection Color"
msgstr "Couleur de la Sélection"

msgid "Brace Mismatch Color"
msgstr "Couleur des erreur de fermeture d'accolades"

msgid "Current Line Color"
msgstr "Couleur de la Ligne Actuelle"

msgid "Line Length Guideline Color"
msgstr "Couleur du guide de longueur de ligne"

msgid "Word Highlighted Color"
msgstr "Couleur de surlignage des mots"

msgid "Number Color"
msgstr "Couleur des nombres"

msgid "Function Color"
msgstr "Couleur des fonctions"

msgid "Member Variable Color"
msgstr "Couleur des variables de membres"

msgid "Mark Color"
msgstr "Couleur de la marque"

msgid "Bookmark Color"
msgstr "Couleur des signets"

msgid "Breakpoint Color"
msgstr "Couleur des point d'arrêts"

msgid "Executing Line Color"
msgstr "Couleur de la ligne d’exécution"

msgid "Code Folding Color"
msgstr "Couleur du repliage de code"

msgid "Search Result Color"
msgstr "Couleur des résultats de recherche"

msgid "Search Result Border Color"
msgstr "Couleur de bordure des résultats de recherche"

msgid "Connection Colors"
msgstr "Couleurs de connexion"

msgid "Scalar Color"
msgstr "Couleur de scalaire"

msgid "Vector2 Color"
msgstr "Couleur Vector2"

msgid "Vector 3 Color"
msgstr "Couleur Vecteur 3"

msgid "Vector 4 Color"
msgstr "Couleur Vecteur 4"

msgid "Boolean Color"
msgstr "Couleur de booléen"

msgid "Transform Color"
msgstr "Couleur de transformation"

msgid "Sampler Color"
msgstr "Couleur d'échantillonneur"

msgid "Category Colors"
msgstr "Couleurs de catégorie"

msgid "Output Color"
msgstr "Couleur de sortie"

msgid "Color Color"
msgstr "Couleur de couleur"

msgid "Conditional Color"
msgstr "Couleur de conditionnel"

msgid "Input Color"
msgstr "Couleur d'entrée"

msgid "Textures Color"
msgstr "Couleur de textures"

msgid "Utility Color"
msgstr "Couleur d'utilitaire"

msgid "Vector Color"
msgstr "Couleur de vecteur"

msgid "Special Color"
msgstr "Couleur spéciale"

msgid "Particle Color"
msgstr "Couleur de particule"

msgid "Custom Template"
msgstr "Modèle personnalisé"

msgid "Release"
msgstr "Publication"

msgid "Binary Format"
msgstr "Format Binaire"

msgid "Embed PCK"
msgstr "Intégrer PCK"

msgid "Texture Format"
msgstr "Format de la texture"

msgid "S3TC BPTC"
msgstr "S3TC BPTC"

msgid "ETC2 ASTC"
msgstr "ETC2 ASTC"

msgid "Export"
msgstr "Exporter"

msgid "SSH"
msgstr "SSH"

msgid "SCP"
msgstr "SCP"

msgid "Export Path"
msgstr "Chemin d'exportation"

msgid "Access"
msgstr "Accès"

msgid "File Mode"
msgstr "Mode fichier"

msgid "Filters"
msgstr "Filtres"

msgid "Options"
msgstr "Options"

msgid "Disable Overwrite Warning"
msgstr "Désactiver l'alerte de surcharge"

msgid "Flat"
msgstr "Plat"

msgid "Hide Slider"
msgstr "Cacher la barre de défilement"

msgid "Zoom"
msgstr "Zoomer"

msgid "Retarget"
msgstr "Recibler"

msgid "Bone Renamer"
msgstr "Renommeur d'os"

msgid "Rename Bones"
msgstr "Renommer les os"

msgid "Unique Node"
msgstr "Nœud unique"

msgid "Make Unique"
msgstr "Rendre unique"

msgid "Skeleton Name"
msgstr "Nom du squelette"

msgid "Apply Node Transforms"
msgstr "Appliquer les transformations de nœud"

msgid "Normalize Position Tracks"
msgstr "Normaliser les pistes de position"

msgid "Reset All Bone Poses After Import"
msgstr "Réinitialiser toutes les poses d'os après importation"

msgid "Overwrite Axis"
msgstr "Remplacer l'axe"

msgid "Keep Global Rest on Leftovers"
msgstr "Garder les repos globaux pour les restes"

msgid "Fix Silhouette"
msgstr "Réparer la silhouette"

msgid "Filter"
msgstr "Filtre"

msgid "Threshold"
msgstr "Seuil"

msgid "Base Height Adjustment"
msgstr "Ajustement de la hauteur de base"

msgid "Remove Tracks"
msgstr "Retirer les pistes"

msgid "Except Bone Transform"
msgstr "Omettre la transformation d'os"

msgid "Unimportant Positions"
msgstr "Positions non importantes"

msgid "Unmapped Bones"
msgstr "Os non mappés"

msgid "Generate Tangents"
msgstr "Générer les tangentes"

msgid "Scale Mesh"
msgstr "Échelle du maillage"

msgid "Offset Mesh"
msgstr "Décalage du maillage"

msgid "Optimize Mesh"
msgstr "Optimiser le maillage"

msgid "Force Disable Mesh Compression"
msgstr "Forcer à désactiver la compression du maillage"

msgid "Skip Import"
msgstr "Passer l'import"

msgid "Generate"
msgstr "Générer"

msgid "NavMesh"
msgstr "NavMesh"

msgid "Body Type"
msgstr "Type de corps"

msgid "Shape Type"
msgstr "Type de forme"

msgid "Physics Material Override"
msgstr "Surcharge du Matériau Des Physiques"

msgid "Layer"
msgstr "Calque"

msgid "Mask"
msgstr "Masque"

msgid "Mesh Instance"
msgstr "Instance de maillage"

msgid "Layers"
msgstr "Calques"

msgid "Visibility Range Begin"
msgstr "Début de la porté de visibilité"

msgid "Visibility Range Begin Margin"
msgstr "Début de la marge de porté de visibilité"

msgid "Visibility Range End"
msgstr "Fin de portée de visibilité"

msgid "Visibility Range End Margin"
msgstr "Fin de marge de la porté de visibilité"

msgid "Visibility Range Fade Mode"
msgstr "Mode fondu de la porté de visibilité"

msgid "Cast Shadow"
msgstr "Projeter des ombres"

msgid "Decomposition"
msgstr "Décomposition"

msgid "Advanced"
msgstr "Options avancées"

msgid "Precision"
msgstr "Précision"

msgid "Max Concavity"
msgstr "Concavité maximale"

msgid "Symmetry Planes Clipping Bias"
msgstr "Biais de rognage des plans de symétrie"

msgid "Revolution Axes Clipping Bias"
msgstr "Biais de rognage des axes de révolution"

msgid "Min Volume per Convex Hull"
msgstr "Volume minimal par coque convexe"

msgid "Resolution"
msgstr "Résolution"

msgid "Max Num Vertices per Convex Hull"
msgstr "Nombre maximal de sommets par coque convexe"

msgid "Plane Downsampling"
msgstr "Sous-échantillonnage de plan"

msgid "Convexhull Downsampling"
msgstr "Sous-échantillonnage des coques convexes"

msgid "Normalize Mesh"
msgstr "Normaliser le maillage"

msgid "Convexhull Approximation"
msgstr "Approximation des coques convexes"

msgid "Max Convex Hulls"
msgstr "Nombre max. de coques convexes"

msgid "Project Hull Vertices"
msgstr "Projeter les sommets de coque"

msgid "Primitive"
msgstr "Primitif"

msgid "Height"
msgstr "Hauteur"

msgid "Radius"
msgstr "Rayon"

msgid "Occluder"
msgstr "Occulteur"

msgid "Simplification Distance"
msgstr "Distance de simplification"

msgid "Save to File"
msgstr "Enregistrer vers un fichier"

msgid "Enabled"
msgstr "Activé"

msgid "Shadow Meshes"
msgstr "Maillages d'ombres"

msgid "Lightmap UV"
msgstr "Lightmap UV"

msgid "LODs"
msgstr "Niveaux de détails"

msgid "Normal Split Angle"
msgstr "Angle de séparation des normales"

msgid "Normal Merge Angle"
msgstr "Angle de fusion des normales"

msgid "Use External"
msgstr "Utilisation externe"

msgid "Loop Mode"
msgstr "Mode de bouclage"

msgid "Keep Custom Tracks"
msgstr "Conserver les pistes personnalisées"

msgid "Slices"
msgstr "Tranches"

msgid "Amount"
msgstr "Quantité"

msgid "Optimizer"
msgstr "Optimiseur"

msgid "Max Velocity Error"
msgstr "Tolérance d'erreur de vélocité maximale"

msgid "Max Angular Error"
msgstr "Erreur Angulaire Max"

msgid "Max Precision Error"
msgstr "Tolérance d'erreur de précision maximale"

msgid "Page Size"
msgstr "Taille de page"

msgid "Import Tracks"
msgstr "Importer les pistes"

msgid "Rest Pose"
msgstr "Pose de repos"

msgid "Load Pose"
msgstr "Charger une pose"

msgid "External Animation Library"
msgstr "Librairie d'animation externe"

msgid "Selected Animation"
msgstr "Animation sélectionnée"

msgid "Selected Timestamp"
msgstr "Horodatage sélectionné"

msgid "Bone Map"
msgstr "Carte d'ossature"

msgid "Nodes"
msgstr "Nœuds"

msgid "Root Type"
msgstr "Type de Racine"

msgid "Root Name"
msgstr "Nom de la Racine"

msgid "Apply Root Scale"
msgstr "Appliquer l'échelle de la racine"

msgid "Root Scale"
msgstr "Échelle de la racine"

msgid "Import as Skeleton Bones"
msgstr "Importer en tant qu'os squelette"

msgid "Meshes"
msgstr "Maillages"

msgid "Ensure Tangents"
msgstr "Vérifier les tangentes"

msgid "Generate LODs"
msgstr "Générer des niveaux de details"

msgid "Create Shadow Meshes"
msgstr "Créer des maillages d'ombres"

msgid "Light Baking"
msgstr "Pré-calculer les lumières"

msgid "Lightmap Texel Size"
msgstr "Taille des Texels dans la carte de lumières"

msgid "Force Disable Compression"
msgstr "Forcer la désactivation de la compression"

msgid "Skins"
msgstr "Enveloppes"

msgid "Use Named Skins"
msgstr "Utiliser les enveloppes nommées"

msgid "FPS"
msgstr "IPS"

msgid "Trimming"
msgstr "Rognage"

msgid "Remove Immutable Tracks"
msgstr "Retirer les pistes immuables"

msgid "Import Rest as Reset"
msgstr "Importer Rest comme réinitialisation"

msgid "Import Script"
msgstr "Importer un script"

msgid "Antialiasing"
msgstr "Anticrénelage"

msgid "Generate Mipmaps"
msgstr "Générer des Mipmaps"

msgid "Disable Embedded Bitmaps"
msgstr "Désactiver les Bitmaps embarqués"

msgid "Multichannel Signed Distance Field"
msgstr "Champ de Distance Signé Multicanal"

msgid "MSDF Pixel Range"
msgstr "Intervalle de pixel MSDF"

msgid "MSDF Size"
msgstr "Taille MSDF"

msgid "Allow System Fallback"
msgstr "Autoriser une valeur de repli système"

msgid "Force Autohinter"
msgstr "Forcer l'optimisation de rendu automatique"

msgid "Hinting"
msgstr "Suggestion"

msgid "Subpixel Positioning"
msgstr "Positionnement subpixelaire"

msgid "Oversampling"
msgstr "Sur-échantillonnage"

msgid "Metadata Overrides"
msgstr "Redéfinition des métadonnées"

msgid "Language Support"
msgstr "Support de langues"

msgid "Script Support"
msgstr "Support de scripts"

msgid "OpenType Features"
msgstr "Fonctionnalités OpenType"

msgid "Fallbacks"
msgstr "Valeurs de repli"

msgid "Compress"
msgstr "Compresser"

msgid "Language"
msgstr "Langage"

msgid "Outline Size"
msgstr "Taille de Contour"

msgid "Variation"
msgstr "Variation"

msgid "OpenType"
msgstr "OpenType"

msgid "Embolden"
msgstr "Mettre en gras"

msgid "Face Index"
msgstr "Index de fonte"

msgid "Transform"
msgstr "Transformation"

msgid "Create From"
msgstr "Créer à Partir de"

msgid "Scaling Mode"
msgstr "Mode mise à l'échelle"

msgid "Delimiter"
msgstr "Délimiteur"

msgid "Character Ranges"
msgstr "Intervalles de caractères"

msgid "Kerning Pairs"
msgstr "Pairs de crénage"

msgid "Columns"
msgstr "Colonnes"

msgid "Rows"
msgstr "Lignes"

msgid "Image Margin"
msgstr "Marge d'image"

msgid "Character Margin"
msgstr "Marge de caractère"

msgid "Ascent"
msgstr "Ascension"

msgid "Descent"
msgstr "Descente"

msgid "High Quality"
msgstr "Haute qualité"

msgid "Lossy Quality"
msgstr "Mauvaise qualité"

msgid "HDR Compression"
msgstr "Compression HDR"

msgid "Channel Pack"
msgstr "Pack de canal"

msgid "Mipmaps"
msgstr "Mipmaps"

msgid "Limit"
msgstr "Limite"

msgid "Horizontal"
msgstr "Horizontal"

msgid "Vertical"
msgstr "Vertical"

msgid "Arrangement"
msgstr "Arrangement"

msgid "Layout"
msgstr "Disposition sur l'écran"

msgid "Normal Map"
msgstr "Carte de normales"

msgid "Roughness"
msgstr "Dureté"

msgid "Src Normal"
msgstr "Normale source"

msgid "Process"
msgstr "Processus"

msgid "Fix Alpha Border"
msgstr "Corriger la bordure alpha"

msgid "Premult Alpha"
msgstr "Alpha pré-multiplié"

msgid "Normal Map Invert Y"
msgstr "Inverser l'axe Y de la carte de normales"

msgid "HDR as sRGB"
msgstr "HDR comme sRGB"

msgid "HDR Clamp Exposure"
msgstr "HDR borner l'exposition"

msgid "Size Limit"
msgstr "Limite de taille"

msgid "Detect 3D"
msgstr "Détecter la 3D"

msgid "Compress To"
msgstr "Compresser vers"

msgid "SVG"
msgstr "SVG"

msgid "Scale With Editor Scale"
msgstr "Garder à l'échelle de l'éditeur"

msgid "Convert Colors With Editor Theme"
msgstr "Convertir les couleurs avec le thème de l'éditeur"

msgid "Atlas File"
msgstr "Fichier Atlas"

msgid "Import Mode"
msgstr "Mode d'Importation"

msgid "Crop to Region"
msgstr "Rogner à la région"

msgid "Trim Alpha Border From Region"
msgstr "Rogner les bordures alpha de la région"

msgctxt "Enforce"
msgid "Force"
msgstr "Force"

msgid "8 Bit"
msgstr "8 Bit"

msgid "Mono"
msgstr "Mono"

msgid "Max Rate"
msgstr "Taux maximal"

msgid "Max Rate Hz"
msgstr "Taux maximal en Hz"

msgid "Edit"
msgstr "Édition"

msgid "Trim"
msgstr "Rogner"

msgid "Normalize"
msgstr "Normaliser"

msgid "Loop Begin"
msgstr "Début de la boucle"

msgid "Loop End"
msgstr "Fin de la boucle"

msgid "Asset Library"
msgstr "Bibliothèque d'assets"

msgid "Use Threads"
msgstr "Utiliser le multitâche"

msgid "Available URLs"
msgstr "URLs disponibles"

msgid "Current Group Idx"
msgstr "Index du groupe actuel"

msgid "Current Bone Idx"
msgstr "Index de l'os actuel"

msgid "Bone Mapper"
msgstr "Mapper d'os"

msgid "Handle Colors"
msgstr "Gérer les couleurs"

msgid "Unset"
msgstr "Non défini"

msgid "Set"
msgstr "Définir"

msgid "Missing"
msgstr "Manquant"

msgid "Error"
msgstr "Erreur"

msgid "Stream Player 3D"
msgstr "Émetteur de flux 3D"

msgid "Camera"
msgstr "Caméra"

msgid "Particles"
msgstr "Particules"

msgid "Decal"
msgstr "Décalque"

msgid "Fog Volume"
msgstr "Volume de brouillard"

msgid "Particle Attractor"
msgstr "Attracteur de particules"

msgid "Particle Collision"
msgstr "Collision de particules"

msgid "Joint Body A"
msgstr "Jointure Corps A"

msgid "Joint Body B"
msgstr "Jointure Corps B"

msgid "Lightmap Lines"
msgstr "Lignes de carte de lumières"

msgid "Lightprobe Lines"
msgstr "Lignes de sonde lumineuse"

msgid "Reflection Probe"
msgstr "Sonde de réflexion"

msgid "Visibility Notifier"
msgstr "Notifiant de visibilité"

msgid "Manipulator Gizmo Size"
msgstr "Taille des manipulateurs"

msgid "Manipulator Gizmo Opacity"
msgstr "Opacité des manipulateurs"

msgid "Show Viewport Rotation Gizmo"
msgstr "Afficher le manipulateur de rotation dans le viewport"

msgid "Show Viewport Navigation Gizmo"
msgstr "Afficher le manipulateur de navigation dans la fenêtre d'affichage"

msgid "Gizmo Settings"
msgstr "Paramètres du manipulateur"

msgid "Path 3D Tilt Disk Size"
msgstr "Taille de l'inclinaison du disque du chemin 3D"

msgid "Path Tilt"
msgstr "Inclinaison du chemin"

msgid "Auto Reload and Parse Scripts on Save"
msgstr "Recharger et parcourir les scripts automatiquement à l'enregistrement"

msgid "Open Dominant Script on Scene Change"
msgstr "Ouvrir le script principal lors d'un changement de scène"

msgid "External"
msgstr "Externe"

msgid "Use External Editor"
msgstr "Utiliser un éditeur externe"

msgid "Exec Path"
msgstr "Chemin d'exécution"

msgid "Script Temperature Enabled"
msgstr "Température de script activée"

msgid "Script Temperature History Size"
msgstr "Taille de l'historique des températures de script"

msgid "Group Help Pages"
msgstr "Grouper les pages d'aide"

msgid "Sort Scripts By"
msgstr "Trier les scripts par"

msgid "List Script Names As"
msgstr "Lister les noms de scripts en tant que"

msgid "Exec Flags"
msgstr "Paramètres d'exécution"

msgid "Skeleton"
msgstr "Squelette"

msgid "Selected Bone"
msgstr "Os sélectionné"

msgid "Bone Axis Length"
msgstr "Longueur des axes d'os"

msgid "Bone Shape"
msgstr "Forme des os"

msgid "ID"
msgstr "ID"

msgid "Texture"
msgstr "Texture"

msgid "Margins"
msgstr "Marges"

msgid "Separation"
msgstr "Séparation"

msgid "Texture Region Size"
msgstr "Taille de région de texture"

msgid "Use Texture Padding"
msgstr "Utiliser le remplissage de texture"

msgid "Atlas Coords"
msgstr "Coordonnées d'atlas"

msgid "Size in Atlas"
msgstr "Taille dans l'atlas"

msgid "Alternative ID"
msgstr "ID alternatif"

msgid "Speed"
msgstr "Vitesse"

msgid "Frames Count"
msgstr "Nombre de frames"

msgid "Duration"
msgstr "Durée"

msgid "Version Control"
msgstr "Contrôle de version"

msgid "Username"
msgstr "Nom d'utilisateur"

msgid "SSH Public Key Path"
msgstr "Chemin de la clé publique SSH"

msgid "SSH Private Key Path"
msgstr "Chemin de la clé privée SSH"

msgid "Main Run Args"
msgstr "Arguments de démarrage du programme principal"

msgid "Script"
msgstr "Script"

msgid "Templates Search Path"
msgstr "Chemin de recherche des modèles"

msgid "Naming"
msgstr "Nommage"

msgid "Default Signal Callback Name"
msgstr "Nom par défaut d'un rappel de signal"

msgid "Default Signal Callback to Self Name"
msgstr "Nom par défaut d'un rappel de signal à soi-même (self)"

msgid "Scene Name Casing"
msgstr "Notation des noms de scène"

msgid "Script Name Casing"
msgstr "Notation de nom de script"

msgid "Reimport Missing Imported Files"
msgstr "Réimporter les fichiers importés manquants"

msgid "Use Multiple Threads"
msgstr "Utiliser le multitâche"

msgid "Atlas Max Width"
msgstr "Largeur maximale d'atlas"

msgid "Convert Text Resources to Binary"
msgstr "Convertir les ressources texte en binaire lors de l'exportation"

msgid "Plugin Name"
msgstr "Nom du plugin"

msgid "Autoload on Startup"
msgstr "Chargement automatique au démarrage"

msgid "Show Scene Tree Root Selection"
msgstr "Afficher la sélection de la racine de la hiérarchie de la scène"

msgid "Derive Script Globals by Name"
msgstr "Dériver les global de scripts par nom"

msgid "Ask Before Deleting Related Animation Tracks"
msgstr "Demander avec de supprimer les pistes d'animation relatives"

msgid "Use Favorites Root Selection"
msgstr "Utiliser la sélection racine des favoris"

msgid "Flush stdout on Print"
msgstr "Vider stdout à l'impression"

msgid "Max Chars per Second"
msgstr "Limite de caractères par seconde"

msgid "Max Queued Messages"
msgstr "Limite de messages en file d'attente"

msgid "Max Errors per Second"
msgstr "Limite d'erreurs par seconde"

msgid "Max Warnings per Second"
msgstr "Limite d'avertissements par seconde"

msgid "File Logging"
msgstr "Journalisation dans un fichier"

msgid "Enable File Logging"
msgstr "Activer la journalisation dans un fichier"

msgid "Log Path"
msgstr "Chemin du Journal"

msgid "Max Log Files"
msgstr "Limite de fichiers de journal"

msgid "Driver"
msgstr "Pilote"

msgid "Fallback to Vulkan"
msgstr "Repli à Vulkan"

msgid "Fallback to D3D12"
msgstr "Repli à D3D12"

msgid "GL Compatibility"
msgstr "Compatibilité GL"

msgid "Fallback to Angle"
msgstr "Angle de repli"

msgid "Fallback to Native"
msgstr "Natif de repli"

msgid "Fallback to Gles"
msgstr "Repli au Gles"

msgid "Force Angle on Devices"
msgstr "Forcer l'angle sur les appareils"

msgid "Renderer"
msgstr "Moteur de rendu"

msgid "Rendering Method"
msgstr "Méthode de rendu"

msgid "Include Text Server Data"
msgstr "Inclure les données textuelles de serveur"

msgid "DPI"
msgstr "PPP"

msgid "Allow hiDPI"
msgstr "Autoriser PPP élevé"

msgid "Per Pixel Transparency"
msgstr "Transparence par pixel"

msgid "Allowed"
msgstr "Autorisé"

msgid "Threads"
msgstr "Tâches Parallèles"

msgid "Thread Model"
msgstr "Modèle de Parallélisme"

msgid "Display Server"
msgstr "Affichage serveur"

msgid "Handheld"
msgstr "Portable"

msgid "Orientation"
msgstr "Orientation"

msgid "Output Latency"
msgstr "Latence de sortie"

msgid "stdout"
msgstr "Sortie Standard"

msgid "Print FPS"
msgstr "Afficher les FPS"

msgid "Print GPU Profile"
msgstr "Afficher le profil GPU"

msgid "Verbose stdout"
msgstr "Détailler La Sortie Standard"

msgid "Frame Delay Msec"
msgstr "Latence d'image (en milisec)"

msgid "Low Processor Mode"
msgstr "Mode Processeur Faible"

msgid "Allow High Refresh Rate"
msgstr "Autoriser les taux de rafraîchissement élevés"

msgid "Hide Home Indicator"
msgstr "Masquer l'indicateur d’accueil"

msgid "Hide Status Bar"
msgstr "Cacher la barre de statut"

msgid "Suppress UI Gesture"
msgstr "Supprimer les gestes interface utilisateur"

msgid "XR"
msgstr "XR"

msgid "OpenXR"
msgstr "OpenXR"

msgid "Form Factor"
msgstr "A partir du facteur"

msgid "View Configuration"
msgstr "Afficher la configuration"

msgid "Reference Space"
msgstr "Référentiel spatial"

msgid "Environment Blend Mode"
msgstr "Mode mélange d'environnement"

msgid "Submit Depth Buffer"
msgstr "Soumettre le tampon de profondeur"

msgid "Startup Alert"
msgstr "Alerte de démarrage"

msgid "Extensions"
msgstr "Extensions"

msgid "Hand Tracking"
msgstr "Traque de main"

msgid "Hand Interaction Profile"
msgstr "Profile d'interaction de main"

msgid "Eye Gaze Interaction"
msgstr "Interaction du regard de l'oeil"

msgid "Boot Splash"
msgstr "Écran de démarrage"

msgid "BG Color"
msgstr "Couleur d'arrière-plan"

msgid "Pen Tablet"
msgstr "Stylet de tablette"

msgid "Environment"
msgstr "Environnement"

msgid "Defaults"
msgstr "Valeurs par défaut"

msgid "Default Clear Color"
msgstr "Couleur d'effacement par défaut"

msgid "Icon"
msgstr "Icône"

msgid "macOS Native Icon"
msgstr "Icône native pour macOS"

msgid "Windows Native Icon"
msgstr "Icône native pour Windows"

msgid "Pointing"
msgstr "Pointage"

msgid "Android"
msgstr "Android"

msgid "Text Driver"
msgstr "Pilote de texte"

msgid "Search in File Extensions"
msgstr "Recherche dans les fichiers : extensions"

msgid "Mouse Cursor"
msgstr "Curseur de la souris"

msgid "Custom Image"
msgstr "Image personnalisée"

msgid "Custom Image Hotspot"
msgstr "Point d'accès d'image personnalisé"

msgid "Tooltip Position Offset"
msgstr "Décalage de la position des info-bulles"

msgid "Show Image"
msgstr "Afficher l'image"

msgid "Image"
msgstr "Image"

msgid "Fullsize"
msgstr "Pleine taille"

msgid "Use Filter"
msgstr "Utiliser le filtrage"

msgid "Minimum Display Time"
msgstr "Temps d'affichage minimum"

msgid "Dotnet"
msgstr "Dotnet"

msgid "Project"
msgstr "Projet"

msgid "Assembly Name"
msgstr "Nom de l'assembly"

msgid "Solution Directory"
msgstr "Choisir un répertoire pour la solution"

msgid "Time"
msgstr "Temps"

<<<<<<< HEAD
msgid "Msg Buf Max"
msgstr "Buf de message maximum"

=======
msgid "Physics Process"
msgstr "Processus physique"

msgid "Navigation Process"
msgstr "Processus de navigation"

msgid "Static"
msgstr "Statique"

msgid "Static Max"
msgstr "Statique maximum"

msgid "Msg Buf Max"
msgstr "Buf de message maximum"

msgid "Object"
msgstr "Objet"

msgid "Objects"
msgstr "Objets"

msgid "Resources"
msgstr "Ressources"

>>>>>>> dc5f1b7a
msgid "Orphan Nodes"
msgstr "Nœuds orphelins"

msgid "Raster"
msgstr "Trame"

msgid "Total Objects Drawn"
msgstr "Total d'objets dessinés"

msgid "Total Primitives Drawn"
msgstr "Total de primitives dessinées"

msgid "Video"
msgstr "Vidéo"

<<<<<<< HEAD
msgid "Islands"
msgstr "Îles"

=======
msgid "Physics 2D"
msgstr "Physique 2D"

msgid "Active Objects"
msgstr "Objets actifs"

msgid "Collision Pairs"
msgstr "Paires de collision"

msgid "Islands"
msgstr "Îles"

msgid "Physics 3D"
msgstr "Physique 3D"

>>>>>>> dc5f1b7a
msgid "Regions"
msgstr "Régions"

msgid "Agents"
msgstr "Agents"

msgid "Links"
msgstr "Liens"

msgid "Polygons"
msgstr "Polygones"

msgid "Edges"
msgstr "Arêtes"

msgid "Edges Merged"
msgstr "Arêtes fusionnées"

msgid "Operation"
msgstr "Opération"

msgid "Snap"
msgstr "Aimantation"

msgid "Calculate Tangents"
msgstr "Calculer les Tangentes"

msgid "Collision"
msgstr "Collision"

msgid "Use Collision"
msgstr "Utiliser les collisions"

msgid "Collision Layer"
msgstr "Couche des collisions"

msgid "Collision Mask"
msgstr "Masque de collisions"

msgid "Collision Priority"
msgstr "Priorité de collision"

msgid "Flip Faces"
msgstr "Retourner les faces"

msgid "Mesh"
msgstr "Maillage"

msgid "Material"
msgstr "Matériau"

msgid "Radial Segments"
msgstr "Segments radiaux"

msgid "Rings"
msgstr "Anneaux"

msgid "Smooth Faces"
msgstr "Adoucir les faces"

msgid "Sides"
msgstr "Côtés"

msgid "Cone"
msgstr "Cône"

msgid "Inner Radius"
msgstr "Rayon intérieur"

msgid "Outer Radius"
msgstr "Rayon extérieur"

msgid "Ring Sides"
msgstr "Côtés de l'anneau"

msgid "Polygon"
msgstr "Polygone"

msgid "Depth"
msgstr "Profondeur"

msgid "Spin Degrees"
msgstr "Degrés de tour"

msgid "Spin Sides"
msgstr "Côtés du tour"

msgid "Path Node"
msgstr "Noeud de chemin"

msgid "Path Interval Type"
msgstr "Type d'intervalle de chemin"

msgid "Path Interval"
msgstr "Intervalle de chemin"

msgid "Path Simplify Angle"
msgstr "Simplification d'angle de chemin"

msgid "Path Rotation"
msgstr "Rotation du chemin"

msgid "Path Local"
msgstr "Chemin local"

msgid "Path Continuous U"
msgstr "Chemin Continu U"

msgid "Path U Distance"
msgstr "Distance du chemin U"

msgid "Path Joined"
msgstr "Chemin joint"

msgid "CSG"
msgstr "GCS"

msgid "Importer"
msgstr "Importer"

msgid "FBX2glTF"
msgstr "FBX2glTF"

msgid "GDScript"
msgstr "GDScript"

msgid "Function Definition Color"
msgstr "Couleur de définition de fonction"

msgid "Global Function Color"
msgstr "Couleur des fonctions globales"

msgid "Node Path Color"
msgstr "Couleur des chemins de nœud"

msgid "Node Reference Color"
msgstr "Couleur de références de nœud"

msgid "Annotation Color"
msgstr "Couleur des annotations"

msgid "String Name Color"
msgstr "Couleur des noms de chaînes de caractères"

msgid "Comment Markers"
msgstr "Marqueurs de commentaire"

msgid "Critical Color"
msgstr "Couleur critique"

msgid "Warning Color"
msgstr "Couleur d'avertissement"

msgid "Notice Color"
msgstr "Couleur d'avis"

msgid "Critical List"
msgstr "Liste critique"

msgid "Warning List"
msgstr "Liste d'avertissement"

msgid "Notice List"
msgstr "Liste d'avis"

msgid "Exclude Addons"
msgstr "Exclure les extensions"

msgid "Language Server"
msgstr "Serveur de Langues"

msgid "Enable Smart Resolve"
msgstr "Activer la résolution intelligente"

msgid "Show Native Symbols in Editor"
msgstr "Afficher les symboles natifs dans l'éditeur"

msgid "Use Thread"
msgstr "Utiliser le parallélisme"

msgid "Poll Limit (µsec)"
msgstr "Limite de sondage (µsec)"

msgid "Copyright"
msgstr "Copyright"

msgid "glTF"
msgstr "glTF"

msgid "Naming Version"
msgstr "Nom de version"

msgid "Color"
msgstr "Couleur"

msgid "Intensity"
msgstr "Intensité"

msgid "Light Type"
msgstr "Type de lumière"

msgid "Range"
msgstr "Plage"

msgid "Inner Cone Angle"
msgstr "Angle intérieur du cône"

msgid "Outer Cone Angle"
msgstr "Angle extérieur du cône"

msgid "Diffuse Img"
msgstr "Image Diffuse"

msgid "Diffuse Factor"
msgstr "Facteur de diffusion"

msgid "Gloss Factor"
msgstr "Facteur de brillance"

msgid "Specular Factor"
msgstr "Facteur Spéculaire"

msgid "Spec Gloss Img"
msgstr "Img Spéculaire Brillante"

msgid "Mass"
msgstr "Masse"

msgid "Linear Velocity"
msgstr "Vélocité linéaire"

msgid "Angular Velocity"
msgstr "Vélocité angulaire"

msgid "Center of Mass"
msgstr "Centre de la masse"

msgid "Inertia Diagonal"
msgstr "Diagonale d'inertie"

msgid "Inertia Orientation"
msgstr "Orientation d'inertie"

msgid "Inertia Tensor"
msgstr "Inertie de tensor"

msgid "Is Trigger"
msgstr "Est déclenché"

msgid "Mesh Index"
msgstr "Indexe de maillage"

msgid "Importer Mesh"
msgstr "Importeur de maillage"

msgid "Image Format"
msgstr "Format d'image"

msgid "Root Node Mode"
msgstr "Mode nœud racine"

msgid "Json"
msgstr "Json"

msgid "Major Version"
msgstr "Version majeure"

msgid "Minor Version"
msgstr "Version mineure"

msgid "GLB Data"
msgstr "Données GLB"

msgid "Use Named Skin Binds"
msgstr "Utiliser les liens d'enveloppe par nom"

msgid "Buffers"
msgstr "Tampons"

msgid "Buffer Views"
msgstr "Vues tampon"

msgid "Accessors"
msgstr "Accesseurs"

msgid "Materials"
msgstr "Matériaux"

msgid "Scene Name"
msgstr "Nom de la Scène"

msgid "Base Path"
msgstr "Chemin de base"

msgid "Filename"
msgstr "Nom de fichier"

msgid "Root Nodes"
msgstr "Nœuds racines"

msgid "Texture Samplers"
msgstr "Échantillonneur de texture"

msgid "Images"
msgstr "Images"

msgid "Cameras"
msgstr "Caméras"

msgid "Lights"
msgstr "Lumières"

msgid "Unique Names"
msgstr "Noms Uniques"

msgid "Unique Animation Names"
msgstr "Noms d'animations uniques"

msgid "Skeletons"
msgstr "Squelettes"

msgid "Create Animations"
msgstr "Créer des animations"

msgid "Animations"
msgstr "Animations"

msgid "Handle Binary Image"
msgstr "Gérer les images binaires"

msgid "Buffer View"
msgstr "Vue du tampon"

msgid "Byte Offset"
msgstr "Décalage d’Octet"

msgid "Component Type"
msgstr "Type de composant"

msgid "Normalized"
msgstr "Normalisé"

msgid "Count"
msgstr "Compte"

msgid "Min"
msgstr "Min"

msgid "Max"
msgstr "Max"

msgid "Sparse Count"
msgstr "Comptage épars"

msgid "Sparse Indices Buffer View"
msgstr "Affichage tampon des indices épars"

msgid "Sparse Indices Byte Offset"
msgstr "Décalage d'octet des indices épars"

msgid "Sparse Indices Component Type"
msgstr "Type de composant d'indices épars"

msgid "Sparse Values Buffer View"
msgstr "Affichage tampon des valeurs éparses"

msgid "Sparse Values Byte Offset"
msgstr "Décalage d'octet des valeurs éparses"

msgid "Original Name"
msgstr "Nom original"

msgid "Loop"
msgstr "Boucle"

msgid "Buffer"
msgstr "Tampon"

msgid "Byte Length"
msgstr "Longueur d'octet"

msgid "Byte Stride"
msgstr "Foulée d'octet"

msgid "Indices"
msgstr "Indices"

msgid "Vertex Attributes"
msgstr "Attributs de sommet"

msgid "Perspective"
msgstr "Perspective"

msgid "FOV"
msgstr "Champ de vision"

msgid "Depth Far"
msgstr "Profondeur éloignée"

msgid "Depth Near"
msgstr "Profondeur proche"

msgid "Blend Weights"
msgstr "Mélanger les poids"

msgid "Instance Materials"
msgstr "Matériaux d'instances"

msgid "Parent"
msgstr "Parent"

msgid "Xform"
msgstr "Xform"

msgid "Skin"
msgstr "Enveloppe"

msgid "Children"
msgstr "Enfants"

msgid "Light"
msgstr "Lumière"

msgid "Joints"
msgstr "Jointures"

msgid "Roots"
msgstr "Racines"

msgid "Godot Bone Node"
msgstr "Nœud d'os de Godot"

msgid "Skin Root"
msgstr "Racine de l'enveloppe"

msgid "Joints Original"
msgstr "Jointure à l'original"

msgid "Non Joints"
msgstr "Non jointures"

msgid "Godot Skin"
msgstr "Enveloppe Godot"

msgid "Src Image"
msgstr "Image source"

msgid "Sampler"
msgstr "Échantillonneur"

msgid "Min Filter"
msgstr "Filtre minimum"

msgid "Palette Min Width"
msgstr "Largeur minimale de la palette"

msgid "Preview Size"
msgstr "Taille d'aperçu"

msgid "Editor Side"
msgstr "Coté de l'éditeur"

msgid "Mesh Library"
msgstr "Librairie de maillages"

msgid "Physics Material"
msgstr "Matériau physique"

msgid "Cell"
msgstr "Cellule"

msgid "Octant Size"
msgstr "Taille d'octant"

msgid "Center X"
msgstr "X du centre"

msgid "Center Y"
msgstr "Y du centre"

msgid "Center Z"
msgstr "Z du centre"

msgid "Priority"
msgstr "Priorité"

msgid "Bake Navigation"
msgstr "Pré-calculer la navigation"

msgid "Initial Clip"
msgstr "Clip initial"

msgid "Clip Count"
msgstr "Compte de clip"

msgid "Shuffle"
msgstr "Mélanger"

msgid "Fade Time"
msgstr "Durée de fondu"

msgid "Stream Count"
msgstr "Quantité de flux"

msgid "Lightmapping"
msgstr "Cartographie des lumières"

msgid "Bake Quality"
msgstr "Qualité du pré-calcul"

msgid "Low Quality Ray Count"
msgstr "Nombre de rayons de basse qualité"

msgid "Medium Quality Ray Count"
msgstr "Nombre de rayons de qualité moyenne"

msgid "High Quality Ray Count"
msgstr "Nombre de rayons de haute qualité"

msgid "Ultra Quality Ray Count"
msgstr "Nombre de rayons de qualité extrême"

msgid "Bake Performance"
msgstr "Performance du pré-calcul"

msgid "Max Rays per Pass"
msgstr "Rayons par passage maximum"

msgid "Region Size"
msgstr "Taille de région"

msgid "Low Quality Probe Ray Count"
msgstr "Quantité de rayons de sonde basse qualité"

msgid "Medium Quality Probe Ray Count"
msgstr "Quantité de rayon de sonde moyenne qualité"

msgid "High Quality Probe Ray Count"
msgstr "Quantité de rayon de sonde haute qualité"

msgid "Ultra Quality Probe Ray Count"
msgstr "Quantité de rayon de sonde ultra qualité"

msgid "Denoising"
msgstr "Suppression de bruit"

msgid "Denoiser"
msgstr "Denoiser"

msgid "BPM"
msgstr "BPM"

msgid "Beat Count"
msgstr "Quantité de battements"

msgid "Bar Beats"
msgstr "Barre de battements"

msgid "Loop Offset"
msgstr "Décalage de boucle"

msgid "Eye Height"
msgstr "Hauteur de l’œil"

msgid "IOD"
msgstr "DP"

msgid "Display Width"
msgstr "Afficher la largeur"

msgid "Oversample"
msgstr "Suréchantillonner"

msgid "K1"
msgstr "K1"

msgid "K2"
msgstr "K2"

msgid "Vulkan VRS"
msgstr "Vulkan VRS"

msgid "Min Radius"
msgstr "Rayon minimal"

msgid "Spawnable Scenes"
msgstr "Scènes pouvant apparaitre"

msgid "Spawn Path"
msgstr "Chemin d'apparition"

msgid "Spawn Limit"
msgstr "Limite d'apparition"

msgid "Root Path"
msgstr "Chemin racine"

msgid "Replication Interval"
msgstr "Intervalle de réplication"

msgid "Delta Interval"
msgstr "Delta de l'intervalle"

msgid "Visibility Update Mode"
msgstr "Mode mise à jour de la visibilité"

msgid "Public Visibility"
msgstr "Visibilité publique"

msgid "Auth Callback"
msgstr "Repli d'authentification"

msgid "Auth Timeout"
msgstr "Délai d'Attente d'autentification"

msgid "Allow Object Decoding"
msgstr "Permettre le Décodage des Objets"

msgid "Refuse New Connections"
msgstr "Refuser les Nouvelles Connexions"

msgid "Server Relay"
msgstr "Relais serveur"

msgid "Max Sync Packet Size"
msgstr "Taille du paquet de synchronisation maximale"

msgid "Max Delta Packet Size"
msgstr "Taille du paquet Delta maximal"

msgid "Noise Type"
msgstr "Type de bruit"

msgid "Frequency"
msgstr "Fréquence"

msgid "Fractal"
msgstr "Fractale"

msgid "Octaves"
msgstr "Octaves"

msgid "Lacunarity"
msgstr "Lacunarité"

msgid "Gain"
msgstr "Gain"

msgid "Ping Pong Strength"
msgstr "Force ping pong"

msgid "Cellular"
msgstr "Cellulaire"

msgid "Distance Function"
msgstr "Fonction de distance"

msgid "Jitter"
msgstr "Sautillement"

msgid "Return Type"
msgstr "Type de retour"

msgid "Amplitude"
msgstr "Amplitude"

msgid "Fractal Type"
msgstr "Type de fractale"

msgid "Fractal Octaves"
msgstr "Octaves de fractal"

msgid "Fractal Lacunarity"
msgstr "Lacunarité fractale"

msgid "Fractal Gain"
msgstr "Gain de fractal"

msgid "Width"
msgstr "Largeur"

msgid "Invert"
msgstr "Inverser"

msgid "In 3D Space"
msgstr "Dans un espace 3D"

msgid "Seamless"
msgstr "Sans bord"

msgid "As Normal Map"
msgstr "En tant que carte de normales"

msgid "Bump Strength"
msgstr "Force du bossage"

msgid "Color Ramp"
msgstr "Dégradé de couleurs"

msgid "Noise"
msgstr "Bruit"

msgid "Localized Name"
msgstr "Nom localisé"

msgid "Action Type"
msgstr "Type d'action"

msgid "Toplevel Paths"
msgstr "Chemins de niveau supérieur"

msgid "Paths"
msgstr "Chemins"

msgid "Interaction Profile Path"
msgstr "Chemin de profil d'interaction"

msgid "Display Refresh Rate"
msgstr "Afficher le taux de rafraichissement"

msgid "Render Target Size Multiplier"
msgstr "Multiplicateur de la taille de la cible du rendu"

msgid "Layer Viewport"
msgstr "Fenêtre d'affichage de calque"

msgid "Alpha Blend"
msgstr "Mélange de l'alpha"

msgid "Aspect Ratio"
msgstr "Ratio d'aspect"

msgid "Central Angle"
msgstr "Angle central"

msgid "Fallback Segments"
msgstr "Segment de repli"

msgid "Central Horizontal Angle"
msgstr "Angle horizontal central"

msgid "Upper Vertical Angle"
msgstr "Angle vertical supérieur"

msgid "Lower Vertical Angle"
msgstr "Angle vertical inférieur"

msgid "Hand"
msgstr "Main"

msgid "Motion Range"
msgstr "Plage de mouvement"

msgid "Hand Skeleton"
msgstr "Squelette de main"

msgid "Bone Update"
msgstr "Mettre à jour l'os"

msgid "Subject"
msgstr "Sujet"

msgid "Names"
msgstr "Noms"

msgid "Strings"
msgstr "Chaînes de caractères"

msgid "Discover Multicast If"
msgstr "Révéler la multidiffusion si"

msgid "Discover Local Port"
msgstr "Révéler le port local"

msgid "Discover IPv6"
msgstr "Révéler IPv6"

msgid "Description URL"
msgstr "URL de description"

msgid "Service Type"
msgstr "Type du service"

msgid "IGD Control URL"
msgstr "URL de contrôle IGD"

msgid "IGD Service Type"
msgstr "Type de service IGD"

msgid "IGD Our Addr"
msgstr "Notre adresse PGI"

msgid "IGD Status"
msgstr "État IGD"

msgid "WebRTC"
msgstr "WebRTC"

msgid "Max Channel in Buffer (KB)"
msgstr "Canaux maximum dans le buffer (KB)"

msgid "Write Mode"
msgstr "Mode écriture"

msgid "Supported Protocols"
msgstr "Protocoles supportés"

msgid "Inbound Buffer Size"
msgstr "Taille du buffer entrant"

msgid "Outbound Buffer Size"
msgstr "Taille du Buffer sortant"

msgid "Handshake Timeout"
msgstr "Délai de poignée de main expiré"

msgid "Max Queued Packets"
msgstr "Paquets en queue maximum"

msgid "Session Mode"
msgstr "Mode de session"

msgid "Required Features"
msgstr "Fonctionnalités Requises"

msgid "Optional Features"
msgstr "Fonctionnalités Optionnelles"

msgid "Requested Reference Space Types"
msgstr "Types d'espaces référence requis"

msgid "Reference Space Type"
msgstr "Type d'espace de référence"

msgid "Enabled Features"
msgstr "Fonctionnalités activées"

msgid "Visibility State"
msgstr "État de la visibilité"

msgid "Java SDK Path"
msgstr "Chemin du SDK Java"

msgid "Android SDK Path"
msgstr "Chemin du SDK Android"

msgid "Debug Keystore"
msgstr "Keystore de débogage"

msgid "Debug Keystore User"
msgstr "Utilisateur du Keystore de débogage"

msgid "Debug Keystore Pass"
msgstr "Passe du Keystore de débogage"

msgid "Force System User"
msgstr "Forcer l'utilisateur système"

msgid "Shutdown ADB on Exit"
msgstr "Arrêter ADB à la fermeture"

msgid "One Click Deploy Clear Previous Install"
msgstr "Déployer en un clic la suppression de l'ancienne installation"

msgid "Use Wi-Fi for Remote Debug"
msgstr "Utiliser le Wi-Fi pour le débogage à distance"

msgid "Wi-Fi Remote Debug Host"
msgstr "Hôte de débogage à distance par Wifi"

msgid "Launcher Icons"
msgstr "Icônes du lanceur"

msgid "Main 192 X 192"
msgstr "Principal 192 X 192"

msgid "Adaptive Foreground 432 X 432"
msgstr "Avant-Plan Adaptatif 432 X 432"

msgid "Adaptive Background 432 X 432"
msgstr "Arrière-Plan Adaptatif 432 X 432"

msgid "Android Source Template"
msgstr "Modèle de source Android"

msgid "Compress Native Libraries"
msgstr "Compresser les librairies natives"

msgid "Export Format"
msgstr "Format d'exportation"

msgid "Min SDK"
msgstr "Min SDK"

msgid "Target SDK"
msgstr "SDK Cible"

msgid "Plugins"
msgstr "Extensions"

msgid "Architectures"
msgstr "Architectures"

msgid "Keystore"
msgstr "Keystore"

msgid "Debug User"
msgstr "Utilisateur de débogage"

msgid "Debug Password"
msgstr "Mot de passe de débogage"

msgid "Release User"
msgstr "Utilisateur de publication (release)"

msgid "Release Password"
msgstr "Mot de passe de publication"

msgid "Code"
msgstr "Code"

msgid "Package"
msgstr "Paquetage"

msgid "Unique Name"
msgstr "Nom unique"

msgid "Signed"
msgstr "Signé"

msgid "App Category"
msgstr "Catégorie de l'application"

msgid "Retain Data on Uninstall"
msgstr "Conserver les données lors de la désinstallation"

msgid "Exclude From Recents"
msgstr "Exclure des récents"

msgid "Show in Android TV"
msgstr "Afficher sur Android TV"

msgid "Show in App Library"
msgstr "Afficher dans la bibliothèque d'applications"

msgid "Show as Launcher App"
msgstr "Afficher comme lanceur d'application"

msgid "Graphics"
msgstr "Graphismes"

msgid "OpenGL Debug"
msgstr "Débogage OpenGL"

msgid "XR Features"
msgstr "Fonctionnalités XR"

msgid "XR Mode"
msgstr "Mode XR"

msgid "Immersive Mode"
msgstr "Mode immersif"

msgid "Support Small"
msgstr "Supporte les petits écrans"

msgid "Support Normal"
msgstr "Supporte les écrans normaux"

msgid "Support Large"
msgstr "Supporte les grands écrans"

msgid "Support Xlarge"
msgstr "Supporte les très grands écrans"

msgid "User Data Backup"
msgstr "Sauvegarde(backup) des données utilisateur"

msgid "Allow"
msgstr "Autoriser"

msgid "Command Line"
msgstr "Ligne de commande"

msgid "Extra Args"
msgstr "Arguments Supplémentaires"

msgid "APK Expansion"
msgstr "Fichier(s) d'extension APK"

msgid "Salt"
msgstr "Sel"

msgid "Public Key"
msgstr "Clé Publique"

msgid "Permissions"
msgstr "Permissions"

msgid "Custom Permissions"
msgstr "Permissions Personnalisées"

msgid "iOS Deploy"
msgstr "Déployer sur iOS"

msgid "Icons"
msgstr "Icônes"

msgid "iPhone 120 X 120"
msgstr "iPhone (120 x 120)"

msgid "iPhone 180 X 180"
msgstr "iPhone (180 x 180)"

msgid "iPad 76 X 76"
msgstr "iPad (76 x 76)"

msgid "iPad 152 X 152"
msgstr "iPad (152 x 152)"

msgid "iPad 167 X 167"
msgstr "iPad (167 x 167)"

msgid "App Store 1024 X 1024"
msgstr "App Store (1024 x 1024)"

msgid "Spotlight 40 X 40"
msgstr "Spotlight (40 x 40)"

msgid "Spotlight 80 X 80"
msgstr "Spotlight (80 x 80)"

msgid "Settings 58 X 58"
msgstr "Réglages (58 x 58)"

msgid "Settings 87 X 87"
msgstr "Réglages (87 x 87)"

msgid "Notification 40 X 40"
msgstr "Notification (40 x 40)"

msgid "Notification 60 X 60"
msgstr "Notification (60 x 60)"

msgid "App Store Team ID"
msgstr "ID d'organisation (Team ID) dans l'App Store"

msgid "Provisioning Profile UUID Debug"
msgstr "Débogage : UUID du profil de provisionnement"

msgid "Code Sign Identity Debug"
msgstr "Débogage : Identité de signature du code"

msgid "Export Method Debug"
msgstr "Débogage : Méthode d'exportation"

msgid "Provisioning Profile UUID Release"
msgstr "Publication : UUID du profil de provisionnement"

msgid "Code Sign Identity Release"
msgstr "Publication : Identité de signature du code"

msgid "Export Method Release"
msgstr "Publication : Méthode d'exportation"

msgid "Targeted Device Family"
msgstr "Famille(s) d'appareils cibles"

msgid "Bundle Identifier"
msgstr "Identifiant du bundle"

msgid "Signature"
msgstr "Signature"

msgid "Short Version"
msgstr "Version courte"

msgid "Min iOS Version"
msgstr "Version iOS minimale"

msgid "Additional Plist Content"
msgstr "Contenu Plist additionnel"

msgid "Icon Interpolation"
msgstr "Interpolation des icônes"

msgid "Export Project Only"
msgstr "Exporter le projet uniquement"

msgid "Generate Simulator Library If Missing"
msgstr "Générer la librairie du simulateur si elle est manquante"

msgid "Capabilities"
msgstr "Fonctionnalités"

msgid "Access Wi-Fi"
msgstr "Accès Wi-Fi"

msgid "Push Notifications"
msgstr "Notifications push (poussées)"

msgid "Performance A 12"
msgstr "Performance A 12"

msgid "User Data"
msgstr "Données utilisateur"

msgid "Accessible From Files App"
msgstr "Accessibles via l'application Fichiers"

msgid "Accessible From iTunes Sharing"
msgstr "Accessibles via le partage iTunes"

msgid "Privacy"
msgstr "Confidentialité"

msgid "Camera Usage Description"
msgstr "Description de l'accès de la caméra"

msgid "Camera Usage Description Localized"
msgstr "Description (localisée) de l'accès à la caméra"

msgid "Microphone Usage Description"
msgstr "Description de l'accès au microphone"

msgid "Microphone Usage Description Localized"
msgstr "Description (localisée) de l'accès au microphone"

msgid "Photolibrary Usage Description"
msgstr "Description de l'accès à la photothèque"

msgid "Photolibrary Usage Description Localized"
msgstr "Description (localisée) de l'accès à la photothèque"

msgid "Tracking Enabled"
msgstr "Traque activée"

msgid "Tracking Domains"
msgstr "Traque des domaines"

msgid "Storyboard"
msgstr "Storyboard"

msgid "Image Scale Mode"
msgstr "Mode de mise à l'échelle des images"

msgid "Custom Image @2x"
msgstr "Image personnalisée @2x"

msgid "Custom Image @3x"
msgstr "Image personnalisée @3x"

msgid "Use Custom BG Color"
msgstr "Utiliser la couleur d'arrière-plan personnalisée"

msgid "Custom BG Color"
msgstr "Couleur d'arrière-plan personnalisée"

msgid "Architecture"
msgstr "Architecture"

msgid "SSH Remote Deploy"
msgstr "Déployer le SSH à distance"

msgid "Extra Args SSH"
msgstr "Arguments supplémentaires SSH"

msgid "Extra Args SCP"
msgstr "Arguments supplémentaires SCP"

msgid "Run Script"
msgstr "Exécuter un script"

msgid "Cleanup Script"
msgstr "Nettoyer le script"

msgid "macOS"
msgstr "macOS"

msgid "rcodesign"
msgstr "rcodesign"

msgid "Distribution Type"
msgstr "Type de distribution"

msgid "Copyright Localized"
msgstr "Copyright localisé"

msgid "Min macOS Version"
msgstr "Version macOS minimale"

msgid "Export Angle"
msgstr "Exporter l'angle"

msgid "High Res"
msgstr "Haute Résolution"

msgid "Xcode"
msgstr "Xcode"

msgid "Platform Build"
msgstr "Plateforme compilée"

msgid "SDK Version"
msgstr "Version du SDK"

msgid "SDK Build"
msgstr "SDK compilé"

msgid "SDK Name"
msgstr "Nom du SDK"

msgid "Xcode Version"
msgstr "Version de Xcode"

msgid "Xcode Build"
msgstr "Xcode compilé"

msgid "Codesign"
msgstr "Signature du code"

msgid "Installer Identity"
msgstr "Identité de l'installeur"

msgid "Apple Team ID"
msgstr "Apple Team ID"

msgid "Identity"
msgstr "Identité"

msgid "Certificate File"
msgstr "Certificat de fichier"

msgid "Certificate Password"
msgstr "Certificat de mot de passe"

msgid "Provisioning Profile"
msgstr "Profil de provisionnement"

msgid "Entitlements"
msgstr "Permissions"

msgid "Custom File"
msgstr "Fichier personnalisé"

msgid "Allow JIT Code Execution"
msgstr "Autoriser l'exécution du code JIT"

msgid "Allow Unsigned Executable Memory"
msgstr "Autoriser la mémoire exécutable non signée"

msgid "Allow Dyld Environment Variables"
msgstr "Autoriser les variables d'environnement Dyld"

msgid "Disable Library Validation"
msgstr "Désactiver la validation des librairies"

msgid "Audio Input"
msgstr "Entrée Audio"

msgid "Address Book"
msgstr "Carnet d'Adresses"

msgid "Calendars"
msgstr "Calendrier"

msgid "Photos Library"
msgstr "Bibliothèque de photos"

msgid "Apple Events"
msgstr "Événements Apple"

msgid "Debugging"
msgstr "Débogage"

msgid "App Sandbox"
msgstr "Bac à sable de l'application"

msgid "Network Server"
msgstr "Serveur réseau"

msgid "Network Client"
msgstr "Client réseau"

msgid "Device USB"
msgstr "Périphérique USB"

msgid "Device Bluetooth"
msgstr "Périphérique Bluetooth"

msgid "Files Downloads"
msgstr "Téléchargement de fichiers"

msgid "Files Pictures"
msgstr "Fichiers Images"

msgid "Files Music"
msgstr "Fichiers Musicaux"

msgid "Files Movies"
msgstr "Fichiers Vidéo"

msgid "Files User Selected"
msgstr "Fichiers utilisateur sélectionnés"

msgid "Custom Options"
msgstr "Options personnalisées"

msgid "Notarization"
msgstr "Notarisation"

msgid "Apple ID Name"
msgstr "Nom Apple ID"

msgid "Apple ID Password"
msgstr "Mot de passe Apple ID"

msgid "API Key"
msgstr "Clé API"

msgid "API Key ID"
msgstr "ID de clé API"

msgid "Location Usage Description"
msgstr "Description d'utilisation de la géolocalisation"

msgid "Address Book Usage Description"
msgstr "Description d'utilisation du carnet d'adresse"

msgid "Calendar Usage Description"
msgstr "Description d'utilisation du calendrier"

msgid "Photos Library Usage Description"
msgstr "Description d'utilisation de la bibliothèque photo"

msgid "Photos Library Usage Description Localized"
msgstr "Bibliothèque de photos à besoin de nouveaux droits pour être localisée"

msgid "Network Volumes Usage Description"
msgstr "Description d'utilisation des disques réseau"

msgid "Removable Volumes Usage Description"
msgstr "Description d'utilisation des disques amovibles"

msgid "Removable Volumes Usage Description Localized"
msgstr "Description d'usage traduite pour les disques amovibles"

msgid "Web"
msgstr "Web"

msgid "HTTP Host"
msgstr "Hôte HTTP"

msgid "HTTP Port"
msgstr "Port HTTP"

msgid "Use TLS"
msgstr "Utiliser TLS"

msgid "TLS Key"
msgstr "Clé TLS"

msgid "TLS Certificate"
msgstr "Certificat TLS"

msgid "Variant"
msgstr "Variant"

msgid "Extensions Support"
msgstr "Support d'extensions"

msgid "Thread Support"
msgstr "Support de fil d'exécution"

msgid "VRAM Texture Compression"
msgstr "Compression des textures dans la mémoire vidéo"

msgid "For Desktop"
msgstr "Pour PC"

msgid "For Mobile"
msgstr "Pour Mobile"

msgid "HTML"
msgstr "HTML"

msgid "Export Icon"
msgstr "Icône d'exportation"

msgid "Custom HTML Shell"
msgstr "Shell HTML personnalisé"

msgid "Head Include"
msgstr "Inclure la tête de fichier"

msgid "Canvas Resize Policy"
msgstr "Politique de redimensionnement du canevas"

msgid "Focus Canvas on Start"
msgstr "Focus sur le canevas au démarrage"

msgid "Experimental Virtual Keyboard"
msgstr "Clavier virtuel expérimental"

msgid "Progressive Web App"
msgstr "Application web progressive"

msgid "Ensure Cross Origin Isolation Headers"
msgstr "S'assurer des entêtes d'isolation cross origines"

msgid "Offline Page"
msgstr "Page hors ligne"

msgid "Icon 144 X 144"
msgstr "Icône 144 X 144"

msgid "Icon 180 X 180"
msgstr "Icône 180 X 180"

msgid "Icon 512 X 512"
msgstr "Icône 512 X 512"

msgid "Windows"
msgstr "Windows"

msgid "rcedit"
msgstr "Rcedit"

msgid "signtool"
msgstr "signtool"

msgid "osslsigncode"
msgstr "osslsigncode"

msgid "wine"
msgstr "wine"

msgid "Identity Type"
msgstr "Type d'identité"

msgid "Timestamp"
msgstr "Horodatage"

msgid "Timestamp Server URL"
msgstr "URL du serveur d'horodatage"

msgid "Digest Algorithm"
msgstr "Fonction de hachage"

msgid "Modify Resources"
msgstr "Modifier les ressources"

msgid "File Version"
msgstr "Version de fichier"

msgid "Product Version"
msgstr "Version de produit"

msgid "Company Name"
msgstr "Nom de la société"

msgid "Product Name"
msgstr "Nom du produit"

msgid "File Description"
msgstr "Description de fichier"

msgid "Trademarks"
msgstr "Marques Déposées"

msgid "Export D3D12"
msgstr "Exporter D3D12"

msgid "Sprite Frames"
msgstr "Trames de sprite"

msgid "Frame"
msgstr "Trame"

msgid "Speed Scale"
msgstr "Échelle de vitesse"

msgid "Centered"
msgstr "Centré"

msgid "Flip H"
msgstr "Miroir H"

msgid "Flip V"
msgstr "Miroir V"

msgid "Current"
msgstr "Actuel"

msgid "Volume dB"
msgstr "Volume (dB)"

msgid "Pitch Scale"
msgstr "Échelle de pitch"

msgid "Playing"
msgstr "En train de jouer"

msgid "Autoplay"
msgstr "Lecture automatique"

msgid "Stream Paused"
msgstr "Diffusion en pause"

msgid "Max Distance"
msgstr "Distance Maximale"

msgid "Attenuation"
msgstr "Atténuation"

msgid "Max Polyphony"
msgstr "Polyphonie maximale"

msgid "Panning Strength"
msgstr "Intensité du panoramique"

msgid "Bus"
msgstr "Bus"

msgid "Area Mask"
msgstr "Masque de zone"

msgid "Copy Mode"
msgstr "Mode copie"

msgid "Anchor Mode"
msgstr "Mode ancre"

msgid "Ignore Rotation"
msgstr "Ignorer la rotation"

msgid "Process Callback"
msgstr "Traiter le retour"

msgid "Left"
msgstr "Gauche"

msgid "Top"
msgstr "Dessus"

msgid "Right"
msgstr "Droite"

msgid "Bottom"
msgstr "Bas"

msgid "Smoothed"
msgstr "Adouci"

msgid "Position Smoothing"
msgstr "Lissage de position"

msgid "Rotation Smoothing"
msgstr "Lissage de rotation"

msgid "Drag"
msgstr "Déplacer"

msgid "Horizontal Enabled"
msgstr "Horizontal Activé"

msgid "Vertical Enabled"
msgstr "Vertical Activé"

msgid "Horizontal Offset"
msgstr "Décalage horizontal"

msgid "Vertical Offset"
msgstr "Décalage vertical"

msgid "Left Margin"
msgstr "Marge gauche"

msgid "Top Margin"
msgstr "Marge en haut"

msgid "Right Margin"
msgstr "Marge droite"

msgid "Bottom Margin"
msgstr "Marge du bas"

msgid "Draw Screen"
msgstr "Afficher l'écran"

msgid "Draw Limits"
msgstr "Afficher les limites"

msgid "Draw Drag Margin"
msgstr "Dessiner la marge de tirage"

msgid "Tweaks"
msgstr "Ajustements"

msgid "Fit Margin"
msgstr "Ajuster la marge"

msgid "Clear Margin"
msgstr "Retirer la marge"

msgid "Use Mipmaps"
msgstr "Utiliser les Mipmaps"

msgid "Emitting"
msgstr "Émet"

msgid "Lifetime"
msgstr "Durée de vie"

msgid "One Shot"
msgstr "Jouer une fois"

msgid "Preprocess"
msgstr "Pré-traitement"

msgid "Explosiveness"
msgstr "Explovisité"

msgid "Randomness"
msgstr "Aléatoire"

msgid "Lifetime Randomness"
msgstr "Aléatoire de durée de vie"

msgid "Fixed FPS"
msgstr "FPS fixes"

msgid "Fract Delta"
msgstr "Delta Fraction"

msgid "Drawing"
msgstr "Dessin"

msgid "Local Coords"
msgstr "Coordonnées locales"

msgid "Draw Order"
msgstr "Ordre de rendu"

msgid "Emission Shape"
msgstr "Forme d'émission"

msgid "Shape"
msgstr "Forme"

msgid "Sphere Radius"
msgstr "Rayon de la Sphère"

msgid "Rect Extents"
msgstr "Étendue du rectangle"

msgid "Points"
msgstr "Points"

msgid "Normals"
msgstr "Normales"

msgid "Colors"
msgstr "Couleurs"

msgid "Particle Flags"
msgstr "Options de particule"

msgid "Align Y"
msgstr "Aligner axe Y"

msgid "Direction"
msgstr "Direction"

msgid "Spread"
msgstr "Propagation"

msgid "Gravity"
msgstr "Gravité"

msgid "Initial Velocity"
msgstr "Vélocité initiale"

msgid "Velocity Min"
msgstr "Vélocité minimale"

msgid "Velocity Max"
msgstr "Vélocité maximale"

msgid "Velocity Curve"
msgstr "Courbe de vélocité"

msgid "Orbit Velocity"
msgstr "Vélocité d'orbite"

msgid "Linear Accel"
msgstr "Accélération linéaire"

msgid "Accel Min"
msgstr "Accel minimale"

msgid "Accel Max"
msgstr "Accel maximale"

msgid "Accel Curve"
msgstr "Courbe d’accélération"

msgid "Radial Accel"
msgstr "Accélération radiale"

msgid "Tangential Accel"
msgstr "Accélération tangentielle"

msgid "Damping"
msgstr "Amortissement"

msgid "Damping Min"
msgstr "Amortissement minimal"

msgid "Damping Max"
msgstr "Amortissement maximal"

msgid "Damping Curve"
msgstr "Courbe d'amortissement"

msgid "Angle"
msgstr "Angle"

msgid "Angle Min"
msgstr "Angle min"

msgid "Angle Max"
msgstr "Angle max"

msgid "Angle Curve"
msgstr "Courbe d'angle"

msgid "Scale Amount Min"
msgstr "Quantité d'échelle minimale"

msgid "Scale Amount Max"
msgstr "Quantité d'échelle maximale"

msgid "Scale Amount Curve"
msgstr "Courbe de valeur d'échelle"

msgid "Split Scale"
msgstr "Séparer l'échelle"

msgid "Scale Curve X"
msgstr "Mettre à l'échelle la courbe X"

msgid "Scale Curve Y"
msgstr "Mettre à l'échelle la courbe Y"

msgid "Color Initial Ramp"
msgstr "Dégradé de couleurs initial"

msgid "Hue Variation"
msgstr "Variation de Teinte"

msgid "Variation Min"
msgstr "Variation minimale"

msgid "Variation Max"
msgstr "Variation maximale"

msgid "Variation Curve"
msgstr "Courbe de variation"

msgid "Speed Min"
msgstr "Vitesse minimale"

msgid "Speed Max"
msgstr "Vitesse maximale"

msgid "Speed Curve"
msgstr "Courbe de vitesse"

msgid "Offset Min"
msgstr "Décalage minimal"

msgid "Offset Max"
msgstr "Décalage maximal"

msgid "Offset Curve"
msgstr "Courbe de décalage"

msgid "Amount Ratio"
msgstr "Ratio de quantité"

msgid "Sub Emitter"
msgstr "Sous émetteur"

msgid "Process Material"
msgstr "Matériau"

msgid "Interp to End"
msgstr "Interp jusqu'à la fin"

msgid "Base Size"
msgstr "Taille de base"

msgid "Visibility Rect"
msgstr "Zone de Visibilité"

msgid "Sections"
msgstr "Sections"

msgid "Section Subdivisions"
msgstr "Sous-divisions de section"

msgid "Editor Only"
msgstr "Éditeur seulement"

msgid "Energy"
msgstr "Énergie"

msgid "Blend Mode"
msgstr "Mode mélange"

msgid "Z Min"
msgstr "Minimum Z"

msgid "Z Max"
msgstr "Maximum Z"

msgid "Layer Min"
msgstr "Calque min"

msgid "Layer Max"
msgstr "Calque max"

msgid "Item Cull Mask"
msgstr "Masque d'élagage d'élément"

msgid "Shadow"
msgstr "Ombre"

msgid "Filter Smooth"
msgstr "Filtre de lissage"

msgid "Texture Scale"
msgstr "Échelle de texture"

msgid "Closed"
msgstr "Fermé"

msgid "Cull Mode"
msgstr "Mode Élagage"

msgid "SDF Collision"
msgstr "Collision CDS"

msgid "Occluder Light Mask"
msgstr "Obturateur de masque de lumière"

msgid "Width Curve"
msgstr "Courbe de largeur"

msgid "Default Color"
msgstr "Couleur par défaut"

msgid "Fill"
msgstr "Remplissage"

msgid "Gradient"
msgstr "Dégradé"

msgid "Texture Mode"
msgstr "Mode de texture"

msgid "Capping"
msgstr "Capuchonnement"

msgid "Joint Mode"
msgstr "Mode de jointure"

msgid "Begin Cap Mode"
msgstr "Lancer le mode capuchon"

msgid "End Cap Mode"
msgstr "Terminer le mode capuchon"

msgid "Border"
msgstr "Bordure"

msgid "Sharp Limit"
msgstr "Limite Nette"

msgid "Round Precision"
msgstr "Précision de l’arrondissement"

msgid "Antialiased"
msgstr "Anticrénelé"

msgid "Gizmo Extents"
msgstr "Etendues des Gadgets"

msgid "Multimesh"
msgstr "Multimaillage"

msgid "Pathfinding"
msgstr "Recherche de chemin"

msgid "Path Desired Distance"
msgstr "Distance souhaitée du chemin"

msgid "Target Desired Distance"
msgstr "Distance Désirée de la Cible"

msgid "Path Max Distance"
msgstr "Distance maximale du chemin"

msgid "Navigation Layers"
msgstr "Calques de navigation"

msgid "Pathfinding Algorithm"
msgstr "Algorithme de Pathfinding"

msgid "Path Postprocessing"
msgstr "Chemin de postprocessing"

msgid "Path Metadata Flags"
msgstr "Options du chemin de métadonnée(s)"

msgid "Simplify Path"
msgstr "Simplifier le chemin"

msgid "Avoidance"
msgstr "Évitement"

msgid "Avoidance Enabled"
msgstr "Évitement activé"

msgid "Neighbor Distance"
msgstr "Distance voisine"

msgid "Max Neighbors"
msgstr "Maximum de voisins"

msgid "Time Horizon Obstacles"
msgstr "Obstacles du temps horizontal"

msgid "Max Speed"
msgstr "Vitesse Max"

msgid "Avoidance Layers"
msgstr "Calques d'évitement"

msgid "Avoidance Mask"
msgstr "Masque d'évitement"

msgid "Avoidance Priority"
msgstr "Priorité d'évitement"

msgid "Use Custom"
msgstr "Utilisation personnalisée"

msgid "Path Custom Color"
msgstr "Couleur personnalisée de chemin"

msgid "Path Custom Point Size"
msgstr "Taille de point personnalisée de chemin"

msgid "Path Custom Line Width"
msgstr "Largeur de ligne personnalisée de chemin"

msgid "Bidirectional"
msgstr "Bidirectionnel"

msgid "Start Position"
msgstr "Position de départ"

msgid "End Position"
msgstr "Position de fin"

msgid "Enter Cost"
msgstr "Coût d’entrée"

msgid "Travel Cost"
msgstr "Coût de déplacement"

msgid "Vertices"
msgstr "Sommets"

msgid "NavigationMesh"
msgstr "NavigationMesh"

msgid "Affect Navigation Mesh"
msgstr "Affecter le maillage de navigation"

msgid "Carve Navigation Mesh"
msgstr "Tailler le maillage de navigation"

msgid "Navigation Polygon"
msgstr "Polygone de navigation"

msgid "Use Edge Connections"
msgstr "Utiliser les arêtes de connexions"

msgid "Skew"
msgstr "Biseau"

msgid "Scroll Scale"
msgstr "Échelle de la barre de défilement"

msgid "Scroll Offset"
msgstr "Décalage du Défilement"

msgid "Repeat"
msgstr "Répéter"

msgid "Repeat Size"
msgstr "Répéter la taille"

msgid "Autoscroll"
msgstr "Défilement automatique"

msgid "Repeat Times"
msgstr "Temps répétés"

msgid "Begin"
msgstr "Début"

msgid "End"
msgstr "Fin"

msgid "Follow Viewport"
msgstr "Suivre la fenêtre d'affichage"

msgid "Ignore Camera Scroll"
msgstr "Ignorer le défilement de la caméra"

msgid "Screen Offset"
msgstr "Décalage d'écran"

msgid "Scroll"
msgstr "Défilement"

msgid "Base Offset"
msgstr "Décalage de Base"

msgid "Base Scale"
msgstr "Échelle de Base"

msgid "Limit Begin"
msgstr "Début de la limite"

msgid "Limit End"
msgstr "Fin de la limite"

msgid "Ignore Camera Zoom"
msgstr "Ignorer le zoom de la Caméra"

msgid "Motion"
msgstr "Déplacement"

msgid "Mirroring"
msgstr "Effet de miroir"

msgid "Curve"
msgstr "Courbe"

msgid "Progress"
msgstr "Progrès"

msgid "Progress Ratio"
msgstr "Ratio de progression"

msgid "H Offset"
msgstr "Décalage Horizontal"

msgid "V Offset"
msgstr "Décalage Vertical"

msgid "Rotates"
msgstr "Rotations"

msgid "Cubic Interp"
msgstr "Interpolation Cubique"

msgid "Sync to Physics"
msgstr "Synchroniser à la physique"

msgid "Monitoring"
msgstr "Observation"

msgid "Monitorable"
msgstr "Observable"

msgid "Space Override"
msgstr "Redéfinition d'espace"

msgid "Point"
msgstr "Point"

msgid "Point Unit Distance"
msgstr "Unité de distance de point"

msgid "Point Center"
msgstr "Centre de point"

msgid "Linear Damp"
msgstr "Amorti Linéaire"

msgid "Angular Damp"
msgstr "Amorti Angulaire"

msgid "Audio Bus"
msgstr "Bus audio"

msgid "Motion Mode"
msgstr "Mode mouvement"

msgid "Up Direction"
msgstr "Direction vers le haut"

msgid "Slide on Ceiling"
msgstr "Glisser sur le plafond"

msgid "Wall Min Slide Angle"
msgstr "Curseur de défilement de l'angle minimal de mur"

msgid "Floor"
msgstr "Plancher"

msgid "Stop on Slope"
msgstr "Arrêter sur la pente"

msgid "Constant Speed"
msgstr "Vitesse constante"

msgid "Block on Wall"
msgstr "Bloque sur le mur"

msgid "Max Angle"
msgstr "Angle maximal"

msgid "Snap Length"
msgstr "Aimanter la longeur"

msgid "Moving Platform"
msgstr "Plateforme mobile"

msgid "Floor Layers"
msgstr "Calques de plancher"

msgid "Wall Layers"
msgstr "Calques de mur"

msgid "Safe Margin"
msgstr "Marge de sécurité"

msgid "Disable Mode"
msgstr "Désactiver le mode"

msgid "Pickable"
msgstr "Déplaçable"

msgid "Build Mode"
msgstr "Mode construction"

msgid "Disabled"
msgstr "Désactivé"

msgid "One Way Collision"
msgstr "Collision à sens unique"

msgid "One Way Collision Margin"
msgstr "marge de collision à sens unique"

msgid "Debug Color"
msgstr "Couleur de débogage"

msgid "Length"
msgstr "Longueur"

msgid "Rest Length"
msgstr "Longueur au repos"

msgid "Stiffness"
msgstr "Rigidité"

msgid "Initial Offset"
msgstr "Décalage initial"

msgid "Node A"
msgstr "Nœud A"

msgid "Node B"
msgstr "Nœud B"

msgid "Bias"
msgstr "Biais"

msgid "Disable Collision"
msgstr "Désactiver les collisions"

msgid "Softness"
msgstr "Douceur"

msgid "Angular Limit"
msgstr "Limite angulaire"

msgid "Lower"
msgstr "Basse"

msgid "Upper"
msgstr "Haute"

msgid "Motor"
msgstr "Moteur"

msgid "Target Velocity"
msgstr "Vélocité cible"

msgid "Bone 2D Nodepath"
msgstr "Os 2D Nodepath"

msgid "Bone 2D Index"
msgstr "Index Bone 2D"

msgid "Auto Configure Joint"
msgstr "Configurer automatiquement le joint"

msgid "Simulate Physics"
msgstr "Simuler la physique"

msgid "Follow Bone When Simulating"
msgstr "Suivre l'os lors de la simulation"

msgid "Exclude Parent"
msgstr "Exclure Le Parent"

msgid "Target Position"
msgstr "Position de la cible"

msgid "Hit From Inside"
msgstr "Touché de l'intérieur"

msgid "Collide With"
msgstr "Collisionne Avec"

msgid "Areas"
msgstr "Zones"

msgid "Bodies"
msgstr "Corps"

msgid "Gravity Scale"
msgstr "Échelle de la Gravité"

msgid "Mass Distribution"
msgstr "Distribution de la masse"

msgid "Center of Mass Mode"
msgstr "Mode centre de la masse"

msgid "Inertia"
msgstr "Inertie"

msgid "Deactivation"
msgstr "Désactivation"

msgid "Sleeping"
msgstr "Sommeil"

msgid "Can Sleep"
msgstr "Peut Dormir"

msgid "Lock Rotation"
msgstr "Verrouiller la rotation"

msgid "Freeze"
msgstr "Geler"

msgid "Freeze Mode"
msgstr "Mode Gèle"

msgid "Solver"
msgstr "Solveur"

msgid "Custom Integrator"
msgstr "Intégrateur personnalisé"

msgid "Continuous CD"
msgstr "Détection de collision continue"

msgid "Contact Monitor"
msgstr "Moniteur de Contact"

msgid "Max Contacts Reported"
msgstr "Contacts reportés maximums"

msgid "Linear"
msgstr "Linéaire"

msgid "Damp Mode"
msgstr "Mode amorti"

msgid "Damp"
msgstr "Atténuation"

msgid "Angular"
msgstr "Angulaire"

msgid "Constant Forces"
msgstr "Forces constantes"

msgctxt "Physics"
msgid "Force"
msgstr "Force"

msgid "Torque"
msgstr "Torque"

msgid "Margin"
msgstr "Marge"

msgid "Max Results"
msgstr "Résultats maximum"

msgid "Constant Linear Velocity"
msgstr "Vélocité Linéaire Constante"

msgid "Constant Angular Velocity"
msgstr "Vélocité Angulaire Constante"

msgid "UV"
msgstr "UV"

msgid "Vertex Colors"
msgstr "Couleurs Des Sommets"

msgid "Internal Vertex Count"
msgstr "Nombre de Sommet Interne"

msgid "Remote Path"
msgstr "Chemin distant"

msgid "Use Global Coordinates"
msgstr "Utiliser les coordonnées globales"

msgid "Update"
msgstr "Mettre à jour"

msgid "Auto Calculate Length and Angle"
msgstr "Calcul automatique de la longueur et de l'angle"

msgid "Bone Angle"
msgstr "Angle d'os"

msgid "Editor Settings"
msgstr "Paramètres de l'éditeur"

msgid "Show Bone Gizmo"
msgstr "Afficher le manipulateur d'os"

msgid "Rest"
msgstr "Repos"

msgid "Modification Stack"
msgstr "Pile de modifications"

msgid "Hframes"
msgstr "Trames H"

msgid "Vframes"
msgstr "Trames V"

msgid "Frame Coords"
msgstr "Coordonnées de trame"

msgid "Filter Clip Enabled"
msgstr "Filtre de clip activé"

msgid "Tile Set"
msgstr "Palette de tuiles"

msgid "Rendering Quadrant Size"
msgstr "Taille du quadrant de rendu"

msgid "Collision Animatable"
msgstr "Collision animable"

msgid "Collision Visibility Mode"
msgstr "Mode visibilité de collision"

msgid "Navigation Visibility Mode"
msgstr "Mode visibilité de navigation"

msgid "Y Sort Origin"
msgstr "Origine du triage par Y"

msgid "Collision Enabled"
msgstr "Collision activée"

msgid "Use Kinematic Bodies"
msgstr "Utiliser Kinematic Bodies"

msgid "Navigation Enabled"
msgstr "Navigation activée"

msgid "Texture Normal"
msgstr "Normale de texture"

msgid "Bitmask"
msgstr "Bitmask"

msgid "Shape Centered"
msgstr "Forme Centrée"

msgid "Shape Visible"
msgstr "Forme Visible"

msgid "Passby Press"
msgstr "Activation en passant"

msgid "Visibility Mode"
msgstr "Mode de Visibilité"

msgid "Enabling"
msgstr "Activation"

msgid "Node Path"
msgstr "Chemin de nœud"

msgid "Attenuation Model"
msgstr "Modèle d’atténuation"

msgid "Unit Size"
msgstr "Taille d’unité"

msgid "Max dB"
msgstr "Max (dB)"

msgid "Emission Angle"
msgstr "Angle d’émission"

msgid "Degrees"
msgstr "Degrés"

msgid "Filter Attenuation dB"
msgstr "Filtre d’atténuation (dB)"

msgid "Attenuation Filter"
msgstr "Filtre d’atténuation"

msgid "Cutoff Hz"
msgstr "Hz de coupure"

msgid "dB"
msgstr "dB"

msgid "Doppler"
msgstr "Doppler"

msgid "Tracking"
msgstr "Suivi"

msgid "Bone Name"
msgstr "Nom de l'os"

msgid "Bone Idx"
msgstr "Os Idx"

msgid "Override Pose"
msgstr "Pose surchargée"

msgid "Keep Aspect"
msgstr "Garder l'aspect"

msgid "Cull Mask"
msgstr "Masque d'élagage"

msgid "Attributes"
msgstr "Attributs"

msgid "Compositor"
msgstr "Compositeur"

msgid "Doppler Tracking"
msgstr "Effet Doppler de Suivi"

msgid "Projection"
msgstr "Projection"

msgid "Frustum Offset"
msgstr "Décalage du Tronc"

msgid "Near"
msgstr "Plan proche"

msgid "Far"
msgstr "Plan éloigné"

msgid "Visibility AABB"
msgstr "Visibilité AABB"

msgid "Box Extents"
msgstr "Étendues de la boîte"

msgid "Ring Axis"
msgstr "Axe de l'anneau"

msgid "Ring Height"
msgstr "Hauteur de l'anneau"

msgid "Ring Radius"
msgstr "Rayon de l'anneau"

msgid "Ring Inner Radius"
msgstr "Rayon intérieur de l'anneau"

msgid "Rotate Y"
msgstr "Rotation Y"

msgid "Disable Z"
msgstr "Désactiver axe Z"

msgid "Flatness"
msgstr "Platitude"

msgid "Scale Curve Z"
msgstr "Mettre à l'échelle la courbe Z"

msgid "Albedo"
msgstr "Albédo"

msgctxt "Geometry"
msgid "Normal"
msgstr "Normale"

msgid "Orm"
msgstr "Orm"

msgid "Emission"
msgstr "Émission"

msgid "Parameters"
msgstr "Paramètres"

msgid "Emission Energy"
msgstr "Émission d'énergie"

msgid "Modulate"
msgstr "Moduler"

msgid "Albedo Mix"
msgstr "Mix d'Albédo"

msgid "Normal Fade"
msgstr "Fondu normal"

msgid "Vertical Fade"
msgstr "Fondu vertical"

msgid "Distance Fade"
msgstr "Fondu de Distance"

msgid "Transform Align"
msgstr "Transformer l'alignement"

msgid "Draw Passes"
msgstr "Afficher les passes"

msgid "Passes"
msgstr "Passes"

msgid "Thickness"
msgstr "Épaisseur"

msgid "Bake Mask"
msgstr "Masque de pré-calcul"

msgid "Update Mode"
msgstr "Mode de mise à jour"

msgid "Follow Camera Enabled"
msgstr "Suivi de caméra activé"

msgid "Directionality"
msgstr "Directionnel"

msgid "Skeleton Path"
msgstr "Squelette de chemin"

msgid "Layer Mask"
msgstr "Masque de calque"

msgid "Visibility Range"
msgstr "Plage de visibilité"

msgid "Begin Margin"
msgstr "Début de marge"

msgid "End Margin"
msgstr "Fin de marge"

msgid "Fade Mode"
msgstr "Mode fondu"

msgid "Pixel Size"
msgstr "Taille de pixel"

msgid "Flags"
msgstr "Options"

msgid "Billboard"
msgstr "Panneau(Billboard)"

msgid "Shaded"
msgstr "Ombré"

msgid "Double Sided"
msgstr "Double face"

msgid "No Depth Test"
msgstr "Pas de test de profondeur"

msgid "Fixed Size"
msgstr "Taille fixe"

msgid "Alpha Cut"
msgstr "Coupe alpha"

msgid "Alpha Scissor Threshold"
msgstr "Seuil des ciseaux d'alpha"

msgid "Alpha Hash Scale"
msgstr "Échelle de hachage Alpha"

msgid "Alpha Antialiasing Mode"
msgstr "Mode anticrénelage alpha"

msgid "Alpha Antialiasing Edge"
msgstr "Arête d'anticrénelage alpha"

msgid "Texture Filter"
msgstr "Filtre de texture"

msgid "Render Priority"
msgstr "Priorité de rendu"

msgid "Outline Render Priority"
msgstr "Priorité de rendu du contour"

msgid "Text"
msgstr "Texte"

msgid "Outline Modulate"
msgstr "Moduler le contour"

msgid "Font"
msgstr "Police"

msgid "Horizontal Alignment"
msgstr "Alignement horizontal"

msgid "Vertical Alignment"
msgstr "Alignement vertical"

msgid "Uppercase"
msgstr "Tout en majuscule"

msgid "Justification Flags"
msgstr "Options de justification"

msgid "BiDi"
msgstr "BiDi"

msgid "Text Direction"
msgstr "Direction de texte"

msgid "Structured Text BiDi Override"
msgstr "Surcharge de structure de texte BiDi"

msgid "Structured Text BiDi Override Options"
msgstr "Options de surcharge de texte Bidi"

msgid "Intensity Lumens"
msgstr "Intensité des Lumens"

msgid "Intensity Lux"
msgstr "Intensité en Lux"

msgid "Temperature"
msgstr "Température"

msgid "Indirect Energy"
msgstr "Énergie indirecte"

msgid "Volumetric Fog Energy"
msgstr "Énergie du brouillard volumétrique"

msgid "Projector"
msgstr "Projecteur"

msgid "Angular Distance"
msgstr "Distance angulaire"

msgid "Negative"
msgstr "Négative"

msgid "Specular"
msgstr "Spéculaire"

msgid "Bake Mode"
msgstr "Mode de pré-calcul"

msgid "Normal Bias"
msgstr "Biais normal"

msgid "Reverse Cull Face"
msgstr "Élagage inversé de la face"

msgid "Transmittance Bias"
msgstr "Biais de transmission"

msgid "Opacity"
msgstr "Opacité"

msgid "Blur"
msgstr "Flou"

msgid "Directional Shadow"
msgstr "Ombre directionnelle"

msgid "Split 1"
msgstr "Séparation 1"

msgid "Split 2"
msgstr "Séparation 2"

msgid "Split 3"
msgstr "Séparation 3"

msgid "Blend Splits"
msgstr "Mélanger les séparations"

msgid "Fade Start"
msgstr "Démarrer le fondu"

msgid "Sky Mode"
msgstr "Mode ciel"

msgid "Omni"
msgstr "Omnidirectionnelle"

msgid "Shadow Mode"
msgstr "Mode ombre"

msgid "Spot"
msgstr "Spot"

msgid "Angle Attenuation"
msgstr "Atténuation d'angle"

msgid "Light Texture"
msgstr "Texture de lumière"

msgid "Quality"
msgstr "Qualité"

msgid "Bounces"
msgstr "Rebonds"

msgid "Bounce Indirect Energy"
msgstr "Énergie indirecte du rebond"

msgid "Directional"
msgstr "Directionnel"

msgid "Use Texture for Bounces"
msgstr "Utiliser une texture pour des rebonds"

msgid "Interior"
msgstr "Intérieur"

msgid "Use Denoiser"
msgstr "Utiliser un filtre anti-bruit"

msgid "Denoiser Strength"
msgstr "Force du Denoiser"

msgid "Max Texture Size"
msgstr "Tille de texture maximale"

msgid "Custom Sky"
msgstr "Ciel personnalisé"

msgid "Custom Color"
msgstr "Couleur personnalisée"

msgid "Custom Energy"
msgstr "Énergie personnalisée"

msgid "Camera Attributes"
msgstr "Attributs de caméra"

msgid "Subdiv"
msgstr "Subdivision"

msgid "Light Data"
msgstr "Données de lumière"

msgid "Surface Material Override"
msgstr "Surcharge du matériau de surface"

msgid "Path Height Offset"
msgstr "Décalage de la hauteur du chemin"

msgid "Use 3D Avoidance"
msgstr "Utiliser l'évitement 3D"

msgid "Keep Y Velocity"
msgstr "Garder la vélocité Y"

msgid "Navigation Mesh"
msgstr "Maillage de navigation"

msgid "Quaternion"
msgstr "Quaternion"

msgid "Basis"
msgstr "Base"

msgid "Rotation Edit Mode"
msgstr "Mode édition de rotation"

msgid "Rotation Order"
msgstr "Ordre de rotation"

msgid "Top Level"
msgstr "Niveau du haut"

msgid "Visibility"
msgstr "Visibilité"

msgid "Visible"
msgstr "Visible"

msgid "Visibility Parent"
msgstr "Visibilité parent"

msgid "Bake"
msgstr "Pré-calcul"

msgid "Rotation Mode"
msgstr "Mode rotation"

msgid "Use Model Front"
msgstr "Utiliser le modèle de police"

msgid "Tilt Enabled"
msgstr "Inclinaison activée"

msgid "Wind"
msgstr "Vent"

msgid "Force Magnitude"
msgstr "Magnitude de la force"

msgid "Attenuation Factor"
msgstr "Facteur d'atténuation"

msgid "Source Path"
msgstr "Chemin de la source"

msgid "Reverb Bus"
msgstr "Bus de Réverb"

msgid "Uniformity"
msgstr "Uniformité"

msgid "Ray Pickable"
msgstr "Sélectionnable par rayon"

msgid "Capture on Drag"
msgstr "Capturer lors du glissement"

msgid "Swing Span"
msgstr "Ampleur de balancement"

msgid "Twist Span"
msgstr "Ampleur de torsion"

msgid "Relaxation"
msgstr "Relâchement"

msgid "Linear Limit"
msgstr "Limite linéaire"

msgid "X"
msgstr "X"

msgid "Upper Distance"
msgstr "Distance haute"

msgid "Lower Distance"
msgstr "Distance basse"

msgid "Restitution"
msgstr "Restitution"

msgid "Y"
msgstr "Y"

msgid "Z"
msgstr "Z"

msgid "Linear Motor"
msgstr "Moteur linéaire"

msgid "Force Limit"
msgstr "Limite de Force"

msgid "Linear Spring"
msgstr "Saut linéraire"

msgid "Equilibrium Point"
msgstr "Point d’équilibre"

msgid "Upper Angle"
msgstr "Angle supérieur"

msgid "Lower Angle"
msgstr "Angle inférieur"

msgid "ERP"
msgstr "ERP"

msgid "Angular Motor"
msgstr "Moteur angulaire"

msgid "Angular Spring"
msgstr "Saut angulaire"

msgid "Params"
msgstr "Paramètres"

msgid "Max Impulse"
msgstr "Impulsion Maximale"

msgid "Solver Priority"
msgstr "Solveur de priorité"

msgid "Exclude Nodes From Collision"
msgstr "Exclure les nœuds d'une collision"

msgid "Impulse Clamp"
msgstr "Borner l'impulsion"

msgid "Linear Motion"
msgstr "Mouvement linéaire"

msgid "Linear Ortho"
msgstr "Ortho linéaire"

msgid "Angular Motion"
msgstr "Mouvement angulaire"

msgid "Angular Ortho"
msgstr "Ortho angulaire"

msgid "Joint Constraints"
msgstr "Restrictions de jointure"

msgid "Angular Limit Enabled"
msgstr "Limite angulaire activée"

msgid "Angular Limit Upper"
msgstr "Limite angulaire haute"

msgid "Angular Limit Lower"
msgstr "Limite angulaire basse"

msgid "Angular Limit Bias"
msgstr "Biais de limite angulaire"

msgid "Angular Limit Softness"
msgstr "Douceur de limite angulaire"

msgid "Angular Limit Relaxation"
msgstr "Relaxation de limite angulaire"

msgid "Linear Limit Upper"
msgstr "Limite linéaire haute"

msgid "Linear Limit Lower"
msgstr "Limite linéaire basse"

msgid "Linear Limit Softness"
msgstr "Douceur de limite linéaire"

msgid "Linear Limit Restitution"
msgstr "Restitution de limite linéaire"

msgid "Linear Limit Damping"
msgstr "Amortissement de limite linéaire"

msgid "Angular Limit Restitution"
msgstr "Restitution de limite angulaire"

msgid "Angular Limit Damping"
msgstr "Amortissement de limite angulaire"

msgid "Linear Limit Enabled"
msgstr "Limite linéaire active"

msgid "Linear Spring Enabled"
msgstr "Ressort linéaire actif"

msgid "Linear Spring Stiffness"
msgstr "Raideur du ressort linéaire"

msgid "Linear Spring Damping"
msgstr "Amortissement de ressort linéaire"

msgid "Linear Equilibrium Point"
msgstr "Point d’équilibre linéaire"

msgid "Linear Restitution"
msgstr "Restitution linéaire"

msgid "Linear Damping"
msgstr "Amortissement linéaire"

msgid "Angular Restitution"
msgstr "Restitution angulaire"

msgid "Angular Damping"
msgstr "Amortissement angulaire"

msgid "Angular Spring Enabled"
msgstr "Ressort angulaire actif"

msgid "Angular Spring Stiffness"
msgstr "Raideur de ressort angulaire"

msgid "Angular Spring Damping"
msgstr "Amortissement de ressort angulaire"

msgid "Angular Equilibrium Point"
msgstr "Point d’équilibre angulaire"

msgid "Body Offset"
msgstr "Décalage du corps"

msgid "Friction"
msgstr "Friction"

msgid "Bounce"
msgstr "Rebond"

msgid "Linear Damp Mode"
msgstr "Mode amorti linéaire"

msgid "Angular Damp Mode"
msgstr "Mode amorti linéaire"

msgid "Axis Lock"
msgstr "Verrouiller l'axe"

msgid "Linear X"
msgstr "X linéaire"

msgid "Linear Y"
msgstr "Y linéaire"

msgid "Linear Z"
msgstr "Z linéaire"

msgid "Angular X"
msgstr "X angulaire"

msgid "Angular Y"
msgstr "Y angulaire"

msgid "Angular Z"
msgstr "Z angulaire"

msgid "Hit Back Faces"
msgstr "Toucher les faces arrières"

msgid "Debug Shape"
msgstr "Forme de débogage"

msgid "Spring Length"
msgstr "Longueur du ressort"

msgid "Per-Wheel Motion"
msgstr "Mouvement par roue"

msgid "Engine Force"
msgstr "Force du moteur"

msgid "Brake"
msgstr "Frein"

msgid "Steering"
msgstr "Direction"

msgid "VehicleBody3D Motion"
msgstr "Mouvement de VehicleBody3D"

msgid "Use as Traction"
msgstr "Utiliser comme traction"

msgid "Use as Steering"
msgstr "Utiliser comme pilotage"

msgid "Wheel"
msgstr "Molette"

msgid "Roll Influence"
msgstr "Influence de rotation"

msgid "Friction Slip"
msgstr "Glissement par friction"

msgid "Suspension"
msgstr "Suspension"

msgid "Travel"
msgstr "Se déplacer"

msgid "Max Force"
msgstr "Force max"

msgid "Origin Offset"
msgstr "Décalage de l'origine"

msgid "Box Projection"
msgstr "Projection boîte"

msgid "Enable Shadows"
msgstr "Activer les ombres"

msgid "Reflection Mask"
msgstr "Masque de réflexion"

msgid "Mesh LOD Threshold"
msgstr "Seuil du niveau de détails du maillage"

msgid "Ambient"
msgstr "Ambiant"

msgid "Color Energy"
msgstr "Énergie de la couleur"

msgid "Bones"
msgstr "Os"

msgid "Motion Scale"
msgstr "Échelle du mouvement"

msgid "Modifier"
msgstr "Modificateur"

msgid "Callback Mode Process"
msgstr "Mode processus de repli"

msgid "Deprecated"
msgstr "Déprécié"

msgid "Root Bone"
msgstr "Os racine"

msgid "Tip Bone"
msgstr "Os d'extrémité"

msgid "Target"
msgstr "Cible"

msgid "Override Tip Basis"
msgstr "Redéfinir la base d’extrémité"

msgid "Use Magnet"
msgstr "Utiliser le magnétisme"

msgid "Magnet"
msgstr "Magnétisme"

msgid "Target Node"
msgstr "Nœud cible"

msgid "Min Distance"
msgstr "Distance Minimale"

msgid "Max Iterations"
msgstr "Itérations max"

msgid "Active"
msgstr "Actif"

msgid "Influence"
msgstr "Influence"

msgid "Pinned Points"
msgstr "Points épinglés"

msgid "Attachments"
msgstr "Attachements"

msgid "Point Index"
msgstr "Index de point"

msgid "Spatial Attachment Path"
msgstr "Chemin de la pièce jointe spatiale"

msgid "Parent Collision Ignore"
msgstr "Ignorer les collisions avec le parent"

msgid "Simulation Precision"
msgstr "Précision de Simulation"

msgid "Total Mass"
msgstr "Masse totale"

msgid "Linear Stiffness"
msgstr "Rigidité Linéaire"

msgid "Pressure Coefficient"
msgstr "Coefficient de pression"

msgid "Damping Coefficient"
msgstr "Coefficient d'amortissement"

msgid "Drag Coefficient"
msgstr "Coefficient de traînée"

msgid "Track Physics Step"
msgstr "Suivre les Etapes Physiques"

msgid "Sorting"
msgstr "Arrangement"

msgid "Use AABB Center"
msgstr "Utiliser le centre de l'AABB"

msgid "Geometry"
msgstr "Géométrie"

msgid "Material Override"
msgstr "Redéfinition du matériau"

msgid "Material Overlay"
msgstr "Superposition de Matériau"

msgid "Transparency"
msgstr "Transparence"

msgid "Extra Cull Margin"
msgstr "Marge supplémentaire de détermination des faces cachées"

msgid "Custom AABB"
msgstr "AABB Personnalisé"

msgid "LOD Bias"
msgstr "Biais du niveau de détails"

msgid "Ignore Occlusion Culling"
msgstr "Ignorer l'élagage de l'occlusion"

msgid "Global Illumination"
msgstr "Illumination globale"

msgid "Lightmap Scale"
msgstr "Échelle de Lightmap"

msgid "Dynamic Range"
msgstr "Plage dynamique"

msgid "Propagation"
msgstr "Propagation"

msgid "Use Two Bounces"
msgstr "Utiliser deux rebonds"

msgid "Body Tracker"
msgstr "Traque du corps"

msgid "Body Update"
msgstr "Mise à jour du corps"

msgid "Face Tracker"
msgstr "Traqueur de face"

msgid "Hand Tracker"
msgstr "Traqueur de main"

msgid "Tracker"
msgstr "Traqueur"

msgid "Pose"
msgstr "Pose"

msgid "Show When Tracked"
msgstr "Afficher quand suivi"

msgid "World Scale"
msgstr "Échelle du Monde"

msgid "Play Mode"
msgstr "Mode jouer"

msgid "Use Custom Timeline"
msgstr "Utiliser une chronologie personnalisée"

msgid "Timeline Length"
msgstr "Longueur de la chronologie"

msgid "Stretch Time Scale"
msgstr "Étirer l'échelle de temps"

msgid "Sync"
msgstr "Synchroniser"

msgid "Mix Mode"
msgstr "Mode de mélange"

msgid "Fadein Time"
msgstr "Durée du fondu entrant"

msgid "Fadein Curve"
msgstr "Courbe de fondu d'entrée"

msgid "Fadeout Time"
msgstr "Durée du fondu sortant"

msgid "Fadeout Curve"
msgstr "Courbe de fondu de sortie"

msgid "Break Loop at End"
msgstr "Arrêter la boucle à la fin"

msgid "Auto Restart"
msgstr "Redémarrage Automatique"

msgid "Autorestart"
msgstr "Redémarrage Automatique"

msgid "Delay"
msgstr "Délai"

msgid "Random Delay"
msgstr "Retard aléatoire"

msgid "Xfade Time"
msgstr "Durée du fondu croisé"

msgid "Xfade Curve"
msgstr "Courbe Xfade"

msgid "Allow Transition to Self"
msgstr "Autoriser la transition vers soi-même"

msgid "Input Count"
msgstr "Quantité d'entrées"

msgid "Request"
msgstr "Requête"

msgid "Internal Active"
msgstr "Actif interne"

msgid "Add Amount"
msgstr "Ajouter une quantité"

msgid "Blend Amount"
msgstr "Quantité de mélange"

msgid "Sub Amount"
msgstr "Sous quantité"

msgid "Seek Request"
msgstr "Chercher une requête"

msgid "Current Index"
msgstr "Indexe actuel"

msgid "Current State"
msgstr "État actuel"

msgid "Transition Request"
msgstr "Requête de transition"

msgid "Libraries"
msgstr "Bibliothèques"

msgid "Deterministic"
msgstr "Déterministe"

msgid "Reset on Save"
msgstr "Réinitialiser à la sauvegarde"

msgid "Root Node"
msgstr "Nœud Racine"

msgid "Root Motion"
msgstr "Mouvement de racine"

msgid "Track"
msgstr "Piste"

msgid "Callback Mode"
msgstr "Mode de repli"

msgid "Method"
msgstr "Méthode"

msgid "Discrete"
msgstr "Discret"

msgid "Reset"
msgstr "Réinitialiser"

msgid "Switch"
msgstr "Changer"

msgid "Switch Mode"
msgstr "Changer de mode"

msgid "Advance"
msgstr "Avancé"

msgid "Condition"
msgstr "Condition"

msgid "Expression"
msgstr "Expression"

msgid "State Machine Type"
msgstr "Type de machine à état"

msgid "Reset Ends"
msgstr "Réinitialiser permet de finir"

msgid "Current Animation"
msgstr "Animation actuelle"

msgid "Playback Options"
msgstr "Options de Lecture"

msgid "Auto Capture"
msgstr "Capture automatique"

msgid "Auto Capture Duration"
msgstr "Durée de capture automatique"

msgid "Auto Capture Transition Type"
msgstr "Type de transition de capture automatique"

msgid "Auto Capture Ease Type"
msgstr "Type de facilité de capture automatique"

msgid "Default Blend Time"
msgstr "Temps de fondu par défaut"

msgid "Movie Quit on Finish"
msgstr "Le film se ferme lorsqu'il fini"

msgid "Tree Root"
msgstr "Racine de l’Arbre"

msgid "Advance Expression Base Node"
msgstr "Nœud de base d'expression avancée"

msgid "Anim Player"
msgstr "Animation Player"

msgid "Animation Path"
msgstr "Chemin d'animation"

msgid "Zero Y"
msgstr "Mettre Y à zéro"

msgid "Mix Target"
msgstr "Cible Mixte"

msgid "Ratio"
msgstr "Ratio"

msgid "Stretch Mode"
msgstr "Mode d’étirement"

msgid "Alignment"
msgstr "Alignement"

msgid "Button Pressed"
msgstr "Bouton quand pressé"

msgid "Action Mode"
msgstr "Mode d'action"

msgid "Keep Pressed Outside"
msgstr "Garder pressé à l'extérieur"

msgid "Button Group"
msgstr "Bouton de groupe"

msgid "Shortcut Feedback"
msgstr "Raccourci de Feedback"

msgid "Shortcut in Tooltip"
msgstr "Raccourci dans l'info-bulle"

msgid "Allow Unpress"
msgstr "Autoriser de ne pas appuyer"

msgid "Text Behavior"
msgstr "Comportement du texte"

msgid "Text Overrun Behavior"
msgstr "Comportement de surcharge de texte"

msgid "Clip Text"
msgstr "Découper le texte"

msgid "Icon Behavior"
msgstr "Comportement de l'icône"

msgid "Icon Alignment"
msgstr "Icône d'alignement"

msgid "Vertical Icon Alignment"
msgstr "Alignement de l'icône verticale"

msgid "Expand Icon"
msgstr "Icône de taille variable"

msgid "Use Top Left"
msgstr "Utiliser haut à gauche"

msgid "Symbol Lookup on Click"
msgstr "Chercher le symbole au clic"

msgid "Line Folding"
msgstr "Ligne de pli"

msgid "Line Length Guidelines"
msgstr "Longueur de ligne de guide"

msgid "Draw Bookmarks"
msgstr "Dessiner les signets"

msgid "Draw Executing Lines"
msgstr "Dessiner les lignes d'exécution"

msgid "Draw Line Numbers"
msgstr "Dessiner une ligne de nombres"

msgid "Draw Fold Gutter"
msgstr "Dessiner le bandeau de pli"

msgid "Delimiters"
msgstr "Délimiteurs"

msgid "Comments"
msgstr "Commentaires"

msgid "Code Completion"
msgstr "Complétion de code"

msgid "Prefixes"
msgstr "Préfixes"

msgid "Indentation"
msgstr "Indentation"

msgid "Use Spaces"
msgstr "Utiliser les espaces"

msgid "Automatic"
msgstr "Automatique"

msgid "Automatic Prefixes"
msgstr "Préfixes automatiques"

msgid "Auto Brace Completion"
msgstr "Complétion automatique des accolades"

msgid "Highlight Matching"
msgstr "Surligner les correspondances"

msgid "Pairs"
msgstr "Pairs"

msgid "Edit Alpha"
msgstr "Modifier alpha"

msgid "Color Mode"
msgstr "Mode couleur"

msgid "Deferred Mode"
msgstr "Mode différé"

msgid "Picker Shape"
msgstr "Sélecteur de forme"

msgid "Can Add Swatches"
msgstr "Peut ajouter des échantillons"

msgid "Customization"
msgstr "Personnalisation"

msgid "Sampler Visible"
msgstr "Sampler visible"

msgid "Color Modes Visible"
msgstr "Modes de couleur visibles"

msgid "Sliders Visible"
msgstr "Glissières visibles"

msgid "Hex Visible"
msgstr "Hex Visible"

msgid "Presets Visible"
msgstr "Préréglages visibles"

msgid "Theme Overrides"
msgstr "Surcharges de thème"

msgid "Constants"
msgstr "Constantes"

msgid "Font Sizes"
msgstr "Tailles de police"

msgid "Styles"
msgstr "Styles"

msgid "Clip Contents"
msgstr "Attacher les contenus"

msgid "Custom Minimum Size"
msgstr "Taille personnalisée minimum"

msgid "Layout Direction"
msgstr "Direction de disposition"

msgid "Layout Mode"
msgstr "Mode disposition"

msgid "Anchors Preset"
msgstr "Préréglage des ancres"

msgid "Anchor Points"
msgstr "Points d'ancre"

msgid "Anchor Offsets"
msgstr "Décalages de l'ancre"

msgid "Grow Direction"
msgstr "Direction d'expansion"

msgid "Pivot Offset"
msgstr "Décalage du Pivot"

msgid "Container Sizing"
msgstr "Dimensionnement du conteneur"

msgid "Stretch Ratio"
msgstr "Ratio d’étirement"

msgid "Localization"
msgstr "Localisation"

msgid "Localize Numeral System"
msgstr "Localiser le système numérique"

msgid "Tooltip"
msgstr "Info-bulle"

msgid "Focus"
msgstr "Focus"

msgid "Neighbor Left"
msgstr "Voisin de gauche"

msgid "Neighbor Top"
msgstr "Voisin du haut"

msgid "Neighbor Right"
msgstr "Voisin de droite"

msgid "Neighbor Bottom"
msgstr "Voisin du dessous"

msgid "Next"
msgstr "Suivant"

msgid "Previous"
msgstr "Précédent"

msgid "Mouse"
msgstr "Souris"

msgid "Default Cursor Shape"
msgstr "Forme de Curseur par Défaut"

msgid "Shortcut Context"
msgstr "Contexte de raccourci"

msgid "Type Variation"
msgstr "Types de variation"

msgid "OK Button Text"
msgstr "Texte du bouton OK"

msgid "Dialog"
msgstr "Boîte de dialogue"

msgid "Hide on OK"
msgstr "Cacher avec OK"

msgid "Close on Escape"
msgstr "Fermer avec échap"

msgid "Autowrap"
msgstr "Retour à la ligne automatique"

msgid "Cancel Button Text"
msgstr "Texte de bouton annuler"

msgid "Mode Overrides Title"
msgstr "Le Mode remplace le Titre"

msgid "Root Subfolder"
msgstr "Sous-répertoire racine"

msgid "Use Native Dialog"
msgstr "Utiliser la fenêtre native"

msgid "Reverse Fill"
msgstr "Inverser le remplissage"

msgid "Show Grid"
msgstr "Montrer la grille"

msgid "Snapping Enabled"
msgstr "Magnétisation activé"

msgid "Snapping Distance"
msgstr "Distance de magnétisation"

msgid "Panning Scheme"
msgstr "Schéma de défilement"

msgid "Right Disconnects"
msgstr "La droite déconnecte"

msgid "Connection Lines"
msgstr "Lignes de connexion"

msgid "Curvature"
msgstr "Courbure"

msgid "Zoom Min"
msgstr "Zoom Min"

msgid "Zoom Max"
msgstr "Zoom Max"

msgid "Zoom Step"
msgstr "Pas de Zoom"

msgid "Toolbar Menu"
msgstr "Menu de barre d'outils"

msgid "Show Menu"
msgstr "Afficher le menu"

msgid "Show Zoom Label"
msgstr "Afficher le label de zoom"

msgid "Show Zoom Buttons"
msgstr "Afficher les boutons de zoom"

msgid "Show Grid Buttons"
msgstr "Afficher les boutons de grille"

msgid "Show Minimap Button"
msgstr "Afficher le bouton mini-carte"

msgid "Position Offset"
msgstr "Décalage de position"

msgid "Draggable"
msgstr "Peut être glissé"

msgid "Selectable"
msgstr "Sélectionnable"

msgid "Selected"
msgstr "Sélectionné"

msgid "Title"
msgstr "Titre"

msgid "Autoshrink Enabled"
msgstr "Rétrécissement automatique activé"

msgid "Autoshrink Margin"
msgstr "Rétrécir automatiquement la marge"

msgid "Drag Margin"
msgstr "Glisser la marge"

msgid "Tint Color Enabled"
msgstr "Couleur de teinte activée"

msgid "Tint Color"
msgstr "Couleur de teinte"

msgid "Ignore Invalid Connection Type"
msgstr "Ignorer le type de connexion invalide"

msgid "Select Mode"
msgstr "Mode sélection"

msgid "Allow Reselect"
msgstr "Autoriser la Resélection"

msgid "Allow RMB Select"
msgstr "Autoriser la sélection par click droit"

msgid "Allow Search"
msgstr "Autoriser la recherche"

msgid "Max Text Lines"
msgstr "Lignes de texte max"

msgid "Auto Height"
msgstr "Hauteur Auto"

msgid "Items"
msgstr "Objets"

msgid "Max Columns"
msgstr "Colonnes Max"

msgid "Same Column Width"
msgstr "Même Largeur de Colonne"

msgid "Fixed Column Width"
msgstr "Largeur de Colonne Fixe"

msgid "Icon Mode"
msgstr "Mode Icône"

msgid "Icon Scale"
msgstr "Échelle de l'Icône"

msgid "Fixed Icon Size"
msgstr "Taille d'Icône Fixe"

msgid "Label Settings"
msgstr "Paramètres de la légende"

msgid "Displayed Text"
msgstr "Texte affiché"

msgid "Lines Skipped"
msgstr "Lignes Ignorées"

msgid "Max Lines Visible"
msgstr "Lignes Visibles Max"

msgid "Visible Characters"
msgstr "Caractères visibles"

msgid "Visible Characters Behavior"
msgstr "Comportement des personnages visible"

msgid "Visible Ratio"
msgstr "Ratio visible"

msgid "Placeholder Text"
msgstr "Texte générique"

msgid "Max Length"
msgstr "Longueur Max"

msgid "Expand to Text Length"
msgstr "Étendre à la longueur du texte"

msgid "Context Menu Enabled"
msgstr "Menu Contextuel Activé"

msgid "Virtual Keyboard Enabled"
msgstr "Clavier Virtuel Activé"

msgid "Virtual Keyboard Type"
msgstr "Type de clavier virtuel"

msgid "Clear Button Enabled"
msgstr "Bouton de Nettoyage Activé"

msgid "Shortcut Keys Enabled"
msgstr "Raccourcis activés"

msgid "Middle Mouse Paste Enabled"
msgstr "Collage avec le bouton central de la souris activé"

msgid "Selecting Enabled"
msgstr "Sélection Activée"

msgid "Deselect on Focus Loss Enabled"
msgstr "Désélectionner à la perte de sélection activé"

msgid "Drag and Drop Selection Enabled"
msgstr "Sélection en Glisser-déposer Activée"

msgid "Right Icon"
msgstr "Icône droite"

msgid "Select All on Focus"
msgstr "Sélectionner tous au focus"

msgid "Blink"
msgstr "Clignoter"

msgid "Blink Interval"
msgstr "Intervalle de Pré-calcul"

msgid "Column"
msgstr "Colonne"

msgid "Force Displayed"
msgstr "Force affichée"

msgid "Mid Grapheme"
msgstr "Graphème du milieu"

msgid "Secret"
msgstr "Secret"

msgid "Secret Character"
msgstr "Caractère secret"

msgid "Underline"
msgstr "Souligner"

msgid "URI"
msgstr "URI"

msgid "Start Index"
msgstr "Démarrer l'index"

msgid "Switch on Hover"
msgstr "Changer au survol"

msgid "Prefer Global Menu"
msgstr "Préférer le menu global"

msgid "Draw Center"
msgstr "Dessiner le Centre"

msgid "Region Rect"
msgstr "Zone Rectangulaire"

msgid "Patch Margin"
msgstr "Marge de patch"

msgid "Axis Stretch"
msgstr "Etirer les Axes"

msgid "Fit to Longest Item"
msgstr "Ajuster à l'objet le plus long"

msgid "Hide on Item Selection"
msgstr "Masquer à la sélection de l'élément"

msgid "Hide on Checkable Item Selection"
msgstr "Cacher l'élément vérifiable à la sélection"

msgid "Hide on State Item Selection"
msgstr "Cacher l'élément d'état à la sélection"

msgid "Submenu Popup Delay"
msgstr "Délai de pop-up du sous-menu"

msgid "System Menu ID"
msgstr "Identifiant du système de menu"

msgid "Prefer Native Menu"
msgstr "Préférer le menu natif"

msgid "Fill Mode"
msgstr "Mode de Remplissage"

msgid "Show Percentage"
msgstr "Afficher le pourcentage"

msgid "Indeterminate"
msgstr "Indéterminé"

msgid "Preview Indeterminate"
msgstr "Prévisualisation Indéterminée"

msgid "Min Value"
msgstr "Valeur minimale"

msgid "Max Value"
msgstr "Valeur maximale"

msgid "Step"
msgstr "Pas"

msgid "Page"
msgstr "Page"

msgid "Exp Edit"
msgstr "Édition Exponentielle"

msgid "Rounded"
msgstr "Arrondi"

msgid "Allow Greater"
msgstr "Autoriser supérieur"

msgid "Allow Lesser"
msgstr "Autoriser inférieur"

msgid "Border Color"
msgstr "Couleur de la bordure"

msgid "Border Width"
msgstr "Largeur de la bordure"

msgid "Elapsed Time"
msgstr "Temps Écoulé"

msgid "Outline"
msgstr "Contour"

msgid "Env"
msgstr "Alentours"

msgid "Glyph Index"
msgstr "Index de glyphe"

msgid "Glyph Count"
msgstr "Nombre de glyphes"

msgid "Glyph Flags"
msgstr "Options de glyphe"

msgid "Relative Index"
msgstr "Position relative"

msgid "BBCode Enabled"
msgstr "BBCode activé"

msgid "Fit Content"
msgstr "Ajuster le contenu"

msgid "Scroll Active"
msgstr "Défilement actif"

msgid "Scroll Following"
msgstr "Suivi du défilement"

msgid "Tab Size"
msgstr "Taille de tabulation"

msgid "Markup"
msgstr "Balisage"

msgid "Custom Effects"
msgstr "Effets personnalisés"

msgid "Meta Underlined"
msgstr "Méta-données soulignées"

msgid "Hint Underlined"
msgstr "Aide de soulignage"

msgid "Progress Bar Delay"
msgstr "Retard de la barre de progression"

msgid "Text Selection"
msgstr "Sélection de texte"

msgid "Selection Enabled"
msgstr "Sélection activée"

msgid "Custom Step"
msgstr "Pas personnalisé"

msgid "Follow Focus"
msgstr "Suivre le focus"

msgid "Horizontal Custom Step"
msgstr "Étape personnalisée horizontale"

msgid "Vertical Custom Step"
msgstr "Étape personnalisée verticale"

msgid "Horizontal Scroll Mode"
msgstr "Mode défilement horizontal"

msgid "Vertical Scroll Mode"
msgstr "Mode défilement vertical"

msgid "Scroll Deadzone"
msgstr "Zone morte du défilement"

msgid "Default Scroll Deadzone"
msgstr "Zone morte par défaut du défilement"

msgid "Scrollable"
msgstr "Défilant"

msgid "Tick Count"
msgstr "Compte des Tics"

msgid "Update on Text Changed"
msgstr "Mettre à jour au changement de texte"

msgid "Custom Arrow Step"
msgstr "Étape personnalisée de flèche"

msgid "Split Offset"
msgstr "Décalage des écarts"

msgid "Collapsed"
msgstr "Réduit"

msgid "Dragger Visibility"
msgstr "Visibilité du Tireur"

msgid "Stretch Shrink"
msgstr "Etirer-Réduire"

msgid "Current Tab"
msgstr "Onglet actuel"

msgid "Tab Alignment"
msgstr "Alignement d'onglet"

msgid "Clip Tabs"
msgstr "Accrocher les onglets"

msgid "Tab Close Display Policy"
msgstr "Stratégie d'affichage du bouton de fermeture d'onglet"

msgid "Max Tab Width"
msgstr "Largeur d'onglet maximal"

msgid "Scrolling Enabled"
msgstr "Défilement activé"

msgid "Drag to Rearrange Enabled"
msgstr "Glisser pour réorganiser activé"

msgid "Tabs Rearrange Group"
msgstr "Groupe de réagencement des onglets"

msgid "Scroll to Selected"
msgstr "Défiler pour les sélectionnés"

msgid "Select With RMB"
msgstr "Sélectionner avec le clic droit"

msgid "Deselect Enabled"
msgstr "Dé-sélection activée"

msgid "Tabs"
msgstr "Onglets"

msgid "Tabs Position"
msgstr "Position des onglets"

msgid "Tabs Visible"
msgstr "Onglets Visibles"

msgid "All Tabs in Front"
msgstr "Tous les onglets au premier plan"

msgid "Use Hidden Tabs for Min Size"
msgstr "Utiliser les onglets cachés pour la taille minimale"

msgid "Tab Focus Mode"
msgstr "Mode onglet en focus"

msgid "Wrap Mode"
msgstr "Mode condensé"

msgid "Smooth"
msgstr "Lisse"

msgid "Past End of File"
msgstr "Coller à la fin de fichier"

msgid "Fit Content Height"
msgstr "Ajuster à la hauteur du conteneur"

msgid "Draw"
msgstr "Dessiner"

msgid "Draw When Editable Disabled"
msgstr "Dessiner quand l'édition est désactivée"

msgid "Move on Right Click"
msgstr "Déplacer avec clic droit"

msgid "Multiple"
msgstr "Multiple"

msgid "Syntax Highlighter"
msgstr "Coloration syntaxique"

msgid "Visual Whitespace"
msgstr "Espacement visuel"

msgid "Control Chars"
msgstr "Contrôle des caractères"

msgid "Spaces"
msgstr "Espaces"

msgid "Text Edit Undo Stack Max Size"
msgstr "Taille maximale du cumule d'annulation d'édition de texte"

msgctxt "Ordinary"
msgid "Normal"
msgstr "Normal"

msgid "Hover"
msgstr "Survoler"

msgid "Focused"
msgstr "Focalisé"

msgid "Click Mask"
msgstr "Masque de Clic"

msgid "Ignore Texture Size"
msgstr "Ignorer la taille de texture"

msgid "Radial Fill"
msgstr "Remplissage Radial"

msgid "Initial Angle"
msgstr "Angle Initial"

msgid "Fill Degrees"
msgstr "Degrés remplis"

msgid "Center Offset"
msgstr "Décalage du Centre"

msgid "Nine Patch Stretch"
msgstr "Etirement à Neuf Patchs"

msgid "Stretch Margin"
msgstr "Étirer la marge"

msgid "Under"
msgstr "Sous"

msgid "Over"
msgstr "Par-dessus"

msgid "Progress Offset"
msgstr "Décalage de la Progression"

msgid "Tint"
msgstr "Teinte"

msgid "Expand Mode"
msgstr "Mode d'expansion"

msgid "Custom Minimum Height"
msgstr "Taille Minimum Personnalisée"

msgid "Column Titles Visible"
msgstr "Titres des colonnes visibles"

msgid "Hide Folding"
msgstr "Cacher les plis"

msgid "Hide Root"
msgstr "Masquer la Racine"

msgid "Drop Mode Flags"
msgstr "Options du Mode Abandon"

msgid "Scroll Horizontal Enabled"
msgstr "Défilement horizontal activé"

msgid "Scroll Vertical Enabled"
msgstr "Défilement vertical activé"

msgid "Audio Track"
msgstr "Piste Audio"

msgid "Paused"
msgstr "En Pause"

msgid "Expand"
msgstr "Développer"

msgid "Buffering Msec"
msgstr "Mise en mémoire tampon ms"

msgid "Self Modulate"
msgstr "Auto-modulation"

msgid "Show Behind Parent"
msgstr "Montrer derrière le parent"

msgid "Clip Children"
msgstr "Associer les enfants"

msgid "Light Mask"
msgstr "Masque de lumières"

msgid "Visibility Layer"
msgstr "Calque de visibilité"

msgid "Z Index"
msgstr "Index Z"

msgid "Z as Relative"
msgstr "Z en tant que relatif"

msgid "Y Sort Enabled"
msgstr "Tri en Y activé"

msgid "Use Parent Material"
msgstr "Utiliser le matériau du parent"

msgid "Diffuse"
msgstr "Diffus"

msgid "NormalMap"
msgstr "CarteNormale"

msgid "Shininess"
msgstr "Brillance"

msgid "Download File"
msgstr "Télécharger le Fichier"

msgid "Download Chunk Size"
msgstr "Taille des Blocs de Téléchargement"

msgid "Accept Gzip"
msgstr "Accepter Gzip"

msgid "Body Size Limit"
msgstr "Taille Limite du Corps"

msgid "Max Redirects"
msgstr "Redirections Max"

msgid "Timeout"
msgstr "Délai dépassé"

msgid "Transfer Mode"
msgstr "Mode de Transfert"

msgid "Transfer Channel"
msgstr "Canal de transfert"

msgid "Node Name Num Separator"
msgstr "Séparateur entre nom de nœud et numéro"

msgid "Node Name Casing"
msgstr "Notation (casse) d'un nom de nœud"

msgid "Physics Priority"
msgstr "Priorité physique"

msgid "Thread Group"
msgstr "Groupe de Thread"

msgid "Group"
msgstr "Groupe"

msgid "Group Order"
msgstr "Ordre du groupe"

msgid "Messages"
msgstr "Messages"

msgid "Physics Interpolation"
msgstr "Interpolation de la physique"

msgid "Auto Translate"
msgstr "Traduire automatiquement"

msgid "Editor Description"
msgstr "Description de l'Editeur"

msgid "Time Left"
msgstr "Temps restant"

msgid "Debug Collisions Hint"
msgstr "Déboguer les indices de collision"

msgid "Debug Paths Hint"
msgstr "Déboguer les indices de chemins"

msgid "Debug Navigation Hint"
msgstr "Déboguer les indices de navigation"

msgid "Multiplayer Poll"
msgstr "Poll d'attente active (polling) multijoueur"

msgid "Shapes"
msgstr "Formes"

msgid "Shape Color"
msgstr "Couleur de forme"

msgid "Contact Color"
msgstr "Couleur de contact"

msgid "Geometry Color"
msgstr "Couleur de géométrie"

msgid "Geometry Width"
msgstr "Largeur de géométrie"

msgid "Max Contacts Displayed"
msgstr "Contacts affichés maximum"

msgid "Draw 2D Outlines"
msgstr "Dessiner les contours 2D"

msgid "Anti Aliasing"
msgstr "Anticrénelage"

msgid "MSAA 2D"
msgstr "2D MSAA"

msgid "MSAA 3D"
msgstr "3D MSAA"

msgid "Viewport"
msgstr "Fenêtre d'affichage"

msgid "Transparent Background"
msgstr "Transparence d'arrière-plan"

msgid "Screen Space AA"
msgstr "Écran d'espace AA"

msgid "Use TAA"
msgstr "Utiliser TAA"

msgid "Use Debanding"
msgstr "Utiliser le Debanding"

msgid "Use Occlusion Culling"
msgstr "Utiliser l'élagage de l'occusion"

msgid "Mesh LOD"
msgstr "Niveau de détails de maillage"

msgid "LOD Change"
msgstr "Changer le niveau de détails"

msgid "Threshold Pixels"
msgstr "Seuil de pixels"

msgid "Snap 2D Transforms to Pixel"
msgstr "Aimanter les 2D Transforms au pixel"

msgid "Snap 2D Vertices to Pixel"
msgstr "Aimanter les sommets 2D au pixel"

msgid "Lights and Shadows"
msgstr "Lumières et ombres"

msgid "Positional Shadow"
msgstr "Ombre positionnelle"

msgid "Atlas Size"
msgstr "Taille de l'Atlas"

msgid "Atlas 16 Bits"
msgstr "Atlas 16 bits"

msgid "SDF"
msgstr "CDS"

msgid "Oversize"
msgstr "Surdimensionné"

msgid "Default Environment"
msgstr "Environnement par défaut"

msgid "Enable Object Picking"
msgstr "Activer la sélection d'objet"

msgid "Menu"
msgstr "Menu"

msgid "Wait Time"
msgstr "Temps d'attente"

msgid "Autostart"
msgstr "Démarrage Automatique"

msgid "Viewport Path"
msgstr "Chemin de la fenêtre d'affichage"

msgid "Disable 3D"
msgstr "Désactiver 3D"

msgid "Use XR"
msgstr "Utiliser XR"

msgid "Own World 3D"
msgstr "Propre monde 3D"

msgid "World 3D"
msgstr "Monde 3D"

msgid "Transparent BG"
msgstr "Arrière-plan transparent"

msgid "Handle Input Locally"
msgstr "Gérer les entrées localement"

msgid "Debug Draw"
msgstr "Déboguer appel de dessin"

msgid "Use HDR 2D"
msgstr "Utiliser HDR 2D"

msgid "Scaling 3D"
msgstr "Mise à l'échelle 3D"

msgid "Scaling 3D Mode"
msgstr "Mode mise à l'échelle 3D"

msgid "Scaling 3D Scale"
msgstr "Mise à l'échelle de l'échelle 3D"

msgid "Texture Mipmap Bias"
msgstr "Biais de texture Mipmap"

msgid "FSR Sharpness"
msgstr "Netteté FSR"

msgid "Variable Rate Shading"
msgstr "Variable du taux de shading"

msgid "Canvas Items"
msgstr "Items de canevas"

msgid "Audio Listener"
msgstr "Écouteur audio"

msgid "Enable 2D"
msgstr "Activer 2D"

msgid "Enable 3D"
msgstr "Activer 3D"

msgid "Object Picking"
msgstr "Sélection d'objet"

msgid "Object Picking Sort"
msgstr "Trier l'objet sélectionné"

msgid "Object Picking First Only"
msgstr "Sélectionner le premier objet uniquement"

msgid "Disable Input"
msgstr "Désactiver entrées"

msgid "Positional Shadow Atlas"
msgstr "Ombre positionnelle d'Atlas"

msgid "16 Bits"
msgstr "16 bits"

msgid "Quad 0"
msgstr "Quad 0"

msgid "Quad 1"
msgstr "Quad 1"

msgid "Quad 2"
msgstr "Quad 2"

msgid "Quad 3"
msgstr "Quad 3"

msgid "Canvas Cull Mask"
msgstr "Masque d'élagage de canevas"

msgid "Size 2D Override"
msgstr "Surcharge de la taille 2D"

msgid "Size 2D Override Stretch"
msgstr "Surcharge de la taille 2D étirée"

msgid "Render Target"
msgstr "Rendre la cible"

msgid "Clear Mode"
msgstr "Mode Nettoyage"

msgid "Current Screen"
msgstr "Écran actuel"

msgid "Mouse Passthrough Polygon"
msgstr "Polygone de passage de la souris"

msgid "Transient"
msgstr "Transitoire"

msgid "Exclusive"
msgstr "Exclusif"

msgid "Unresizable"
msgstr "Non réalisable"

msgid "Unfocusable"
msgstr "Ne peut être ciblé"

msgid "Popup Window"
msgstr "Fenêtre contextuelle"

msgid "Mouse Passthrough"
msgstr "Passage de souris"

msgid "Force Native"
msgstr "Forcer le natif"

msgid "Min Size"
msgstr "Taille Minimale"

msgid "Max Size"
msgstr "Taille maximale"

msgid "Keep Title Visible"
msgstr "Garder le titre visible"

msgid "Content Scale"
msgstr "Mettre à l'échelle le contenu"

msgid "Swap Cancel OK"
msgstr "Inverser Annuler OK"

msgid "Layer Names"
msgstr "Noms des couches"

msgid "2D Render"
msgstr "Rendu 2D"

msgid "3D Render"
msgstr "Rendu 3D"

msgid "2D Physics"
msgstr "Physique 2D"

msgid "2D Navigation"
msgstr "Navigation 2D"

msgid "3D Physics"
msgstr "Physique 3D"

msgid "3D Navigation"
msgstr "Navigation 3D"

msgid "Segments"
msgstr "Segments"

msgid "Parsed Geometry Type"
msgstr "Type de la géométrie analysée"

msgid "Parsed Collision Mask"
msgstr "Masque de collision analysé"

msgid "Source Geometry Mode"
msgstr "Mode Géométrie Source"

msgid "Source Geometry Group Name"
msgstr "Nom de groupe de la source de géométrie"

msgid "Cells"
msgstr "Cellules"

msgid "Baking Rect"
msgstr "Pré-calculer le Rect"

msgid "Baking Rect Offset"
msgstr "Décalage de pré-calcul Rect"

msgid "A"
msgstr "A"

msgid "B"
msgstr "o"

msgid "Slide on Slope"
msgstr "Glisser sur la pente"

msgid "Custom Solver Bias"
msgstr "Biais Personnalisé du Solveur"

msgid "Execution Mode"
msgstr "Mode d'exécution"

msgid "Target Nodepath"
msgstr "Cible Nodepath"

msgid "Tip Nodepath"
msgstr "Conseil de Nodepath"

msgid "CCDIK Data Chain Length"
msgstr "Longueur de chaine de données CCDIK"

msgid "FABRIK Data Chain Length"
msgstr "Longueur de chaine de données FABRIK"

msgid "Default Joint Settings"
msgstr "Préférences d'articulation par défaut"

msgid "Use Gravity"
msgstr "Utiliser la gravité"

msgid "Bone Index"
msgstr "Index d'os"

msgid "Bone 2D Node"
msgstr "Nœud 2D d'os"

msgid "Physical Bone Chain Length"
msgstr "Longueur de chaine d'os physique"

msgid "Target Minimum Distance"
msgstr "distance minimale cible"

msgid "Target Maximum Distance"
msgstr "Distance maximale cible"

msgid "Flip Bend Direction"
msgstr "Inverser la direction de pliage"

msgid "Modification Count"
msgstr "Nombre de modifications"

msgid "Right Side"
msgstr "Côté droit"

msgid "Right Corner"
msgstr "Coin droite"

msgid "Bottom Right Side"
msgstr "Côté inférieur droit"

msgid "Bottom Right Corner"
msgstr "Coin inférieur droit"

msgid "Bottom Side"
msgstr "Côté bas"

msgid "Bottom Corner"
msgstr "Coin bas"

msgid "Bottom Left Side"
msgstr "Côté bas gauche"

msgid "Bottom Left Corner"
msgstr "Coin bas gauche"

msgid "Left Side"
msgstr "Côté gauche"

msgid "Left Corner"
msgstr "Coin gauche"

msgid "Top Left Side"
msgstr "Côté supérieur gauche"

msgid "Top Left Corner"
msgstr "Coin supérieur gauche"

msgid "Top Side"
msgstr "Côté du haut"

msgid "Top Corner"
msgstr "Coin du haut"

msgid "Top Right Side"
msgstr "Côté en haut à droite"

msgid "Top Right Corner"
msgstr "Angle en haut à droite"

msgid "Terrains"
msgstr "Terrains"

msgid "Custom Data"
msgstr "Données Personnalisées"

msgid "Tile Proxies"
msgstr "Tuile Proxies"

msgid "Source Level"
msgstr "Niveau de source"

msgid "Coords Level"
msgstr "Niveau des coordonnées"

msgid "Alternative Level"
msgstr "Niveau alternatif"

msgid "Tile Shape"
msgstr "Forme de tuile"

msgid "Tile Layout"
msgstr "Calque de tuile"

msgid "Tile Offset Axis"
msgstr "Axe de décalage de tuile"

msgid "Tile Size"
msgstr "Taille de tuile"

msgid "UV Clipping"
msgstr "Clipping UV"

msgid "Occlusion Layers"
msgstr "Calques d'occlusion"

msgid "Physics Layers"
msgstr "Calques physiques"

msgid "Terrain Sets"
msgstr "Ensembles de terrain"

msgid "Custom Data Layers"
msgstr "Calques de données personnalisées"

msgid "Scene"
msgstr "Scène"

msgid "Display Placeholder"
msgstr "Afficher un remplacement générique"

msgid "Polygons Count"
msgstr "Quantité de polygones"

msgid "One Way"
msgstr "Une voie"

msgid "One Way Margin"
msgstr "Marge à une voie"

msgid "Terrains Peering Bit"
msgstr "Assemblage de terrains bit"

msgid "Transpose"
msgstr "Transposer"

msgid "Texture Origin"
msgstr "Origine de la Texture"

msgid "Terrain Set"
msgstr "Ensemble de terrain"

msgid "Terrain"
msgstr "Terrain"

msgid "Miscellaneous"
msgstr "Divers"

msgid "Probability"
msgstr "Probabilité"

msgid "Distance"
msgstr "Distance"

msgid "Backface Collision"
msgstr "Collision avec la face arrière"

msgid "Density"
msgstr "Densité"

msgid "Height Falloff"
msgstr "Hauteur de chute"

msgid "Edge Fade"
msgstr "Fondu d'arête"

msgid "Density Texture"
msgstr "Texture de densité"

msgid "Map Width"
msgstr "Largeur de la carte"

msgid "Map Depth"
msgstr "Profondeur de la carte"

msgid "Map Data"
msgstr "Données de la carte"

msgid "Item"
msgstr "Item"

msgid "Mesh Transform"
msgstr "Transformation de Mesh"

msgid "Navigation Mesh Transform"
msgstr "Transformation de maillage de navigation"

msgid "Preview"
msgstr "Aperçu"

msgid "Add UV2"
msgstr "Ajouter UV2"

msgid "UV2 Padding"
msgstr "Remplissage UV2"

msgid "Subdivide Width"
msgstr "Largeur de subdivision"

msgid "Subdivide Height"
msgstr "Hauteur de subdivision"

msgid "Subdivide Depth"
msgstr "Profondeur de subdivision"

msgid "Top Radius"
msgstr "Rayon Supérieur"

msgid "Bottom Radius"
msgstr "Rayon bas"

msgid "Cap Top"
msgstr "Capacité haute"

msgid "Cap Bottom"
msgstr "Capacité basse"

msgid "Left to Right"
msgstr "Gauche vers droite"

msgid "Is Hemisphere"
msgstr "Est une hémisphère"

msgid "Ring Segments"
msgstr "Segments d'anneau"

msgid "Radial Steps"
msgstr "Étapes radiales"

msgid "Section Length"
msgstr "Longueur de section"

msgid "Section Rings"
msgstr "Anneaux de segment"

msgid "Section Segments"
msgstr "Segments de section"

msgid "Curve Step"
msgstr "Pas de la courbe"

msgid "Bind Count"
msgstr "Nombre de liaisons"

msgid "Bind"
msgstr "Liaison"

msgid "Bone"
msgstr "Os"

msgid "Sky"
msgstr "Ciel"

msgid "Top Color"
msgstr "Couleur du haut"

msgid "Horizon Color"
msgstr "Couleur de l’Horizon"

msgid "Energy Multiplier"
msgstr "Multiplicateur d'énergie"

msgid "Cover"
msgstr "Couverture"

msgid "Cover Modulate"
msgstr "Moduler la couverture"

msgid "Ground"
msgstr "Sol"

msgid "Bottom Color"
msgstr "Couleur du bas"

msgid "Sun"
msgstr "Soleil"

msgid "Panorama"
msgstr "Panorama"

msgid "Rayleigh"
msgstr "Rayleigh"

msgid "Coefficient"
msgstr "Coefficient"

msgid "Sun Disk Scale"
msgstr "Échelle du disque du soleil"

msgid "Ground Color"
msgstr "Couleur du sol"

msgid "Night Sky"
msgstr "Ciel de nuit"

msgid "Fallback Environment"
msgstr "Environnement de repli"

msgid "Plane"
msgstr "Plan"

msgid "Frames"
msgstr "Trames"

msgid "Pause"
msgstr "Pause"

msgid "Atlas"
msgstr "Atlas"

msgid "Filter Clip"
msgstr "Filtrer les clips"

msgid "Polyphony"
msgstr "Polyphonie"

msgid "Format"
msgstr "Format"

msgid "Mix Rate"
msgstr "Taux d'échantillonnage du mixage"

msgid "Stereo"
msgstr "Stéréo"

msgid "Profile"
msgstr "Profil"

msgid "Bonemap"
msgstr "Carte d'os"

msgid "Exposure"
msgstr "Exposition"

msgid "Sensitivity"
msgstr "Sensibilité"

msgid "Multiplier"
msgstr "multiplicateur"

msgid "Auto Exposure"
msgstr "Exposition auto"

msgid "DOF Blur"
msgstr "Flou DOF"

msgid "Far Enabled"
msgstr "Loin activé"

msgid "Far Distance"
msgstr "Distance du loin"

msgid "Far Transition"
msgstr "Transition vers le loin"

msgid "Near Enabled"
msgstr "Proche activé"

msgid "Near Distance"
msgstr "Distance du proche"

msgid "Near Transition"
msgstr "Transition du proche"

msgid "Min Sensitivity"
msgstr "Sensitivité minimale"

msgid "Max Sensitivity"
msgstr "sensitivité maximale"

msgid "Frustum"
msgstr "Frustum"

msgid "Focus Distance"
msgstr "Distance de la mise au point"

msgid "Focal Length"
msgstr "Longueur de la focale"

msgid "Aperture"
msgstr "Ouverture"

msgid "Shutter Speed"
msgstr "Vitesse de l'obturateur"

msgid "Min Exposure Value"
msgstr "Valeur d'exposition minimale"

msgid "Max Exposure Value"
msgstr "Valeur d'exposition maximale"

msgid "Camera Feed ID"
msgstr "ID de flux de la caméra"

msgid "Which Feed"
msgstr "Quel Flux"

msgid "Camera Is Active"
msgstr "La caméra est active"

msgid "Light Mode"
msgstr "Mode de lumière"

msgid "Particles Animation"
msgstr "Animation de particules"

msgid "Particles Anim H Frames"
msgstr "Trames d'animation H de particules"

msgid "Particles Anim V Frames"
msgstr "Trames d'animation V de particules"

msgid "Particles Anim Loop"
msgstr "Boucle d'animation de particules"

msgid "Effect Callback Type"
msgstr "Type d'effet de repli"

msgid "Access Resolved Color"
msgstr "Couleur d'accès résolu"

msgid "Access Resolved Depth"
msgstr "Accès à la profondeur résolue"

msgid "Needs Motion Vectors"
msgstr "A besoin de vecteurs de mouvement"

msgid "Needs Normal Roughness"
msgstr "A besoin de normales de rugosité"

msgid "Needs Separate Specular"
msgstr "A besoin de séparations de spéculaires"

msgid "Compositor Effects"
msgstr "Effets de compositeur"

msgid "Load Path"
msgstr "Charger chemin"

msgid "Bake Resolution"
msgstr "Précalculer la résolution"

msgid "Bake Interval"
msgstr "Intervalle de Précalcul"

msgid "Up Vector"
msgstr "Vecteur Haut"

msgid "Curve X"
msgstr "Courbe X"

msgid "Curve Y"
msgstr "Courbe Y"

msgid "Curve Z"
msgstr "Courbe Z"

msgid "Background"
msgstr "Arrière-plan"

msgid "Canvas Max Layer"
msgstr "Calque Max du Canvas"

msgid "Custom FOV"
msgstr "Champ de vision personnalisé"

msgid "Ambient Light"
msgstr "Lumière ambiante"

msgid "Source"
msgstr "Source"

msgid "Sky Contribution"
msgstr "Contribution du ciel"

msgid "Reflected Light"
msgstr "Lumière réfléchie"

msgid "Tonemap"
msgstr "Carte tonale"

msgid "White"
msgstr "Blanc"

msgid "Fade In"
msgstr "Fondu entrant"

msgid "Fade Out"
msgstr "Fondu sortant"

msgid "Depth Tolerance"
msgstr "Tolérance de profondeur"

msgid "SSAO"
msgstr "SSAO"

msgid "Detail"
msgstr "Détail"

msgid "Light Affect"
msgstr "Influence de la lumière"

msgid "AO Channel Affect"
msgstr "Influence du canal AO"

msgid "SSIL"
msgstr "SSIL"

msgid "Cascades"
msgstr "Cascades"

msgid "Probe Bias"
msgstr "Biais de sonde"

msgid "Glow"
msgstr "Luisance"

msgid "Levels"
msgstr "Niveaux"

msgid "1"
msgstr "1"

msgid "2"
msgstr "2"

msgid "3"
msgstr "3"

msgid "4"
msgstr "4"

msgid "5"
msgstr "5"

msgid "6"
msgstr "6"

msgid "7"
msgstr "7"

msgid "Mix"
msgstr "Mixer"

msgid "Bloom"
msgstr "Flou lumineux"

msgid "HDR Threshold"
msgstr "Seuil HDR"

msgid "HDR Scale"
msgstr "Échelle HDR"

msgid "HDR Luminance Cap"
msgstr "Limite de luminance HDR"

msgid "Fog"
msgstr "Brouillard"

msgid "GI Inject"
msgstr "Injection GI"

msgid "Anisotropy"
msgstr "Anisotropie"

msgid "Adjustments"
msgstr "Ajustements"

msgid "Brightness"
msgstr "Luminosité"

msgid "Saturation"
msgstr "Saturation"

msgid "Color Correction"
msgstr "Correction des couleurs"

msgid "Features"
msgstr "Fonctionnalités"

msgid "Extra Spacing"
msgstr "Espacement Supplémentaire"

msgid "Glyph"
msgstr "Glyphe"

msgid "Space"
msgstr "Espace"

msgid "Interpolation"
msgstr "Interpolation"

msgid "Raw Data"
msgstr "Données brutes"

msgid "Offsets"
msgstr "Décalages"

msgid "Use HDR"
msgstr "Utiliser HDR"

msgid "From"
msgstr "De"

msgid "To"
msgstr "À"

msgid "Next Pass"
msgstr "Passe suivante"

msgid "Shader"
msgstr "Ombrage"

msgid "Depth Draw Mode"
msgstr "Mode de dessin en profondeur"

msgid "Shading"
msgstr "Ombrage"

msgid "Diffuse Mode"
msgstr "Mode diffus"

msgid "Specular Mode"
msgstr "Mode spéculaire"

msgid "Disable Ambient Light"
msgstr "Désactiver la lumière ambiante"

msgid "Vertex Color"
msgstr "Couleur de sommet"

msgid "Is sRGB"
msgstr "Est sRGB"

msgid "ORM"
msgstr "ORM"

msgid "Metallic"
msgstr "Métallique"

msgid "Texture Channel"
msgstr "Canal de texture"

msgid "Operator"
msgstr "Opérateur"

msgid "On UV2"
msgstr "Sur UV2"

msgid "Rim"
msgstr "Bordure"

msgid "Clearcoat"
msgstr "Coucheclaire"

msgid "Flowmap"
msgstr "Organigramme"

msgid "Ambient Occlusion"
msgstr "Occlusion ambiante"

msgid "Deep Parallax"
msgstr "Parallaxe Profonde"

msgid "Min Layers"
msgstr "Calques min"

msgid "Max Layers"
msgstr "Calques max"

msgid "Flip Tangent"
msgstr "Inverser la Tangente"

msgid "Flip Binormal"
msgstr "Inversion Bi-normale"

msgid "Subsurface Scattering"
msgstr "Transluminescence"

msgid "Boost"
msgstr "Boost"

msgid "Refraction"
msgstr "Réfraction"

msgid "UV Layer"
msgstr "Couche UV"

msgid "UV1"
msgstr "UV1"

msgid "Triplanar"
msgstr "Triplanaire"

msgid "Triplanar Sharpness"
msgstr "Netteté Triplanaire"

msgid "World Triplanar"
msgstr "Monde Triplanaire"

msgid "UV2"
msgstr "UV2"

msgid "Sampling"
msgstr "Échantillonnage"

msgid "Shadows"
msgstr "Ombres"

msgid "Particles Anim"
msgstr "Animation de particules"

msgid "H Frames"
msgstr "Trames H"

msgid "V Frames"
msgstr "Trames V"

msgid "Grow"
msgstr "Croître"

msgid "Use Point Size"
msgstr "Utiliser la taille de point"

msgid "Point Size"
msgstr "Taille de point"

msgid "Proximity Fade"
msgstr "Fondu de proximité"

msgid "MSDF"
msgstr "CDSM"

msgid "Lightmap Size Hint"
msgstr "Indice de taille de la texture de lumière"

msgid "Base Texture"
msgstr "Texture de base"

msgid "Image Size"
msgstr "Taille de l'image"

msgid "Transform Format"
msgstr "Format de transformation"

msgid "Instance Count"
msgstr "Nombre d'instances"

msgid "Visible Instance Count"
msgstr "Nombre d'instances visibles"

msgid "Partition Type"
msgstr "Type de partition"

msgid "Source Group Name"
msgstr "Nom du groupe source"

msgid "Max Climb"
msgstr "Escalade Max"

msgid "Max Slope"
msgstr "Pente maximale"

msgid "Merge Size"
msgstr "Taille de la fusion"

msgid "Max Error"
msgstr "Erreur max"

msgid "Details"
msgstr "Détails"

msgid "Sample Distance"
msgstr "Échantillonner la distance"

msgid "Sample Max Error"
msgstr "Échantillon erreur max"

msgid "Low Hanging Obstacles"
msgstr "Obstacles Suspendus Bas"

msgid "Ledge Spans"
msgstr "Etendue de Rebord"

msgid "Walkable Low Height Spans"
msgstr "Etendues de faible hauteur praticables"

msgid "Baking AABB"
msgstr "Précalcul AABB"

msgid "Baking AABB Offset"
msgstr "Décalage du Précalcul AABB"

msgid "Bundled"
msgstr "Empaqueté"

msgid "Scale Curve"
msgstr "Courbe d'échelle"

msgid "Turbulence"
msgstr "Turbulence"

msgid "Amount at End"
msgstr "Quantité à la fin"

msgid "Rough"
msgstr "Rugueux"

msgid "Absorbent"
msgstr "Absorbant"

msgid "Process Mode"
msgstr "Mode de traitement"

msgid "Radiance Size"
msgstr "Taille du rayonnement"

msgid "Blend"
msgstr "Mélanger"

msgid "Top Left"
msgstr "En haut à gauche"

msgid "Top Right"
msgstr "En haut à droite"

msgid "Bottom Right"
msgstr "En bas à droite"

msgid "Bottom Left"
msgstr "En bas à gauche"

msgid "Corner Detail"
msgstr "Détail des Coins"

msgid "Expand Margins"
msgstr "Marges d'expansion"

msgid "Grow Begin"
msgstr "Début d'Expansion"

msgid "Grow End"
msgstr "Fin d'Expansion"

msgid "Default Font"
msgstr "Police par défaut"

msgid "File"
msgstr "Fichier"

msgid "Modes"
msgstr "Modes"

msgid "Input Name"
msgstr "Nom de l'entrée"

msgid "Parameter Name"
msgstr "Nom de paramètre"

msgid "Constant"
msgstr "Constante"

msgid "Texture Type"
msgstr "Type de texture"

msgid "Cube Map"
msgstr "Textures en cube"

msgid "Function"
msgstr "Fonction"

msgid "Hint"
msgstr "Suggestion"

msgid "Default Value Enabled"
msgstr "Valeur par défaut activée"

msgid "Default Value"
msgstr "Valeur par défaut"

msgid "Color Default"
msgstr "Couleur par défaut"

msgid "Font Pressed Color"
msgstr "Couleur de police pressée"

msgid "Font Hover Color"
msgstr "Couleur de police au survol"

msgid "Font Focus Color"
msgstr "Couleur de police en focus"

msgid "Font Hover Pressed Color"
msgstr "Couleur de police au survol pressée"

msgid "Font Disabled Color"
msgstr "Couleur de police désactivée"

msgid "Font Outline Color"
msgstr "Couleur de contour de police"

msgid "Icon Normal Color"
msgstr "Couleur d'icône normale"

msgid "Icon Pressed Color"
msgstr "Couleur d'icône pressée"

msgid "Icon Hover Color"
msgstr "Couleur d'icône au survol"

msgid "Icon Hover Pressed Color"
msgstr "Couleur d'icône au survol pressée"

msgid "Icon Focus Color"
msgstr "Couleur d'icône au focus"

msgid "Icon Disabled Color"
msgstr "Couleur désactivée d'icône"

msgid "H Separation"
msgstr "Séparation horizontale"

msgid "Align to Largest Stylebox"
msgstr "Aligner à la plus large Stylebox"

msgid "Underline Spacing"
msgstr "Espacement du soulignage"

msgid "Normal Mirrored"
msgstr "Normale inversée"

msgid "Hover Mirrored"
msgstr "Survol inversé"

msgid "Pressed Mirrored"
msgstr "Pressé inversé"

msgid "Disabled Mirrored"
msgstr "Inversion désactivée"

msgid "Arrow"
msgstr "Flèche"

msgid "Arrow Margin"
msgstr "Marge de flèche"

msgid "Modulate Arrow"
msgstr "Moduler la flèche"

msgid "Hover Pressed"
msgstr "Survol pressé"

msgid "Checked Disabled"
msgstr "Coché désactivé"

msgid "Unchecked"
msgstr "Non coché"

msgid "Unchecked Disabled"
msgstr "Non coché désactivé"

msgid "Radio Checked"
msgstr "Radio coché"

msgid "Radio Checked Disabled"
msgstr "Radio coché désactivé"

msgid "Radio Unchecked"
msgstr "Radio non coché"

msgid "Radio Unchecked Disabled"
msgstr "Radio non coché désactivé"

msgid "Check V Offset"
msgstr "Vérifier le décalage V"

msgid "Checked Mirrored"
msgstr "Vérifié est inversé"

msgid "Checked Disabled Mirrored"
msgstr "Vérifié est désactivé et inversé"

msgid "Unchecked Mirrored"
msgstr "Décocher les inversés"

msgid "Unchecked Disabled Mirrored"
msgstr "Décocher les désactivés et inversés"

msgid "Font Shadow Color"
msgstr "Couleur de l'ombre de la police"

msgid "Shadow Offset X"
msgstr "Décalage X de l'ombre"

msgid "Shadow Offset Y"
msgstr "Décalage Y de l'ombre"

msgid "Shadow Outline Size"
msgstr "Taille des contours d'ombre"

msgid "Font Selected Color"
msgstr "Couleur de police sélectionnée"

msgid "Clear Button Color"
msgstr "Couleur du bouton de nettoyage"

msgid "Clear Button Color Pressed"
msgstr "Couleur du bouton de nettoyage appuyé"

msgid "Clear"
msgstr "Vider"

msgid "Tab"
msgstr "Onglet"

msgid "Breakpoint"
msgstr "Point d'arrêt"

msgid "Folded"
msgstr "Replié"

msgid "Completion Lines"
msgstr "Lignes de complétion"

msgid "Completion Max Width"
msgstr "Largeur maximale de complétion"

msgid "Completion Scroll Width"
msgstr "Largeur de la barre de défilement de complétion"

msgid "Scroll Focus"
msgstr "Arrière de la barre quand active"

msgid "Grabber"
msgstr "Poignée"

msgid "Grabber Highlight"
msgstr "Poignée au survol"

msgid "Grabber Pressed"
msgstr "Poignée quand pressée"

msgid "Increment"
msgstr "Incrémenteur"

msgid "Increment Highlight"
msgstr "Incrémenteur au survol"

msgid "Increment Pressed"
msgstr "Incrémenteur quand pressé"

msgid "Decrement"
msgstr "Décrémenteur"

msgid "Decrement Highlight"
msgstr "Décrémenteur au survol"

msgid "Decrement Pressed"
msgstr "Décrémenteur quand pressé"

msgid "Slider"
msgstr "Arrière de la barre"

msgid "Grabber Area"
msgstr "Zone de la poignée"

msgid "Grabber Area Highlight"
msgstr "Zone de la poignée au survol"

msgid "Grabber Disabled"
msgstr "Poignée quand désactivée"

msgid "Tick"
msgstr "Signet"

msgid "Updown"
msgstr "Haut/Bas"

msgid "Embedded Border"
msgstr "Bordure embarquée"

msgid "Embedded Unfocused Border"
msgstr "Bordure embarquée sans focus"

msgid "Title Font"
msgstr "Police du titre"

msgid "Title Color"
msgstr "Couleur du titre"

msgid "Title Height"
msgstr "Hauteur du titre"

msgid "Close"
msgstr "Fermer"

msgid "Close H Offset"
msgstr "Fermer décalage H"

msgid "Close V Offset"
msgstr "Fermer décalage V"

msgid "Parent Folder"
msgstr "Dossier parent"

msgid "Back Folder"
msgstr "Dossier précédent"

msgid "Forward Folder"
msgstr "Dossier suivant"

msgid "Reload"
msgstr "Recharger"

msgid "Folder"
msgstr "Dossier"

msgid "Separator"
msgstr "Séparateur"

msgid "Labeled Separator Left"
msgstr "Séparateur nommé gauche"

msgid "Labeled Separator Right"
msgstr "Séparateur nommé droit"

msgid "Submenu"
msgstr "Sous-menu"

msgid "Font Separator"
msgstr "Séparateur de police"

msgid "V Separation"
msgstr "Séparation V"

msgid "Panel Selected"
msgstr "Panneau sélectionné"

msgid "Titlebar"
msgstr "Barre de titre"

msgid "Titlebar Selected"
msgstr "Barre de titre sélectionnée"

msgid "Slot"
msgstr "Emplacement"

msgid "Resizer"
msgstr "Redimensionneur"

msgid "Resizer Color"
msgstr "Couleur du redimensionneur"

msgid "Selected Focus"
msgstr "Focalisation de la sélection"

msgid "Cursor"
msgstr "Curseur"

msgid "Cursor Unfocused"
msgstr "Curseur quand inactif"

msgid "Title Button Normal"
msgstr "Bouton de titre normal"

msgid "Title Button Pressed"
msgstr "Bouton de titre appuyé"

msgid "Title Button Hover"
msgstr "Bouton de titre survolé"

msgid "Custom Button"
msgstr "Bouton personnalisé"

msgid "Custom Button Pressed"
msgstr "Bouton personnalisé quand pressé"

msgid "Custom Button Hover"
msgstr "Bouton personnalisé au survol"

msgid "Indeterminate Disabled"
msgstr "Indéterminé désactivé"

msgid "Select Arrow"
msgstr "Flèche de sélection"

msgid "Arrow Collapsed"
msgstr "Flèche réduite"

msgid "Arrow Collapsed Mirrored"
msgstr "Flèche réduite inversée"

msgid "Title Button Font"
msgstr "Police du bouton de titre"

msgid "Title Button Font Size"
msgstr "Taille de police du bouton titre"

msgid "Title Button Color"
msgstr "Couleur du bouton de titre"

msgid "Guide Color"
msgstr "Couleur des guides"

msgid "Drop Position Color"
msgstr "Couleur de position du dépôt"

msgid "Relationship Line Color"
msgstr "Couleur des lignes de relation"

msgid "Parent HL Line Color"
msgstr "Couleur de ligne du parent HL"

msgid "Children HL Line Color"
msgstr "Couleur de ligne des enfants HL"

msgid "Custom Button Font Highlight"
msgstr "Surlignage Personnalisé de la Police du Bouton"

msgid "Item Margin"
msgstr "Marge d'élément"

msgid "Inner Item Margin Bottom"
msgstr "Marge du bas de l'élément intérieur"

msgid "Inner Item Margin Left"
msgstr "Marge de gauche de l'élément intérieur"

msgid "Inner Item Margin Right"
msgstr "Marge de droite de l'élément intérieur"

msgid "Inner Item Margin Top"
msgstr "Marge du haut de l'élément intérieur"

msgid "Button Margin"
msgstr "Marge de bouton"

msgid "Draw Relationship Lines"
msgstr "Afficher les lignes de relation"

msgid "Relationship Line Width"
msgstr "Largeur de ligne de relation"

msgid "Parent HL Line Width"
msgstr "Largeur de ligne de parent HL"

msgid "Children HL Line Width"
msgstr "Largeur de ligne d'enfants HL"

msgid "Draw Guides"
msgstr "Afficher les guides"

msgid "Scroll Border"
msgstr "Bordure de la barre de défilement"

msgid "Scroll Speed"
msgstr "Vitesse de défilement"

msgid "Scrollbar Margin Left"
msgstr "Marge de gauche de la barre de défilement"

msgid "Scrollbar Margin Top"
msgstr "Marge du haut de barre de défilement"

msgid "Scrollbar Margin Right"
msgstr "Marge de droite de la barre de défilement"

msgid "Scrollbar Margin Bottom"
msgstr "Marge du bas de la barre de défilement"

msgid "Scrollbar H Separation"
msgstr "Séparation horizontale de barre de défilement"

msgid "Icon Margin"
msgstr "Marge d’icône"

msgid "Font Hovered Color"
msgstr "Couleur du survol de police"

msgid "Hovered"
msgstr "Survolé"

msgid "Tab Selected"
msgstr "Onglet sélectionné"

msgid "Tab Hovered"
msgstr "Onglet survolé"

msgid "Tab Unselected"
msgstr "Onglet non sélectionné"

msgid "Tab Disabled"
msgstr "Onglet désactivé"

msgid "Tab Focus"
msgstr "Sélection d'onglet"

msgid "Tabbar Background"
msgstr "Arrière-plan de barre d'onglets"

msgid "Menu Highlight"
msgstr "Menu au survol"

msgid "Font Unselected Color"
msgstr "Couleur de police insélectionnée"

msgid "Side Margin"
msgstr "Marge de coté"

msgid "Icon Separation"
msgstr "Séparation d'icône"

msgid "Button Highlight"
msgstr "Surlignage de bouton"

msgid "SV Width"
msgstr "Largeur SV"

msgid "SV Height"
msgstr "Hauteur SV"

msgid "H Width"
msgstr "Largeur H"

msgid "Label Width"
msgstr "Largeur du label"

msgid "Expanded Arrow"
msgstr "Flèche étendue"

msgid "Screen Picker"
msgstr "Sélecteur d'écran"

msgid "Shape Circle"
msgstr "Forme de cercle"

msgid "Add Preset"
msgstr "Ajouter préréglage"

msgid "Sample BG"
msgstr "Échantillonneur d'arrière-plan"

msgid "Sample Revert"
msgstr "Inverser l'échantillonneur"

msgid "Overbright Indicator"
msgstr "Indicateur de surluminosité"

msgid "Bar Arrow"
msgstr "Barre de flèche"

msgid "Picker Cursor"
msgstr "Curseur pipette"

msgid "Color Hue"
msgstr "Teinte de couleur"

msgid "Color Okhsl Hue"
msgstr "Teinte de couleur Okhsl"

msgid "BG"
msgstr "Arrière-plan"

msgid "Preset FG"
msgstr "Préréglage avant-plan"

msgid "Preset BG"
msgstr "Préréglage arrière-plan"

msgid "Normal Font"
msgstr "Police normale"

msgid "Bold Font"
msgstr "Police en gras"

msgid "Italics Font"
msgstr "Police italique"

msgid "Bold Italics Font"
msgstr "Police italique grasse"

msgid "Mono Font"
msgstr "Police monospace"

msgid "Normal Font Size"
msgstr "Taille de police normale"

msgid "Bold Font Size"
msgstr "Taille de police gras"

msgid "Italics Font Size"
msgstr "Taille de police italique"

msgid "Bold Italics Font Size"
msgstr "Taille de police gras italique"

msgid "Mono Font Size"
msgstr "Taille de police mono"

msgid "Table H Separation"
msgstr "Séparation H de table"

msgid "Table V Separation"
msgstr "Séparation V de table"

msgid "Table Odd Row BG"
msgstr "Arrière-plan des lignes impaires de tableau"

msgid "Table Even Row BG"
msgstr "Arrière-plan des lignes paires de tableau"

msgid "Table Border"
msgstr "Bordure de tableau"

msgid "Text Highlight H Padding"
msgstr "Surlignage du texte de l'espace H"

msgid "H Grabber"
msgstr "Poignée H"

msgid "V Grabber"
msgstr "Poignée V"

msgid "Margin Left"
msgstr "Marge à gauche"

msgid "Margin Top"
msgstr "Marge en haut"

msgid "Margin Right"
msgstr "Marge à droite"

msgid "Margin Bottom"
msgstr "Marge en bas"

msgid "Autohide"
msgstr "Cacher automatiquement"

msgid "Zoom Out"
msgstr "Dézoomer"

msgid "Zoom In"
msgstr "Zoomer"

msgid "Zoom Reset"
msgstr "Réinitialiser le zoom"

msgid "Grid Toggle"
msgstr "Activer/Désactiver la grille"

msgid "Minimap Toggle"
msgstr "Activer/Désactiver la mini-carte"

msgid "Snapping Toggle"
msgstr "Activer/Désactiver la magnétisation"

msgid "Menu Panel"
msgstr "Panneau de menu"

msgid "Grid Minor"
msgstr "Grille secondaire"

msgid "Grid Major"
msgstr "Grille principale"

msgid "Selection Fill"
msgstr "Remplissage de la sélection"

msgid "Selection Stroke"
msgstr "Trait de la sélection"

msgid "Activity"
msgstr "Activité"

msgid "Connection Hover Tint Color"
msgstr "Couleur de la teinte au survol d'une connexion"

msgid "Node"
msgstr "Nœud"

msgid "Default Theme Scale"
msgstr "Thème par défaut de l'échelle"

msgid "Custom"
msgstr "Personnalisé"

msgid "Custom Font"
msgstr "Police personnalisée"

msgid "Default Font Antialiasing"
msgstr "Police par défaut d'anticrénelage"

msgid "Default Font Hinting"
msgstr "Police par défaut de suggestion"

msgid "Default Font Subpixel Positioning"
msgstr "Police par défaut de position de sous-pixel"

msgid "Default Font Multichannel Signed Distance Field"
msgstr "Police par défaut du champ de distance signé multicanal"

msgid "LCD Subpixel Layout"
msgstr "Disposition de sous-pixel LCD"

msgid "Fallback values"
msgstr "Valeurs de repli"

msgid "Playback Mode"
msgstr "Mode playback"

msgid "Random Pitch"
msgstr "Pitch Aléatoire"

msgid "Streams"
msgstr "Flux"

msgid "Buffer Length"
msgstr "Taille du tampon"

msgid "Voice Count"
msgstr "Nombre de voix"

msgid "Dry"
msgstr "Sec"

msgid "Wet"
msgstr "Humide"

msgid "Voice"
msgstr "Voix"

msgid "Delay (ms)"
msgstr "Délai (ms)"

msgid "Rate Hz"
msgstr "Débit (Hz)"

msgid "Depth (ms)"
msgstr "Profondeur (ms)"

msgid "Level dB"
msgstr "Niveau (dB)"

msgid "Pan"
msgstr "Panoramique"

msgid "Attack (µs)"
msgstr "Attaque (µs)"

msgid "Release (ms)"
msgstr "Relâche (ms)"

msgid "Sidechain"
msgstr "Sidechain"

msgid "Tap 1"
msgstr "Appuyez sur 1"

msgid "Tap 2"
msgstr "Appuyez sur 2"

msgid "Feedback"
msgstr "Larsen"

msgid "Low-pass"
msgstr "Passe-bas"

msgid "Pre Gain"
msgstr "Pré-gain"

msgid "Keep Hf Hz"
msgstr "Garder haute fréquences (Hz)"

msgid "Drive"
msgstr "Elan"

msgid "Post Gain"
msgstr "Post-gain"

msgid "Resonance"
msgstr "Résonance"

msgid "Pre Gain dB"
msgstr "Pré-gain de dB"

msgid "Ceiling dB"
msgstr "Plafond de dB"

msgid "Threshold dB"
msgstr "Seuil de dB"

msgid "Soft Clip dB"
msgstr "Écrêtage Doux dB"

msgid "Soft Clip Ratio"
msgstr "Ratio Écrêtage Doux"

msgid "Range Min Hz"
msgstr "Borne inférieure de la plage (Hz)"

msgid "Range Max Hz"
msgstr "Borne supérieure de la plage (Hz)"

msgid "FFT Size"
msgstr "Taille des FFTs"

msgid "Predelay"
msgstr "Pré-retarder"

msgid "Msec"
msgstr "Millisec"

msgid "Room Size"
msgstr "Taille de la salle"

msgid "High-pass"
msgstr "Passe-haut"

msgid "Tap Back Pos"
msgstr "Tap Position Arrière"

msgid "Pan Pullout"
msgstr "Retrait du Panoramique"

msgid "Time Pullout (ms)"
msgstr "Temps de retrait (ms)"

msgid "Surround"
msgstr "Surround"

msgid "Enable Input"
msgstr "Activer l'entrée audio"

msgid "Channel Disable Threshold dB"
msgstr "Seuil (dB) de désactivation d'un canal"

msgid "Channel Disable Time"
msgstr "Délai avant désactivation d'un canal"

msgid "Video Delay Compensation (ms)"
msgstr "Compensation de retard vidéo (ms)"

msgid "Bus Count"
msgstr "Nombre de bus"

msgid "Output Device"
msgstr "Périphérique de sortie"

msgid "Input Device"
msgstr "Périphérique d'entrée"

msgid "Playback Speed Scale"
msgstr "Vitesse de lecture (multiplicateur)"

msgid "Feed"
msgstr "Flux"

msgid "Is Active"
msgstr "Est active"

msgid "Speaker Mode"
msgstr "Mode enceinte"

msgid "MJPEG Quality"
msgstr "Qualité MJPEG"

msgid "Movie File"
msgstr "Fichier de film"

msgid "Disable V-Sync"
msgstr "Désactiver la V-Sync"

msgid "Metadata Flags"
msgstr "Options de métadonnée(s)"

msgid "Path Types"
msgstr "Types de chemin"

msgid "Default Cell Size"
msgstr "Taille de cellule par défaut"

msgid "Default Edge Connection Margin"
msgstr "Marge de connexion des bords par défaut"

msgid "Default Link Connection Radius"
msgstr "Rayon de connexion de lien par défaut"

msgid "Default Cell Height"
msgstr "Taille de cellule par défaut"

msgid "Default Up"
msgstr "Haut par défaut"

msgid "Avoidance Use Multiple Threads"
msgstr "Éviter l'utilisation de multiples Threads"

msgid "Avoidance Use High Priority Threads"
msgstr "Éviter l'usage de tâches parallèles hautes priorités"

msgid "Baking"
msgstr "Pré-calculer"

msgid "Use Crash Prevention Checks"
msgstr "Utiliser les vérifications de préventions de crashs"

msgid "Baking Use Multiple Threads"
msgstr "Pré-calculer l'utilisation de multiples Threads"

msgid "Baking Use High Priority Threads"
msgstr "Pré-calculer en utilisant les tâches parallèles hautes priorités"

msgid "Edge Connection Color"
msgstr "Couleur de connexion d'arête"

msgid "Geometry Edge Color"
msgstr "Couleur de géométrie d'arête"

msgid "Geometry Face Color"
msgstr "Couleur de face géométrique"

msgid "Geometry Edge Disabled Color"
msgstr "Couleur de géométrie d'arête désactivée"

msgid "Geometry Face Disabled Color"
msgstr "Couleur de géométrie de face désactivée"

msgid "Link Connection Color"
msgstr "Lier la couleur de connexion"

msgid "Agent Path Color"
msgstr "Couleur de chemin d'agent"

msgid "Enable Edge Connections"
msgstr "Activer l'arête des connexions"

msgid "Enable Edge Connections X-Ray"
msgstr "Activer l'arête des connexion de rayon-X"

msgid "Enable Edge Lines"
msgstr "Activer l'arête des lignes"

msgid "Enable Edge Lines X-Ray"
msgstr "Activer les arrêtes de lignes rayon-X"

msgid "Enable Geometry Face Random Color"
msgstr "Activer la couleur des faces géométriques aléatoires"

msgid "Enable Link Connections"
msgstr "Activer le lien des connexions"

msgid "Enable Link Connections X-Ray"
msgstr "Activer le lien des connexions de rayon-X"

msgid "Enable Agent Paths"
msgstr "Activer les chemins d'agent"

msgid "Enable Agent Paths X-Ray"
msgstr "Activer les chemins rayon-X d'agent"

msgid "Agent Path Point Size"
msgstr "Taille de point de chemin d'agent"

msgid "Agents Radius Color"
msgstr "Couleur de rayon des agents"

msgid "Obstacles Radius Color"
msgstr "Couleur de rayon d'obstacles"

msgid "Obstacles Static Face Pushin Color"
msgstr "Couleur des faces appuyées sur les obstacles statiques"

msgid "Enable Agents Radius"
msgstr "Activer le rayon des agents"

msgid "Enable Obstacles Radius"
msgstr "Activer le rayon des obstacles"

msgid "Enable Obstacles Static"
msgstr "Activer les obstacles statiques"

msgid "Inverse Mass"
msgstr "Masse inverse"

msgid "Inverse Inertia"
msgstr "Inertie inverse"

msgid "Total Angular Damp"
msgstr "Amortissage angulaire total"

msgid "Total Linear Damp"
msgstr "Amortissage linéaire total"

msgid "Total Gravity"
msgstr "Gravité totale"

msgid "Center of Mass Local"
msgstr "Centre de la masse locale"

msgid "Exclude"
msgstr "Exclure"

msgid "Collide With Bodies"
msgstr "Collisions avec les corps"

msgid "Collide With Areas"
msgstr "Collisions avec les zones"

msgid "Canvas Instance ID"
msgstr "ID d'instance de canevas"

msgid "Shape RID"
msgstr "RID de forme"

msgid "Collide Separation Ray"
msgstr "Rayon de séparation de collision"

msgid "Exclude Bodies"
msgstr "Exclure les corps"

msgid "Exclude Objects"
msgstr "Exclure les objets"

msgid "Recovery as Collision"
msgstr "Récupération comme collision"

msgid "Default Gravity"
msgstr "Gravité par Défaut"

msgid "Default Gravity Vector"
msgstr "Vecteur de gravité par défaut"

msgid "Default Linear Damp"
msgstr "Amorti linéaire par défaut"

msgid "Default Angular Damp"
msgstr "Amorti angulaire par défaut"

msgid "Sleep Threshold Linear"
msgstr "Seuil linéaire de veille"

msgid "Sleep Threshold Angular"
msgstr "Seuil angulaire de veille"

msgid "Time Before Sleep"
msgstr "Temps avant mise en sommeil"

msgid "Solver Iterations"
msgstr "Solveur d'intérations"

msgid "Contact Max Separation"
msgstr "Séparation de contact maximum"

msgid "Default Contact Bias"
msgstr "Biais de contact par défaut"

msgid "Default Constraint Bias"
msgstr "Biais de contrainte par défaut"

msgid "Physics Engine"
msgstr "Moteur physique"

msgid "Principal Inertia Axes"
msgstr "Axes principaux d'inertie"

msgid "Max Collisions"
msgstr "Collisions maximum"

msgid "Debug Redraw Time"
msgstr "Déboguer le temps de re-dessin"

msgid "Vertex"
msgstr "Sommet"

msgid "Fragment"
msgstr "Fragment"

msgid "Tesselation Control"
msgstr "Contrôle de tesselation"

msgid "Tesselation Evaluation"
msgstr "Évaluation de tesselation"

msgid "Compute"
msgstr "Calculer"

msgid "Syntax"
msgstr "Syntaxe"

msgid "Bytecode"
msgstr "Bytecode"

msgid "Compile Error"
msgstr "Erreur de compilation"

msgid "Base Error"
msgstr "Erreur de base"

msgid "IDs"
msgstr "IDs"

msgid "Constant ID"
msgstr "Constante d'ID"

msgid "Sample Masks"
msgstr "Masques d'échantillons"

msgid "Depth Draw"
msgstr "Dessin en profondeur"

msgid "Depth Prepass Alpha"
msgstr "Pré-passe de profondeur Alpha"

msgid "Depth Test Disabled"
msgstr "Test de profondeur désactivé"

msgid "SSS Mode Skin"
msgstr "Mode peau SSS"

msgid "Cull"
msgstr "élaguer/élagage"

msgid "Unshaded"
msgstr "Sans ombrage"

msgid "Wireframe"
msgstr "Fil de fer"

msgid "Skip Vertex Transform"
msgstr "Passer la transformation de sommet"

msgid "World Vertex Coords"
msgstr "Coordonnées de sommet de monde"

msgid "Ensure Correct Normals"
msgstr "Assurer des Normales Correctes"

msgid "Shadows Disabled"
msgstr "Ombres désactivées"

msgid "Ambient Light Disabled"
msgstr "Lumière ambiante désactivée"

msgid "Vertex Lighting"
msgstr "Éclairage de sommet"

msgid "Particle Trails"
msgstr "Piste de particule"

msgid "Debug Shadow Splits"
msgstr "Débogage de la division de l'ombre"

msgid "Fog Disabled"
msgstr "Brouillard désactivé"

msgid "Light Only"
msgstr "Seulement la lumière"

msgid "Collision Use Scale"
msgstr "Utiliser la mise à l'échelle des collisions"

msgid "Disable Force"
msgstr "Désactiver la force"

msgid "Disable Velocity"
msgstr "Désactiver la vélocité"

msgid "Keep Data"
msgstr "Conserver les données"

msgid "Use Half Res Pass"
msgstr "Utiliser la moitié de la résolution par passage"

msgid "Internal Size"
msgstr "Taille interne"

msgid "Target Size"
msgstr "Taille cible"

msgid "View Count"
msgstr "Voir la quantité"

msgid "Render Loop Enabled"
msgstr "Boucle de rendu activée"

msgid "VRAM Compression"
msgstr "Compression VRAM"

msgid "Import S3TC BPTC"
msgstr "Importer S3TC BPTC"

msgid "Import ETC2 ASTC"
msgstr "Importer ETC2 ASTC"

msgid "Lossless Compression"
msgstr "Compression sans perte"

msgid "Force PNG"
msgstr "Forcer PNG"

msgid "WebP Compression"
msgstr "Compression WebP"

msgid "Compression Method"
msgstr "Méthode de compression"

msgid "Lossless Compression Factor"
msgstr "Facteur de compression sans perte"

msgid "Use Physical Light Units"
msgstr "Utiliser les unités de lumière physique"

msgid "Soft Shadow Filter Quality"
msgstr "Filtre de qualité d'ombre douce"

msgid "Shadow Atlas"
msgstr "Atlas d'ombres"

msgid "Item Buffer Size"
msgstr "Taille d'élément du buffer"

msgid "Shader Compiler"
msgstr "Compilateur de Shader"

msgid "Shader Cache"
msgstr "Cache de shader"

msgid "Use Zstd Compression"
msgstr "Utiliser la compression Zstd"

msgid "Reflections"
msgstr "Réflexions"

msgid "Sky Reflections"
msgstr "Réflexions du ciel"

msgid "Roughness Layers"
msgstr "Calques de rugosité"

msgid "Texture Array Reflections"
msgstr "Refléxions de la liste de textures"

msgid "GGX Samples"
msgstr "Échantillons GGX"

msgid "Reflection Atlas"
msgstr "Atlas de Réflexions"

msgid "Reflection Size"
msgstr "Taille de la Réfléxion"

msgid "Reflection Count"
msgstr "Compteur de réflexion"

msgid "GI"
msgstr "GI"

msgid "Use Half Resolution"
msgstr "Utiliser la moitié de résolution"

msgid "Overrides"
msgstr "Redéfinition"

msgid "Force Vertex Shading"
msgstr "Forcer l'Ombrage des Sommets"

msgid "Force Lambert over Burley"
msgstr "Forcer le Lambert au lieu d'un Burley"

msgid "Depth Prepass"
msgstr "Pré-passe de Profondeur"

msgid "Disable for Vendors"
msgstr "Désactiver pour les Vendeurs"

msgid "Default Filters"
msgstr "Filtres par défaut"

msgid "Use Nearest Mipmap Filter"
msgstr "Utiliser le filtre Mipmap le plus proche"

msgid "Anisotropic Filtering Level"
msgstr "Filtrage de niveau Anisotrope"

msgid "Depth of Field"
msgstr "Profondeur de champ"

msgid "Depth of Field Bokeh Shape"
msgstr "Forme de la profondeur de champ Bokeh"

msgid "Depth of Field Bokeh Quality"
msgstr "Qualité de profondeur de champs de Bokeh"

msgid "Depth of Field Use Jitter"
msgstr "Utilisation du sautillement pour la profondeur de champ"

msgid "Half Size"
msgstr "Moitié de taille"

msgid "Adaptive Target"
msgstr "Cible adaptative"

msgid "Blur Passes"
msgstr "Flouter les passes"

msgid "Fadeout From"
msgstr "De fondu de sortie"

msgid "Screen Space Roughness Limiter"
msgstr "Limiteur de rugosité pour l'espace d'écran"

msgid "Decals"
msgstr "Décalques"

msgid "Occlusion Rays per Thread"
msgstr "Rayons d'occlusion par fil d'exécution"

msgid "Buffer Size"
msgstr "Taille de tampon"

msgid "Probe Capture"
msgstr "Sonde de capture"

msgid "Update Speed"
msgstr "Mettre à jour la vitesse"

msgid "Primitive Meshes"
msgstr "Maillages primitifs"

msgid "Texel Size"
msgstr "Taille de texel"

msgid "Probe Ray Count"
msgstr "Quantité de rayons de sonde"

msgid "Frames to Converge"
msgstr "Trames à converger"

msgid "Frames to Update Lights"
msgstr "Trames pour mettre à jour les lumières"

msgid "Volume Size"
msgstr "Taille du volume"

msgid "Volume Depth"
msgstr "Profondeur du volume"

msgid "Update Iterations per Frame"
msgstr "Mise à jour des itérations par trame"

msgid "Cluster Builder"
msgstr "Construction regroupée"

msgid "Max Clustered Elements"
msgstr "Éléments groupés au maximum"

msgid "OpenGL"
msgstr "OpenGL"

msgid "Max Renderable Elements"
msgstr "Éléments pouvant être rendu au maximum"

msgid "Max Renderable Lights"
msgstr "Lumières pouvant être rendu au maximum"

msgid "Max Lights per Object"
msgstr "Maximum de lumières par objet"

msgid "Shaders"
msgstr "Shaders"

msgid "Shader Language"
msgstr "Langue de shader"

msgid "Treat Warnings as Errors"
msgstr "Considérer les avertissements comme des erreurs"

msgid "Is Primary"
msgstr "Est primaire"

msgid "Play Area Mode"
msgstr "Mode jouer dans la zone"

msgid "AR"
msgstr "AR"

msgid "Is Anchor Detection Enabled"
msgstr "La détection d'ancre est-elle activée"

msgid "Tracking Confidence"
msgstr "Confiance de la traque"

msgid "Primary Interface"
msgstr "Interface primaire"<|MERGE_RESOLUTION|>--- conflicted
+++ resolved
@@ -128,26 +128,18 @@
 # Unreal Vision <unrealvisionyt@gmail.com>, 2024.
 # David <sayendvd@gmail.com>, 2024.
 # zefdzeqf <azrzrezfafe@users.noreply.hosted.weblate.org>, 2024.
-<<<<<<< HEAD
-=======
 # Mathieu Druart <mathieu.druart@gmail.com>, 2024.
 # Xabi GOITY <xabigoity@gmail.com>, 2024.
 # Edvard Fauchelevent <edvardfauchelevent@gmail.com>, 2024.
 # rznn <jest1gabriel@gmail.com>, 2024.
 # Fontaine Nathan <nathan.fontaine53@gmail.com>, 2024.
->>>>>>> dc5f1b7a
 msgid ""
 msgstr ""
 "Project-Id-Version: Godot Engine properties\n"
 "Report-Msgid-Bugs-To: https://github.com/godotengine/godot\n"
 "POT-Creation-Date: \n"
-<<<<<<< HEAD
-"PO-Revision-Date: 2024-07-16 05:13+0000\n"
-"Last-Translator: Unreal Vision <unrealvisionyt@gmail.com>\n"
-=======
 "PO-Revision-Date: 2024-09-04 20:31+0000\n"
 "Last-Translator: Fontaine Nathan <nathan.fontaine53@gmail.com>\n"
->>>>>>> dc5f1b7a
 "Language-Team: French <https://hosted.weblate.org/projects/godot-engine/godot-"
 "properties/fr/>\n"
 "Language: fr\n"
@@ -155,11 +147,7 @@
 "Content-Type: text/plain; charset=UTF-8\n"
 "Content-Transfer-Encoding: 8bit\n"
 "Plural-Forms: nplurals=2; plural=n > 1;\n"
-<<<<<<< HEAD
-"X-Generator: Weblate 5.7-dev\n"
-=======
 "X-Generator: Weblate 5.7.2-rc\n"
->>>>>>> dc5f1b7a
 
 msgid "Application"
 msgstr "Application"
@@ -1811,12 +1799,9 @@
 msgid "Save Before Running"
 msgstr "Enregistrer Avant d’Exécuter"
 
-<<<<<<< HEAD
-=======
 msgid "Bottom Panel"
 msgstr "Panneau inférieur"
 
->>>>>>> dc5f1b7a
 msgid "Action on Play"
 msgstr "Action au démarrage"
 
@@ -3138,26 +3123,21 @@
 msgid "Time"
 msgstr "Temps"
 
-<<<<<<< HEAD
+msgid "Physics Process"
+msgstr "Processus physique"
+
+msgid "Navigation Process"
+msgstr "Processus de navigation"
+
+msgid "Static"
+msgstr "Statique"
+
+msgid "Static Max"
+msgstr "Statique maximum"
+
 msgid "Msg Buf Max"
 msgstr "Buf de message maximum"
 
-=======
-msgid "Physics Process"
-msgstr "Processus physique"
-
-msgid "Navigation Process"
-msgstr "Processus de navigation"
-
-msgid "Static"
-msgstr "Statique"
-
-msgid "Static Max"
-msgstr "Statique maximum"
-
-msgid "Msg Buf Max"
-msgstr "Buf de message maximum"
-
 msgid "Object"
 msgstr "Objet"
 
@@ -3167,7 +3147,6 @@
 msgid "Resources"
 msgstr "Ressources"
 
->>>>>>> dc5f1b7a
 msgid "Orphan Nodes"
 msgstr "Nœuds orphelins"
 
@@ -3183,27 +3162,21 @@
 msgid "Video"
 msgstr "Vidéo"
 
-<<<<<<< HEAD
+msgid "Physics 2D"
+msgstr "Physique 2D"
+
+msgid "Active Objects"
+msgstr "Objets actifs"
+
+msgid "Collision Pairs"
+msgstr "Paires de collision"
+
 msgid "Islands"
 msgstr "Îles"
 
-=======
-msgid "Physics 2D"
-msgstr "Physique 2D"
-
-msgid "Active Objects"
-msgstr "Objets actifs"
-
-msgid "Collision Pairs"
-msgstr "Paires de collision"
-
-msgid "Islands"
-msgstr "Îles"
-
 msgid "Physics 3D"
 msgstr "Physique 3D"
 
->>>>>>> dc5f1b7a
 msgid "Regions"
 msgstr "Régions"
 
