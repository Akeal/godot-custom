# Polish translation of the Godot Engine properties.
# Copyright (c) 2014-present Godot Engine contributors.
# Copyright (c) 2007-2014 Juan Linietsky, Ariel Manzur.
# This file is distributed under the same license as the Godot source code.
# 8-bit Pixel <dawdejw@gmail.com>, 2016, 2023.
# Adam Wolanski <adam.wolanski94@gmail.com>, 2017.
# Adrian Węcławski <weclawskiadrian@gmail.com>, 2016.
# aelspire <aelspire@gmail.com>, 2017, 2019, 2020, 2021.
# Daniel Lewan <vision360.daniel@gmail.com>, 2016-2018, 2020.
# Dariusz Król <rexioweb@gmail.com>, 2018.
# heya10 <igor.gielzak@gmail.com>, 2017.
# holistyczny interlokutor <jakubowesmieci@gmail.com>, 2017.
# Igor <igor.gielzak@gmail.com>, 2018.
# Kajetan Kuszczyński <kajetanek99@gmail.com>, 2016.
# Kamil Lewan <lewan.kamil@gmail.com>, 2016.
# Karol Walasek <coreconviction@gmail.com>, 2016.
# Maksymilian Świąć <maksymilian.swiac@gmail.com>, 2017-2018.
# Mietek Szcześniak <ravaging@go2.pl>, 2016.
# NeverK <neverkoxu@gmail.com>, 2018, 2019, 2020, 2021, 2022.
# Rafal Brozio <rafal.brozio@gmail.com>, 2016, 2019, 2020, 2021, 2023.
# Rafał Ziemniak <synaptykq@gmail.com>, 2017.
# RM <synaptykq@gmail.com>, 2018, 2020, 2022, 2023.
# Sebastian Krzyszkowiak <dos@dosowisko.net>, 2017.
# Sebastian Pasich <sebastian.pasich@gmail.com>, 2017, 2019, 2020, 2022, 2023.
# siatek papieros <sbigneu@gmail.com>, 2016.
# Zatherz <zatherz@linux.pl>, 2017, 2020, 2021.
# Tomek <kobewi4e@gmail.com>, 2018, 2019, 2020, 2021, 2022, 2023, 2024.
# Wojcieh Er Zet <wojcieh.rzepecki@gmail.com>, 2018.
# Dariusz Siek <dariuszynski@gmail.com>, 2018, 2019, 2020, 2021.
# Szymon Nowakowski <smnbdg13@gmail.com>, 2019.
# Nie Powiem <blazek10@tlen.pl>, 2019.
# Sebastian Hojka <sibibibi1@gmail.com>, 2019.
# Robert <vizz0@onet.pl>, 2019.
# Michał Topa <moonchasered@gmail.com>, 2019.
# Przemysław Pierzga <przemyslawpierzga@gmail.com>, 2019.
# Artur Maciąg <arturmaciag@gmail.com>, 2019.
# Rafał Wyszomirski <rawyszo@gmail.com>, 2019.
# Myver <igormakarowicz@gmail.com>, 2019.
# Maciej Chamera <chameramaciej@gmail.com>, 2019.
# Cezary Stasiak <cezary.p.stasiak@gmail.com>, 2019.
# Jan Ligudziński <jan.ligudzinski@gmail.com>, 2020, 2021.
# Adam Jagoda <kontakt@lukasz.xyz>, 2020.
# Filip Glura <mcmr.slendy@gmail.com>, 2020.
# Roman Skiba <romanskiba0@gmail.com>, 2020, 2022.
# Piotr Grodzki <ziemniakglados@gmail.com>, 2020.
# Dzejkop <jakubtrad@gmail.com>, 2020, 2021.
# Mateusz Grzonka <alpinus4@gmail.com>, 2020.
# gnu-ewm <gnu.ewm@protonmail.com>, 2021, 2023.
# vrid <patryksoon@live.com>, 2021.
# Suchy  Talerz <kacperkubis06@gmail.com>, 2021.
# Bartosz Stasiak <bs97086@amu.edu.pl>, 2021.
# Marek Malaria <to.tylko.dla.kont@gmail.com>, 2021, 2022.
# Mateusz Żak <matisgramy@gmail.com>, 2021, 2022.
# voltinus <voltinusmail@gmail.com>, 2021.
# Lech Migdal <lech.migdal@gmail.com>, 2022.
# Piotr <promantix@gmail.com>, 2022.
# Igor Kordiukiewicz <igorkordiukiewicz@gmail.com>, 2022.
# lewando54 <lewando54@gmail.com>, 2022.
# Katarzyna Twardowska <katarina.twardowska@gmail.com>, 2022.
# Mateusz Zdrzałek <matjozohd@gmail.com>, 2022.
# Konrad <kobe-interactive@protonmail.com>, 2022.
# Pixel Zone - Godot Engine Tutorials <karoltomaszewskimusic@gmail.com>, 2022.
# DK0492 <doriankaczmarek28@gmail.com>, 2022, 2023.
# Dawid Skubij <davidsd@tlen.pl>, 2022.
# kingofsponges <q.patex.q@gmail.com>, 2022, 2023.
# Patryk Morawski <gormit7@gmail.com>, 2022.
# Adrians <adrianspl@o2.pl>, 2022.
# Wodorek <Krol.w94@gmail.com>, 2022.
# Filip Gliszczyński <filipgliszczynski@gmail.com>, 2022.
# Piotr Ślusarz <piotrekslusarz@outlook.com>, 2022.
# Jan Kurzak <Iqaz0oki@outlook.com>, 2022.
# Wojciech Pluta <wojciech.pluta@oracle.com>, 2022.
# Piotr Komorowski <mikolajk11@o2.pl>, 2023.
# stereopolex <stereopolex@gmail.com>, 2023.
# Kandif <kandif@poczta.pl>, 2023.
# BorysBe <b.bobulski@wp.pl>, 2023.
# Krzysztof Szot <satrix321@gmail.com>, 2023.
# nauta-turbidus <wiktor-t@hotmail.com>, 2023.
# Karangia23 <karangia3984@op.pl>, 2023.
# Eryk Michalak <gnu.ewm@protonmail.com>, 2023, 2024.
# Led Liedtke <przemekliedtke@gmail.com>, 2023.
# ThomsikDev <szczopek7@outlook.com>, 2023.
# johnny1029 <jkste07@gmail.com>, 2023.
# Marcin Zieliński <czolgista83@gmail.com>, 2023.
# Aleksander Łagowiec <mineolek10@users.noreply.hosted.weblate.org>, 2023.
# Jakub Marcowski <chubercikbattle@gmail.com>, 2024.
# damian <damian2779898@gmail.com>, 2024.
# Szymon Hałucha <99204426+SzymonHalucha@users.noreply.github.com>, 2024.
# Krzysztof Rams <krzysztofeczek@gmail.com>, 2024.
# Krzysztof Chorzempa <krzys.chorzempa@gmail.com>, 2024.
# Krzysztof Chorzempa <kasztan2@users.noreply.github.com>, 2024.
# gre-gorn <gre-gorn@users.noreply.hosted.weblate.org>, 2024.
<<<<<<< HEAD
=======
# Kuba <wiechciu@gmail.com>, 2024.
# OskarO 140 <oskarek.o140@gmail.com>, 2024.
# User <user938193@gmail.com>, 2024.
>>>>>>> dc5f1b7a
msgid ""
msgstr ""
"Project-Id-Version: Godot Engine properties\n"
"Report-Msgid-Bugs-To: https://github.com/godotengine/godot\n"
"POT-Creation-Date: \n"
<<<<<<< HEAD
"PO-Revision-Date: 2024-06-29 15:09+0000\n"
"Last-Translator: gre-gorn <gre-gorn@users.noreply.hosted.weblate.org>\n"
=======
"PO-Revision-Date: 2024-09-02 17:25+0000\n"
"Last-Translator: Tomek <kobewi4e@gmail.com>\n"
>>>>>>> dc5f1b7a
"Language-Team: Polish <https://hosted.weblate.org/projects/godot-engine/godot-"
"properties/pl/>\n"
"Language: pl\n"
"MIME-Version: 1.0\n"
"Content-Type: text/plain; charset=UTF-8\n"
"Content-Transfer-Encoding: 8bit\n"
"Plural-Forms: nplurals=3; plural=(n==1 ? 0 : n%10>=2 && n%10<=4 && (n%100<10 "
"|| n%100>=20) ? 1 : 2);\n"
<<<<<<< HEAD
"X-Generator: Weblate 5.7-dev\n"
=======
"X-Generator: Weblate 5.8-dev\n"
>>>>>>> dc5f1b7a

msgid "Application"
msgstr "Aplikacja"

msgid "Config"
msgstr "Konfiguracja"

msgid "Name"
msgstr "Nazwa"

msgid "Name Localized"
msgstr "Nazwa lokalizowana"

msgid "Description"
msgstr "Opis"

msgid "Version"
msgstr "Wersja"

msgid "Run"
msgstr "Uruchom"

msgid "Main Scene"
msgstr "Scena główna"

msgid "Disable stdout"
msgstr "Wyłączenie stdout"

msgid "Disable stderr"
msgstr "Wyłączenie stderr"

msgid "Print Header"
msgstr "Wyświetl nagłówek"

msgid "Enable Alt Space Menu"
msgstr "Włącz Menu Alt Spacja"

msgid "Use Hidden Project Data Directory"
msgstr "Użyj ukrytego katalogu danych projektu"

msgid "Use Custom User Dir"
msgstr "Użyj niestandardowego katalogu użytkownika"

msgid "Custom User Dir Name"
msgstr "Własna nazwa katalogu użytkownika"

msgid "Project Settings Override"
msgstr "Nadpisanie ustawień projektu"

msgid "Main Loop Type"
msgstr "Typ Głównej Pętli"

msgid "Auto Accept Quit"
msgstr "Automatyczne akceptowanie zamknięcia"

msgid "Quit on Go Back"
msgstr "Wyjdź i cofnij się"

msgid "Display"
msgstr "Wyświetlanie"

msgid "Window"
msgstr "Okno"

msgid "Size"
msgstr "Rozmiar"

msgid "Viewport Width"
msgstr "Szerokość rzutni"

msgid "Viewport Height"
msgstr "Wysokość rzutni"

msgid "Mode"
msgstr "Tryb"

msgid "Initial Position Type"
msgstr "Typ początkowej pozycji"

msgid "Initial Position"
msgstr "Początkowa pozycja"

msgid "Initial Screen"
msgstr "Ekran początkowy"

msgid "Resizable"
msgstr "Zmienny rozmiar"

msgid "Borderless"
msgstr "Bez obramowania"

msgid "Always on Top"
msgstr "Zawsze na wierzchu"

msgid "Transparent"
msgstr "Przeźroczyste"

msgid "Extend to Title"
msgstr "Rozszerz do tytułu"

msgid "No Focus"
msgstr "Bez skupienia"

msgid "Window Width Override"
msgstr "Nadpisanie szerokości okna"

msgid "Window Height Override"
msgstr "Nadpisanie wysokości okna"

msgid "Energy Saving"
msgstr "Oszczędzanie energii"

msgid "Keep Screen On"
msgstr "Zachowaj włączony ekran"

msgid "Animation"
msgstr "Animacja"

msgid "Warnings"
msgstr "Ostrzeżenia"

msgid "Check Invalid Track Paths"
msgstr "Sprawdź nieprawidłowe ścieżki animacji"

msgid "Check Angle Interpolation Type Conflicting"
msgstr "Sprawdź konflikt typu interpolacji kąta"

msgid "Audio"
msgstr "Audio"

msgid "Buses"
msgstr "Magistrale"

msgid "Default Bus Layout"
msgstr "Domyślny układ magistrali"

msgid "General"
msgstr "Ogólne"

msgid "Default Playback Type"
msgstr "Domyślny typ odtwarzania"

msgid "Text to Speech"
msgstr "Tekst na mowę"

msgid "2D Panning Strength"
msgstr "Siła przesuwania 2D"

msgid "3D Panning Strength"
msgstr "Siła przesuwania 3D"

msgid "iOS"
msgstr "iOS"

msgid "Session Category"
msgstr "Kategoria sesji"

msgid "Mix With Others"
msgstr "Mieszaj z Innymi"

msgid "Subwindows"
msgstr "Okna podrzędne"

msgid "Embed Subwindows"
msgstr "Osadź okna podrzędne"

msgid "Physics"
msgstr "Fizyka"

msgid "2D"
msgstr "2D"

msgid "Run on Separate Thread"
msgstr "Uruchom na osobnym wątku"

msgid "3D"
msgstr "3D"

msgid "Stretch"
msgstr "Rozciągnij"

msgid "Aspect"
msgstr "Aspekt"

msgid "Scale"
msgstr "Skala"

msgid "Scale Mode"
msgstr "Tryb skalowania"

msgid "Debug"
msgstr "Debugowanie"

msgid "Settings"
msgstr "Ustawienia"

msgid "Profiler"
msgstr "Profiler"

msgid "Max Functions"
msgstr "Maksymalna liczba funkcji"

msgid "Max Timestamp Query Elements"
msgstr "Maks. znaczniki zapytania czasu"

msgid "Compression"
msgstr "Kompresja"

msgid "Formats"
msgstr "Formaty"

msgid "Zstd"
msgstr "Zstd"

msgid "Long Distance Matching"
msgstr "Dopasowanie Na Odległość"

msgid "Compression Level"
msgstr "Poziom kompresji"

msgid "Window Log Size"
msgstr "Rozmiar dziennika okna"

msgid "Zlib"
msgstr "Zlib"

msgid "Gzip"
msgstr "Gzip"

msgid "Crash Handler"
msgstr "Obsługa awarii"

msgid "Message"
msgstr "Wiadomość"

msgid "Rendering"
msgstr "Renderowanie"

msgid "Occlusion Culling"
msgstr "Usuwanie niewidocznych powierzchni"

msgid "BVH Build Quality"
msgstr "Jakość Wykonania BVH"

msgid "Jitter Projection"
msgstr "Drgająca projekcja"

msgid "Internationalization"
msgstr "Internacjonalizacja"

msgid "Force Right to Left Layout Direction"
msgstr "Wymuś kierunek układu od prawej do lewej"

msgid "Root Node Layout Direction"
msgstr "Kierunek układu węzła głównego"

msgid "Root Node Auto Translate"
msgstr "Automatyczne tłumaczenie korzenia"

msgid "GUI"
msgstr "GUI"

msgid "Timers"
msgstr "Czasy"

msgid "Incremental Search Max Interval Msec"
msgstr "Maksymalny interwał szukania przyrostowego (ms)"

msgid "Tooltip Delay (sec)"
msgstr "Opóźnienie podpowiedzi (s)"

msgid "Common"
msgstr "Pospolite"

msgid "Snap Controls to Pixels"
msgstr "Przyciągaj kontrolki do pikseli"

msgid "Fonts"
msgstr "Fonty"

msgid "Dynamic Fonts"
msgstr "Czcionki dynamiczne"

msgid "Use Oversampling"
msgstr "Zastosuj nadpróbkowanie"

msgid "Rendering Device"
msgstr "Urządzenie renderujące"

msgid "V-Sync"
msgstr "Synchronizacja pionowa (V-Sync)"

msgid "Frame Queue Size"
msgstr "Rozmiar kolejki klatki"

msgid "Swapchain Image Count"
msgstr "Liczba obrazków łańcucha wymiany"

msgid "Staging Buffer"
msgstr "Bufor przejściowy"

msgid "Block Size (KB)"
msgstr "Rozmiar bloku (KB)"

msgid "Max Size (MB)"
msgstr "Maks. rozmiar (MB)"

msgid "Texture Upload Region Size Px"
msgstr "Rozmiar regionu przesyłania tekstur (w piks.)"

msgid "Pipeline Cache"
msgstr "Pamięć podręczna Pipeline-u"

msgid "Enable"
msgstr "Włącz"

msgid "Save Chunk Size (MB)"
msgstr "Zapisz rozmiar fragmentu (MB)"

msgid "Vulkan"
msgstr "Vulkan (API)"

msgid "Max Descriptors per Pool"
msgstr "Maks. liczba deskryptorów na pulę"

msgid "D3D12"
msgstr "D3D12"

msgid "Max Resource Descriptors per Frame"
msgstr "Maks. liczba deskryptorów zasobów na klatkę"

msgid "Max Sampler Descriptors per Frame"
msgstr "Maks. liczba deskryptorów samplerów na klatkę"

msgid "Max Misc Descriptors per Frame"
msgstr "Maks. liczba różnych deskryptorów na klatkę"

msgid "Agility SDK Version"
msgstr "Wersja Agility SDK"

msgid "Textures"
msgstr "Tekstury"

msgid "Canvas Textures"
msgstr "Tekstury płótna"

msgid "Default Texture Filter"
msgstr "Domyślny filtr tekstur"

msgid "Default Texture Repeat"
msgstr "Domyślne zapętlenie tekstur"

msgid "Collada"
msgstr "Collada"

msgid "Use Ambient"
msgstr "Użyj otoczenia"

msgid "Low Processor Usage Mode"
msgstr "Tryb niskiego wykorzystania procesora"

msgid "Low Processor Usage Mode Sleep (µsec)"
msgstr "Tryb Uśpienia Przy Niskim Zużyciu Procesora (µsek)"

msgid "Delta Smoothing"
msgstr "Wygładzanie delty"

msgid "Print Error Messages"
msgstr "Wyświetlaj komunikaty o błędach"

msgid "Physics Ticks per Second"
msgstr "Ticki Fizyki na Sekundę"

msgid "Max Physics Steps per Frame"
msgstr "Maksymalna Liczba Kroków Fizyki na Klatkę"

msgid "Max FPS"
msgstr "Maks. FPS"

msgid "Time Scale"
msgstr "Skala czasu"

msgid "Physics Jitter Fix"
msgstr "Poprawka zakłóceń w fizyce"

msgid "Mouse Mode"
msgstr "Tryb myszki"

msgid "Use Accumulated Input"
msgstr "Użyj skumulowanego wejścia"

msgid "Emulate Mouse From Touch"
msgstr "Emulacja myszy za pomocą dotyku"

msgid "Emulate Touch From Mouse"
msgstr "Emulacja dotyku za pomocą myszy"

msgid "Input Devices"
msgstr "Urządzenia wejściowe"

msgid "Compatibility"
msgstr "Kompatybilny"

msgid "Legacy Just Pressed Behavior"
msgstr "Stare zachowanie Just Pressed"

msgid "Device"
msgstr "Urządzenie"

msgid "Window ID"
msgstr "ID Okna"

msgid "Command or Control Autoremap"
msgstr "Automatyczne przemapowanie Command i Control"

msgid "Alt Pressed"
msgstr "Alt Wciśnięty"

msgid "Shift Pressed"
msgstr "Shift Wciśnięty"

msgid "Ctrl Pressed"
msgstr "Ctrl Wciśnięty"

msgid "Meta Pressed"
msgstr "Meta wciśnięty"

msgid "Pressed"
msgstr "Wciśnięty"

msgid "Keycode"
msgstr "Kod klawisza"

msgid "Physical Keycode"
msgstr "Fizyczny kod klawisza"

msgid "Key Label"
msgstr "Etykieta klucza"

msgid "Unicode"
msgstr "Unicode"

msgid "Location"
msgstr "Lokalizacja"

msgid "Echo"
msgstr "Echo"

msgid "Button Mask"
msgstr "Maska przycisku"

msgid "Position"
msgstr "Pozycja"

msgid "Global Position"
msgstr "Globalna pozycja"

msgid "Factor"
msgstr "Czynnik"

msgid "Button Index"
msgstr "Indeks przycisku"

msgid "Canceled"
msgstr "Anulowane"

msgid "Double Click"
msgstr "Podwójne kliknięcie"

msgid "Tilt"
msgstr "Pochylenie"

msgid "Pressure"
msgstr "Nacisk"

msgid "Pen Inverted"
msgstr "Odwrócone pióro"

msgid "Relative"
msgstr "Względny"

msgid "Screen Relative"
msgstr "Względem ekranu"

msgid "Velocity"
msgstr "Prędkość"

msgid "Screen Velocity"
msgstr "Prędkość ekranowa"

msgid "Axis"
msgstr "Oś"

msgid "Axis Value"
msgstr "Wartość osi"

msgid "Index"
msgstr "Indeks"

msgid "Double Tap"
msgstr "Podwójne dotknięcie"

msgid "Action"
msgstr "Akcja"

msgid "Strength"
msgstr "Siła"

msgid "Event Index"
msgstr "Indeks zdarzenia"

msgid "Delta"
msgstr "Delta"

msgid "Channel"
msgstr "Kanał"

msgid "Pitch"
msgstr "Poziom"

msgid "Instrument"
msgstr "Instrument"

msgid "Controller Number"
msgstr "Numer kontrolera"

msgid "Controller Value"
msgstr "Wartość kontrolera"

msgid "Shortcut"
msgstr "Skrót"

msgid "Events"
msgstr "Zdarzenia"

msgid "Include Navigational"
msgstr "Dołącz nawigacyjne"

msgid "Include Hidden"
msgstr "Zawrzyj ukryte"

msgid "Big Endian"
msgstr "Big endian"

msgid "Blocking Mode Enabled"
msgstr "Tryb blokowania włączony"

msgid "Read Chunk Size"
msgstr "Odczytaj rozmiar fragmentu"

msgid "Data"
msgstr "Dane"

msgid "Object ID"
msgstr "ID Obiektu"

msgid "Encode Buffer Max Size"
msgstr "Maks. rozmiar bufora kodowania"

msgid "Input Buffer Max Size"
msgstr "Maks. rozmiar bufora wejściowego"

msgid "Output Buffer Max Size"
msgstr "Maksymalna wielkość bufora wyjściowego"

msgid "Resource"
msgstr "Zasób"

msgid "Local to Scene"
msgstr "Lokalnie dla Sceny"

msgid "Path"
msgstr "Ścieżka"

msgid "Data Array"
msgstr "Tablica danych"

msgid "Max Pending Connections"
msgstr "Maks. liczba połączeń oczekujących"

msgid "Region"
msgstr "Obszar"

msgid "Offset"
msgstr "Przesunięcie"

msgid "Cell Size"
msgstr "Rozmiar Komórki"

msgid "Cell Shape"
msgstr "Kształt komórki"

msgid "Jumping Enabled"
msgstr "Skakanie włączone"

msgid "Default Compute Heuristic"
msgstr "Domyślna Heurystyka Obliczeniowa"

msgid "Default Estimate Heuristic"
msgstr "Domyślna Heurystyka Szacunkowa"

msgid "Diagonal Mode"
msgstr "Tryb przekątny"

msgid "Seed"
msgstr "Ziarno"

msgid "State"
msgstr "Stan"

msgid "Memory"
msgstr "Pamięć"

msgid "Limits"
msgstr "Limity"

msgid "Message Queue"
msgstr "Kolejka wiadomości"

msgid "Max Steps"
msgstr "Maksymalne kroki"

msgid "Network"
msgstr "Sieć"

msgid "TCP"
msgstr "TCP"

msgid "Connect Timeout Seconds"
msgstr "Limit czasu połączenia w sekundach"

msgid "Packet Peer Stream"
msgstr "Ilość pakietów na strumień"

msgid "Max Buffer (Power of 2)"
msgstr "Maksymalny Bufor (Potęga 2)"

msgid "TLS"
msgstr "TLS"

msgid "Certificate Bundle Override"
msgstr "Nadpisanie pakietu certyfikatów"

msgid "Threading"
msgstr "Wątkowanie"

msgid "Worker Pool"
msgstr "Pula pracowników"

msgid "Max Threads"
msgstr "Maksymalna ilość wątków"

msgid "Low Priority Thread Ratio"
msgstr "Proporcja wątków o niskim priorytecie"

msgid "Locale"
msgstr "Ustawienia regionalne"

msgid "Test"
msgstr "Test"

msgid "Fallback"
msgstr "Rozwiązanie awaryjne"

msgid "Pseudolocalization"
msgstr "Pseudo-lokalizacja"

msgid "Use Pseudolocalization"
msgstr "Użyj Pseudo-lokalizacji"

msgid "Replace With Accents"
msgstr "Zastąp za pomocą akcentów"

msgid "Double Vowels"
msgstr "Podwójne Samogłoski"

msgid "Fake BiDi"
msgstr "Fałszywe BiDi"

msgid "Override"
msgstr "Nadpisz"

msgid "Expansion Ratio"
msgstr "Stosunek Rozszerzenia"

msgid "Prefix"
msgstr "Przedrostek"

msgid "Suffix"
msgstr "Przyrostek"

msgid "Skip Placeholders"
msgstr "Pomiń znaki zastępcze"

msgid "Rotation"
msgstr "Obrót"

msgid "Value"
msgstr "Wartość"

msgid "Arg Count"
msgstr "Liczba argumentów"

msgid "Args"
msgstr "Argumenty"

msgid "Type"
msgstr "Typ"

msgid "In Handle"
msgstr "Uchwyt wejściowy"

msgid "Out Handle"
msgstr "Uchwyt wyjściowy"

msgid "Handle Mode"
msgstr "Tryb obsługi"

msgid "Stream"
msgstr "Strumień"

msgid "Start Offset"
msgstr "Rozpocznij przesunięcie"

msgid "End Offset"
msgstr "Koniec przesunięcia"

msgid "Easing"
msgstr "Wygładzanie"

msgid "Debug Adapter"
msgstr "Adapter Debuggera"

msgid "Remote Port"
msgstr "Zdalny port"

msgid "Request Timeout"
msgstr "Przekroczono limit czasu żądania"

msgid "Sync Breakpoints"
msgstr "Synchronizuj punkty przerwania"

msgid "FileSystem"
msgstr "System plików"

msgid "File Server"
msgstr "Serwer plików"

msgid "Port"
msgstr "Port"

msgid "Password"
msgstr "Hasło"

msgid "Default Feature Profile"
msgstr "Profil domyślnych funkcji"

msgid "Text Editor"
msgstr "Edytor tekstu"

msgid "Help"
msgstr "Pomoc"

msgid "Sort Functions Alphabetically"
msgstr "Sortuj funkcje alfabetycznie"

msgid "Label"
msgstr "Etykieta"

msgid "Read Only"
msgstr "Tylko do odczytu"

msgid "Checkable"
msgstr "Zaznaczalne"

msgid "Checked"
msgstr "Sprawdzone"

msgid "Draw Warning"
msgstr "Rysuj ostrzeżenia"

msgid "Keying"
msgstr "Kluczowanie"

msgid "Deletable"
msgstr "Usuwalne"

msgid "Distraction Free Mode"
msgstr "Tryb bez rozproszeń"

msgid "Movie Maker Enabled"
msgstr "Movie Maker jest włączony"

msgid "Theme"
msgstr "Motyw"

msgid "Line Spacing"
msgstr "Odstępy między liniami"

msgid "Base Type"
msgstr "Typ bazowy"

msgid "Editable"
msgstr "Edytowalny"

msgid "Toggle Mode"
msgstr "Przełącz tryb"

msgid "Interface"
msgstr "Interfejs"

msgid "Editor"
msgstr "Edytor"

msgid "Editor Language"
msgstr "Język edytora"

msgid "Localize Settings"
msgstr "Lokalizuj ustawienia"

msgid "Dock Tab Style"
msgstr "Styl kart doków"

msgid "UI Layout Direction"
msgstr "Kierunek ułożenia interfejsu użytkownika"

msgid "Display Scale"
msgstr "Rozmiar wyświetlania"

msgid "Custom Display Scale"
msgstr "Niestandardowa skala wyświetlania"

msgid "Editor Screen"
msgstr "Okno Edytora"

msgid "Project Manager Screen"
msgstr "Okno Menedżera projektów"

msgid "Connection"
msgstr "Połączenie"

msgid "Engine Version Update Mode"
msgstr "Tryb aktualizacji wersji silnika"

msgid "Use Embedded Menu"
msgstr "Użyj wbudowanego menu"

msgid "Use Native File Dialogs"
msgstr "Użyj natywnych dialogów plików"

msgid "Expand to Title"
msgstr "Rozwiń do tytułu"

msgid "Main Font Size"
msgstr "Rozmiar głównej czcionki"

msgid "Code Font Size"
msgstr "Rozmiar czcionki kodu"

msgid "Code Font Contextual Ligatures"
msgstr "Ligatury kontekstowe czcionki kodowej"

msgid "Code Font Custom OpenType Features"
msgstr "Niestandardowe funkcje OpenType dla czcionki kodowej"

msgid "Code Font Custom Variations"
msgstr "Niestandardowe warianty czcionki kodowej"

msgid "Font Antialiasing"
msgstr "Wygładzanie czcionki"

msgid "Font Hinting"
msgstr "Czcionka podpowiedzi"

msgid "Font Subpixel Positioning"
msgstr "Pozycjonowanie subpikselowe czcionki"

msgid "Font Disable Embedded Bitmaps"
msgstr "Wyłącz wbudowane bitmapy czcionki"

msgid "Main Font"
msgstr "Główna czcionka"

msgid "Main Font Bold"
msgstr "Główna czcionka pogrubiona"

msgid "Code Font"
msgstr "Czcionka kodu"

msgid "Separate Distraction Mode"
msgstr "Oddzielny tryb bez rozproszeń"

msgid "Automatically Open Screenshots"
msgstr "Automatycznie otwieraj zrzuty ekranu"

msgid "Single Window Mode"
msgstr "Tryb pojedynczego okna"

msgid "Mouse Extra Buttons Navigate History"
msgstr "Historia nawigacji dodatkowych przycisków myszy"

msgid "Save Each Scene on Quit"
msgstr "Zapisz każdą scenę przed wyjściem"

msgid "Save on Focus Loss"
msgstr "Zapisz przy utracie skupienia"

msgid "Accept Dialog Cancel OK Buttons"
msgstr "Przyciski akceptacji, anulowania i OK"

msgid "Show Internal Errors in Toast Notifications"
msgstr "Pokaż błędy wewnętrzne w powiadomieniach Toast"

msgid "Show Update Spinner"
msgstr "Pokaż wiatraczek aktualizacji"

msgid "Low Processor Mode Sleep (µsec)"
msgstr "Uśpienie trybu niskiego użycia procesora (µsec)"

msgid "Unfocused Low Processor Mode Sleep (µsec)"
msgstr "Uśpienie w tle trybu niskiego użycia procesora (µsec)"

msgid "Import Resources When Unfocused"
msgstr "Importuj zasoby w tle"

msgid "V-Sync Mode"
msgstr "Tryb synchronizacji pionowej"

msgid "Update Continuously"
msgstr "Stale aktualizuj"

msgid "Inspector"
msgstr "Inspektor"

msgid "Max Array Dictionary Items per Page"
msgstr "Maksymalna liczba elementów słownika na stronę"

msgid "Show Low Level OpenType Features"
msgstr "Pokaż niskopoziomowe funkcje OpenType"

msgid "Float Drag Speed"
msgstr "Prędkość przeciągania"

msgid "Nested Color Mode"
msgstr "Tryb koloru zagnieżdżonych"

msgid "Delimitate All Container and Resources"
msgstr "Rozgranicz wszystkie kontenery i zasoby"

msgid "Default Property Name Style"
msgstr "Domyślny styl nazw właściwości"

msgid "Default Float Step"
msgstr "Domyślny krok zmiennoprzecinkowy"

msgid "Disable Folding"
msgstr "Wyłącz zwijanie"

msgid "Auto Unfold Foreign Scenes"
msgstr "Automatyczne rozwijanie obcych scen"

msgid "Horizontal Vector2 Editing"
msgstr "Pozioma edycja Vector2"

msgid "Horizontal Vector Types Editing"
msgstr "Pozioma edycja typów wektorowych"

msgid "Open Resources in Current Inspector"
msgstr "Otwórz zasoby w bieżącym inspektorze"

msgid "Resources to Open in New Inspector"
msgstr "Zasoby do otwarcia w nowym inspektorze"

msgid "Default Color Picker Mode"
msgstr "Domyślny tryb próbnika kolorów"

msgid "Default Color Picker Shape"
msgstr "Domyślny kształt próbnika kolorów"

msgid "Follow System Theme"
msgstr "Używaj motywu systemowego"

msgid "Preset"
msgstr "Ustawienia wstępne"

msgid "Spacing Preset"
msgstr "Predefiniowane ustawienie odstępu"

msgid "Icon and Font Color"
msgstr "Ikona i kolor czcionki"

msgid "Base Color"
msgstr "Kolor podstawowy"

msgid "Accent Color"
msgstr "Kolor akcentu"

msgid "Use System Accent Color"
msgstr "Użyj systemowego koloru akcentu"

msgid "Contrast"
msgstr "Kontrast"

msgid "Draw Extra Borders"
msgstr "Rysuj dodatkowe obramowania"

msgid "Icon Saturation"
msgstr "Nasycenie ikony"

msgid "Relationship Line Opacity"
msgstr "Przezroczystość linii relacji"

msgid "Border Size"
msgstr "Rozmiar obwódki"

msgid "Corner Radius"
msgstr "Promień narożnika"

msgid "Base Spacing"
msgstr "Podstawowy odstęp"

msgid "Additional Spacing"
msgstr "Dodatkowe odstępy"

msgid "Custom Theme"
msgstr "Własny motyw"

msgid "Touchscreen"
msgstr "Ekran dotykowy"

msgid "Increase Scrollbar Touch Area"
msgstr "Zwiększ obszar dotyku paska przewijania"

msgid "Enable Long Press as Right Click"
msgstr "Włącz długie naciśnięcie jako kliknięcie prawym przyciskiem myszy"

msgid "Enable Pan and Scale Gestures"
msgstr "Włącz gesty obrotu i skalowania"

msgid "Scale Gizmo Handles"
msgstr "Skaluj uchwyty Gizmo"

msgid "Scene Tabs"
msgstr "Zakładki scen"

msgid "Display Close Button"
msgstr "Wyświetl przycisk zamykania"

msgid "Show Thumbnail on Hover"
msgstr "Pokaż miniaturę po najechaniu"

msgid "Maximum Width"
msgstr "Maksymalna szerokość"

msgid "Show Script Button"
msgstr "Pokaż przycisk skryptu"

msgid "Restore Scenes on Load"
msgstr "Przywróć sceny po załadowaniu"

msgid "Multi Window"
msgstr "Wielookienkowy"

msgid "Restore Windows on Load"
msgstr "Przywróć okna po załadowaniu"

msgid "Maximize Window"
msgstr "Maksymalizuj okno"

msgid "External Programs"
msgstr "Programy zewnętrzne"

msgid "Raster Image Editor"
msgstr "Edytor obrazów rastrowych"

msgid "Vector Image Editor"
msgstr "Edytor obrazów wektorowych"

msgid "Audio Editor"
msgstr "Edytor dźwięku"

msgid "3D Model Editor"
msgstr "Edytor modeli 3D"

msgid "Terminal Emulator"
msgstr "Emulator terminala"

msgid "Terminal Emulator Flags"
msgstr "Flagi emulatora terminalu"

msgid "Directories"
msgstr "Katalogi"

msgid "Autoscan Project Path"
msgstr "Automatycznie skanuj ścieżkę projektu"

msgid "Default Project Path"
msgstr "Domyślna ścieżka projektu"

msgid "On Save"
msgstr "Przy zapisie"

msgid "Compress Binary Resources"
msgstr "Skompresuj binarne zasoby"

msgid "Safe Save on Backup then Rename"
msgstr ""
"Bezpieczne zapisz przy tworzeniu kopii zapasowej, a następnie zmień nazwę"

msgid "File Dialog"
msgstr "Dialog plików"

msgid "Show Hidden Files"
msgstr "Pokaż ukryte pliki"

msgid "Display Mode"
msgstr "Tryb wyświetlania"

msgid "Thumbnail Size"
msgstr "Rozmiar miniaturki"

msgid "Import"
msgstr "Zaimportuj"

msgid "Blender"
msgstr "Blender"

msgid "Blender Path"
msgstr "Ścieżka do Blendera"

msgid "RPC Port"
msgstr "Port RPC"

msgid "RPC Server Uptime"
msgstr "Czas pracy serwera RPC"

msgid "FBX"
msgstr "FBX"

msgid "FBX2glTF Path"
msgstr "Ścieżka do FBX2glTF"

msgid "Tools"
msgstr "Narzędzia"

msgid "OIDN"
msgstr "OIDN"

msgid "OIDN Denoise Path"
msgstr "Ścieżka odszumiania OIDN"

msgid "Docks"
msgstr "Doki"

msgid "Scene Tree"
msgstr "Drzewo sceny"

msgid "Start Create Dialog Fully Expanded"
msgstr "Rozpocznij tworzenie w pełni rozwiniętego okna dialogowego"

msgid "Auto Expand to Selected"
msgstr "Automatycznie rozwijaj do wybranego"

msgid "Center Node on Reparent"
msgstr "Wyśrodkuj element przy zmianie rodzica"

msgid "Always Show Folders"
msgstr "Zawsze pokazuj foldery"

msgid "TextFile Extensions"
msgstr "Rozszerzenia plików tekstowych"

msgid "Property Editor"
msgstr "Edytor właściwości"

msgid "Auto Refresh Interval"
msgstr "Czas między automatycznym odświeżaniem"

msgid "Subresource Hue Tint"
msgstr "Odcień barwy zasobów podrzędnych"

msgid "Color Theme"
msgstr "Motyw koloru"

msgid "Appearance"
msgstr "Wygląd"

msgid "Caret"
msgstr "Kareta"

msgid "Caret Blink"
msgstr "Mignięcie karety"

msgid "Caret Blink Interval"
msgstr "Odstęp między mrugnięciami karety"

msgid "Highlight Current Line"
msgstr "Podświetl obecną linię"

msgid "Highlight All Occurrences"
msgstr "Podświetl wszystkie wystąpienia"

msgid "Guidelines"
msgstr "Poradniki"

msgid "Show Line Length Guidelines"
msgstr "Pokaż wytyczne dotyczące długości linii"

msgid "Line Length Guideline Soft Column"
msgstr "Wytyczne dotyczące długości linii miękkiej kolumny"

msgid "Line Length Guideline Hard Column"
msgstr "Wytyczne dotyczące długości linii twardej kolumny"

msgid "Gutters"
msgstr "Rynny"

msgid "Show Line Numbers"
msgstr "Pokaż numery linii"

msgid "Line Numbers Zero Padded"
msgstr "Numery linii wyrównane zerami"

msgid "Highlight Type Safe Lines"
msgstr "Wyróżnij typy bezpiecznych linii"

msgid "Show Info Gutter"
msgstr "Pokaż ciek informacji"

msgid "Minimap"
msgstr "Minimapa"

msgid "Show Minimap"
msgstr "Pokaż minimapę"

msgid "Minimap Width"
msgstr "Szerokość minimapy"

msgid "Lines"
msgstr "Linie"

msgid "Code Folding"
msgstr "Zwijanie kodu"

msgid "Word Wrap"
msgstr "Zawijanie tekstu"

msgid "Autowrap Mode"
msgstr "Tryb automatycznego zawijania"

msgid "Whitespace"
msgstr "Biały znak"

msgid "Draw Tabs"
msgstr "Rysuj taby"

msgid "Draw Spaces"
msgstr "Rysuj spacje"

msgid "Behavior"
msgstr "Zachowanie"

msgid "Navigation"
msgstr "Nawigacja"

msgid "Move Caret on Right Click"
msgstr "Przesuń karetę przy kliknięciu prawym przyciskiem myszy"

msgid "Scroll Past End of File"
msgstr "Przewijaj poza koniec pliku"

msgid "Smooth Scrolling"
msgstr "Płynne przewijanie"

msgid "V Scroll Speed"
msgstr "Pionowa szybkość przewijania"

msgid "Drag and Drop Selection"
msgstr "Przeciągnij i upuść zaznaczenie"

msgid "Stay in Script Editor on Node Selected"
msgstr "Pozostań w edytorze skryptów przy zaznaczonym elemencie"

msgid "Open Script When Connecting Signal to Existing Method"
msgstr "Otwórz skrypt przy łączeniu sygnału do istniejącej metody"

msgid "Use Default Word Separators"
msgstr "Użyj domyślnych separatorów słów"

msgid "Use Custom Word Separators"
msgstr "Użyj niestandardowych separatorów słów"

msgid "Custom Word Separators"
msgstr "Niestandardowe separatory słów"

msgid "Indent"
msgstr "Wcięcie"

msgid "Auto Indent"
msgstr "Automatyczne wcięcie"

msgid "Indent Wrapped Lines"
msgstr "Wcięcie zawiniętych linii"

msgid "Files"
msgstr "Pliki"

msgid "Trim Trailing Whitespace on Save"
msgstr "Przytnij końcowe białe znaki przy zapisie"

msgid "Trim Final Newlines on Save"
msgstr "Przytnij końcowe białe znaki przy zapisie"

msgid "Autosave Interval Secs"
msgstr "czas autozapisu sek"

msgid "Restore Scripts on Load"
msgstr "Przywróć skrypty po załadowaniu"

msgid "Convert Indent on Save"
msgstr "Konwertuj wcięcia przy zapisie"

msgid "Auto Reload Scripts on External Change"
msgstr "Automatyczne przeładuj skrypty po zewnętrznych zmianach"

msgid "Script List"
msgstr "Lista skryptów"

msgid "Show Members Overview"
msgstr "Pokaż podgląd członków"

msgid "Sort Members Outline Alphabetically"
msgstr "Posortuj szkic członków alfabetycznie"

msgid "Completion"
msgstr "Uzupełnianie"

msgid "Idle Parse Delay"
msgstr "Opóźnienie interpretacji"

msgid "Auto Brace Complete"
msgstr "Automatyczne zamykanie nawiasów"

msgid "Code Complete Enabled"
msgstr "Uzupełnianie kodu włączone"

msgid "Code Complete Delay"
msgstr "Opóźnienie zakończenia kodu"

msgid "Put Callhint Tooltip Below Current Line"
msgstr "Ustaw dymek podpowiedzi pod aktualnym wierszem"

msgid "Complete File Paths"
msgstr "Uzupełniaj ścieżki plików"

msgid "Add Type Hints"
msgstr "Dodaj wskazówki typów"

msgid "Add String Name Literals"
msgstr "Dodaj literały StringName"

msgid "Add Node Path Literals"
msgstr "Dodaj literały NodePath"

msgid "Use Single Quotes"
msgstr "Użyj pojedynczych cudzysłowów"

msgid "Colorize Suggestions"
msgstr "Koloruj sugestie"

msgid "Show Help Index"
msgstr "Pokaż indeks pomocy"

msgid "Help Font Size"
msgstr "Rozmiar czcionki pomocy"

msgid "Help Source Font Size"
msgstr "Rozmiar czcionki kodu w pomocy"

msgid "Help Title Font Size"
msgstr "Rozmiar czcionki tytułu w pomocy"

msgid "Class Reference Examples"
msgstr "Przykłady dla danej klasy"

msgid "Editors"
msgstr "Edytory"

msgid "Grid Map"
msgstr "Mapa siatek"

msgid "Pick Distance"
msgstr "Dystans łapania"

msgid "Primary Grid Color"
msgstr "Główny kolor siatki"

msgid "Secondary Grid Color"
msgstr "Pomocniczy kolor siatki"

msgid "Selection Box Color"
msgstr "Kolor prostopadłościanu zaznaczenia"

msgid "3D Gizmos"
msgstr "Uchwyty 3D"

msgid "Gizmo Colors"
msgstr "Kolory uchwytów"

msgid "Instantiated"
msgstr "Utworzony"

msgid "Joint"
msgstr "Złącze"

msgid "AABB"
msgstr "AABB"

msgid "Primary Grid Steps"
msgstr "Główne kroki siatki"

msgid "Grid Size"
msgstr "Rozmiar siatki"

msgid "Grid Division Level Max"
msgstr "Maksymalny poziom podziału siatki"

msgid "Grid Division Level Min"
msgstr "Minimalny poziom podziału siatki"

msgid "Grid Division Level Bias"
msgstr "Tendencja poziomu podziału siatki"

msgid "Grid XZ Plane"
msgstr "Płaszczyzna siatki XZ"

msgid "Grid XY Plane"
msgstr "Płaszczyzna siatki XY"

msgid "Grid YZ Plane"
msgstr "Płaszczyzna siatki YZ"

msgid "Default FOV"
msgstr "Domyślne pole widzenia (FOV)"

msgid "Default Z Near"
msgstr "Domyślne bliskie Z"

msgid "Default Z Far"
msgstr "Domyślne dalekie Z"

msgid "Invert X Axis"
msgstr "Odwróć oś X"

msgid "Invert Y Axis"
msgstr "Odwróć oś Y"

msgid "Navigation Scheme"
msgstr "Schemat nawigacji"

msgid "Zoom Style"
msgstr "Styl przybliżenia"

msgid "Emulate Numpad"
msgstr "Emuluj klawiaturę numeryczną"

msgid "Emulate 3 Button Mouse"
msgstr "Emuluj trzyprzyciskową mysz"

msgid "Orbit Modifier"
msgstr "Modyfikator orbity"

msgid "Pan Modifier"
msgstr "Modyfikator przesuwania"

msgid "Zoom Modifier"
msgstr "Modyfikator przybliżenia"

msgid "Warped Mouse Panning"
msgstr "Zawinięte przesuwanie myszą"

msgid "Navigation Feel"
msgstr "Preferencje nawigacji"

msgid "Orbit Sensitivity"
msgstr "Czułość orbity"

msgid "Orbit Inertia"
msgstr "Bezwładność orbity"

msgid "Translation Inertia"
msgstr "Bezwładność przesunięcia"

msgid "Zoom Inertia"
msgstr "Bezwładność przybliżenia"

msgid "Freelook"
msgstr "Wolny widok"

msgid "Freelook Navigation Scheme"
msgstr "Schemat nawigacji wolnego widoku"

msgid "Freelook Sensitivity"
msgstr "Czułość wolnego widoku"

msgid "Freelook Inertia"
msgstr "Bezwładność wolnego widoku"

msgid "Freelook Base Speed"
msgstr "Bazowa prędkość wolnego widoku"

msgid "Freelook Activation Modifier"
msgstr "Modyfikator aktywacji wolnego widoku"

msgid "Freelook Speed Zoom Link"
msgstr "Szybkość swobodnego widoku zależna od przybliżenia"

msgid "Grid Color"
msgstr "Kolor siatki"

msgid "Guides Color"
msgstr "Kolor prowadnic"

msgid "Smart Snapping Line Color"
msgstr "Kolor linii inteligentnego przyciągania"

msgid "Bone Width"
msgstr "Szerokość kości"

msgid "Bone Color 1"
msgstr "Kolor kości 1"

msgid "Bone Color 2"
msgstr "Kolor kości 2"

msgid "Bone Selected Color"
msgstr "Kolor zaznaczenia kości"

msgid "Bone IK Color"
msgstr "Kolor kości IK"

msgid "Bone Outline Color"
msgstr "Kolor obrysu kości"

msgid "Bone Outline Size"
msgstr "Rozmiar obrysu kości"

msgid "Viewport Border Color"
msgstr "Kolor obwódki viewportu"

msgid "Use Integer Zoom by Default"
msgstr "Domyślnie używaj powiększenia całkowitoliczbowego"

msgid "Panning"
msgstr "Panoramowanie"

msgid "2D Editor Panning Scheme"
msgstr "Schemat panoramowania w edytorze 2D"

msgid "Sub Editors Panning Scheme"
msgstr "Schemat panoramowania dla podrzędnych edytorów"

msgid "Animation Editors Panning Scheme"
msgstr "Schemat panoramowania edytorów animacji"

msgid "Simple Panning"
msgstr "Proste przesuwanie"

msgid "2D Editor Pan Speed"
msgstr "Prędkość panoramowania edytora 2D"

msgid "Tiles Editor"
msgstr "Edytor kafelków"

msgid "Display Grid"
msgstr "Wyświetlaj siatkę"

msgid "Highlight Selected Layer"
msgstr "Podświetl zaznaczoną warstwę"

msgid "Polygon Editor"
msgstr "Edytor wielokątów"

msgid "Point Grab Radius"
msgstr "Promień chwytania punktów"

msgid "Show Previous Outline"
msgstr "Pokaż poprzedni obrys"

msgid "Auto Bake Delay"
msgstr "Automatyczne opóźnienie wypalania"

msgid "Autorename Animation Tracks"
msgstr "Automatycznie przemianuj ścieżki animacji"

msgid "Confirm Insert Track"
msgstr "Potwierdź wstawienie ścieżki"

msgid "Default Create Bezier Tracks"
msgstr "Twórz domyślnie ścieżki Beziera"

msgid "Default Create Reset Tracks"
msgstr "Domyślnie twórz ścieżki resetu"

msgid "Onion Layers Past Color"
msgstr "Przeszły kolor warstw cebuli"

msgid "Onion Layers Future Color"
msgstr "Przyszły kolor warstw cebuli"

msgid "Shader Editor"
msgstr "Edytor shaderów"

msgid "Restore Shaders on Load"
msgstr "Przywróć shadery po załadowaniu"

msgid "Visual Editors"
msgstr "Edytory wizualne"

msgid "Minimap Opacity"
msgstr "Przezroczystość minimapy"

msgid "Lines Curvature"
msgstr "Krzywizna linii"

msgid "Grid Pattern"
msgstr "Wzór siatkowy"

msgid "Visual Shader"
msgstr "Wizualny Shader"

msgid "Port Preview Size"
msgstr "Rozmiar podglądu portu"

msgid "Window Placement"
msgstr "Ustawienie okna"

msgid "Rect"
msgstr "Prostokąt"

msgid "Rect Custom Position"
msgstr "Własna pozycja prostokąta"

msgid "Screen"
msgstr "Ekran"

msgid "Android Window"
msgstr "Okno systemu Android"

msgid "Auto Save"
msgstr "Autozapis"

msgid "Save Before Running"
msgstr "Zapisz przed uruchomieniem"

msgid "Bottom Panel"
msgstr "Panel dolny"

msgid "Action on Play"
msgstr "Akcja przy uruchomieniu"

msgid "Action on Stop"
msgstr "Akcja przy zatrzymaniu"

msgid "Output"
msgstr "Konsola"

msgid "Font Size"
msgstr "Rozmiar czcionki"

msgid "Always Clear Output on Play"
msgstr "Zawsze czyść dane wyjściowe przy uruchomieniu"

msgid "Max Lines"
msgstr "Maksymalne linie"

msgid "Platforms"
msgstr "Platformy"

msgid "Linuxbsd"
msgstr "Linux"

msgid "Prefer Wayland"
msgstr "Preferuj Wayland"

msgid "Network Mode"
msgstr "Tryb sieciowy"

msgid "HTTP Proxy"
msgstr "Proxy HTTP"

msgid "Host"
msgstr "Host"

msgid "Editor TLS Certificates"
msgstr "Certyfikaty TLS edytora"

msgid "Remote Host"
msgstr "Zdalny host"

msgid "Debugger"
msgstr "Debugger"

msgid "Auto Switch to Remote Scene Tree"
msgstr "Automatyczne przełączaj do zdalnej struktury scen"

msgid "Profiler Frame History Size"
msgstr "Rozmiar historii klatek profilera"

msgid "Profiler Frame Max Functions"
msgstr "Maksymalna ilość funkcji klatki profilera"

msgid "Remote Scene Tree Refresh Interval"
msgstr "Częstotliwość odświeżania zdalnej struktury scen"

msgid "Remote Inspect Refresh Interval"
msgstr "Częstotliwość odświeżania zdalnej inspekcji"

msgid "Profile Native Calls"
msgstr "Profiluj wywołania natywne"

msgid "Input"
msgstr "Wejście"

msgid "Buffering"
msgstr "Buforowanie"

<<<<<<< HEAD
=======
msgid "Agile Event Flushing"
msgstr "Zwinne spłukiwanie zdarzeń"

>>>>>>> dc5f1b7a
msgid "Project Manager"
msgstr "Menedżer projektów"

msgid "Sorting Order"
msgstr "Kolejność sortowania"

msgid "Directory Naming Convention"
msgstr "Konwencja nazywania folderów"

msgid "Default Renderer"
msgstr "Domyślny moduł renderujący"

msgid "Highlighting"
msgstr "Podświetlanie"

msgid "Symbol Color"
msgstr "Kolor symbolu"

msgid "Keyword Color"
msgstr "Kolor słowa kluczowego"

msgid "Control Flow Keyword Color"
msgstr "Kolor słowa kluczowego kontroli przepływu"

msgid "Base Type Color"
msgstr "Kolor typu bazowego"

msgid "Engine Type Color"
msgstr "Kolor typu silnika"

msgid "User Type Color"
msgstr "Kolor typu użytkownika"

msgid "Comment Color"
msgstr "Kolor komentarza"

msgid "Doc Comment Color"
msgstr "Kolor komentarza dokumentu"

msgid "String Color"
msgstr "Kolor ciągu znaków"

msgid "Background Color"
msgstr "Kolor tła"

msgid "Completion Background Color"
msgstr "Kolor tła uzupełniania"

msgid "Completion Selected Color"
msgstr "Kolor zaznaczenia uzupełniania"

msgid "Completion Existing Color"
msgstr "Kolor istniejącego uzupełniania"

msgid "Completion Scroll Color"
msgstr "Kolor przewijania uzupełniania"

msgid "Completion Scroll Hovered Color"
msgstr "Kolor najechanego przewijania uzupełniania"

msgid "Completion Font Color"
msgstr "Kolor czcionki uzupełniania"

msgid "Text Color"
msgstr "Kolor tekstu"

msgid "Line Number Color"
msgstr "Kolor numerów linii"

msgid "Safe Line Number Color"
msgstr "Kolor numerów bezpiecznych linii"

msgid "Caret Color"
msgstr "Kolor kursora"

msgid "Caret Background Color"
msgstr "Kolor tła kursora"

msgid "Text Selected Color"
msgstr "Kolor zaznaczonego tekstu"

msgid "Selection Color"
msgstr "Kolor zaznaczenia"

msgid "Brace Mismatch Color"
msgstr "Kolor niedopasowanych nawiasów"

msgid "Current Line Color"
msgstr "Kolor aktualnej linii"

msgid "Line Length Guideline Color"
msgstr "Kolor prowadnicy długości linii"

msgid "Word Highlighted Color"
msgstr "Kolor podświetlonego słowa"

msgid "Number Color"
msgstr "Kolor numeru"

msgid "Function Color"
msgstr "Kolor funkcji"

msgid "Member Variable Color"
msgstr "Kolor zmiennej członkowskiej"

msgid "Mark Color"
msgstr "Kolor oznaczenia"

msgid "Bookmark Color"
msgstr "Kolor zakładki"

msgid "Breakpoint Color"
msgstr "Kolor punktu wstrzymania"

msgid "Executing Line Color"
msgstr "Kolor wywoływanej linii"

msgid "Code Folding Color"
msgstr "Kolor zawinięcia kodu"

msgid "Folded Code Region Color"
msgstr "Kolor złożonego regionu kodu"

msgid "Search Result Color"
msgstr "Kolor wyniku wyszukiwania"

msgid "Search Result Border Color"
msgstr "Kolor obramowania wyniku wyszukiwania"

msgid "Connection Colors"
msgstr "Kolory połączeń"

msgid "Scalar Color"
msgstr "Kolor skalarów"

msgid "Vector2 Color"
msgstr "Kolor typu Vector2"

msgid "Vector 3 Color"
msgstr "Kolor typu Vector3"

msgid "Vector 4 Color"
msgstr "Kolor typu Vector4"

msgid "Boolean Color"
msgstr "Kolor typu Boolean"

msgid "Transform Color"
msgstr "Kolor typu Transform"

msgid "Sampler Color"
msgstr "Kolor typu Sampler"

msgid "Category Colors"
msgstr "Kolor kategorii"

msgid "Output Color"
msgstr "Kolor wyjścia"

msgid "Color Color"
msgstr "Kolor typu Color"

msgid "Conditional Color"
msgstr "Kolor warunku"

msgid "Input Color"
msgstr "Kolor wejścia"

msgid "Textures Color"
msgstr "Kolor tekstur"

msgid "Utility Color"
msgstr "Kolor narzędzi"

msgid "Vector Color"
msgstr "Kolor wektorów"

msgid "Special Color"
msgstr "Kolor specjalnych"

msgid "Particle Color"
msgstr "Kolor cząsteczek"

msgid "Custom Template"
msgstr "Własny szablon"

msgid "Release"
msgstr "Wydanie"

msgid "Export Console Wrapper"
msgstr "Eksportuj otokę konsoli"

msgid "Binary Format"
msgstr "Format binarny"

msgid "Embed PCK"
msgstr "Osadź PCK"

msgid "Texture Format"
msgstr "Format tekstury"

msgid "S3TC BPTC"
msgstr "S3TC BPTC"

msgid "ETC2 ASTC"
msgstr "ETC2 ASTC"

msgid "Export"
msgstr "Eksportuj"

msgid "SSH"
msgstr "SSH"

msgid "SCP"
msgstr "SCP"

msgid "Export Path"
msgstr "Ścieżka eksportu"

msgid "Access"
msgstr "Dostęp"

msgid "File Mode"
msgstr "Tryb pliku"

msgid "Filters"
msgstr "Filtry"

msgid "Options"
msgstr "Opcje"

msgid "Disable Overwrite Warning"
msgstr "Wyłącz ostrzeżenie o nadpisaniu"

msgid "Flat"
msgstr "Płaski"

msgid "Hide Slider"
msgstr "Ukryj suwak"

msgid "Zoom"
msgstr "Przybliż"

msgid "Retarget"
msgstr "Zmień cel"

msgid "Bone Renamer"
msgstr "Zmieniacz nazwy kości"

msgid "Rename Bones"
msgstr "Zmień nazwę kości"

msgid "Unique Node"
msgstr "Unikalny węzeł"

msgid "Make Unique"
msgstr "Zrób unikalny"

msgid "Skeleton Name"
msgstr "Nazwa szkieletu"

msgid "Rest Fixer"
msgstr "Rest Fixer"

msgid "Apply Node Transforms"
msgstr "Zastosuj przekształcenia elementu"

msgid "Normalize Position Tracks"
msgstr "Normalizuj ścieżki pozycji"

msgid "Reset All Bone Poses After Import"
msgstr "Resetuj wszystkie pozy kości po zaimportowaniu"

msgid "Overwrite Axis"
msgstr "Nadpisz oś"

msgid "Fix Silhouette"
msgstr "Napraw sylwetkę"

msgid "Filter"
msgstr "Filtr"

msgid "Threshold"
msgstr "Próg"

msgid "Base Height Adjustment"
msgstr "Regulacja wysokości bazowej"

msgid "Remove Tracks"
msgstr "Usuń ścieżki"

msgid "Except Bone Transform"
msgstr "Z wyjątkiem transformacji kości"

msgid "Unimportant Positions"
msgstr "Nieistotne pozycje"

msgid "Unmapped Bones"
msgstr "Niezmapowane kości"

msgid "Generate Tangents"
msgstr "Wygeneruj styczne"

msgid "Scale Mesh"
msgstr "Skaluj siatkę"

msgid "Offset Mesh"
msgstr "Przesuń siatkę"

msgid "Optimize Mesh"
msgstr "Optymalizuj siatkę"

msgid "Force Disable Mesh Compression"
msgstr "Wymuś wyłączenie kompresji siatki"

msgid "Skip Import"
msgstr "Pomiń importowanie"

msgid "Generate"
msgstr "Generuj"

msgid "NavMesh"
msgstr "Siatka Nawigacji"

msgid "Body Type"
msgstr "Rodzaj ciała"

msgid "Shape Type"
msgstr "Rodzaj kształtu"

msgid "Physics Material Override"
msgstr "Nadpisanie materiału fizyki"

msgid "Layer"
msgstr "Warstwa"

msgid "Mask"
msgstr "Maska"

msgid "Mesh Instance"
msgstr "Wystąpienie siatki"

msgid "Layers"
msgstr "Warstwy"

msgid "Visibility Range Begin"
msgstr "Początek zakresu widoczności"

msgid "Visibility Range Begin Margin"
msgstr "Początkowy margines zasięgu widoczności"

msgid "Visibility Range End"
msgstr "Koniec zakresu widoczności"

msgid "Visibility Range End Margin"
msgstr "Końcowy margines zasięgu widoczności"

msgid "Visibility Range Fade Mode"
msgstr "Tryb zanikania zakresu widoczności"

msgid "Cast Shadow"
msgstr "Rzucaj cień"

msgid "Decomposition"
msgstr "Rozłożenie"

msgid "Advanced"
msgstr "Zaawansowane"

msgid "Precision"
msgstr "Precyzja"

msgid "Max Concavity"
msgstr "Maksymalna wklęsłość"

msgid "Symmetry Planes Clipping Bias"
msgstr "Błąd przycinania płaszczyzn symetrii"

msgid "Revolution Axes Clipping Bias"
msgstr "Błąd przycinania płaszczyzn obrotu"

msgid "Min Volume per Convex Hull"
msgstr "Minimalna objętość na wypukłą powłokę"

msgid "Resolution"
msgstr "Rozdzielczość"

msgid "Max Num Vertices per Convex Hull"
msgstr "Maks. liczba wierzchołków na wypukłą powłokę"

msgid "Plane Downsampling"
msgstr "Próbkowanie w dół płaszczyzny"

msgid "Convexhull Downsampling"
msgstr "Próbkowanie w dół wypukłej powłoki"

msgid "Normalize Mesh"
msgstr "Normalizuj siatkę"

msgid "Convexhull Approximation"
msgstr "Przybliżenie wypukłej powłoki"

msgid "Max Convex Hulls"
msgstr "Maks. wypukłe powłoki"

msgid "Project Hull Vertices"
msgstr "Wierzchołki wypukłej powłoki"

msgid "Primitive"
msgstr "Prymitywny"

msgid "Height"
msgstr "Wysokość"

msgid "Radius"
msgstr "Promień"

msgid "Occluder"
msgstr "Moduł okluzji"

msgid "Simplification Distance"
msgstr "Dystans uproszczenia"

msgid "Save to File"
msgstr "Zapisz do pliku"

msgid "Enabled"
msgstr "Włączony"

msgid "Shadow Meshes"
msgstr "Siatki cieni"

msgid "Lightmap UV"
msgstr "Lightmap UV"

msgid "LODs"
msgstr "LODy"

msgid "Normal Split Angle"
msgstr "Kąt rozdzielania normalnych"

msgid "Normal Merge Angle"
msgstr "Kąt scalania normalnych"

msgid "Use External"
msgstr "Użyj zewnętrznych"

msgid "Loop Mode"
msgstr "Tryb zapętlenia"

msgid "Keep Custom Tracks"
msgstr "Zachowaj własne ścieżki"

msgid "Slices"
msgstr "Kawałki"

msgid "Amount"
msgstr "Ilość"

msgid "Optimizer"
msgstr "Optymalizator"

msgid "Max Velocity Error"
msgstr "Maks. błąd prędkości"

msgid "Max Angular Error"
msgstr "Maks. błąd kątowy"

msgid "Max Precision Error"
msgstr "Maks. błąd precyzji"

msgid "Page Size"
msgstr "Rozmiar strony"

msgid "Import Tracks"
msgstr "Importuj ścieżki"

msgid "Rest Pose"
msgstr "Poza spoczynkowa"

msgid "Load Pose"
msgstr "Wczytaj pozę"

msgid "External Animation Library"
msgstr "Zewnętrzna biblioteka animacji"

msgid "Selected Animation"
msgstr "Wybrana animacja"

msgid "Selected Timestamp"
msgstr "Wybrany znacznik czasu"

msgid "Bone Map"
msgstr "Mapa kości"

msgid "Nodes"
msgstr "Węzły"

msgid "Root Type"
msgstr "Typ korzenia"

msgid "Root Name"
msgstr "Nazwa korzenia"

msgid "Apply Root Scale"
msgstr "Zastosuj skalę korzenia"

msgid "Root Scale"
msgstr "Skala korzenia"

msgid "Import as Skeleton Bones"
msgstr "Zaimportuj jako kości szkieletu"

msgid "Meshes"
msgstr "Siatki"

msgid "Ensure Tangents"
msgstr "Zapewnij styczne"

msgid "Generate LODs"
msgstr "Wygeneruj LODy"

msgid "Create Shadow Meshes"
msgstr "Stwórz siatki cieni"

msgid "Light Baking"
msgstr "Wypalanie światła"

msgid "Lightmap Texel Size"
msgstr "Rozmiar teksela mapy światła"

msgid "Force Disable Compression"
msgstr "Wymuś wyłączenie kompresji"

msgid "Skins"
msgstr "Skórki"

msgid "Use Named Skins"
msgstr "Używaj nazwanych skórek"

msgid "FPS"
msgstr "FPS"

msgid "Trimming"
msgstr "Przycinanie"

msgid "Remove Immutable Tracks"
msgstr "Usuń niezmienne ścieżki"

msgid "Import Rest as Reset"
msgstr "Importuj spoczynek jako reset"

msgid "Import Script"
msgstr "Importuj skrypt"

msgid "Antialiasing"
msgstr "Wygładzanie"

msgid "Generate Mipmaps"
msgstr "Generuj mipmapy"

msgid "Disable Embedded Bitmaps"
msgstr "Wyłącz wbudowane bitmapy"

msgid "Multichannel Signed Distance Field"
msgstr "Wielokanałowe Pole Odległości ze Znakiem"

msgid "MSDF Pixel Range"
msgstr "Zakres pikseli MSDF"

msgid "MSDF Size"
msgstr "Rozmiar MSDF"

msgid "Allow System Fallback"
msgstr "Pozwalaj na systemową rezerwę"

msgid "Force Autohinter"
msgstr "Wymuś Autohinter"

msgid "Hinting"
msgstr "Podpowiedź"

msgid "Subpixel Positioning"
msgstr "Pozycjonowanie subpikselowe"

msgid "Oversampling"
msgstr "Nadpróbkowanie"

msgid "Metadata Overrides"
msgstr "Nadpisanie metadanych"

msgid "Language Support"
msgstr "Obsługa języków"

msgid "Script Support"
msgstr "Wsparcie skryptów"

msgid "OpenType Features"
msgstr "Funkcje OpenType"

msgid "Compress"
msgstr "Skompresuj"

msgid "Language"
msgstr "Język"

msgid "Outline Size"
msgstr "Rozmiar konturu"

msgid "Variation"
msgstr "Odmiana"

msgid "OpenType"
msgstr "OpenType"

msgid "Embolden"
msgstr "Pogrub"

msgid "Transform"
msgstr "Przekształcanie"

msgid "Create From"
msgstr "Utwórz z"

msgid "Scaling Mode"
msgstr "Tryb skalowania"

msgid "Delimiter"
msgstr "Separator"

msgid "Character Ranges"
msgstr "Zakresy znaków"

msgid "Columns"
msgstr "Kolumny"

msgid "Rows"
msgstr "Rzędy"

msgid "Image Margin"
msgstr "Margines obrazka"

msgid "Character Margin"
msgstr "Margines znaku"

msgid "Ascent"
msgstr "Wzniesienie"

msgid "Descent"
msgstr "Zniżanie"

msgid "High Quality"
msgstr "Wysoka jakość"

msgid "Lossy Quality"
msgstr "Stratna jakość"

msgid "HDR Compression"
msgstr "Kompresja HDR"

msgid "Channel Pack"
msgstr "Pakiet kanałów"

msgid "Mipmaps"
msgstr "Mipmapy"

msgid "Limit"
msgstr "Limit"

msgid "Horizontal"
msgstr "Poziomo"

msgid "Vertical"
msgstr "Pionowo"

msgid "Arrangement"
msgstr "Ułożenie"

msgid "Layout"
msgstr "Układ"

msgid "Normal Map"
msgstr "Mapa normalnych"

msgid "Roughness"
msgstr "Chropowatość"

msgid "Process"
msgstr "Przetwarzanie"

msgid "Fix Alpha Border"
msgstr "Popraw obramowanie alfa"

msgid "Premult Alpha"
msgstr "Wstępnie przemnóż alfę"

msgid "Normal Map Invert Y"
msgstr "Odwróć Y mapy normalnych"

msgid "HDR as sRGB"
msgstr "HDR jako sRGB"

msgid "Size Limit"
msgstr "Limit rozmiaru"

msgid "Detect 3D"
msgstr "Wykryj 3D"

msgid "Compress To"
msgstr "Kompresuj do"

msgid "SVG"
msgstr "SVG"

msgid "Scale With Editor Scale"
msgstr "Skaluj ze skalą edytora"

msgid "Convert Colors With Editor Theme"
msgstr "Konwertuj kolory motywem edytora"

msgid "Atlas File"
msgstr "Plik atlasu"

msgid "Import Mode"
msgstr "Tryb importu"

msgid "Crop to Region"
msgstr "Przytnij do regionu"

msgid "Trim Alpha Border From Region"
msgstr "Przytnij obramowanie alfy z regionu"

msgctxt "Enforce"
msgid "Force"
msgstr "Wymuś"

msgid "8 Bit"
msgstr "8 bitów"

msgid "Mono"
msgstr "Mono"

msgid "Max Rate"
msgstr "Maksymalne tempo"

msgid "Max Rate Hz"
msgstr "Maksymalne tempo Hz"

msgid "Edit"
msgstr "Edycja"

msgid "Trim"
msgstr "Przytnij"

msgid "Normalize"
msgstr "Normalizuj"

msgid "Loop Begin"
msgstr "Początek pętli"

msgid "Loop End"
msgstr "Koniec pętli"

msgid "Asset Library"
msgstr "Biblioteka zasobów"

msgid "Use Threads"
msgstr "Używaj wątków"

msgid "Available URLs"
msgstr "Dostępne URL"

msgid "Current Group Idx"
msgstr "Indeks aktualnej grupy"

msgid "Current Bone Idx"
msgstr "Indeks aktualnej kości"

msgid "Bone Mapper"
msgstr "Mapper kości"

msgid "Handle Colors"
msgstr "Kolory uchwytów"

msgid "Unset"
msgstr "Wymaż"

msgid "Set"
msgstr "Ustaw"

msgid "Missing"
msgstr "Brakujące"

msgid "Error"
msgstr "Błąd"

msgid "Stream Player 3D"
msgstr "Odtwarzacz streamów 3D"

msgid "Camera"
msgstr "Kamera"

msgid "Particles"
msgstr "Cząsteczki"

msgid "Decal"
msgstr "Naklejka"

msgid "Fog Volume"
msgstr "Objętość mgły"

msgid "Particle Attractor"
msgstr "Przyciągacz cząsteczek"

msgid "Particle Collision"
msgstr "Kolizje cząsteczek"

msgid "Joint Body A"
msgstr "Ciało złącza A"

msgid "Joint Body B"
msgstr "Ciało złącza B"

msgid "Lightmap Lines"
msgstr "Linie mapy światła"

msgid "Lightprobe Lines"
msgstr "Linie sondy światła"

msgid "Reflection Probe"
msgstr "Sonda odbić"

msgid "Visibility Notifier"
msgstr "Notyfikator widoczności"

msgid "Voxel GI"
msgstr "Voxel Gl"

msgid "Manipulator Gizmo Size"
msgstr "Regulacja wielkości uchwytu"

msgid "Manipulator Gizmo Opacity"
msgstr "Regulacja przezroczystości uchwytu"

msgid "Show Viewport Rotation Gizmo"
msgstr "Pokaż obrót widoku uchwytu"

msgid "Show Viewport Navigation Gizmo"
msgstr "Pokaż uchwyt nawigacji edytora"

msgid "Gizmo Settings"
msgstr "Ustawienia uchwytów"

msgid "Path 3D Tilt Disk Size"
msgstr "Rozmiar dysku nachylenia Ścieżki 3D"

msgid "Path Tilt"
msgstr "Odchył ścieżki"

msgid "External"
msgstr "Zewnętrzne"

msgid "Use External Editor"
msgstr "Użyj zewnętrznego edytora"

msgid "Exec Path"
msgstr "Ścieżka uruchomienia"

msgid "Script Temperature Enabled"
msgstr "Włącz temperaturę skryptów"

msgid "Script Temperature History Size"
msgstr "Rozmiar historii temperatury skryptów"

msgid "Group Help Pages"
msgstr "Grupuj strony pomocy"

msgid "Sort Scripts By"
msgstr "Sortuj skrypty po"

msgid "List Script Names As"
msgstr "Listuj nazwy skryptów jako"

msgid "Exec Flags"
msgstr "Parametry uruchomienia"

msgid "Skeleton"
msgstr "Szkielet"

msgid "Selected Bone"
msgstr "Zaznaczona kość"

msgid "Bone Shape"
msgstr "Kształt kości"

msgid "ID"
msgstr "ID"

msgid "Texture"
msgstr "Tekstura"

msgid "Margins"
msgstr "Margines"

msgid "Separation"
msgstr "Odstęp"

msgid "Texture Region Size"
msgstr "Rozmiar obszaru tekstury"

msgid "Alternative ID"
msgstr "Alternatywne ID"

msgid "Speed"
msgstr "Prędkość"

msgid "Frames Count"
msgstr "Liczba klatek"

msgid "Duration"
msgstr "Czas trwania"

msgid "Version Control"
msgstr "Kontrola wersji"

msgid "Username"
msgstr "Nazwa użytkownika"

msgid "SSH Public Key Path"
msgstr "Ścieżka do publicznego klucza SSH"

msgid "SSH Private Key Path"
msgstr "Ścieżka do prywatnego klucza SSH"

msgid "Main Run Args"
msgstr "Główne argumenty włączania"

msgid "Script"
msgstr "Skrypt"

msgid "Templates Search Path"
msgstr "Ścieżka szukania szablonów"

msgid "Naming"
msgstr "Nazewnictwo"

msgid "Default Signal Callback Name"
msgstr "Domyślna nazwa sygnału callbacka"

msgid "Scene Name Casing"
msgstr "Wielkość liter w nazwie Sceny"

msgid "Reimport Missing Imported Files"
msgstr "Zaimportuj ponownie brakujące importowane pliki"

msgid "Plugin Name"
msgstr "Nazwa wtyczki"

msgid "Autoload on Startup"
msgstr "Automatyczne ładowanie podczas uruchamiania"

msgid "Ask Before Deleting Related Animation Tracks"
msgstr "Zapytaj przed usunięciem powiązanych ścieżek animacji"

msgid "Flush stdout on Print"
msgstr "Wyczyść stdout podczas używania Print"

msgid "Max Errors per Second"
msgstr "Maksymalna liczba błędów na sekundę"

<<<<<<< HEAD
=======
msgid "File Logging"
msgstr "Rejestrowanie plików"

>>>>>>> dc5f1b7a
msgid "Log Path"
msgstr "Ścieżka logowania"

msgid "Max Log Files"
msgstr "Maksymalna liczba plików z logami"

msgid "Driver"
msgstr "Sterownik"

msgid "GL Compatibility"
msgstr "Kompatybilność GL"

<<<<<<< HEAD
=======
msgid "Nvidia Disable Threaded Optimization"
msgstr "Wyłącz Optymalizację Wątkową Nvidia"

msgid "Force Angle on Devices"
msgstr "Wymuś kąt na urządzeniach"

>>>>>>> dc5f1b7a
msgid "Renderer"
msgstr "Renderer"

msgid "Rendering Method"
msgstr "Sposób renderowania"

msgid "Allow hiDPI"
msgstr "Zezwalaj na hiDPI"

<<<<<<< HEAD
=======
msgid "Per Pixel Transparency"
msgstr "Przezroczystość na piksel"

>>>>>>> dc5f1b7a
msgid "Allowed"
msgstr "Zezwolono"

msgid "Threads"
msgstr "Wątki"

msgid "Handheld"
msgstr "Konsola przenośna"

msgid "Orientation"
msgstr "Ustawienie"

msgid "stdout"
msgstr "stdout"

msgid "Print GPU Profile"
msgstr "Wyświetl profil GPU"

msgid "Verbose stdout"
msgstr "Werbalne stdout"

msgid "Frame Delay Msec"
msgstr "Opóźnienie klatki w milisekundach"

msgid "Low Processor Mode"
msgstr "Tryb niskiego wykorzystania procesora"

msgid "Allow High Refresh Rate"
msgstr "Zezwól na wysoką częstotliwość odświeżania"

msgid "Hide Home Indicator"
msgstr "Ukryj wskaźnik powitalny"

msgid "Suppress UI Gesture"
msgstr "Ignoruj gesty UI"

msgid "XR"
msgstr "XR"

msgid "OpenXR"
msgstr "OpenXR"

msgid "Default Action Map"
msgstr "Domyślna mapa akcji"

msgid "View Configuration"
msgstr "Konfiguracja widoku"

msgid "Extensions"
msgstr "Rozszerzenia"

msgid "Hand Tracking"
msgstr "Śledzenie dłoni"

msgid "Boot Splash"
msgstr "Ekran uruchamiania"

msgid "BG Color"
msgstr "Kolor tła"

msgid "Defaults"
msgstr "Domyślne"

msgid "Default Clear Color"
msgstr "Domyślny pusty kolor"

msgid "Icon"
msgstr "Ikona"

msgid "Android"
msgstr "Android"

msgid "Search in File Extensions"
msgstr "Rozszerzenia szukania w plikach"

msgid "Mouse Cursor"
msgstr "Kursor myszy"

msgid "Custom Image"
msgstr "Własny obraz"

msgid "Custom Image Hotspot"
msgstr "Własny punkt dostępu do obrazów"

msgid "Tooltip Position Offset"
msgstr "Przesunięcie pozycji podpowiedzi"

msgid "Show Image"
msgstr "Pokaż obraz"

msgid "Image"
msgstr "Obraz"

msgid "Fullsize"
msgstr "Pełny rozmiar"

msgid "Use Filter"
msgstr "Użyj filtra"

msgid "Minimum Display Time"
msgstr "Minimalny czas wyświetlania"

msgid "Dotnet"
msgstr "Dotnet"

msgid "Project"
msgstr "Projekt"

msgid "Assembly Name"
msgstr "Nazwa zespołu"

msgid "Time"
msgstr "Czas"

msgid "Objects"
msgstr "Obiekty"

msgid "Resources"
msgstr "Zasoby"

msgid "Orphan Nodes"
msgstr "Osierocone węzły"

msgid "Total Objects Drawn"
msgstr "Wszystkich narysowanych obiektów"

msgid "Total Draw Calls"
msgstr "Wszystkich draw calls"

msgid "Physics 2D"
msgstr "Fizyka 2D"

msgid "Active Objects"
msgstr "Aktywne obiekty"

<<<<<<< HEAD
=======
msgid "Islands"
msgstr "Wyspy"

>>>>>>> dc5f1b7a
msgid "Physics 3D"
msgstr "Fizyka 3D"

msgid "Regions"
msgstr "Obszary"

msgid "Agents"
msgstr "Agenci"

msgid "Links"
msgstr "Linki"

msgid "Polygons"
msgstr "Wielokąt"

msgid "Edges"
msgstr "Krawędzie"

msgid "Edges Merged"
msgstr "Złączonych krawędzi"

msgid "Edges Connected"
msgstr "Połączono krawędzi"

msgid "Operation"
msgstr "Operacja"

msgid "Snap"
msgstr "Przyciągaj"

msgid "Calculate Tangents"
msgstr "Oblicz styczne"

msgid "Collision"
msgstr "Kolizja"

msgid "Use Collision"
msgstr "Użyj kolizji"

msgid "Collision Layer"
msgstr "Warstwa kolizji"

msgid "Collision Mask"
msgstr "Maska kolizji"

msgid "Mesh"
msgstr "Mesh"

msgid "Material"
msgstr "Materiał"

msgid "Radial Segments"
msgstr "Segmenty promieniowe"

msgid "Rings"
msgstr "Pierścienie"

msgid "Smooth Faces"
msgstr "Gładkie twarze"

msgid "Sides"
msgstr "Boki"

msgid "Cone"
msgstr "Stożek"

msgid "Inner Radius"
msgstr "Promień wewnętrzny"

msgid "Outer Radius"
msgstr "promień zewnętrzny"

msgid "Polygon"
msgstr "Wielokąt"

msgid "Depth"
msgstr "Głębia"

msgid "Spin Degrees"
msgstr "Stopnie obrotu"

msgid "Path Node"
msgstr "Ścieżka węzła"

msgid "Path Interval"
msgstr "Odstęp między ścieżkami"

msgid "Path Rotation"
msgstr "Obrót ścieżki"

msgid "Path Local"
msgstr "Ścieżka lokalna"

msgid "Path U Distance"
msgstr "Odległość U ścieżki"

msgid "Path Joined"
msgstr "Ścieżka dołączona"

msgid "CSG"
msgstr "CSG"

msgid "Importer"
msgstr "Importer"

<<<<<<< HEAD
=======
msgid "Allow Geometry Helper Nodes"
msgstr "Zezwól na węzły pomocnicze geometrii"

>>>>>>> dc5f1b7a
msgid "FBX2glTF"
msgstr "FBX2glTF"

msgid "GDScript"
msgstr "GDScript"

msgid "Node Path Color"
msgstr "Kolor ścieżki węzła"

msgid "Notice List"
msgstr "Lista uwag"

msgid "Language Server"
msgstr "Serwer języka"

msgid "Use Thread"
msgstr "Użyj wątku"

msgid "Intensity"
msgstr "Intensywność"

msgid "Range"
msgstr "Przedział"

msgid "Diffuse Img"
msgstr "Rozmycie obrazu"

msgid "Diffuse Factor"
msgstr "Współczynnik rozmycia"

msgid "Gloss Factor"
msgstr "Współczynnik połysku"

msgid "Specular Factor"
msgstr "Współczynnik lustrzany"

msgid "Mass"
msgstr "Masa"

msgid "Json"
msgstr "Json"

msgid "Buffers"
msgstr "Bufory"

msgid "Materials"
msgstr "Materiały"

msgid "Scene Name"
msgstr "Nazwa sceny"

msgid "Images"
msgstr "Obrazy"

msgid "Cameras"
msgstr "Kamery"

msgid "Unique Animation Names"
msgstr "Unikalne nazwy animacji"

msgid "Animations"
msgstr "Animacje"

msgid "Byte Offset"
msgstr "Przesunięcie bajtu"

msgid "Count"
msgstr "Liczba"

msgid "Sparse Indices Buffer View"
msgstr "Parsowanie bufora indeksów rzadkich"

msgid "Loop"
msgstr "Zapętl"

msgid "Perspective"
msgstr "Perspektywa"

msgid "FOV"
msgstr "FOV"

msgid "Size Mag"
msgstr "Rozmiar"

msgid "Instance Materials"
msgstr "Materiały instancji"

msgid "Skin"
msgstr "Skórka"

msgid "Light"
msgstr "Światło"

msgid "Roots"
msgstr "Korzenie"

msgid "Godot Skin"
msgstr "Skórka Godot"

msgid "Src Image"
msgstr "Obraz źródłowy"

msgid "Sampler"
msgstr "Próbnik (sampler)"

msgid "Preview Size"
msgstr "Rozmiar podglądu"

msgid "Mesh Library"
msgstr "Biblioteka meshów"

msgid "Physics Material"
msgstr "Fizyczny Materiał"

msgid "Cell"
msgstr "Komórka"

msgid "Octant Size"
msgstr "Wielkość oktantu"

msgid "Center X"
msgstr "Wyśrodkowanie X"

msgid "Center Y"
msgstr "Wyśrodkowanie Y"

msgid "Center Z"
msgstr "Wyśrodkowanie Z"

msgid "Priority"
msgstr "Priorytet"

msgid "Lightmapping"
msgstr "Mapowanie światła"

msgid "Region Size"
msgstr "Rozmiar regionu"

msgid "Denoiser"
msgstr "Filtr"

msgid "BPM"
msgstr "BPM"

msgid "Loop Offset"
msgstr "Przesunięcie pętli"

msgid "Eye Height"
msgstr "Wysokość oczu"

msgid "IOD"
msgstr "PD"

msgid "Display Width"
msgstr "Szerokość wyświetlacza"

msgid "Oversample"
msgstr "Nadpróbkowanie"

msgid "K1"
msgstr "K1"

msgid "K2"
msgstr "K2"

msgid "Spawn Limit"
msgstr "Limit odradzania"

msgid "Allow Object Decoding"
msgstr "Zezwalaj na dekodowanie obiektów"

msgid "Refuse New Connections"
msgstr "Odmowa nowych połączeń"

msgid "Fractal"
msgstr "Fraktal"

msgid "Octaves"
msgstr "Oktawy"

msgid "Lacunarity"
msgstr "Lakoniczność"

msgid "Gain"
msgstr "Wzmocnienie"

msgid "Jitter"
msgstr "Drganie"

msgid "Width"
msgstr "Szerokość"

msgid "Invert"
msgstr "Odwróć"

msgid "As Normal Map"
msgstr "Jako normalna mapa"

msgid "Bump Strength"
msgstr "Siła uderzenia"

msgid "Noise"
msgstr "Szum"

msgid "Render Target Size Multiplier"
msgstr "Multiplier rozmiaru obiektu renderowania"

msgid "Names"
msgstr "Nazwy"

msgid "Strings"
msgstr "Ciągi tekstowe"

msgid "WebRTC"
msgstr "WebRTC"

msgid "Handshake Headers"
msgstr "Nagłówki uzgadniania"

msgid "Handshake Timeout"
msgstr "Limit czasu uzgadniania"

msgid "Required Features"
msgstr "Funkcje wymagane"

msgid "Optional Features"
msgstr "Funkcje opcjonalne"

msgid "Min SDK"
msgstr "minimalne SDK"

msgid "Plugins"
msgstr "Wtyczki"

msgid "Code"
msgstr "Kod"

msgid "Unique Name"
msgstr "Unikalna nazwa"

msgid "App Category"
msgstr "Kategoria aplikacji"

msgid "Retain Data on Uninstall"
msgstr "Zachowaj Dane po Odinstalowaniu"

msgid "Show in Android TV"
msgstr "Pokaż w Android TV"

msgid "Graphics"
msgstr "Grafika"

msgid "OpenGL Debug"
msgstr "Debugowanie OpenGL"

msgid "XR Features"
msgstr "Funkcje XR"

msgid "XR Mode"
msgstr "Tryb XR"

msgid "Immersive Mode"
msgstr "Tryb Immersyjny"

msgid "Allow"
msgstr "Zezwól"

msgid "Extra Args"
msgstr "Dodatkowe argumenty"

msgid "Salt"
msgstr "Sól"

msgid "Icons"
msgstr "Ikony"

msgid "Notification 40 X 40"
msgstr "Notifikacja 40 X 40"

msgid "Notification 60 X 60"
msgstr "Notyfikacja 60 X 60"

msgid "Export Method Release"
msgstr "Metoda eksportu wydania"

msgid "Bundle Identifier"
msgstr "Identyfikator zbioru"

msgid "Access Wi-Fi"
msgstr "Dostęp do Wi-Fi"

msgid "Push Notifications"
msgstr "Powiadomienia push"

msgid "macOS"
msgstr "macOS"

msgid "Provisioning Profile"
msgstr "Profil aprowizacji"

msgid "Calendars"
msgstr "Kalendarze"

msgid "Notarization"
msgstr "Poświadczenie notarialne"

msgid "Web"
msgstr "Przeglądarka (HTML5)"

msgid "Variant"
msgstr "Wariant"

msgid "VRAM Texture Compression"
msgstr "Kompresja VRAM tekstur"

msgid "HTML"
msgstr "HTML"

msgid "Windows"
msgstr "Windows"

msgid "rcedit"
msgstr "rcedit"

msgid "osslsigncode"
msgstr "osslsigncode"

msgid "wine"
msgstr "wine"

msgid "File Version"
msgstr "Wersja pliku"

msgid "Product Version"
msgstr "Wersja produktu"

msgid "Company Name"
msgstr "Nazwa firmy"

msgid "Product Name"
msgstr "Nazwa produktu"

msgid "Trademarks"
msgstr "Znaki handlowe"

msgid "Sprite Frames"
msgstr "Klatki sprite'a"

msgid "Frame"
msgstr "Klatka"

msgid "Centered"
msgstr "Wyśrodkowana"

msgid "Current"
msgstr "Bieżący"

msgid "Max Distance"
msgstr "Odległość maks."

msgid "Ignore Rotation"
msgstr "Ignoruj Obrót"

msgid "Left"
msgstr "Lewo"

msgid "Top"
msgstr "Góra"

msgid "Right"
msgstr "Prawo"

msgid "Drag"
msgstr "Przeciągnij"

msgid "Horizontal Enabled"
msgstr "Poziomo Włączone"

msgid "Draw Screen"
msgstr "Rysuj ekran"

msgid "Tweaks"
msgstr "Ustawienia"

msgid "Lifetime"
msgstr "Czas życia"

msgid "One Shot"
msgstr "Wyemituj raz"

msgid "Preprocess"
msgstr "Przetwarzanie wstępne"

msgid "Explosiveness"
msgstr "Wybuchowość"

msgid "Randomness"
msgstr "Losowość"

msgid "Drawing"
msgstr "Rysowanie"

msgid "Shape"
msgstr "Kształt"

msgid "Sphere Radius"
msgstr "Promień kuli"

msgid "Points"
msgstr "Punkty"

msgid "Colors"
msgstr "Kolory"

msgid "Gravity"
msgstr "Grawitacja"

msgid "Accel Min"
msgstr "Przyspiesz min"

msgid "Accel Max"
msgstr "Przyspiesz maks"

msgid "Damping"
msgstr "Tłumienie"

msgid "Angle"
msgstr "Kąt"

msgid "Visibility Rect"
msgstr "Prostokąt widoczności"

msgid "Energy"
msgstr "Energia"

msgid "Texture Scale"
msgstr "Skala tekstury"

msgid "Default Color"
msgstr "Kolor domyślny"

msgid "Fill"
msgstr "Wypełnienie"

msgid "Texture Mode"
msgstr "Tryb tekstury"

msgid "Border"
msgstr "Obwódka"

msgid "Navigation Layers"
msgstr "Warstwy nawigacji"

msgid "Max Speed"
msgstr "Szybkość maks."

msgid "Repeat"
msgstr "Powtórz"

msgid "Autoscroll"
msgstr "Automatyczne przewijanie"

msgid "End"
msgstr "Koniec"

msgid "Scroll"
msgstr "Przewijanie"

msgid "H Offset"
msgstr "Przesunięcie poziom"

msgid "V Offset"
msgstr "Przesunięcie pion"

msgid "Point"
msgstr "Punkt"

msgid "Floor"
msgstr "Podłoga"

msgid "Max Angle"
msgstr "Maksymalny kąt"

msgid "Disabled"
msgstr "Wyłączony"

msgid "Length"
msgstr "Długość"

msgid "Stiffness"
msgstr "Sztywność"

msgid "Softness"
msgstr "Miękkość"

msgid "Can Sleep"
msgstr "Może zasypiać"

msgid "Linear"
msgstr "Liniowy"

msgid "UV"
msgstr "UV"

msgid "Update"
msgstr "Odśwież"

msgid "Editor Settings"
msgstr "Ustawienia edytora"

msgid "Modification Stack"
msgstr "Stos modyfikacji"

msgid "Y Sort Origin"
msgstr "Początek sortowania Y"

msgid "Texture Normal"
msgstr "Normalna tekstury"

msgid "Texture Pressed"
msgstr "Tekstura wciśniętego"

msgid "Bitmask"
msgstr "Maska bitowa"

msgid "Degrees"
msgstr "Stopni"

msgid "Bone Name"
msgstr "Nazwa kości"

msgid "Cull Mask"
msgstr "Maska usuwania"

msgid "Parameters"
msgstr "Parametry"

msgid "Modulate"
msgstr "Moduluj"

msgid "Draw Passes"
msgstr "Przejścia rysowania"

msgid "Passes"
msgstr "Przejścia"

msgid "Flags"
msgstr "Flagi"

msgid "Texture Filter"
msgstr "Filtr tekstury"

msgid "Text"
msgstr "Tekst"

msgid "Horizontal Alignment"
msgstr "Poziome Wyrównanie"

msgid "Uppercase"
msgstr "Wielkie litery"

msgid "Temperature"
msgstr "Temperatura"

msgid "Blur"
msgstr "Rozmazanie"

msgid "Light Texture"
msgstr "Tekstura światła"

msgid "Quality"
msgstr "Jakość"

msgid "Use Denoiser"
msgstr "Używaj odszumiacza"

msgid "Max Texture Size"
msgstr "Maksymalny rozmiar tekstury"

msgid "Bounce"
msgstr "Odbijanie"

msgid "Wheel"
msgstr "Koło"

msgid "Travel"
msgstr "Przejdź"

msgid "Bones"
msgstr "Kości"

msgid "Target"
msgstr "Cel"

msgid "Min Distance"
msgstr "Min. dystans"

msgid "Simulation Precision"
msgstr "Precyzja symulacji"

msgid "Ignore Occlusion Culling"
msgstr "Ignoruj usuwanie niewidocznych powierzchni"

msgid "Pose"
msgstr "Poza"

msgid "Play Mode"
msgstr "Tryb odtwarzania"

msgid "Sync"
msgstr "Synchronizuj"

msgid "Autorestart"
msgstr "Restart Automatyczny"

msgid "Random Delay"
msgstr "Losowe opóźnienie"

msgid "Request"
msgstr "Żądanie"

msgid "Add Amount"
msgstr "Dodaj ilość"

msgid "Seek Request"
msgstr "Żądanie danych"

msgid "Root Node"
msgstr "Węzeł główny"

msgid "Reset"
msgstr "Resetuj"

msgid "Switch"
msgstr "Przełącznik"

msgid "Condition"
msgstr "Warunek"

msgid "Expression"
msgstr "Wyrażenie"

msgid "Playback Options"
msgstr "Opcje playbacku"

msgid "Button Group"
msgstr "Grupa przycisków"

msgid "Prefixes"
msgstr "Przedrostki"

msgid "Indentation"
msgstr "Wcięcia"

msgid "Automatic"
msgstr "Automatyczny"

msgid "Localization"
msgstr "Lokalizacja"

msgid "Focus"
msgstr "Zaznacz"

msgid "Next"
msgstr "Dalej"

msgid "Previous"
msgstr "Wstecz"

msgid "Default Cursor Shape"
msgstr "Domyślny kształt kursora"

msgid "Select Mode"
msgstr "Tryb zaznaczenia"

msgid "Items"
msgstr "Elementy"

msgid "Icon Mode"
msgstr "Tryb ikon"

msgid "Fill Mode"
msgstr "Tryb Wypełnienia"

msgid "Step"
msgstr "Krok"

msgid "Page"
msgstr "Strona"

msgid "Elapsed Time"
msgstr "Czas, który upłynął"

msgid "Outline"
msgstr "Kontur"

msgid "Progress Bar Delay"
msgstr "Opóźnienie paska postępu"

msgid "Current Tab"
msgstr "Bieżąca Zakładka"

msgid "Drag to Rearrange Enabled"
msgstr "Przeciągnij, aby zmienić kolejność włączone"

msgid "Wrap Mode"
msgstr "Tryb zawijania"

msgid "Syntax Highlighter"
msgstr "Podświetlacz składni"

msgid "Ignore Texture Size"
msgstr "Ignoruj rozmiar tekstury"

msgid "Fill Degrees"
msgstr "Stopnie wypełnienia"

msgid "Hide Root"
msgstr "Ukryj korzeń"

msgid "Expand"
msgstr "Rozszerz"

msgid "Z Index"
msgstr "Indeks Z"

msgid "NormalMap"
msgstr "NormalMap"

msgid "Timeout"
msgstr "Limit czasu"

msgid "Transfer Mode"
msgstr "Tryb transferu"

msgid "Screen Space AA"
msgstr "AA w przestrzeni ekranu"

msgid "Use Occlusion Culling"
msgstr "Użyj usuwania niewidocznych powierzchni"

msgid "SDF"
msgstr "SDF"

msgid "World 3D"
msgstr "Świat 3D"

msgid "Scaling 3D"
msgstr "Skalowanie 3D"

msgid "Audio Listener"
msgstr "Słuchacz dźwięku"

msgid "Current Screen"
msgstr "Bieżący ekran"

msgid "Force Native"
msgstr "Wymuś natywny"

msgid "Min Size"
msgstr "Min. rozmiar"

msgid "Max Size"
msgstr "Maks. rozmiar"

msgid "2D Physics"
msgstr "Fizyka 2D"

msgid "3D Physics"
msgstr "Fizyka 3D"

msgid "Segments"
msgstr "Segmenty"

msgid "Parsed Geometry Type"
msgstr "Parsowany typ geometrii"

msgid "B"
msgstr "B"

msgid "Terrains"
msgstr "Tereny"

msgid "Custom Data"
msgstr "Własne dane"

msgid "Physics Layers"
msgstr "Warstwy fizyki"

msgid "Custom Data Layers"
msgstr "Własne warstwy danych"

msgid "Transpose"
msgstr "Transpozycja"

msgid "Texture Origin"
msgstr "Początek tekstury"

msgid "Miscellaneous"
msgstr "Różne"

msgid "Probability"
msgstr "Prawdopodobieństwo"

msgid "Distance"
msgstr "Odległość"

msgid "Density Texture"
msgstr "Tekstura gęstości"

msgid "Item"
msgstr "Element"

msgid "Preview"
msgstr "Podgląd"

msgid "Sky"
msgstr "Niebo"

msgid "Horizon Color"
msgstr "Kolor horyzontu"

msgid "Energy Multiplier"
msgstr "Multiplikator Energii"

msgid "Ground Color"
msgstr "Kolor podłoża"

msgid "Plane"
msgstr "Płaszczyzna"

msgid "Frames"
msgstr "Klatki"

msgid "Atlas"
msgstr "Atlas"

msgid "Format"
msgstr "Format"

msgid "Multiplier"
msgstr "Multiplikator"

msgid "Far Distance"
msgstr "Odległość dali"

msgid "Far Transition"
msgstr "Dalekie przejście"

msgid "Near Distance"
msgstr "Odległość bliży"

msgid "Near Transition"
msgstr "Bliskie przejście"

msgid "Shutter Speed"
msgstr "Szybkość migawki"

msgid "Source"
msgstr "Źródło"

msgid "Tonemap"
msgstr "Mapa odcieni"

msgid "SSAO"
msgstr "SSAO"

msgid "SSIL"
msgstr "SSIL"

msgid "Glow"
msgstr "Blask"

msgid "2"
msgstr "2"

msgid "Mix"
msgstr "Miks"

msgid "Fog"
msgstr "Mgła"

msgid "Saturation"
msgstr "Nasycenie"

msgid "Color Correction"
msgstr "Korekcja koloru"

msgid "Features"
msgstr "Funkcje"

msgid "Offsets"
msgstr "Przesunięcia"

msgid "To"
msgstr "Do"

msgid "Shader"
msgstr "Shader"

msgid "Texture MSDF"
msgstr "MSDF tekstury"

msgid "Texture Channel"
msgstr "Kanał tekstury"

msgid "Operator"
msgstr "Operator"

msgid "Flip Texture"
msgstr "Odbij teksturę"

msgid "Subsurface Scattering"
msgstr "Rozpraszanie podpowierzchniowe"

msgid "Transmittance"
msgstr "Przepuszczalność"

msgid "Refraction"
msgstr "Refrakcja"

msgid "Sampling"
msgstr "Próbkowanie"

msgid "MSDF"
msgstr "MSDF"

msgid "Base Texture"
msgstr "Bazowa tekstura"

msgid "Image Size"
msgstr "Rozmiar obrazu"

msgid "Transform Format"
msgstr "Format transformacji"

msgid "Sample Distance"
msgstr "Odległość próbkowania"

msgid "Sky Material"
msgstr "Materiał nieba"

msgid "Blend"
msgstr "Mieszanie"

msgid "Top Left"
msgstr "Lewy górny róg"

msgid "Top Right"
msgstr "Prawy górny róg"

msgid "Bottom Right"
msgstr "Prawy dolny róg"

msgid "Bottom Left"
msgstr "Lewy dolny róg"

msgid "Texture Margins"
msgstr "Marginesy tekstury"

msgid "File"
msgstr "Plik"

msgid "Parameter Name"
msgstr "Nazwa parametru"

msgid "Constant"
msgstr "Stała"

msgid "Texture Type"
msgstr "Typ tekstury"

msgid "Texture Array"
msgstr "Tablica tekstur"

msgid "Function"
msgstr "Funkcja"

msgid "Texture Repeat"
msgstr "Zapętlenie tekstury"

msgid "Texture Source"
msgstr "Źródło tekstury"

msgid "Use All Surfaces"
msgstr "Użyj wszystkich powierzchni"

msgid "Surface Index"
msgstr "Indeks powierzchni"

msgid "Degrees Mode"
msgstr "Tryb stopni"

msgid "Clear"
msgstr "Wyczyść"

msgid "Folded"
msgstr "Zwinięty"

msgid "Close"
msgstr "Zamknij"

msgid "Buttons Separation"
msgstr "Rozdzielenie buttonów"

msgid "Reload"
msgstr "Przeładuj"

msgid "Folder"
msgstr "Folder"

msgid "Separator"
msgstr "Separator"

msgid "Submenu"
msgstr "Podmenu"

msgid "Font Separator"
msgstr "Separator czcionki"

msgid "Font Separator Size"
msgstr "Rozmiar separatora czcionki"

msgid "Font Separator Color"
msgstr "Kolor separatora czcionki"

msgid "Cursor"
msgstr "Kursor"

msgid "Scroll Speed"
msgstr "Szybkość przewijania"

msgid "Icon Separation"
msgstr "Rozdzielenie ikon"

msgid "Folded Arrow"
msgstr "Zwinięta strzała"

msgid "Screen Picker"
msgstr "Operator ekranu"

msgid "Node"
msgstr "Węzeł"

msgid "Custom"
msgstr "Własny"

msgid "Default Font Subpixel Positioning"
msgstr "Domyślne pozycjonowanie subpikselowe czcionki"

msgid "Playback Mode"
msgstr "Tryb odtwarzania"

msgid "Pan"
msgstr "Pan"

msgid "Tap 1"
msgstr "Pierwszy"

msgid "Tap 2"
msgstr "Pierwsze dwa"

msgid "Feedback"
msgstr "Informacja zwrotna"

msgid "Pre Gain"
msgstr "Wstępne wzmocnienie"

msgid "Drive"
msgstr "Dysk"

msgid "Resonance"
msgstr "Rezonans"

msgid "Ceiling dB"
msgstr "Sufit dB"

msgid "Threshold dB"
msgstr "Wartość progowa dB"

msgid "Soft Clip dB"
msgstr "Miękkie przesterowanie dB"

msgid "Time Pullout (ms)"
msgstr "Przekroczenie czasu"

msgid "Movie Writer"
msgstr "Tworzenie filmów"

msgid "Total Gravity"
msgstr "Całkowita grawitacja"

msgid "Collide With Bodies"
msgstr "Zderzaj z ciałami"

msgid "Exclude Bodies"
msgstr "Wyklucz ciała"

msgid "Exclude Objects"
msgstr "Wyklucz obiekty"

msgid "Default Gravity"
msgstr "Domyślna grawitacja"

msgid "Default Gravity Vector"
msgstr "Domyślny wektor grawitacji"

msgid "Physics Engine"
msgstr "Silnik fizyki"

msgid "Max Collisions"
msgstr "Maks. liczba kolizji"

msgid "Vertex"
msgstr "Wierzchołki"

msgid "Fragment"
msgstr "Fragmenty"

msgid "Tesselation Control"
msgstr "Kontrola tesselacji"

msgid "Compute"
msgstr "Przelicz"

msgid "Compile Error"
msgstr "Błąd kompilacji"

msgid "Base Error"
msgstr "Błąd podstawowy"

msgid "Depth Test Disabled"
msgstr "Testowanie głębi wyłączone"

msgid "Cull"
msgstr "Zredukuj"

msgid "Ensure Correct Normals"
msgstr "Zapewnij prawidłowe wartości normalnych"

msgid "Shadows Disabled"
msgstr "Cienie wyłączone"

msgid "Ambient Light Disabled"
msgstr "Światło otoczenia wyłączone"

msgid "Particle Trails"
msgstr "Ślady cząsteczek"

msgid "Fog Disabled"
msgstr "Mgła wyłączona"

msgid "Light Only"
msgstr "Tylko światło"

msgid "Disable Force"
msgstr "Wyłącz siłę"

msgid "Disable Velocity"
msgstr "Wyłącz szybkość"

msgid "Keep Data"
msgstr "Zachowaj dane"

msgid "Internal Size"
msgstr "Wewnętrzna wielkość"

msgid "Target Size"
msgstr "Wielkość celu"

msgid "Render Loop Enabled"
msgstr "Pętla renderowania włączona"

msgid "VRAM Compression"
msgstr "Kompresja VRAM"

msgid "Import S3TC BPTC"
msgstr "Importuj S3TC BPTC"

msgid "Import ETC2 ASTC"
msgstr "Importuj ETC2 ASTC"

msgid "Force PNG"
msgstr "Wymuś PNG"

msgid "WebP Compression"
msgstr "Kompresja WebP"

msgid "Compression Method"
msgstr "Metoda kompresji"

msgid "Lossless Compression Factor"
msgstr "Czynnik bezstratnej kompresji"

msgid "Shadow Atlas"
msgstr "Atlas cieni"

msgid "Shader Cache"
msgstr "Cache shaderów"

msgid "Reflections"
msgstr "Odbicia"

msgid "Sky Reflections"
msgstr "Odbicia nieba"

msgid "GI"
msgstr "GI"

msgid "Overrides"
msgstr "Nadpisuje"

msgid "Disable for Vendors"
msgstr "Wyłącz dla wytwórców"

msgid "Default Filters"
msgstr "Domyślne filtry"

msgid "Half Size"
msgstr "Połowa wielkości"

msgid "Decals"
msgstr "Naklejki"

msgid "Light Projectors"
msgstr "Rzutniki światła"

msgid "Screen Space Reflection"
msgstr "Odbicie w przestrzeni ekranu"

msgid "Buffer Size"
msgstr "Wielkość bufora"

msgid "Primitive Meshes"
msgstr "Podstawowe siatki"

msgid "Texel Size"
msgstr "Wielkość teksela"

msgid "OpenGL"
msgstr "OpenGL"

msgid "Shaders"
msgstr "Shadery"

msgid "Shader Language"
msgstr "Język shadera"

msgid "Has Tracking Data"
msgstr "Posiada dane śledzenia"

msgid "Hand Tracking Source"
msgstr "Źródło śledzenia dłoni"

msgid "Play Area Mode"
msgstr "Tryb obszaru odtwarzania"

msgid "Primary Interface"
msgstr "Interfejs główny"<|MERGE_RESOLUTION|>--- conflicted
+++ resolved
@@ -90,24 +90,16 @@
 # Krzysztof Chorzempa <krzys.chorzempa@gmail.com>, 2024.
 # Krzysztof Chorzempa <kasztan2@users.noreply.github.com>, 2024.
 # gre-gorn <gre-gorn@users.noreply.hosted.weblate.org>, 2024.
-<<<<<<< HEAD
-=======
 # Kuba <wiechciu@gmail.com>, 2024.
 # OskarO 140 <oskarek.o140@gmail.com>, 2024.
 # User <user938193@gmail.com>, 2024.
->>>>>>> dc5f1b7a
 msgid ""
 msgstr ""
 "Project-Id-Version: Godot Engine properties\n"
 "Report-Msgid-Bugs-To: https://github.com/godotengine/godot\n"
 "POT-Creation-Date: \n"
-<<<<<<< HEAD
-"PO-Revision-Date: 2024-06-29 15:09+0000\n"
-"Last-Translator: gre-gorn <gre-gorn@users.noreply.hosted.weblate.org>\n"
-=======
 "PO-Revision-Date: 2024-09-02 17:25+0000\n"
 "Last-Translator: Tomek <kobewi4e@gmail.com>\n"
->>>>>>> dc5f1b7a
 "Language-Team: Polish <https://hosted.weblate.org/projects/godot-engine/godot-"
 "properties/pl/>\n"
 "Language: pl\n"
@@ -116,11 +108,7 @@
 "Content-Transfer-Encoding: 8bit\n"
 "Plural-Forms: nplurals=3; plural=(n==1 ? 0 : n%10>=2 && n%10<=4 && (n%100<10 "
 "|| n%100>=20) ? 1 : 2);\n"
-<<<<<<< HEAD
-"X-Generator: Weblate 5.7-dev\n"
-=======
 "X-Generator: Weblate 5.8-dev\n"
->>>>>>> dc5f1b7a
 
 msgid "Application"
 msgstr "Aplikacja"
@@ -1848,12 +1836,9 @@
 msgid "Buffering"
 msgstr "Buforowanie"
 
-<<<<<<< HEAD
-=======
 msgid "Agile Event Flushing"
 msgstr "Zwinne spłukiwanie zdarzeń"
 
->>>>>>> dc5f1b7a
 msgid "Project Manager"
 msgstr "Menedżer projektów"
 
@@ -2824,12 +2809,9 @@
 msgid "Max Errors per Second"
 msgstr "Maksymalna liczba błędów na sekundę"
 
-<<<<<<< HEAD
-=======
 msgid "File Logging"
 msgstr "Rejestrowanie plików"
 
->>>>>>> dc5f1b7a
 msgid "Log Path"
 msgstr "Ścieżka logowania"
 
@@ -2842,15 +2824,12 @@
 msgid "GL Compatibility"
 msgstr "Kompatybilność GL"
 
-<<<<<<< HEAD
-=======
 msgid "Nvidia Disable Threaded Optimization"
 msgstr "Wyłącz Optymalizację Wątkową Nvidia"
 
 msgid "Force Angle on Devices"
 msgstr "Wymuś kąt na urządzeniach"
 
->>>>>>> dc5f1b7a
 msgid "Renderer"
 msgstr "Renderer"
 
@@ -2860,12 +2839,9 @@
 msgid "Allow hiDPI"
 msgstr "Zezwalaj na hiDPI"
 
-<<<<<<< HEAD
-=======
 msgid "Per Pixel Transparency"
 msgstr "Przezroczystość na piksel"
 
->>>>>>> dc5f1b7a
 msgid "Allowed"
 msgstr "Zezwolono"
 
@@ -3001,12 +2977,9 @@
 msgid "Active Objects"
 msgstr "Aktywne obiekty"
 
-<<<<<<< HEAD
-=======
 msgid "Islands"
 msgstr "Wyspy"
 
->>>>>>> dc5f1b7a
 msgid "Physics 3D"
 msgstr "Fizyka 3D"
 
@@ -3112,12 +3085,9 @@
 msgid "Importer"
 msgstr "Importer"
 
-<<<<<<< HEAD
-=======
 msgid "Allow Geometry Helper Nodes"
 msgstr "Zezwól na węzły pomocnicze geometrii"
 
->>>>>>> dc5f1b7a
 msgid "FBX2glTF"
 msgstr "FBX2glTF"
 
