--- conflicted
+++ resolved
@@ -691,11 +691,7 @@
 
 			if (ansm == state_machine) {
 				end_menu->add_item(E, nodes_to_connect.size());
-<<<<<<< HEAD
-				nodes_to_connect.push_back(AnimationNodeStateMachine::END_NODE);
-=======
 				nodes_to_connect.push_back(SceneStringName(End));
->>>>>>> dc5f1b7a
 				continue;
 			}
 
@@ -1245,13 +1241,6 @@
 
 		state_machine_draw->draw_style_box(node_style, nr.node);
 
-<<<<<<< HEAD
-		if (!is_selected && AnimationNodeStateMachine::START_NODE == name) {
-			state_machine_draw->draw_style_box(theme_cache.node_frame_start, nr.node);
-		}
-		if (!is_selected && AnimationNodeStateMachine::END_NODE == name) {
-			state_machine_draw->draw_style_box(theme_cache.node_frame_end, nr.node);
-=======
 		if (!is_selected && SceneStringName(Start) == name) {
 			Ref<StyleBox> start_style = _adjust_stylebox_opacity(theme_cache.node_frame_start, opacity);
 			state_machine_draw->draw_style_box(start_style, nr.node);
@@ -1259,7 +1248,6 @@
 		if (!is_selected && SceneStringName(End) == name) {
 			Ref<StyleBox> end_style = _adjust_stylebox_opacity(theme_cache.node_frame_end, opacity);
 			state_machine_draw->draw_style_box(end_style, nr.node);
->>>>>>> dc5f1b7a
 		}
 		if (playing && (blend_from == name || current == name || travel_path.has(name))) {
 			Ref<StyleBox> playing_style = _adjust_stylebox_opacity(theme_cache.node_frame_playing, opacity);
@@ -1353,11 +1341,7 @@
 		return;
 	}
 
-<<<<<<< HEAD
-	if (p_name == AnimationNodeStateMachine::START_NODE || p_name == AnimationNodeStateMachine::END_NODE || p_name.is_empty()) {
-=======
 	if (p_name == SceneStringName(Start) || p_name == SceneStringName(End) || p_name.is_empty()) {
->>>>>>> dc5f1b7a
 		return;
 	}
 
@@ -1692,11 +1676,7 @@
 		undo_redo->create_action(TTR("Node Removed"));
 
 		for (int i = 0; i < node_rects.size(); i++) {
-<<<<<<< HEAD
-			if (node_rects[i].node_name == AnimationNodeStateMachine::START_NODE || node_rects[i].node_name == AnimationNodeStateMachine::END_NODE) {
-=======
 			if (node_rects[i].node_name == SceneStringName(Start) || node_rects[i].node_name == SceneStringName(End)) {
->>>>>>> dc5f1b7a
 				continue;
 			}
 
@@ -1756,11 +1736,7 @@
 	if (tool_select->is_pressed()) {
 		selection_tools_hb->show();
 		bool nothing_selected = selected_nodes.is_empty() && selected_transition_from == StringName() && selected_transition_to == StringName();
-<<<<<<< HEAD
-		bool start_end_selected = selected_nodes.size() == 1 && (*selected_nodes.begin() == AnimationNodeStateMachine::START_NODE || *selected_nodes.begin() == AnimationNodeStateMachine::END_NODE);
-=======
 		bool start_end_selected = selected_nodes.size() == 1 && (*selected_nodes.begin() == SceneStringName(Start) || *selected_nodes.begin() == SceneStringName(End));
->>>>>>> dc5f1b7a
 		tool_erase->set_disabled(nothing_selected || start_end_selected || read_only);
 	} else {
 		selection_tools_hb->hide();
