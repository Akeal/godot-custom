--- conflicted
+++ resolved
@@ -320,9 +320,6 @@
 		}
 		ERR_FAIL_COND_EDMSG(!_validate_tracks(player->get_animation(current)), "Animation tracks may have any invalid key, abort playing.");
 		player->seek_internal(time, true, true, true);
-<<<<<<< HEAD
-		player->play(current);
-=======
 		PackedStringArray markers = track_editor->get_selected_section();
 		if (markers.size() == 2) {
 			StringName start_marker = markers[0];
@@ -331,7 +328,6 @@
 		} else {
 			player->play(current);
 		}
->>>>>>> dc5f1b7a
 	}
 
 	//unstop
@@ -376,9 +372,6 @@
 		}
 		ERR_FAIL_COND_EDMSG(!_validate_tracks(player->get_animation(current)), "Animation tracks may have any invalid key, abort playing.");
 		player->seek_internal(time, true, true, true);
-<<<<<<< HEAD
-		player->play_backwards(current);
-=======
 		PackedStringArray markers = track_editor->get_selected_section();
 		if (markers.size() == 2) {
 			StringName start_marker = markers[0];
@@ -387,7 +380,6 @@
 		} else {
 			player->play_backwards(current);
 		}
->>>>>>> dc5f1b7a
 	}
 
 	//unstop
@@ -1402,11 +1394,7 @@
 	}
 	pos = CLAMP(pos, 0, (double)anim->get_length() - CMP_EPSILON2); // Hack: Avoid fposmod with LOOP_LINEAR.
 
-<<<<<<< HEAD
-	if (!p_timeline_only && anim.is_valid()) {
-=======
 	if (!p_timeline_only && anim.is_valid() && (!player->is_valid() || !Math::is_equal_approx(pos, player->get_current_animation_position()))) {
->>>>>>> dc5f1b7a
 		player->seek_internal(pos, true, true, false);
 	}
 
