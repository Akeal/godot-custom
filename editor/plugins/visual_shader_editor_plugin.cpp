/**************************************************************************/
/*  visual_shader_editor_plugin.cpp                                       */
/**************************************************************************/
/*                         This file is part of:                          */
/*                             GODOT ENGINE                               */
/*                        https://godotengine.org                         */
/**************************************************************************/
/* Copyright (c) 2014-present Godot Engine contributors (see AUTHORS.md). */
/* Copyright (c) 2007-2014 Juan Linietsky, Ariel Manzur.                  */
/*                                                                        */
/* Permission is hereby granted, free of charge, to any person obtaining  */
/* a copy of this software and associated documentation files (the        */
/* "Software"), to deal in the Software without restriction, including    */
/* without limitation the rights to use, copy, modify, merge, publish,    */
/* distribute, sublicense, and/or sell copies of the Software, and to     */
/* permit persons to whom the Software is furnished to do so, subject to  */
/* the following conditions:                                              */
/*                                                                        */
/* The above copyright notice and this permission notice shall be         */
/* included in all copies or substantial portions of the Software.        */
/*                                                                        */
/* THE SOFTWARE IS PROVIDED "AS IS", WITHOUT WARRANTY OF ANY KIND,        */
/* EXPRESS OR IMPLIED, INCLUDING BUT NOT LIMITED TO THE WARRANTIES OF     */
/* MERCHANTABILITY, FITNESS FOR A PARTICULAR PURPOSE AND NONINFRINGEMENT. */
/* IN NO EVENT SHALL THE AUTHORS OR COPYRIGHT HOLDERS BE LIABLE FOR ANY   */
/* CLAIM, DAMAGES OR OTHER LIABILITY, WHETHER IN AN ACTION OF CONTRACT,   */
/* TORT OR OTHERWISE, ARISING FROM, OUT OF OR IN CONNECTION WITH THE      */
/* SOFTWARE OR THE USE OR OTHER DEALINGS IN THE SOFTWARE.                 */
/**************************************************************************/

#include "visual_shader_editor_plugin.h"

#include "core/config/project_settings.h"
#include "core/io/resource_loader.h"
#include "core/math/math_defs.h"
#include "core/os/keyboard.h"
#include "editor/editor_node.h"
#include "editor/editor_properties.h"
#include "editor/editor_properties_vector.h"
#include "editor/editor_settings.h"
#include "editor/editor_string_names.h"
#include "editor/editor_undo_redo_manager.h"
#include "editor/filesystem_dock.h"
#include "editor/inspector_dock.h"
#include "editor/plugins/curve_editor_plugin.h"
#include "editor/plugins/material_editor_plugin.h"
#include "editor/plugins/shader_editor_plugin.h"
#include "editor/themes/editor_scale.h"
#include "editor/themes/editor_theme_manager.h"
#include "scene/animation/tween.h"
#include "scene/gui/button.h"
#include "scene/gui/check_box.h"
#include "scene/gui/code_edit.h"
#include "scene/gui/color_picker.h"
#include "scene/gui/flow_container.h"
#include "scene/gui/graph_edit.h"
#include "scene/gui/menu_button.h"
#include "scene/gui/option_button.h"
#include "scene/gui/popup.h"
#include "scene/gui/rich_text_label.h"
#include "scene/gui/separator.h"
#include "scene/gui/split_container.h"
#include "scene/gui/texture_rect.h"
#include "scene/gui/tree.h"
#include "scene/gui/view_panner.h"
#include "scene/main/window.h"
#include "scene/resources/curve_texture.h"
#include "scene/resources/style_box_flat.h"
#include "scene/resources/visual_shader_nodes.h"
#include "scene/resources/visual_shader_particle_nodes.h"
#include "servers/display_server.h"
#include "servers/rendering/shader_preprocessor.h"
#include "servers/rendering/shader_types.h"

struct FloatConstantDef {
	String name;
	float value = 0;
	String desc;
};

static FloatConstantDef float_constant_defs[] = {
	{ "E", Math_E, TTR("E constant (2.718282). Represents the base of the natural logarithm.") },
	{ "Epsilon", CMP_EPSILON, TTR("Epsilon constant (0.00001). Smallest possible scalar number.") },
	{ "Phi", 1.618034f, TTR("Phi constant (1.618034). Golden ratio.") },
	{ "Pi/4", Math_PI / 4, TTR("Pi/4 constant (0.785398) or 45 degrees.") },
	{ "Pi/2", Math_PI / 2, TTR("Pi/2 constant (1.570796) or 90 degrees.") },
	{ "Pi", Math_PI, TTR("Pi constant (3.141593) or 180 degrees.") },
	{ "Tau", Math_TAU, TTR("Tau constant (6.283185) or 360 degrees.") },
	{ "Sqrt2", Math_SQRT2, TTR("Sqrt2 constant (1.414214). Square root of 2.") }
};

const int MAX_FLOAT_CONST_DEFS = sizeof(float_constant_defs) / sizeof(FloatConstantDef);

///////////////////

void VisualShaderNodePlugin::set_editor(VisualShaderEditor *p_editor) {
	vseditor = p_editor;
}

Control *VisualShaderNodePlugin::create_editor(const Ref<Resource> &p_parent_resource, const Ref<VisualShaderNode> &p_node) {
	Object *ret = nullptr;
	GDVIRTUAL_CALL(_create_editor, p_parent_resource, p_node, ret);
	return Object::cast_to<Control>(ret);
}

void VisualShaderNodePlugin::_bind_methods() {
	GDVIRTUAL_BIND(_create_editor, "parent_resource", "visual_shader_node");
}

///////////////////

void VSGraphNode::_draw_port(int p_slot_index, Point2i p_pos, bool p_left, const Color &p_color, const Color &p_rim_color) {
	Ref<Texture2D> port_icon = p_left ? get_slot_custom_icon_left(p_slot_index) : get_slot_custom_icon_right(p_slot_index);

	Point2 icon_offset;
	if (!port_icon.is_valid()) {
		port_icon = get_theme_icon(SNAME("port"), SNAME("GraphNode"));
	}

	icon_offset = -port_icon->get_size() * 0.5;

	// Draw "shadow"/outline in the connection rim color.
	draw_texture_rect(port_icon, Rect2(p_pos + (icon_offset - Size2(2, 2)) * EDSCALE, (port_icon->get_size() + Size2(4, 4)) * EDSCALE), false, p_rim_color);
	draw_texture_rect(port_icon, Rect2(p_pos + icon_offset * EDSCALE, port_icon->get_size() * EDSCALE), false, p_color);
}

void VSGraphNode::draw_port(int p_slot_index, Point2i p_pos, bool p_left, const Color &p_color) {
	Color rim_color = get_theme_color(SNAME("connection_rim_color"), SNAME("GraphEdit"));
	_draw_port(p_slot_index, p_pos, p_left, p_color, rim_color);
}

///////////////////

void VSRerouteNode::_notification(int p_what) {
	switch (p_what) {
		case NOTIFICATION_READY: {
			connect(SceneStringName(mouse_entered), callable_mp(this, &VSRerouteNode::_on_mouse_entered));
			connect(SceneStringName(mouse_exited), callable_mp(this, &VSRerouteNode::_on_mouse_exited));
		} break;
		case NOTIFICATION_DRAW: {
			Vector2 offset = Vector2(0, -16 * EDSCALE);
			Color drag_bg_color = get_theme_color(SNAME("drag_background"), SNAME("VSRerouteNode"));
			draw_circle(get_size() * 0.5 + offset, 16 * EDSCALE, Color(drag_bg_color, selected ? 1 : icon_opacity), true, -1, true);

			Ref<Texture2D> icon = get_editor_theme_icon(SNAME("ToolMove"));
			Point2 icon_offset = -icon->get_size() * 0.5 + get_size() * 0.5 + offset;
			draw_texture(icon, icon_offset, Color(1, 1, 1, selected ? 1 : icon_opacity));
		} break;
	}
}

void VSRerouteNode::draw_port(int p_slot_index, Point2i p_pos, bool p_left, const Color &p_color) {
	Color rim_color = selected ? get_theme_color("selected_rim_color", "VSRerouteNode") : get_theme_color("connection_rim_color", "GraphEdit");
	_draw_port(p_slot_index, p_pos, p_left, p_color, rim_color);
}

VSRerouteNode::VSRerouteNode() {
	Label *title_lbl = Object::cast_to<Label>(get_titlebar_hbox()->get_child(0));
	title_lbl->hide();

	const Size2 size = Size2(32, 32) * EDSCALE;

	Control *slot_area = memnew(Control);
	slot_area->set_custom_minimum_size(size);
	slot_area->set_mouse_filter(Control::MOUSE_FILTER_IGNORE);
	add_child(slot_area);

	// Lay the input and output ports on top of each other to create the illusion of a single port.
	add_theme_constant_override("port_h_offset", size.width / 2);
}

void VSRerouteNode::set_icon_opacity(float p_opacity) {
	icon_opacity = p_opacity;
	queue_redraw();
}

void VSRerouteNode::_on_mouse_entered() {
	Ref<Tween> tween = create_tween();
	tween->tween_method(callable_mp(this, &VSRerouteNode::set_icon_opacity), 0.0, 1.0, FADE_ANIMATION_LENGTH_SEC);
}

void VSRerouteNode::_on_mouse_exited() {
	Ref<Tween> tween = create_tween();
	tween->tween_method(callable_mp(this, &VSRerouteNode::set_icon_opacity), 1.0, 0.0, FADE_ANIMATION_LENGTH_SEC);
}

///////////////////

VisualShaderGraphPlugin::VisualShaderGraphPlugin() {
	vs_msdf_fonts_theme.instantiate();
}

void VisualShaderGraphPlugin::_bind_methods() {
	ClassDB::bind_method("add_node", &VisualShaderGraphPlugin::add_node);
	ClassDB::bind_method("remove_node", &VisualShaderGraphPlugin::remove_node);
	ClassDB::bind_method("connect_nodes", &VisualShaderGraphPlugin::connect_nodes);
	ClassDB::bind_method("disconnect_nodes", &VisualShaderGraphPlugin::disconnect_nodes);
	ClassDB::bind_method("set_node_position", &VisualShaderGraphPlugin::set_node_position);
	ClassDB::bind_method("update_node", &VisualShaderGraphPlugin::update_node);
	ClassDB::bind_method("update_node_deferred", &VisualShaderGraphPlugin::update_node_deferred);
	ClassDB::bind_method("set_input_port_default_value", &VisualShaderGraphPlugin::set_input_port_default_value);
	ClassDB::bind_method("set_parameter_name", &VisualShaderGraphPlugin::set_parameter_name);
	ClassDB::bind_method("set_expression", &VisualShaderGraphPlugin::set_expression);
	ClassDB::bind_method("update_curve", &VisualShaderGraphPlugin::update_curve);
	ClassDB::bind_method("update_curve_xyz", &VisualShaderGraphPlugin::update_curve_xyz);
	ClassDB::bind_method(D_METHOD("attach_node_to_frame", "type", "id", "frame"), &VisualShaderGraphPlugin::attach_node_to_frame);
	ClassDB::bind_method(D_METHOD("detach_node_from_frame", "type", "id"), &VisualShaderGraphPlugin::detach_node_from_frame);
	ClassDB::bind_method(D_METHOD("set_frame_color_enabled", "type", "id", "enabled"), &VisualShaderGraphPlugin::set_frame_color_enabled);
	ClassDB::bind_method(D_METHOD("set_frame_color", "type", "id", "color"), &VisualShaderGraphPlugin::set_frame_color);
	ClassDB::bind_method(D_METHOD("set_frame_autoshrink_enabled", "type", "id", "enabled"), &VisualShaderGraphPlugin::set_frame_autoshrink_enabled);
}

void VisualShaderGraphPlugin::set_editor(VisualShaderEditor *p_editor) {
	editor = p_editor;
}

void VisualShaderGraphPlugin::register_shader(VisualShader *p_shader) {
	visual_shader = Ref<VisualShader>(p_shader);
}

void VisualShaderGraphPlugin::set_connections(const List<VisualShader::Connection> &p_connections) {
	connections = p_connections;
}

void VisualShaderGraphPlugin::show_port_preview(VisualShader::Type p_type, int p_node_id, int p_port_id, bool p_is_valid) {
	if (visual_shader->get_shader_type() == p_type && links.has(p_node_id) && links[p_node_id].output_ports.has(p_port_id)) {
		Link &link = links[p_node_id];

		for (const KeyValue<int, Port> &E : link.output_ports) {
			if (E.value.preview_button != nullptr) {
				E.value.preview_button->set_pressed(false);
			}
		}
		bool is_dirty = link.preview_pos < 0;

		if (!is_dirty && link.preview_visible && link.preview_box != nullptr) {
			link.graph_element->remove_child(link.preview_box);
			memdelete(link.preview_box);
			link.preview_box = nullptr;
			link.graph_element->reset_size();
			link.preview_visible = false;
		}

		if (p_port_id != -1 && link.output_ports[p_port_id].preview_button != nullptr) {
			if (is_dirty) {
				link.preview_pos = link.graph_element->get_child_count();
			}

			VBoxContainer *vbox = memnew(VBoxContainer);
			link.graph_element->add_child(vbox);
			link.graph_element->move_child(vbox, link.preview_pos);

			GraphNode *graph_node = Object::cast_to<GraphNode>(link.graph_element);
			if (graph_node) {
				graph_node->set_slot_draw_stylebox(vbox->get_index(false), false);
			}

			Control *offset = memnew(Control);
			offset->set_custom_minimum_size(Size2(0, 5 * EDSCALE));
			vbox->add_child(offset);

			VisualShaderNodePortPreview *port_preview = memnew(VisualShaderNodePortPreview);
			port_preview->setup(visual_shader, editor->preview_material, visual_shader->get_shader_type(), links[p_node_id].output_ports[p_port_id].type == VisualShaderNode::PORT_TYPE_VECTOR_4D, p_node_id, p_port_id, p_is_valid);
			port_preview->set_h_size_flags(Control::SIZE_SHRINK_CENTER);
			vbox->add_child(port_preview);
			link.preview_visible = true;
			link.preview_box = vbox;
			link.output_ports[p_port_id].preview_button->set_pressed(true);
		}
	}
}

void VisualShaderGraphPlugin::update_node_deferred(VisualShader::Type p_type, int p_node_id) {
	callable_mp(this, &VisualShaderGraphPlugin::update_node).call_deferred(p_type, p_node_id);
}

void VisualShaderGraphPlugin::update_node(VisualShader::Type p_type, int p_node_id) {
	if (p_type != visual_shader->get_shader_type() || !links.has(p_node_id)) {
		return;
	}
	remove_node(p_type, p_node_id, true);
	add_node(p_type, p_node_id, true, true);

	// TODO: Restore focus here?
}

void VisualShaderGraphPlugin::set_input_port_default_value(VisualShader::Type p_type, int p_node_id, int p_port_id, const Variant &p_value) {
	if (p_type != visual_shader->get_shader_type() || !links.has(p_node_id)) {
		return;
	}

	Button *button = links[p_node_id].input_ports[p_port_id].default_input_button;

	switch (p_value.get_type()) {
		case Variant::COLOR: {
			button->set_custom_minimum_size(Size2(30, 0) * EDSCALE);

			Callable ce = callable_mp(editor, &VisualShaderEditor::_draw_color_over_button);
			if (!button->is_connected(SceneStringName(draw), ce)) {
				button->connect(SceneStringName(draw), ce.bind(button, p_value));
			}
		} break;
		case Variant::BOOL: {
			button->set_text(((bool)p_value) ? "true" : "false");
		} break;
		case Variant::INT:
		case Variant::FLOAT: {
			button->set_text(String::num(p_value, 4));
		} break;
		case Variant::VECTOR2: {
			Vector2 v = p_value;
			button->set_text(String::num(v.x, 3) + "," + String::num(v.y, 3));
		} break;
		case Variant::VECTOR3: {
			Vector3 v = p_value;
			button->set_text(String::num(v.x, 3) + "," + String::num(v.y, 3) + "," + String::num(v.z, 3));
		} break;
		case Variant::QUATERNION: {
			Quaternion v = p_value;
			button->set_text(String::num(v.x, 3) + "," + String::num(v.y, 3) + "," + String::num(v.z, 3) + "," + String::num(v.w, 3));
		} break;
		default: {
		}
	}
}

void VisualShaderGraphPlugin::set_parameter_name(VisualShader::Type p_type, int p_node_id, const String &p_name) {
	if (visual_shader->get_shader_type() == p_type && links.has(p_node_id) && links[p_node_id].parameter_name != nullptr) {
		links[p_node_id].parameter_name->set_text(p_name);
	}
}

void VisualShaderGraphPlugin::update_curve(int p_node_id) {
	if (links.has(p_node_id) && links[p_node_id].curve_editors[0]) {
		Ref<VisualShaderNodeCurveTexture> tex = Object::cast_to<VisualShaderNodeCurveTexture>(links[p_node_id].visual_node);
		ERR_FAIL_COND(!tex.is_valid());

		if (tex->get_texture().is_valid()) {
			links[p_node_id].curve_editors[0]->set_curve(tex->get_texture()->get_curve());
		}
		tex->emit_changed();
	}
}

void VisualShaderGraphPlugin::update_curve_xyz(int p_node_id) {
	if (links.has(p_node_id) && links[p_node_id].curve_editors[0] && links[p_node_id].curve_editors[1] && links[p_node_id].curve_editors[2]) {
		Ref<VisualShaderNodeCurveXYZTexture> tex = Object::cast_to<VisualShaderNodeCurveXYZTexture>(links[p_node_id].visual_node);
		ERR_FAIL_COND(!tex.is_valid());

		if (tex->get_texture().is_valid()) {
			links[p_node_id].curve_editors[0]->set_curve(tex->get_texture()->get_curve_x());
			links[p_node_id].curve_editors[1]->set_curve(tex->get_texture()->get_curve_y());
			links[p_node_id].curve_editors[2]->set_curve(tex->get_texture()->get_curve_z());
		}
		tex->emit_changed();
	}
}

int VisualShaderGraphPlugin::get_constant_index(float p_constant) const {
	for (int i = 0; i < MAX_FLOAT_CONST_DEFS; i++) {
		if (Math::is_equal_approx(p_constant, float_constant_defs[i].value)) {
			return i + 1;
		}
	}
	return 0;
}

void VisualShaderGraphPlugin::set_expression(VisualShader::Type p_type, int p_node_id, const String &p_expression) {
	if (p_type != visual_shader->get_shader_type() || !links.has(p_node_id) || !links[p_node_id].expression_edit) {
		return;
	}
	links[p_node_id].expression_edit->set_text(p_expression);
}

void VisualShaderGraphPlugin::attach_node_to_frame(VisualShader::Type p_type, int p_node_id, int p_frame_id) {
	if (p_type != visual_shader->get_shader_type() || !links.has(p_node_id) || !links.has(p_frame_id)) {
		return;
	}

	GraphEdit *graph = editor->graph;
	if (!graph) {
		return;
	}

	// Get the hint label and hide it before attaching the node to prevent resizing issues with the frame.
	GraphFrame *frame = Object::cast_to<GraphFrame>(links[p_frame_id].graph_element);
	ERR_FAIL_COND_MSG(!frame, "VisualShader node to attach to is not a frame node.");

	Label *frame_hint_label = Object::cast_to<Label>(frame->get_child(0, false));
	if (frame_hint_label) {
		frame_hint_label->hide();
	}

	graph->attach_graph_element_to_frame(itos(p_node_id), itos(p_frame_id));
}

void VisualShaderGraphPlugin::detach_node_from_frame(VisualShader::Type p_type, int p_node_id) {
	GraphEdit *graph = editor->graph;
	if (!graph) {
		return;
	}

	const StringName node_name = itos(p_node_id);
	GraphFrame *frame = graph->get_element_frame(node_name);
	if (!frame) {
		return;
	}

	graph->detach_graph_element_from_frame(node_name);

	bool no_more_frames_attached = graph->get_attached_nodes_of_frame(frame->get_name()).is_empty();

	if (no_more_frames_attached) {
		// Get the hint label and show it.
		Label *frame_hint_label = Object::cast_to<Label>(frame->get_child(0, false));
		ERR_FAIL_COND_MSG(!frame_hint_label, "Frame node does not have a hint label.");

		frame_hint_label->show();
	}
}

void VisualShaderGraphPlugin::set_frame_color_enabled(VisualShader::Type p_type, int p_node_id, bool p_enable) {
	GraphEdit *graph = editor->graph;
	ERR_FAIL_COND(!graph);

	const NodePath node_name = itos(p_node_id);
	GraphFrame *frame = Object::cast_to<GraphFrame>(graph->get_node_or_null(node_name));
	if (!frame) {
		return;
	}

	frame->set_tint_color_enabled(p_enable);
}

void VisualShaderGraphPlugin::set_frame_color(VisualShader::Type p_type, int p_node_id, const Color &p_color) {
	GraphEdit *graph = editor->graph;
	ERR_FAIL_COND(!graph);

	const NodePath node_name = itos(p_node_id);
	GraphFrame *frame = Object::cast_to<GraphFrame>(graph->get_node_or_null(node_name));
	if (!frame) {
		return;
	}

	frame->set_tint_color(p_color);
}

void VisualShaderGraphPlugin::set_frame_autoshrink_enabled(VisualShader::Type p_type, int p_node_id, bool p_enable) {
	GraphEdit *graph = editor->graph;
	ERR_FAIL_COND(!graph);

	const NodePath node_name = itos(p_node_id);
	GraphFrame *frame = Object::cast_to<GraphFrame>(graph->get_node_or_null(node_name));
	if (!frame) {
		return;
	}

	frame->set_autoshrink_enabled(p_enable);
}

void VisualShaderGraphPlugin::update_reroute_nodes() {
	for (const KeyValue<int, Link> &E : links) {
		Ref<VisualShaderNodeReroute> reroute_node = Object::cast_to<VisualShaderNodeReroute>(E.value.visual_node);
		if (reroute_node.is_valid()) {
			update_node(visual_shader->get_shader_type(), E.key);
		}
	}
}

Ref<Script> VisualShaderGraphPlugin::get_node_script(int p_node_id) const {
	if (!links.has(p_node_id)) {
		return Ref<Script>();
	}

	Ref<VisualShaderNodeCustom> custom = Ref<VisualShaderNodeCustom>(links[p_node_id].visual_node);
	if (custom.is_valid()) {
		return custom->get_script();
	}

	return Ref<Script>();
}

void VisualShaderGraphPlugin::register_default_input_button(int p_node_id, int p_port_id, Button *p_button) {
	links[p_node_id].input_ports.insert(p_port_id, { p_button });
}

void VisualShaderGraphPlugin::register_expression_edit(int p_node_id, CodeEdit *p_expression_edit) {
	links[p_node_id].expression_edit = p_expression_edit;
}

void VisualShaderGraphPlugin::register_curve_editor(int p_node_id, int p_index, CurveEditor *p_curve_editor) {
	links[p_node_id].curve_editors[p_index] = p_curve_editor;
}

void VisualShaderGraphPlugin::update_parameter_refs() {
	for (KeyValue<int, Link> &E : links) {
		VisualShaderNodeParameterRef *ref = Object::cast_to<VisualShaderNodeParameterRef>(E.value.visual_node);
		if (ref) {
			remove_node(E.value.type, E.key, true);
			add_node(E.value.type, E.key, true, true);
		}
	}
}

VisualShader::Type VisualShaderGraphPlugin::get_shader_type() const {
	return visual_shader->get_shader_type();
}

// Only updates the linked frames of the given node, not the node itself (in case it's a frame node).
void VisualShaderGraphPlugin::update_frames(VisualShader::Type p_type, int p_node) {
	GraphEdit *graph = editor->graph;
	if (!graph) {
		return;
	}

	Ref<VisualShaderNode> vsnode = visual_shader->get_node(p_type, p_node);
	if (!vsnode.is_valid()) {
		WARN_PRINT("Update linked frames: Node not found.");
		return;
	}

	int frame_vsnode_id = vsnode->get_frame();
	if (frame_vsnode_id == -1) {
		return;
	}

	Ref<VisualShaderNodeFrame> frame_node = visual_shader->get_node(p_type, frame_vsnode_id);
	if (!frame_node.is_valid() || !links.has(frame_vsnode_id)) {
		return;
	}

	GraphFrame *frame = Object::cast_to<GraphFrame>(links[frame_vsnode_id].graph_element);
	if (!frame) {
		return;
	}

	// Update the frame node recursively.
	editor->graph->_update_graph_frame(frame);
}

void VisualShaderGraphPlugin::set_node_position(VisualShader::Type p_type, int p_id, const Vector2 &p_position) {
	if (visual_shader->get_shader_type() == p_type && links.has(p_id)) {
		links[p_id].graph_element->set_position_offset(p_position);
	}
}

bool VisualShaderGraphPlugin::is_preview_visible(int p_id) const {
	return links[p_id].preview_visible;
}

void VisualShaderGraphPlugin::clear_links() {
	links.clear();
}

void VisualShaderGraphPlugin::register_link(VisualShader::Type p_type, int p_id, VisualShaderNode *p_visual_node, GraphElement *p_graph_element) {
	links.insert(p_id, { p_type, p_visual_node, p_graph_element, p_visual_node->get_output_port_for_preview() != -1, -1, HashMap<int, InputPort>(), HashMap<int, Port>(), nullptr, nullptr, nullptr, { nullptr, nullptr, nullptr } });
}

void VisualShaderGraphPlugin::register_output_port(int p_node_id, int p_port, VisualShaderNode::PortType p_port_type, TextureButton *p_button) {
	links[p_node_id].output_ports.insert(p_port, { p_port_type, p_button });
}

void VisualShaderGraphPlugin::register_parameter_name(int p_node_id, LineEdit *p_parameter_name) {
	links[p_node_id].parameter_name = p_parameter_name;
}

void VisualShaderGraphPlugin::update_theme() {
	vector_expanded_color[0] = editor->get_theme_color(SNAME("axis_x_color"), EditorStringName(Editor)); // red
	vector_expanded_color[1] = editor->get_theme_color(SNAME("axis_y_color"), EditorStringName(Editor)); // green
	vector_expanded_color[2] = editor->get_theme_color(SNAME("axis_z_color"), EditorStringName(Editor)); // blue
	vector_expanded_color[3] = editor->get_theme_color(SNAME("axis_w_color"), EditorStringName(Editor)); // alpha

	Ref<Font> label_font = EditorNode::get_singleton()->get_editor_theme()->get_font("main_msdf", EditorStringName(EditorFonts));
	Ref<Font> label_bold_font = EditorNode::get_singleton()->get_editor_theme()->get_font("main_bold_msdf", EditorStringName(EditorFonts));
	vs_msdf_fonts_theme->set_font(SceneStringName(font), "Label", label_font);
	vs_msdf_fonts_theme->set_font(SceneStringName(font), "GraphNodeTitleLabel", label_bold_font);
	if (!EditorThemeManager::is_dark_theme()) {
		// Override the color to white for light themes.
		vs_msdf_fonts_theme->set_color(SceneStringName(font_color), "GraphNodeTitleLabel", Color(1, 1, 1));
	}
	vs_msdf_fonts_theme->set_font(SceneStringName(font), "LineEdit", label_font);
	vs_msdf_fonts_theme->set_font(SceneStringName(font), "Button", label_font);
}

bool VisualShaderGraphPlugin::is_node_has_parameter_instances_relatively(VisualShader::Type p_type, int p_node) const {
	bool result = false;

	Ref<VisualShaderNodeParameter> parameter_node = Object::cast_to<VisualShaderNodeParameter>(visual_shader->get_node_unchecked(p_type, p_node).ptr());
	if (parameter_node.is_valid()) {
		if (parameter_node->get_qualifier() == VisualShaderNodeParameter::QUAL_INSTANCE) {
			return true;
		}
	}

	const LocalVector<int> &prev_connected_nodes = visual_shader->get_prev_connected_nodes(p_type, p_node);

	for (const int &E : prev_connected_nodes) {
		result = is_node_has_parameter_instances_relatively(p_type, E);
		if (result) {
			break;
		}
	}

	return result;
}

void VisualShaderGraphPlugin::add_node(VisualShader::Type p_type, int p_id, bool p_just_update, bool p_update_frames) {
	if (!visual_shader.is_valid() || p_type != visual_shader->get_shader_type()) {
		return;
	}
	GraphEdit *graph = editor->graph;
	if (!graph) {
		return;
	}
	VisualShaderGraphPlugin *graph_plugin = editor->get_graph_plugin();
	if (!graph_plugin) {
		return;
	}
	Shader::Mode mode = visual_shader->get_mode();

	Control *offset;

	const Color type_color[] = {
		EDITOR_GET("editors/visual_editors/connection_colors/scalar_color"),
		EDITOR_GET("editors/visual_editors/connection_colors/scalar_color"),
		EDITOR_GET("editors/visual_editors/connection_colors/scalar_color"),
		EDITOR_GET("editors/visual_editors/connection_colors/vector2_color"),
		EDITOR_GET("editors/visual_editors/connection_colors/vector3_color"),
		EDITOR_GET("editors/visual_editors/connection_colors/vector4_color"),
		EDITOR_GET("editors/visual_editors/connection_colors/boolean_color"),
		EDITOR_GET("editors/visual_editors/connection_colors/transform_color"),
		EDITOR_GET("editors/visual_editors/connection_colors/sampler_color"),
	};

	// Keep in sync with VisualShaderNode::Category.
	const Color category_color[VisualShaderNode::Category::CATEGORY_MAX] = {
		Color(0.0, 0.0, 0.0), // None (default, not used)
		EDITOR_GET("editors/visual_editors/category_colors/output_color"),
		EDITOR_GET("editors/visual_editors/category_colors/color_color"),
		EDITOR_GET("editors/visual_editors/category_colors/conditional_color"),
		EDITOR_GET("editors/visual_editors/category_colors/input_color"),
		EDITOR_GET("editors/visual_editors/category_colors/scalar_color"),
		EDITOR_GET("editors/visual_editors/category_colors/textures_color"),
		EDITOR_GET("editors/visual_editors/category_colors/transform_color"),
		EDITOR_GET("editors/visual_editors/category_colors/utility_color"),
		EDITOR_GET("editors/visual_editors/category_colors/vector_color"),
		EDITOR_GET("editors/visual_editors/category_colors/special_color"),
		EDITOR_GET("editors/visual_editors/category_colors/particle_color"),
	};

	static const String vector_expanded_name[4] = { "red", "green", "blue", "alpha" };

	Ref<VisualShaderNode> vsnode = visual_shader->get_node(p_type, p_id);
	ERR_FAIL_COND(vsnode.is_null());

	Ref<VisualShaderNodeResizableBase> resizable_node = vsnode;
	bool is_resizable = resizable_node.is_valid();
	Size2 size = Size2(0, 0);

	Ref<VisualShaderNodeGroupBase> group_node = vsnode;
	bool is_group = group_node.is_valid();

	Ref<VisualShaderNodeFrame> frame_node = vsnode;
	bool is_frame = frame_node.is_valid();

	Ref<VisualShaderNodeExpression> expression_node = group_node;
	bool is_expression = expression_node.is_valid();
	String expression = "";

	Ref<VisualShaderNodeReroute> reroute_node = vsnode;
	bool is_reroute = reroute_node.is_valid();

	Ref<VisualShaderNodeCustom> custom_node = vsnode;
	if (custom_node.is_valid()) {
		custom_node->_set_initialized(true);
	}

	GraphElement *node;
	if (is_frame) {
		GraphFrame *frame = memnew(GraphFrame);
		frame->set_title(vsnode->get_caption());
		node = frame;
	} else if (is_reroute) {
		VSRerouteNode *reroute_gnode = memnew(VSRerouteNode);
		reroute_gnode->set_ignore_invalid_connection_type(true);
		node = reroute_gnode;
	} else {
		VSGraphNode *gnode = memnew(VSGraphNode);
		gnode->set_title(vsnode->get_caption());
		node = gnode;
	}
	node->set_name(itos(p_id));

	// All nodes are closable except the output node.
	if (p_id >= 2) {
		vsnode->set_deletable(true);
		node->connect("delete_request", callable_mp(editor, &VisualShaderEditor::_delete_node_request).bind(p_type, p_id), CONNECT_DEFERRED);
	}
	graph->add_child(node);
	node->set_theme(vs_msdf_fonts_theme);

	// Set the node's titlebar color based on its category.
	if (vsnode->get_category() != VisualShaderNode::CATEGORY_NONE && !is_frame && !is_reroute) {
		Ref<StyleBoxFlat> sb_colored = editor->get_theme_stylebox("titlebar", "GraphNode")->duplicate();
		sb_colored->set_bg_color(category_color[vsnode->get_category()]);
		node->add_theme_style_override("titlebar", sb_colored);

		Ref<StyleBoxFlat> sb_colored_selected = editor->get_theme_stylebox("titlebar_selected", "GraphNode")->duplicate();
		sb_colored_selected->set_bg_color(category_color[vsnode->get_category()].lightened(0.2));
		node->add_theme_style_override("titlebar_selected", sb_colored_selected);
	}

	if (p_just_update) {
		Link &link = links[p_id];

		link.visual_node = vsnode.ptr();
		link.graph_element = node;
		link.preview_box = nullptr;
		link.preview_pos = -1;
		link.output_ports.clear();
		link.input_ports.clear();
	} else {
		register_link(p_type, p_id, vsnode.ptr(), node);
	}

	if (is_resizable) {
		size = resizable_node->get_size();

		node->set_resizable(true);
		node->connect("resize_end", callable_mp(editor, &VisualShaderEditor::_node_resized).bind((int)p_type, p_id));
		node->set_size(size);
		// node->call_deferred(SNAME("set_size"), size);
		// editor->call_deferred(SNAME("_set_node_size"), (int)p_type, p_id, size);
	}

	if (is_expression) {
		expression = expression_node->get_expression();
	}

	node->set_position_offset(visual_shader->get_node_position(p_type, p_id));

	node->connect("dragged", callable_mp(editor, &VisualShaderEditor::_node_dragged).bind(p_id));

	Control *custom_editor = nullptr;
	int port_offset = 1;

	if (p_update_frames) {
		if (vsnode->get_frame() > -1) {
			graph->attach_graph_element_to_frame(itos(p_id), itos(vsnode->get_frame()));
		} else {
			graph->detach_graph_element_from_frame(itos(p_id));
		}
	}

	if (is_frame) {
		GraphFrame *graph_frame = Object::cast_to<GraphFrame>(node);
		ERR_FAIL_NULL(graph_frame);

		graph_frame->set_tint_color_enabled(frame_node->is_tint_color_enabled());
		graph_frame->set_tint_color(frame_node->get_tint_color());

		// Add hint label.
		Label *frame_hint_label = memnew(Label);
		node->add_child(frame_hint_label);
		frame_hint_label->set_horizontal_alignment(HorizontalAlignment::HORIZONTAL_ALIGNMENT_CENTER);
		frame_hint_label->set_vertical_alignment(VerticalAlignment::VERTICAL_ALIGNMENT_CENTER);
		frame_hint_label->set_h_size_flags(Control::SIZE_EXPAND_FILL);
		frame_hint_label->set_v_size_flags(Control::SIZE_EXPAND_FILL);
		frame_hint_label->set_text(TTR("Drag and drop nodes here to attach them."));
		frame_hint_label->set_modulate(Color(1.0, 1.0, 1.0, 0.3));
		graph_frame->set_autoshrink_enabled(frame_node->is_autoshrink_enabled());

		if (frame_node->get_attached_nodes().is_empty()) {
			frame_hint_label->show();
		} else {
			frame_hint_label->hide();
		}

		// Attach all nodes.
		if (p_update_frames && frame_node->get_attached_nodes().size() > 0) {
			for (const int &id : frame_node->get_attached_nodes()) {
				graph->attach_graph_element_to_frame(itos(id), node->get_name());
			}
		}

		// We should be done here.
		return;
	}

	if (!is_reroute) {
		Control *content_offset = memnew(Control);
		content_offset->set_custom_minimum_size(Size2(0, 5 * EDSCALE));
		node->add_child(content_offset);
	}

	if (is_group) {
		port_offset += 1;
	}

	// Set the minimum width of a node based on the preview size to avoid a resize when toggling the preview.
	Ref<StyleBoxFlat> graph_node_stylebox = graph->get_theme_stylebox(SceneStringName(panel), "GraphNode");
	int port_preview_size = EDITOR_GET("editors/visual_editors/visual_shader/port_preview_size");
	if (!is_frame && !is_reroute) {
		node->set_custom_minimum_size(Size2((Math::ceil(graph_node_stylebox->get_minimum_size().width) + port_preview_size) * EDSCALE, 0));
	}

	Ref<VisualShaderNodeParticleEmit> emit = vsnode;
	if (emit.is_valid()) {
		node->set_custom_minimum_size(Size2(200 * EDSCALE, 0));
	}

	Ref<VisualShaderNodeParameterRef> parameter_ref = vsnode;
	if (parameter_ref.is_valid()) {
		parameter_ref->set_shader_rid(visual_shader->get_rid());
		parameter_ref->update_parameter_type();
	}

	Ref<VisualShaderNodeVarying> varying = vsnode;
	if (varying.is_valid()) {
		varying->set_shader_rid(visual_shader->get_rid());
	}

	Ref<VisualShaderNodeParameter> parameter = vsnode;
	HBoxContainer *hb = nullptr;

	if (parameter.is_valid()) {
		LineEdit *parameter_name = memnew(LineEdit);
		register_parameter_name(p_id, parameter_name);
		parameter_name->set_h_size_flags(Control::SIZE_EXPAND_FILL);
		parameter_name->set_text(parameter->get_parameter_name());
		parameter_name->connect(SceneStringName(text_submitted), callable_mp(editor, &VisualShaderEditor::_parameter_line_edit_changed).bind(p_id));
		parameter_name->connect(SceneStringName(focus_exited), callable_mp(editor, &VisualShaderEditor::_parameter_line_edit_focus_out).bind(parameter_name, p_id));

		if (vsnode->get_output_port_count() == 1 && vsnode->get_output_port_name(0) == "") {
			hb = memnew(HBoxContainer);
			hb->add_child(parameter_name);
			node->add_child(hb);
		} else {
			node->add_child(parameter_name);
		}
		port_offset++;
	}

	for (int i = 0; i < editor->plugins.size(); i++) {
		vsnode->set_meta("id", p_id);
		vsnode->set_meta("shader_type", (int)p_type);
		custom_editor = editor->plugins.write[i]->create_editor(visual_shader, vsnode);
		vsnode->remove_meta("id");
		vsnode->remove_meta("shader_type");
		if (custom_editor) {
			if (vsnode->is_show_prop_names()) {
				custom_editor->call_deferred(SNAME("_show_prop_names"), true);
			}
			break;
		}
	}

	if (custom_node.is_valid()) {
		bool first = true;
		VBoxContainer *vbox = nullptr;

		int i = 0;
		for (List<VisualShaderNodeCustom::DropDownListProperty>::ConstIterator itr = custom_node->dp_props.begin(); itr != custom_node->dp_props.end(); ++itr, ++i) {
			const VisualShaderNodeCustom::DropDownListProperty &dp = *itr;

			if (first) {
				first = false;
				vbox = memnew(VBoxContainer);
				node->add_child(vbox);
				port_offset++;
			}

			HBoxContainer *hbox = memnew(HBoxContainer);
			vbox->add_child(hbox);
			hbox->set_h_size_flags(Control::SIZE_EXPAND_FILL);

			String prop_name = dp.name.strip_edges();
			if (!prop_name.is_empty()) {
				Label *label = memnew(Label);
				label->set_auto_translate_mode(Node::AUTO_TRANSLATE_MODE_DISABLED); // TODO: Implement proper translation switch.
				label->set_text(prop_name + ":");
				hbox->add_child(label);
			}

			OptionButton *op = memnew(OptionButton);
			hbox->add_child(op);
			op->set_h_size_flags(Control::SIZE_EXPAND_FILL);
			op->connect(SceneStringName(item_selected), callable_mp(editor, &VisualShaderEditor::_set_custom_node_option).bind(p_id, i), CONNECT_DEFERRED);

			for (const String &s : dp.options) {
				op->add_item(s);
			}
			if (custom_node->dp_selected_cache.has(i)) {
				op->select(custom_node->dp_selected_cache[i]);
			} else {
				op->select(0);
			}
		}
	}

	Ref<VisualShaderNodeCurveTexture> curve = vsnode;
	Ref<VisualShaderNodeCurveXYZTexture> curve_xyz = vsnode;

	bool is_curve = curve.is_valid() || curve_xyz.is_valid();
	if (is_curve) {
		hb = memnew(HBoxContainer);
		node->add_child(hb);
	}

	if (curve.is_valid()) {
		custom_editor->set_h_size_flags(Control::SIZE_EXPAND_FILL);

		if (curve->get_texture().is_valid()) {
			curve->get_texture()->connect_changed(callable_mp(graph_plugin, &VisualShaderGraphPlugin::update_curve).bind(p_id));
		}

		CurveEditor *curve_editor = memnew(CurveEditor);
		node->add_child(curve_editor);
		register_curve_editor(p_id, 0, curve_editor);
		curve_editor->set_custom_minimum_size(Size2(300, 0));
		curve_editor->set_h_size_flags(Control::SIZE_EXPAND_FILL);
		if (curve->get_texture().is_valid()) {
			curve_editor->set_curve(curve->get_texture()->get_curve());
		}
	}

	if (curve_xyz.is_valid()) {
		custom_editor->set_h_size_flags(Control::SIZE_EXPAND_FILL);

		if (curve_xyz->get_texture().is_valid()) {
			curve_xyz->get_texture()->connect_changed(callable_mp(graph_plugin, &VisualShaderGraphPlugin::update_curve_xyz).bind(p_id));
		}

		CurveEditor *curve_editor_x = memnew(CurveEditor);
		node->add_child(curve_editor_x);
		register_curve_editor(p_id, 0, curve_editor_x);
		curve_editor_x->set_custom_minimum_size(Size2(300, 0));
		curve_editor_x->set_h_size_flags(Control::SIZE_EXPAND_FILL);
		if (curve_xyz->get_texture().is_valid()) {
			curve_editor_x->set_curve(curve_xyz->get_texture()->get_curve_x());
		}

		CurveEditor *curve_editor_y = memnew(CurveEditor);
		node->add_child(curve_editor_y);
		register_curve_editor(p_id, 1, curve_editor_y);
		curve_editor_y->set_custom_minimum_size(Size2(300, 0));
		curve_editor_y->set_h_size_flags(Control::SIZE_EXPAND_FILL);
		if (curve_xyz->get_texture().is_valid()) {
			curve_editor_y->set_curve(curve_xyz->get_texture()->get_curve_y());
		}

		CurveEditor *curve_editor_z = memnew(CurveEditor);
		node->add_child(curve_editor_z);
		register_curve_editor(p_id, 2, curve_editor_z);
		curve_editor_z->set_custom_minimum_size(Size2(300, 0));
		curve_editor_z->set_h_size_flags(Control::SIZE_EXPAND_FILL);
		if (curve_xyz->get_texture().is_valid()) {
			curve_editor_z->set_curve(curve_xyz->get_texture()->get_curve_z());
		}
	}

	if (custom_editor) {
		if (is_curve || (hb == nullptr && !vsnode->is_use_prop_slots() && (vsnode->get_output_port_count() == 0 || vsnode->get_output_port_name(0) == "") && (vsnode->get_input_port_count() == 0 || vsnode->get_input_port_name(0) == ""))) {
			// Will be embedded in first port.
		} else {
			port_offset++;
			node->add_child(custom_editor);
			custom_editor = nullptr;
		}
	}

	if (is_group) {
		if (group_node->is_editable()) {
			HBoxContainer *hb2 = memnew(HBoxContainer);

			String input_port_name = "input" + itos(group_node->get_free_input_port_id());
			String output_port_name = "output" + itos(group_node->get_free_output_port_id());

			for (int i = 0; i < MAX(vsnode->get_input_port_count(), vsnode->get_output_port_count()); i++) {
				if (i < vsnode->get_input_port_count()) {
					if (input_port_name == vsnode->get_input_port_name(i)) {
						input_port_name = "_" + input_port_name;
					}
				}
				if (i < vsnode->get_output_port_count()) {
					if (output_port_name == vsnode->get_output_port_name(i)) {
						output_port_name = "_" + output_port_name;
					}
				}
			}

			Button *add_input_btn = memnew(Button);
			add_input_btn->set_text(TTR("Add Input"));
			add_input_btn->connect(SceneStringName(pressed), callable_mp(editor, &VisualShaderEditor::_add_input_port).bind(p_id, group_node->get_free_input_port_id(), VisualShaderNode::PORT_TYPE_VECTOR_3D, input_port_name), CONNECT_DEFERRED);
			hb2->add_child(add_input_btn);

			hb2->add_spacer();

			Button *add_output_btn = memnew(Button);
			add_output_btn->set_text(TTR("Add Output"));
			add_output_btn->connect(SceneStringName(pressed), callable_mp(editor, &VisualShaderEditor::_add_output_port).bind(p_id, group_node->get_free_output_port_id(), VisualShaderNode::PORT_TYPE_VECTOR_3D, output_port_name), CONNECT_DEFERRED);
			hb2->add_child(add_output_btn);

			node->add_child(hb2);
		}
	}

	int output_port_count = 0;
	for (int i = 0; i < vsnode->get_output_port_count(); i++) {
		if (vsnode->_is_output_port_expanded(i)) {
			switch (vsnode->get_output_port_type(i)) {
				case VisualShaderNode::PORT_TYPE_VECTOR_2D: {
					output_port_count += 2;
				} break;
				case VisualShaderNode::PORT_TYPE_VECTOR_3D: {
					output_port_count += 3;
				} break;
				case VisualShaderNode::PORT_TYPE_VECTOR_4D: {
					output_port_count += 4;
				} break;
				default:
					break;
			}
		}
		output_port_count++;
	}
	int max_ports = MAX(vsnode->get_input_port_count(), output_port_count);
	VisualShaderNode::PortType expanded_type = VisualShaderNode::PORT_TYPE_SCALAR;
	int expanded_port_counter = 0;

	for (int i = 0, j = 0; i < max_ports; i++, j++) {
		switch (expanded_type) {
			case VisualShaderNode::PORT_TYPE_VECTOR_2D: {
				if (expanded_port_counter >= 2) {
					expanded_type = VisualShaderNode::PORT_TYPE_SCALAR;
					expanded_port_counter = 0;
					i -= 2;
				}
			} break;
			case VisualShaderNode::PORT_TYPE_VECTOR_3D: {
				if (expanded_port_counter >= 3) {
					expanded_type = VisualShaderNode::PORT_TYPE_SCALAR;
					expanded_port_counter = 0;
					i -= 3;
				}
			} break;
			case VisualShaderNode::PORT_TYPE_VECTOR_4D: {
				if (expanded_port_counter >= 4) {
					expanded_type = VisualShaderNode::PORT_TYPE_SCALAR;
					expanded_port_counter = 0;
					i -= 4;
				}
			} break;
			default:
				break;
		}

		if (vsnode->is_port_separator(i)) {
			node->add_child(memnew(HSeparator));
			port_offset++;
		}

		bool valid_left = j < vsnode->get_input_port_count();
		VisualShaderNode::PortType port_left = VisualShaderNode::PORT_TYPE_SCALAR;
		bool port_left_used = false;
		String name_left;
		if (valid_left) {
			name_left = vsnode->get_input_port_name(j);
			port_left = vsnode->get_input_port_type(j);
			for (const VisualShader::Connection &E : connections) {
				if (E.to_node == p_id && E.to_port == j) {
					port_left_used = true;
					break;
				}
			}
		}

		bool valid_right = true;
		VisualShaderNode::PortType port_right = VisualShaderNode::PORT_TYPE_SCALAR;
		String name_right;

		if (expanded_type == VisualShaderNode::PORT_TYPE_SCALAR) {
			valid_right = i < vsnode->get_output_port_count();
			if (valid_right) {
				name_right = vsnode->get_output_port_name(i);
				port_right = vsnode->get_output_port_type(i);
			}
		} else {
			name_right = vector_expanded_name[expanded_port_counter++];
		}

		bool is_first_hbox = false;
		if (i == 0 && hb != nullptr) {
			is_first_hbox = true;
		} else {
			hb = memnew(HBoxContainer);
		}
		hb->add_theme_constant_override("separation", 7 * EDSCALE);

		// Default value button/property editor.
		Variant default_value;

		if (valid_left && !port_left_used) {
			default_value = vsnode->get_input_port_default_value(j);
		}

		Button *default_input_btn = memnew(Button);
		hb->add_child(default_input_btn);
		register_default_input_button(p_id, j, default_input_btn);
		default_input_btn->connect(SceneStringName(pressed), callable_mp(editor, &VisualShaderEditor::_edit_port_default_input).bind(default_input_btn, p_id, j));
		if (default_value.get_type() != Variant::NIL) { // only a label
			set_input_port_default_value(p_type, p_id, j, default_value);
		} else {
			default_input_btn->hide();
		}

		if (j == 0 && custom_editor) {
			hb->add_child(custom_editor);
			custom_editor->set_h_size_flags(Control::SIZE_EXPAND_FILL);
		} else {
			if (valid_left) {
				if (is_group) {
					OptionButton *type_box = memnew(OptionButton);
					hb->add_child(type_box);
					type_box->add_item(TTR("Float"));
					type_box->add_item(TTR("Int"));
					type_box->add_item(TTR("UInt"));
					type_box->add_item(TTR("Vector2"));
					type_box->add_item(TTR("Vector3"));
					type_box->add_item(TTR("Vector4"));
					type_box->add_item(TTR("Boolean"));
					type_box->add_item(TTR("Transform"));
					type_box->add_item(TTR("Sampler"));
					type_box->select(group_node->get_input_port_type(j));
					type_box->set_custom_minimum_size(Size2(100 * EDSCALE, 0));
					type_box->connect(SceneStringName(item_selected), callable_mp(editor, &VisualShaderEditor::_change_input_port_type).bind(p_id, j), CONNECT_DEFERRED);

					LineEdit *name_box = memnew(LineEdit);
					hb->add_child(name_box);
					name_box->set_custom_minimum_size(Size2(65 * EDSCALE, 0));
					name_box->set_h_size_flags(Control::SIZE_EXPAND_FILL);
					name_box->set_text(name_left);
					name_box->connect(SceneStringName(text_submitted), callable_mp(editor, &VisualShaderEditor::_change_input_port_name).bind(name_box, p_id, j), CONNECT_DEFERRED);
					name_box->connect(SceneStringName(focus_exited), callable_mp(editor, &VisualShaderEditor::_port_name_focus_out).bind(name_box, p_id, j, false), CONNECT_DEFERRED);

					Button *remove_btn = memnew(Button);
					remove_btn->set_button_icon(EditorNode::get_singleton()->get_editor_theme()->get_icon(SNAME("Remove"), EditorStringName(EditorIcons)));
					remove_btn->set_tooltip_text(TTR("Remove") + " " + name_left);
					remove_btn->connect(SceneStringName(pressed), callable_mp(editor, &VisualShaderEditor::_remove_input_port).bind(p_id, j), CONNECT_DEFERRED);
					hb->add_child(remove_btn);
				} else {
					Label *label = memnew(Label);
					label->set_auto_translate_mode(Node::AUTO_TRANSLATE_MODE_DISABLED); // TODO: Implement proper translation switch.
					label->set_text(name_left);
					label->add_theme_style_override(CoreStringName(normal), editor->get_theme_stylebox(SNAME("label_style"), SNAME("VShaderEditor")));
					hb->add_child(label);

					if (vsnode->is_input_port_default(j, mode) && !port_left_used) {
						Label *hint_label = memnew(Label);
						hint_label->set_text(TTR("[default]"));
						hint_label->add_theme_color_override(SceneStringName(font_color), editor->get_theme_color(SNAME("font_readonly_color"), SNAME("TextEdit")));
						hint_label->add_theme_style_override(CoreStringName(normal), editor->get_theme_stylebox(SNAME("label_style"), SNAME("VShaderEditor")));
						hb->add_child(hint_label);
					}
				}
			}

			if (!is_group && !is_first_hbox) {
				hb->add_spacer();
			}

			if (valid_right) {
				if (is_group) {
					Button *remove_btn = memnew(Button);
					remove_btn->set_button_icon(EditorNode::get_singleton()->get_editor_theme()->get_icon(SNAME("Remove"), EditorStringName(EditorIcons)));
					remove_btn->set_tooltip_text(TTR("Remove") + " " + name_left);
					remove_btn->connect(SceneStringName(pressed), callable_mp(editor, &VisualShaderEditor::_remove_output_port).bind(p_id, i), CONNECT_DEFERRED);
					hb->add_child(remove_btn);

					LineEdit *name_box = memnew(LineEdit);
					hb->add_child(name_box);
					name_box->set_custom_minimum_size(Size2(65 * EDSCALE, 0));
					name_box->set_h_size_flags(Control::SIZE_EXPAND_FILL);
					name_box->set_text(name_right);
					name_box->connect(SceneStringName(text_submitted), callable_mp(editor, &VisualShaderEditor::_change_output_port_name).bind(name_box, p_id, i), CONNECT_DEFERRED);
					name_box->connect(SceneStringName(focus_exited), callable_mp(editor, &VisualShaderEditor::_port_name_focus_out).bind(name_box, p_id, i, true), CONNECT_DEFERRED);

					OptionButton *type_box = memnew(OptionButton);
					hb->add_child(type_box);
					type_box->add_item(TTR("Float"));
					type_box->add_item(TTR("Int"));
					type_box->add_item(TTR("UInt"));
					type_box->add_item(TTR("Vector2"));
					type_box->add_item(TTR("Vector3"));
					type_box->add_item(TTR("Vector4"));
					type_box->add_item(TTR("Boolean"));
					type_box->add_item(TTR("Transform"));
					type_box->select(group_node->get_output_port_type(i));
					type_box->set_custom_minimum_size(Size2(100 * EDSCALE, 0));
					type_box->connect(SceneStringName(item_selected), callable_mp(editor, &VisualShaderEditor::_change_output_port_type).bind(p_id, i), CONNECT_DEFERRED);
				} else {
					Label *label = memnew(Label);
					label->set_auto_translate_mode(Node::AUTO_TRANSLATE_MODE_DISABLED); // TODO: Implement proper translation switch.
					label->set_text(name_right);
					label->add_theme_style_override(CoreStringName(normal), editor->get_theme_stylebox(SNAME("label_style"), SNAME("VShaderEditor"))); //more compact
					hb->add_child(label);
				}
			}
		}

		if (valid_right) {
			if (expanded_port_counter == 0 && vsnode->is_output_port_expandable(i)) {
				TextureButton *expand = memnew(TextureButton);
				expand->set_toggle_mode(true);
				expand->set_texture_normal(editor->get_editor_theme_icon(SNAME("GuiTreeArrowRight")));
				expand->set_texture_pressed(editor->get_editor_theme_icon(SNAME("GuiTreeArrowDown")));
				expand->set_v_size_flags(Control::SIZE_SHRINK_CENTER);
				expand->set_pressed(vsnode->_is_output_port_expanded(i));
				expand->connect(SceneStringName(pressed), callable_mp(editor, &VisualShaderEditor::_expand_output_port).bind(p_id, i, !vsnode->_is_output_port_expanded(i)), CONNECT_DEFERRED);
				hb->add_child(expand);
			}
			if (vsnode->has_output_port_preview(i) && port_right != VisualShaderNode::PORT_TYPE_TRANSFORM && port_right != VisualShaderNode::PORT_TYPE_SAMPLER) {
				TextureButton *preview = memnew(TextureButton);
				preview->set_toggle_mode(true);
				preview->set_texture_normal(editor->get_editor_theme_icon(SNAME("GuiVisibilityHidden")));
				preview->set_texture_pressed(editor->get_editor_theme_icon(SNAME("GuiVisibilityVisible")));
				preview->set_v_size_flags(Control::SIZE_SHRINK_CENTER);

				register_output_port(p_id, j, port_right, preview);

				preview->connect(SceneStringName(pressed), callable_mp(editor, &VisualShaderEditor::_preview_select_port).bind(p_id, j), CONNECT_DEFERRED);
				hb->add_child(preview);
			}
		}

		if (is_group) {
			offset = memnew(Control);
			offset->set_custom_minimum_size(Size2(0, 5 * EDSCALE));
			node->add_child(offset);
			port_offset++;
		}

		if (!is_first_hbox && !is_reroute) {
			node->add_child(hb);
			if (curve_xyz.is_valid()) {
				node->move_child(hb, 1 + expanded_port_counter);
			}
		}

		if (expanded_type != VisualShaderNode::PORT_TYPE_SCALAR) {
			continue;
		}

		int idx = is_first_hbox ? 1 : i + port_offset;
		if (is_reroute) {
			idx = 0;
		}
		if (!is_frame) {
			GraphNode *graph_node = Object::cast_to<GraphNode>(node);

			graph_node->set_slot(idx, valid_left, port_left, type_color[port_left], valid_right, port_right, type_color[port_right]);

			if (vsnode->_is_output_port_expanded(i)) {
				switch (vsnode->get_output_port_type(i)) {
					case VisualShaderNode::PORT_TYPE_VECTOR_2D: {
						port_offset++;
						valid_left = (i + 1) < vsnode->get_input_port_count();
						port_left = VisualShaderNode::PORT_TYPE_SCALAR;
						if (valid_left) {
							port_left = vsnode->get_input_port_type(i + 1);
						}
						graph_node->set_slot(i + port_offset, valid_left, port_left, type_color[port_left], true, VisualShaderNode::PORT_TYPE_SCALAR, vector_expanded_color[0]);
						port_offset++;

						valid_left = (i + 2) < vsnode->get_input_port_count();
						port_left = VisualShaderNode::PORT_TYPE_SCALAR;
						if (valid_left) {
							port_left = vsnode->get_input_port_type(i + 2);
						}
						graph_node->set_slot(i + port_offset, valid_left, port_left, type_color[port_left], true, VisualShaderNode::PORT_TYPE_SCALAR, vector_expanded_color[1]);

						expanded_type = VisualShaderNode::PORT_TYPE_VECTOR_2D;
					} break;
					case VisualShaderNode::PORT_TYPE_VECTOR_3D: {
						port_offset++;
						valid_left = (i + 1) < vsnode->get_input_port_count();
						port_left = VisualShaderNode::PORT_TYPE_SCALAR;
						if (valid_left) {
							port_left = vsnode->get_input_port_type(i + 1);
						}
						graph_node->set_slot(i + port_offset, valid_left, port_left, type_color[port_left], true, VisualShaderNode::PORT_TYPE_SCALAR, vector_expanded_color[0]);
						port_offset++;

						valid_left = (i + 2) < vsnode->get_input_port_count();
						port_left = VisualShaderNode::PORT_TYPE_SCALAR;
						if (valid_left) {
							port_left = vsnode->get_input_port_type(i + 2);
						}
						graph_node->set_slot(i + port_offset, valid_left, port_left, type_color[port_left], true, VisualShaderNode::PORT_TYPE_SCALAR, vector_expanded_color[1]);
						port_offset++;

						valid_left = (i + 3) < vsnode->get_input_port_count();
						port_left = VisualShaderNode::PORT_TYPE_SCALAR;
						if (valid_left) {
							port_left = vsnode->get_input_port_type(i + 3);
						}
						graph_node->set_slot(i + port_offset, valid_left, port_left, type_color[port_left], true, VisualShaderNode::PORT_TYPE_SCALAR, vector_expanded_color[2]);

						expanded_type = VisualShaderNode::PORT_TYPE_VECTOR_3D;
					} break;
					case VisualShaderNode::PORT_TYPE_VECTOR_4D: {
						port_offset++;
						valid_left = (i + 1) < vsnode->get_input_port_count();
						port_left = VisualShaderNode::PORT_TYPE_SCALAR;
						if (valid_left) {
							port_left = vsnode->get_input_port_type(i + 1);
						}
						graph_node->set_slot(i + port_offset, valid_left, port_left, type_color[port_left], true, VisualShaderNode::PORT_TYPE_SCALAR, vector_expanded_color[0]);
						port_offset++;

						valid_left = (i + 2) < vsnode->get_input_port_count();
						port_left = VisualShaderNode::PORT_TYPE_SCALAR;
						if (valid_left) {
							port_left = vsnode->get_input_port_type(i + 2);
						}
						graph_node->set_slot(i + port_offset, valid_left, port_left, type_color[port_left], true, VisualShaderNode::PORT_TYPE_SCALAR, vector_expanded_color[1]);
						port_offset++;

						valid_left = (i + 3) < vsnode->get_input_port_count();
						port_left = VisualShaderNode::PORT_TYPE_SCALAR;
						if (valid_left) {
							port_left = vsnode->get_input_port_type(i + 3);
						}
						graph_node->set_slot(i + port_offset, valid_left, port_left, type_color[port_left], true, VisualShaderNode::PORT_TYPE_SCALAR, vector_expanded_color[2]);
						port_offset++;

						valid_left = (i + 4) < vsnode->get_input_port_count();
						port_left = VisualShaderNode::PORT_TYPE_SCALAR;
						if (valid_left) {
							port_left = vsnode->get_input_port_type(i + 4);
						}
						graph_node->set_slot(i + port_offset, valid_left, port_left, type_color[port_left], true, VisualShaderNode::PORT_TYPE_SCALAR, vector_expanded_color[3]);

						expanded_type = VisualShaderNode::PORT_TYPE_VECTOR_4D;
					} break;
					default:
						break;
				}
			}
		}
	}

	bool has_relative_parameter_instances = false;
	if (vsnode->get_output_port_for_preview() >= 0) {
		has_relative_parameter_instances = is_node_has_parameter_instances_relatively(p_type, p_id);
		show_port_preview(p_type, p_id, vsnode->get_output_port_for_preview(), !has_relative_parameter_instances);
	} else if (!is_reroute) {
		offset = memnew(Control);
		offset->set_custom_minimum_size(Size2(0, 4 * EDSCALE));
		node->add_child(offset);
	}

	String error = vsnode->get_warning(mode, p_type);
	if (has_relative_parameter_instances) {
		error += "\n" + TTR("The 2D preview cannot correctly show the result retrieved from instance parameter.");
	}
	if (!error.is_empty()) {
		Label *error_label = memnew(Label);
		error_label->add_theme_color_override(SceneStringName(font_color), editor->get_theme_color(SNAME("error_color"), EditorStringName(Editor)));
		error_label->set_text(error);
		error_label->set_autowrap_mode(TextServer::AUTOWRAP_WORD);
		node->add_child(error_label);
	}

	if (is_expression) {
		CodeEdit *expression_box = memnew(CodeEdit);
		Ref<CodeHighlighter> expression_syntax_highlighter;
		expression_syntax_highlighter.instantiate();
		expression_node->set_ctrl_pressed(expression_box, 0);
		expression_box->set_v_size_flags(Control::SIZE_EXPAND_FILL);
		node->add_child(expression_box);
		register_expression_edit(p_id, expression_box);

		Color background_color = EDITOR_GET("text_editor/theme/highlighting/background_color");
		Color text_color = EDITOR_GET("text_editor/theme/highlighting/text_color");
		Color keyword_color = EDITOR_GET("text_editor/theme/highlighting/keyword_color");
		Color control_flow_keyword_color = EDITOR_GET("text_editor/theme/highlighting/control_flow_keyword_color");
		Color comment_color = EDITOR_GET("text_editor/theme/highlighting/comment_color");
		Color symbol_color = EDITOR_GET("text_editor/theme/highlighting/symbol_color");
		Color function_color = EDITOR_GET("text_editor/theme/highlighting/function_color");
		Color number_color = EDITOR_GET("text_editor/theme/highlighting/number_color");
		Color members_color = EDITOR_GET("text_editor/theme/highlighting/member_variable_color");

		expression_box->set_syntax_highlighter(expression_syntax_highlighter);
		expression_box->add_theme_color_override("background_color", background_color);

		for (const String &E : editor->keyword_list) {
			if (ShaderLanguage::is_control_flow_keyword(E)) {
				expression_syntax_highlighter->add_keyword_color(E, control_flow_keyword_color);
			} else {
				expression_syntax_highlighter->add_keyword_color(E, keyword_color);
			}
		}

		expression_box->begin_bulk_theme_override();
		expression_box->add_theme_font_override(SceneStringName(font), editor->get_theme_font(SNAME("expression"), EditorStringName(EditorFonts)));
		expression_box->add_theme_font_size_override(SceneStringName(font_size), editor->get_theme_font_size(SNAME("expression_size"), EditorStringName(EditorFonts)));
		expression_box->add_theme_color_override(SceneStringName(font_color), text_color);
		expression_box->end_bulk_theme_override();

		expression_syntax_highlighter->set_number_color(number_color);
		expression_syntax_highlighter->set_symbol_color(symbol_color);
		expression_syntax_highlighter->set_function_color(function_color);
		expression_syntax_highlighter->set_member_variable_color(members_color);
		expression_syntax_highlighter->add_color_region("/*", "*/", comment_color, false);
		expression_syntax_highlighter->add_color_region("//", "", comment_color, true);

		expression_box->clear_comment_delimiters();
		expression_box->add_comment_delimiter("/*", "*/", false);
		expression_box->add_comment_delimiter("//", "", true);

		if (!expression_box->has_auto_brace_completion_open_key("/*")) {
			expression_box->add_auto_brace_completion_pair("/*", "*/");
		}

		expression_box->set_text(expression);
		expression_box->set_context_menu_enabled(false);
		expression_box->set_draw_line_numbers(true);

		expression_box->connect(SceneStringName(focus_exited), callable_mp(editor, &VisualShaderEditor::_expression_focus_out).bind(expression_box, p_id));
	}
}

void VisualShaderGraphPlugin::remove_node(VisualShader::Type p_type, int p_id, bool p_just_update) {
	if (visual_shader->get_shader_type() == p_type && links.has(p_id)) {
		GraphEdit *graph_edit = editor->graph;
		if (!graph_edit) {
			return;
		}

		graph_edit->remove_child(links[p_id].graph_element);
		memdelete(links[p_id].graph_element);
		if (!p_just_update) {
			links.erase(p_id);
		}
	}
}

void VisualShaderGraphPlugin::connect_nodes(VisualShader::Type p_type, int p_from_node, int p_from_port, int p_to_node, int p_to_port) {
	GraphEdit *graph = editor->graph;
	if (!graph) {
		return;
	}

	if (visual_shader.is_valid() && visual_shader->get_shader_type() == p_type) {
		// Update reroute nodes since their port type might have changed.
		Ref<VisualShaderNodeReroute> reroute_to = visual_shader->get_node(p_type, p_to_node);
		Ref<VisualShaderNodeReroute> reroute_from = visual_shader->get_node(p_type, p_from_node);
		if (reroute_to.is_valid() || reroute_from.is_valid()) {
			update_reroute_nodes();
		}

		graph->connect_node(itos(p_from_node), p_from_port, itos(p_to_node), p_to_port);

		connections.push_back({ p_from_node, p_from_port, p_to_node, p_to_port });
		if (links[p_to_node].input_ports.has(p_to_port) && links[p_to_node].input_ports[p_to_port].default_input_button != nullptr) {
			links[p_to_node].input_ports[p_to_port].default_input_button->hide();
		}
	}
}

void VisualShaderGraphPlugin::disconnect_nodes(VisualShader::Type p_type, int p_from_node, int p_from_port, int p_to_node, int p_to_port) {
	GraphEdit *graph = editor->graph;
	if (!graph) {
		return;
	}

	if (visual_shader.is_valid() && visual_shader->get_shader_type() == p_type) {
		graph->disconnect_node(itos(p_from_node), p_from_port, itos(p_to_node), p_to_port);

		for (List<VisualShader::Connection>::Element *E = connections.front(); E; E = E->next()) {
			if (E->get().from_node == p_from_node && E->get().from_port == p_from_port && E->get().to_node == p_to_node && E->get().to_port == p_to_port) {
				connections.erase(E);
				break;
			}
		}
		if (links[p_to_node].input_ports.has(p_to_port) && links[p_to_node].input_ports[p_to_port].default_input_button != nullptr && links[p_to_node].visual_node->get_input_port_default_value(p_to_port).get_type() != Variant::NIL) {
			links[p_to_node].input_ports[p_to_port].default_input_button->show();
			set_input_port_default_value(p_type, p_to_node, p_to_port, links[p_to_node].visual_node->get_input_port_default_value(p_to_port));
		}
	}
}

VisualShaderGraphPlugin::~VisualShaderGraphPlugin() {
}

/////////////////

void VisualShaderEditedProperty::_bind_methods() {
	ClassDB::bind_method(D_METHOD("set_edited_property", "value"), &VisualShaderEditedProperty::set_edited_property);
	ClassDB::bind_method(D_METHOD("get_edited_property"), &VisualShaderEditedProperty::get_edited_property);

	ADD_PROPERTY(PropertyInfo(Variant::NIL, "edited_property", PROPERTY_HINT_NONE, "", PROPERTY_USAGE_NIL_IS_VARIANT), "set_edited_property", "get_edited_property");
}

void VisualShaderEditedProperty::set_edited_property(const Variant &p_variant) {
	edited_property = p_variant;
}

Variant VisualShaderEditedProperty::get_edited_property() const {
	return edited_property;
}

/////////////////

Vector2 VisualShaderEditor::selection_center;
List<VisualShaderEditor::CopyItem> VisualShaderEditor::copy_items_buffer;
List<VisualShader::Connection> VisualShaderEditor::copy_connections_buffer;

void VisualShaderEditor::edit_shader(const Ref<Shader> &p_shader) {
	bool changed = false;
	VisualShader *visual_shader_ptr = Object::cast_to<VisualShader>(p_shader.ptr());
	if (visual_shader_ptr) {
		if (visual_shader.is_null()) {
			changed = true;
		} else {
			if (visual_shader.ptr() != visual_shader_ptr) {
				changed = true;
			}
		}
		visual_shader = p_shader;
		graph_plugin->register_shader(visual_shader.ptr());

		visual_shader->connect_changed(callable_mp(this, &VisualShaderEditor::_update_preview));
		visual_shader->set_graph_offset(graph->get_scroll_offset() / EDSCALE);
		_set_mode(visual_shader->get_mode());

		preview_material->set_shader(visual_shader);
		_update_nodes();
	} else {
		if (visual_shader.is_valid()) {
			visual_shader->disconnect_changed(callable_mp(this, &VisualShaderEditor::_update_preview));
		}
		visual_shader.unref();
	}

	if (visual_shader.is_null()) {
		hide();
	} else {
		if (changed) { // to avoid tree collapse
			_update_varying_tree();
			_update_options_menu();
			_update_preview();
			_update_graph();
		}
	}
}

void VisualShaderEditor::apply_shaders() {
	// Stub. TODO: Implement apply_shaders in visual shaders for parity with text shaders.
}

bool VisualShaderEditor::is_unsaved() const {
	// Stub. TODO: Implement is_unsaved in visual shaders for parity with text shaders.
	return false;
}

void VisualShaderEditor::save_external_data(const String &p_str) {
	ResourceSaver::save(visual_shader, visual_shader->get_path());
}

void VisualShaderEditor::validate_script() {
	if (visual_shader.is_valid()) {
		_update_nodes();
	}
}

void VisualShaderEditor::add_plugin(const Ref<VisualShaderNodePlugin> &p_plugin) {
	if (plugins.has(p_plugin)) {
		return;
	}
	plugins.push_back(p_plugin);
}

void VisualShaderEditor::remove_plugin(const Ref<VisualShaderNodePlugin> &p_plugin) {
	plugins.erase(p_plugin);
}

void VisualShaderEditor::clear_custom_types() {
	for (int i = 0; i < add_options.size(); i++) {
		if (add_options[i].is_custom) {
			add_options.remove_at(i);
			i--;
		}
	}
}

void VisualShaderEditor::add_custom_type(const String &p_name, const String &p_type, const Ref<Script> &p_script, const String &p_description, int p_return_icon_type, const String &p_category, bool p_highend) {
	ERR_FAIL_COND(!p_name.is_valid_ascii_identifier());
	ERR_FAIL_COND(p_type.is_empty() && !p_script.is_valid());

	for (int i = 0; i < add_options.size(); i++) {
		const AddOption &op = add_options[i];

		if (op.is_custom) {
			if (!p_type.is_empty()) {
				if (op.type == p_type) {
					return;
				}
			} else if (op.script == p_script) {
				return;
			}
		}
	}

	AddOption ao;
	ao.name = p_name;
	ao.type = p_type;
	ao.script = p_script;
	ao.return_type = p_return_icon_type;
	ao.description = p_description;
	ao.category = p_category;
	ao.highend = p_highend;
	ao.is_custom = true;
	ao.is_native = !p_type.is_empty();

	bool begin = false;
	String root = p_category.split("/")[0];

	for (int i = 0; i < add_options.size(); i++) {
		if (add_options[i].is_custom) {
			if (add_options[i].category == root) {
				if (!begin) {
					begin = true;
				}
			} else {
				if (begin) {
					add_options.insert(i, ao);
					return;
				}
			}
		}
	}
	add_options.push_back(ao);
}

Dictionary VisualShaderEditor::get_custom_node_data(Ref<VisualShaderNodeCustom> &p_custom_node) {
	Dictionary dict;
	dict["script"] = p_custom_node->get_script();
	dict["name"] = p_custom_node->_get_name();
	dict["description"] = p_custom_node->_get_description();
	dict["return_icon_type"] = p_custom_node->_get_return_icon_type();
	dict["highend"] = p_custom_node->_is_highend();

	String category = p_custom_node->_get_category();
	category = category.rstrip("/");
	category = category.lstrip("/");
	category = "Addons/" + category;
	if (p_custom_node->has_method("_get_subcategory")) {
		String subcategory = (String)p_custom_node->call("_get_subcategory");
		if (!subcategory.is_empty()) {
			category += "/" + subcategory;
		}
	}
	dict["category"] = category;

	return dict;
}

void VisualShaderEditor::_get_current_mode_limits(int &r_begin_type, int &r_end_type) const {
	switch (visual_shader->get_mode()) {
		case Shader::MODE_CANVAS_ITEM:
		case Shader::MODE_SPATIAL: {
			r_begin_type = 0;
			r_end_type = 3;
		} break;
		case Shader::MODE_PARTICLES: {
			r_begin_type = 3;
			r_end_type = 5 + r_begin_type;
		} break;
		case Shader::MODE_SKY: {
			r_begin_type = 8;
			r_end_type = 1 + r_begin_type;
		} break;
		case Shader::MODE_FOG: {
			r_begin_type = 9;
			r_end_type = 1 + r_begin_type;
		} break;
		default: {
		} break;
	}
}

void VisualShaderEditor::_script_created(const Ref<Script> &p_script) {
	if (p_script.is_null() || p_script->get_instance_base_type() != "VisualShaderNodeCustom") {
		return;
	}
	Ref<VisualShaderNodeCustom> ref;
	ref.instantiate();
	ref->set_script(p_script);

	Dictionary dict = get_custom_node_data(ref);
	add_custom_type(dict["name"], String(), dict["script"], dict["description"], dict["return_icon_type"], dict["category"], dict["highend"]);

	_update_options_menu();
}

void VisualShaderEditor::_update_custom_script(const Ref<Script> &p_script) {
	if (p_script.is_null() || p_script->get_instance_base_type() != "VisualShaderNodeCustom") {
		return;
	}

	Ref<VisualShaderNodeCustom> ref;
	ref.instantiate();
	ref->set_script(p_script);
	if (!ref->is_available(visual_shader->get_mode(), visual_shader->get_shader_type())) {
		for (int i = 0; i < add_options.size(); i++) {
			if (add_options[i].is_custom && add_options[i].script == p_script) {
				add_options.remove_at(i);
				_update_options_menu();
				// TODO: Make indication for the existed custom nodes with that script on graph to be disabled.
				break;
			}
		}
		return;
	}
	Dictionary dict = get_custom_node_data(ref);

	bool found_type = false;
	bool need_rebuild = false;

	for (int i = custom_node_option_idx; i < add_options.size(); i++) {
		if (add_options[i].script == p_script) {
			found_type = true;

			add_options.write[i].name = dict["name"];
			add_options.write[i].return_type = dict["return_icon_type"];
			add_options.write[i].description = dict["description"];
			add_options.write[i].category = dict["category"];
			add_options.write[i].highend = dict["highend"];

			int begin_type = 0;
			int end_type = 0;
			_get_current_mode_limits(begin_type, end_type);

			for (int t = begin_type; t < end_type; t++) {
				VisualShader::Type type = (VisualShader::Type)t;
				Vector<int> nodes = visual_shader->get_node_list(type);

				List<VisualShader::Connection> node_connections;
				visual_shader->get_node_connections(type, &node_connections);

				List<VisualShader::Connection> custom_node_input_connections;
				List<VisualShader::Connection> custom_node_output_connections;

				for (const VisualShader::Connection &E : node_connections) {
					int from = E.from_node;
					int from_port = E.from_port;
					int to = E.to_node;
					int to_port = E.to_port;

					if (graph_plugin->get_node_script(from) == p_script) {
						custom_node_output_connections.push_back({ from, from_port, to, to_port });
					} else if (graph_plugin->get_node_script(to) == p_script) {
						custom_node_input_connections.push_back({ from, from_port, to, to_port });
					}
				}

				for (int node_id : nodes) {
					Ref<VisualShaderNode> vsnode = visual_shader->get_node(type, node_id);
					if (vsnode.is_null()) {
						continue;
					}
					Ref<VisualShaderNodeCustom> custom_node = vsnode;
					if (custom_node.is_null() || custom_node->get_script() != p_script) {
						continue;
					}
					need_rebuild = true;

					// Removes invalid connections.
					{
						int prev_input_port_count = custom_node->get_input_port_count();
						int prev_output_port_count = custom_node->get_output_port_count();

						custom_node->update_ports();

						int input_port_count = custom_node->get_input_port_count();
						int output_port_count = custom_node->get_output_port_count();

						if (output_port_count != prev_output_port_count) {
							for (const VisualShader::Connection &E : custom_node_output_connections) {
								int from = E.from_node;
								int from_idx = E.from_port;
								int to = E.to_node;
								int to_idx = E.to_port;

								if (from_idx >= output_port_count) {
									visual_shader->disconnect_nodes(type, from, from_idx, to, to_idx);
									graph_plugin->disconnect_nodes(type, from, from_idx, to, to_idx);
								}
							}
						}
						if (input_port_count != prev_input_port_count) {
							for (const VisualShader::Connection &E : custom_node_input_connections) {
								int from = E.from_node;
								int from_idx = E.from_port;
								int to = E.to_node;
								int to_idx = E.to_port;

								if (to_idx >= input_port_count) {
									visual_shader->disconnect_nodes(type, from, from_idx, to, to_idx);
									graph_plugin->disconnect_nodes(type, from, from_idx, to, to_idx);
								}
							}
						}
					}

					graph_plugin->update_node(type, node_id);
				}
			}
			break;
		}
	}

	if (!found_type) {
		add_custom_type(dict["name"], String(), dict["script"], dict["description"], dict["return_icon_type"], dict["category"], dict["highend"]);
	}

	// To prevent updating options multiple times when multiple scripts are saved.
	if (!_block_update_options_menu) {
		_block_update_options_menu = true;

		callable_mp(this, &VisualShaderEditor::_update_options_menu_deferred);
	}

	// To prevent rebuilding the shader multiple times when multiple scripts are saved.
	if (need_rebuild && !_block_rebuild_shader) {
		_block_rebuild_shader = true;

		callable_mp(this, &VisualShaderEditor::_rebuild_shader_deferred);
	}
}

void VisualShaderEditor::_resource_saved(const Ref<Resource> &p_resource) {
	_update_custom_script(Ref<Script>(p_resource.ptr()));
}

void VisualShaderEditor::_resources_removed() {
	bool has_any_instance = false;

	for (const Ref<Script> &scr : custom_scripts_to_delete) {
		for (int i = custom_node_option_idx; i < add_options.size(); i++) {
			if (add_options[i].script == scr) {
				add_options.remove_at(i);

				// Removes all node instances using that script from the graph.
				{
					int begin_type = 0;
					int end_type = 0;
					_get_current_mode_limits(begin_type, end_type);

					for (int t = begin_type; t < end_type; t++) {
						VisualShader::Type type = (VisualShader::Type)t;

						List<VisualShader::Connection> node_connections;
						visual_shader->get_node_connections(type, &node_connections);

						for (const VisualShader::Connection &E : node_connections) {
							int from = E.from_node;
							int from_port = E.from_port;
							int to = E.to_node;
							int to_port = E.to_port;

							if (graph_plugin->get_node_script(from) == scr || graph_plugin->get_node_script(to) == scr) {
								visual_shader->disconnect_nodes(type, from, from_port, to, to_port);
								graph_plugin->disconnect_nodes(type, from, from_port, to, to_port);
							}
						}

						Vector<int> nodes = visual_shader->get_node_list(type);
						for (int node_id : nodes) {
							Ref<VisualShaderNode> vsnode = visual_shader->get_node(type, node_id);
							if (vsnode.is_null()) {
								continue;
							}
							Ref<VisualShaderNodeCustom> custom_node = vsnode;
							if (custom_node.is_null() || custom_node->get_script() != scr) {
								continue;
							}
							visual_shader->remove_node(type, node_id);
							graph_plugin->remove_node(type, node_id, false);

							has_any_instance = true;
						}
					}
				}

				break;
			}
		}
	}
	if (has_any_instance) {
		EditorUndoRedoManager::get_singleton()->clear_history(); // Need to clear undo history, otherwise it may lead to hard-detected errors and crashes (since the script was removed).
		ResourceSaver::save(visual_shader, visual_shader->get_path());
	}
	_update_options_menu();

	custom_scripts_to_delete.clear();
	pending_custom_scripts_to_delete = false;
}

void VisualShaderEditor::_resource_removed(const Ref<Resource> &p_resource) {
	Ref<Script> scr = Ref<Script>(p_resource.ptr());
	if (scr.is_null() || scr->get_instance_base_type() != "VisualShaderNodeCustom") {
		return;
	}

	custom_scripts_to_delete.push_back(scr);

	if (!pending_custom_scripts_to_delete) {
		pending_custom_scripts_to_delete = true;
		callable_mp(this, &VisualShaderEditor::_resources_removed).call_deferred();
	}
}

void VisualShaderEditor::_update_options_menu_deferred() {
	_update_options_menu();

	_block_update_options_menu = false;
}

void VisualShaderEditor::_rebuild_shader_deferred() {
	if (visual_shader.is_valid()) {
		visual_shader->rebuild();
	}

	_block_rebuild_shader = false;
}

bool VisualShaderEditor::_is_available(int p_mode) {
	int current_mode = edit_type->get_selected();

	if (p_mode != -1) {
		switch (current_mode) {
			case 0: // Vertex / Emit
				current_mode = 1;
				break;
			case 1: // Fragment / Process
				current_mode = 2;
				break;
			case 2: // Light / Collide
				current_mode = 4;
				break;
			default:
				break;
		}
	}

	return (p_mode == -1 || (p_mode & current_mode) != 0);
}

bool VisualShaderEditor::_update_preview_parameter_tree() {
	bool found = false;
	bool use_filter = !param_filter_name.is_empty();

	parameters->clear();
	TreeItem *root = parameters->create_item();

	for (const KeyValue<String, PropertyInfo> &prop : parameter_props) {
		String param_name = prop.value.name;
		if (use_filter && !param_name.containsn(param_filter_name)) {
			continue;
		}

		TreeItem *item = parameters->create_item(root);
		item->set_text(0, param_name);
		item->set_meta("id", param_name);

		if (param_name == selected_param_id) {
			parameters->set_selected(item);
			found = true;
		}

		if (prop.value.type == Variant::OBJECT) {
			item->set_icon(0, get_editor_theme_icon(SNAME("ImageTexture")));
		} else {
			item->set_icon(0, get_editor_theme_icon(Variant::get_type_name(prop.value.type)));
		}
	}

	return found;
}

void VisualShaderEditor::_preview_tools_menu_option(int p_idx) {
	ShaderMaterial *src_mat = nullptr;

	if (p_idx == COPY_PARAMS_FROM_MATERIAL || p_idx == PASTE_PARAMS_TO_MATERIAL) {
		for (int i = EditorNode::get_singleton()->get_editor_selection_history()->get_path_size() - 1; i >= 0; i--) {
			Object *object = ObjectDB::get_instance(EditorNode::get_singleton()->get_editor_selection_history()->get_path_object(i));
			ShaderMaterial *src_mat2;
			if (!object) {
				continue;
			}
			if (object->has_method("get_material_override")) { // Trying to get material from MeshInstance.
				src_mat2 = Object::cast_to<ShaderMaterial>(object->call("get_material_override"));
			} else if (object->has_method("get_material")) { // From CanvasItem/Node2D.
				src_mat2 = Object::cast_to<ShaderMaterial>(object->call("get_material"));
			} else {
				src_mat2 = Object::cast_to<ShaderMaterial>(object);
			}

			if (src_mat2 && src_mat2->get_shader().is_valid() && src_mat2->get_shader() == visual_shader) {
				src_mat = src_mat2;
				break;
			}
		}
	}

	switch (p_idx) {
		case COPY_PARAMS_FROM_MATERIAL:
			if (src_mat) {
				EditorUndoRedoManager *undo_redo = EditorUndoRedoManager::get_singleton();
				undo_redo->create_action(TTR("Copy Preview Shader Parameters From Material"));

				List<PropertyInfo> params;
				preview_material->get_shader()->get_shader_uniform_list(&params);
				for (const PropertyInfo &E : params) {
					undo_redo->add_do_method(visual_shader.ptr(), "_set_preview_shader_parameter", E.name, src_mat->get_shader_parameter(E.name));
					undo_redo->add_undo_method(visual_shader.ptr(), "_set_preview_shader_parameter", E.name, preview_material->get_shader_parameter(E.name));
				}

				undo_redo->commit_action();
			}
			break;
		case PASTE_PARAMS_TO_MATERIAL:
			if (src_mat) {
				EditorUndoRedoManager *undo_redo = EditorUndoRedoManager::get_singleton();
				undo_redo->create_action(TTR("Paste Preview Shader Parameters To Material"));

				List<PropertyInfo> params;
				preview_material->get_shader()->get_shader_uniform_list(&params);
				for (const PropertyInfo &E : params) {
					undo_redo->add_do_method(src_mat, "set_shader_parameter", E.name, preview_material->get_shader_parameter(E.name));
					undo_redo->add_undo_method(src_mat, "set_shader_parameter", E.name, src_mat->get_shader_parameter(E.name));
				}

				undo_redo->commit_action();
			}
			break;
		default:
			break;
	}
}

void VisualShaderEditor::_clear_preview_param() {
	selected_param_id = "";
	current_prop = nullptr;

	if (param_vbox2->get_child_count() > 0) {
		param_vbox2->remove_child(param_vbox2->get_child(0));
	}

	param_vbox->hide();
}

void VisualShaderEditor::_update_preview_parameter_list() {
	material_editor->edit(preview_material.ptr(), env);

	List<PropertyInfo> properties;
	RenderingServer::get_singleton()->get_shader_parameter_list(visual_shader->get_rid(), &properties);

	HashSet<String> params_to_remove;
	for (const KeyValue<String, PropertyInfo> &E : parameter_props) {
		params_to_remove.insert(E.key);
	}
	parameter_props.clear();

	for (const PropertyInfo &prop : properties) {
		String param_name = prop.name;

		if (visual_shader->_has_preview_shader_parameter(param_name)) {
			preview_material->set_shader_parameter(param_name, visual_shader->_get_preview_shader_parameter(param_name));
		} else {
			preview_material->set_shader_parameter(param_name, RenderingServer::get_singleton()->shader_get_parameter_default(visual_shader->get_rid(), param_name));
		}

		parameter_props.insert(param_name, prop);
		params_to_remove.erase(param_name);

		if (param_name == selected_param_id) {
			current_prop->update_property();
			current_prop->update_editor_property_status();
			current_prop->update_cache();
		}
	}

	_update_preview_parameter_tree();

	// Removes invalid parameters.
	for (const String &param_name : params_to_remove) {
		preview_material->set_shader_parameter(param_name, Variant());

		if (visual_shader->_has_preview_shader_parameter(param_name)) {
			visual_shader->_set_preview_shader_parameter(param_name, Variant());
		}

		if (param_name == selected_param_id) {
			_clear_preview_param();
		}
	}
}

void VisualShaderEditor::_update_nodes() {
	clear_custom_types();
	Dictionary added;

	// Add GDScript classes.
	{
		List<StringName> class_list;
		ScriptServer::get_global_class_list(&class_list);

		for (const StringName &E : class_list) {
			if (ScriptServer::get_global_class_native_base(E) == "VisualShaderNodeCustom") {
				String script_path = ScriptServer::get_global_class_path(E);
				Ref<Resource> res = ResourceLoader::load(script_path);
				ERR_CONTINUE(res.is_null());
				ERR_CONTINUE(!res->is_class("Script"));
				Ref<Script> scr = Ref<Script>(res);

				Ref<VisualShaderNodeCustom> ref;
				ref.instantiate();
				ref->set_script(scr);
				if (!ref->is_available(visual_shader->get_mode(), visual_shader->get_shader_type())) {
					continue;
				}
				Dictionary dict = get_custom_node_data(ref);
				dict["type"] = String();

				String key;
				key = String(dict["category"]) + "/" + String(dict["name"]);

				added[key] = dict;
			}
		}
	}

	// Add GDExtension classes.
	{
		List<StringName> class_list;
		ClassDB::get_class_list(&class_list);

		for (const StringName &E : class_list) {
			if (ClassDB::get_parent_class(E) == "VisualShaderNodeCustom") {
				Object *instance = ClassDB::instantiate(E);
				Ref<VisualShaderNodeCustom> ref = Object::cast_to<VisualShaderNodeCustom>(instance);
				ERR_CONTINUE(ref.is_null());
				if (!ref->is_available(visual_shader->get_mode(), visual_shader->get_shader_type())) {
					continue;
				}
				Dictionary dict = get_custom_node_data(ref);
				dict["type"] = E;
				dict["script"] = Ref<Script>();

				String key;
				key = String(dict["category"]) + "/" + String(dict["name"]);

				added[key] = dict;
			}
		}
	}

	// Disables not-supported copied items.
	{
		for (CopyItem &item : copy_items_buffer) {
			Ref<VisualShaderNodeCustom> custom = Object::cast_to<VisualShaderNodeCustom>(item.node.ptr());

			if (custom.is_valid()) {
				if (!custom->is_available(visual_shader->get_mode(), visual_shader->get_shader_type())) {
					item.disabled = true;
				} else {
					item.disabled = false;
				}
			} else {
				for (int i = 0; i < add_options.size(); i++) {
					if (add_options[i].type == item.node->get_class_name()) {
						if ((add_options[i].func != visual_shader->get_mode() && add_options[i].func != -1) || !_is_available(add_options[i].mode)) {
							item.disabled = true;
						} else {
							item.disabled = false;
						}
						break;
					}
				}
			}
		}
	}

	List<Variant> keys;
	added.get_key_list(&keys);
	keys.sort_custom<StringLikeVariantOrder>();

	for (const Variant &key : keys) {
		const Dictionary &value = (Dictionary)added[key];

		add_custom_type(value["name"], value["type"], value["script"], value["description"], value["return_icon_type"], value["category"], value["highend"]);
	}

	_update_options_menu();
}

String VisualShaderEditor::_get_description(int p_idx) {
	return add_options[p_idx].description;
}

void VisualShaderEditor::_update_options_menu() {
	node_desc->set_text("");
	highend_label->set_visible(false);
	members_dialog->get_ok_button()->set_disabled(true);

	members->clear();
	TreeItem *root = members->create_item();

	String filter = node_filter->get_text().strip_edges();
	bool use_filter = !filter.is_empty();

	bool is_first_item = true;

	Color unsupported_color = get_theme_color(SNAME("error_color"), EditorStringName(Editor));
	Color supported_color = get_theme_color(SNAME("warning_color"), EditorStringName(Editor));

	static bool low_driver = GLOBAL_GET("rendering/renderer/rendering_method") == "gl_compatibility";

	HashMap<String, TreeItem *> folders;

	int current_func = -1;

	if (!visual_shader.is_null()) {
		current_func = visual_shader->get_mode();
	}

	Vector<AddOption> custom_options;
	Vector<AddOption> embedded_options;

	static Vector<String> type_filter_exceptions;
	if (type_filter_exceptions.is_empty()) {
		type_filter_exceptions.append("VisualShaderNodeExpression");
		type_filter_exceptions.append("VisualShaderNodeReroute");
	}

	for (int i = 0; i < add_options.size(); i++) {
		if (!use_filter || add_options[i].name.containsn(filter)) {
			// port type filtering
			if (members_output_port_type != VisualShaderNode::PORT_TYPE_MAX || members_input_port_type != VisualShaderNode::PORT_TYPE_MAX) {
				Ref<VisualShaderNode> vsn;
				int check_result = 0;

				if (!add_options[i].is_custom) {
					vsn = Ref<VisualShaderNode>(Object::cast_to<VisualShaderNode>(ClassDB::instantiate(add_options[i].type)));
					if (!vsn.is_valid()) {
						continue;
					}

					if (type_filter_exceptions.has(add_options[i].type)) {
						check_result = 1;
					}

					Ref<VisualShaderNodeInput> input = Object::cast_to<VisualShaderNodeInput>(vsn.ptr());
					if (input.is_valid()) {
						input->set_shader_mode(visual_shader->get_mode());
						input->set_shader_type(visual_shader->get_shader_type());
						if (!add_options[i].ops.is_empty() && add_options[i].ops[0].is_string()) {
							input->set_input_name((String)add_options[i].ops[0]);
						}
					}

					Ref<VisualShaderNodeExpression> expression = Object::cast_to<VisualShaderNodeExpression>(vsn.ptr());
					if (expression.is_valid()) {
						if (members_input_port_type == VisualShaderNode::PORT_TYPE_SAMPLER) {
							check_result = -1; // expressions creates a port with required type automatically (except for sampler output)
						}
					}

					Ref<VisualShaderNodeParameterRef> parameter_ref = Object::cast_to<VisualShaderNodeParameterRef>(vsn.ptr());
					if (parameter_ref.is_valid() && parameter_ref->is_shader_valid()) {
						check_result = -1;

						if (members_input_port_type != VisualShaderNode::PORT_TYPE_MAX) {
							for (int j = 0; j < parameter_ref->get_parameters_count(); j++) {
								if (visual_shader->is_port_types_compatible(parameter_ref->get_port_type_by_index(j), members_input_port_type)) {
									check_result = 1;
									break;
								}
							}
						}
					}
				} else {
					check_result = 1;
				}

				if (members_output_port_type != VisualShaderNode::PORT_TYPE_MAX) {
					if (check_result == 0) {
						for (int j = 0; j < vsn->get_input_port_count(); j++) {
							if (visual_shader->is_port_types_compatible(vsn->get_input_port_type(j), members_output_port_type)) {
								check_result = 1;
								break;
							}
						}
					}

					if (check_result != 1) {
						continue;
					}
				}
				if (members_input_port_type != VisualShaderNode::PORT_TYPE_MAX) {
					if (check_result == 0) {
						for (int j = 0; j < vsn->get_output_port_count(); j++) {
							if (visual_shader->is_port_types_compatible(vsn->get_output_port_type(j), members_input_port_type)) {
								check_result = 1;
								break;
							}
						}
					}

					if (check_result != 1) {
						continue;
					}
				}
			}
			if ((add_options[i].func != current_func && add_options[i].func != -1) || !_is_available(add_options[i].mode)) {
				continue;
			}
			add_options[i].temp_idx = i; // save valid id
			if (add_options[i].is_custom) {
				custom_options.push_back(add_options[i]);
			} else {
				embedded_options.push_back(add_options[i]);
			}
		}
	}
	Vector<AddOption> options;
	SortArray<AddOption, _OptionComparator> sorter;
	sorter.sort(custom_options.ptrw(), custom_options.size());

	options.append_array(custom_options);
	options.append_array(embedded_options);

	for (int i = 0; i < options.size(); i++) {
		String path = options[i].category;
		Vector<String> subfolders = path.split("/");
		TreeItem *category = nullptr;

		if (!folders.has(path)) {
			category = root;
			String path_temp = "";
			for (int j = 0; j < subfolders.size(); j++) {
				path_temp += subfolders[j];
				if (!folders.has(path_temp)) {
					category = members->create_item(category);
					category->set_selectable(0, false);
					category->set_collapsed(!use_filter);
					category->set_text(0, subfolders[j]);
					folders.insert(path_temp, category);
				} else {
					category = folders[path_temp];
				}
			}
		} else {
			category = folders[path];
		}

		TreeItem *item = members->create_item(category);
		if (options[i].highend && low_driver) {
			item->set_custom_color(0, unsupported_color);
		} else if (options[i].highend) {
			item->set_custom_color(0, supported_color);
		}
		item->set_text(0, options[i].name);
		if (is_first_item && use_filter) {
			item->select(0);
			node_desc->set_text(options[i].description);
			is_first_item = false;

			members_dialog->get_ok_button()->set_disabled(false);
		}
		switch (options[i].return_type) {
			case VisualShaderNode::PORT_TYPE_SCALAR:
				item->set_icon(0, get_editor_theme_icon(SNAME("float")));
				break;
			case VisualShaderNode::PORT_TYPE_SCALAR_INT:
				item->set_icon(0, get_editor_theme_icon(SNAME("int")));
				break;
			case VisualShaderNode::PORT_TYPE_SCALAR_UINT:
				item->set_icon(0, get_editor_theme_icon(SNAME("uint")));
				break;
			case VisualShaderNode::PORT_TYPE_VECTOR_2D:
				item->set_icon(0, get_editor_theme_icon(SNAME("Vector2")));
				break;
			case VisualShaderNode::PORT_TYPE_VECTOR_3D:
				item->set_icon(0, get_editor_theme_icon(SNAME("Vector3")));
				break;
			case VisualShaderNode::PORT_TYPE_VECTOR_4D:
				item->set_icon(0, get_editor_theme_icon(SNAME("Vector4")));
				break;
			case VisualShaderNode::PORT_TYPE_BOOLEAN:
				item->set_icon(0, get_editor_theme_icon(SNAME("bool")));
				break;
			case VisualShaderNode::PORT_TYPE_TRANSFORM:
				item->set_icon(0, get_editor_theme_icon(SNAME("Transform3D")));
				break;
			case VisualShaderNode::PORT_TYPE_SAMPLER:
				item->set_icon(0, get_editor_theme_icon(SNAME("ImageTexture")));
				break;
			default:
				break;
		}
		item->set_meta("id", options[i].temp_idx);
	}
}

void VisualShaderEditor::_set_mode(int p_which) {
	if (p_which == VisualShader::MODE_SKY) {
		edit_type_standard->set_visible(false);
		edit_type_particles->set_visible(false);
		edit_type_sky->set_visible(true);
		edit_type_fog->set_visible(false);
		edit_type = edit_type_sky;
		custom_mode_box->set_visible(false);
		varying_button->hide();
		mode = MODE_FLAGS_SKY;
	} else if (p_which == VisualShader::MODE_FOG) {
		edit_type_standard->set_visible(false);
		edit_type_particles->set_visible(false);
		edit_type_sky->set_visible(false);
		edit_type_fog->set_visible(true);
		edit_type = edit_type_fog;
		custom_mode_box->set_visible(false);
		varying_button->hide();
		mode = MODE_FLAGS_FOG;
	} else if (p_which == VisualShader::MODE_PARTICLES) {
		edit_type_standard->set_visible(false);
		edit_type_particles->set_visible(true);
		edit_type_sky->set_visible(false);
		edit_type_fog->set_visible(false);
		edit_type = edit_type_particles;
		if ((edit_type->get_selected() + 3) > VisualShader::TYPE_PROCESS) {
			custom_mode_box->set_visible(false);
		} else {
			custom_mode_box->set_visible(true);
		}
		varying_button->hide();
		mode = MODE_FLAGS_PARTICLES;
	} else {
		edit_type_particles->set_visible(false);
		edit_type_standard->set_visible(true);
		edit_type_sky->set_visible(false);
		edit_type_fog->set_visible(false);
		edit_type = edit_type_standard;
		custom_mode_box->set_visible(false);
		varying_button->show();
		mode = MODE_FLAGS_SPATIAL_CANVASITEM;
	}
	visual_shader->set_shader_type(get_current_shader_type());
}

Size2 VisualShaderEditor::get_minimum_size() const {
	return Size2(10, 200);
}

void VisualShaderEditor::_draw_color_over_button(Object *p_obj, Color p_color) {
	Button *button = Object::cast_to<Button>(p_obj);
	if (!button) {
		return;
	}

	Ref<StyleBox> normal = get_theme_stylebox(CoreStringName(normal), SNAME("Button"));
	button->draw_rect(Rect2(normal->get_offset(), button->get_size() - normal->get_minimum_size()), p_color);
}

void VisualShaderEditor::_update_parameters(bool p_update_refs) {
	VisualShaderNodeParameterRef::clear_parameters(visual_shader->get_rid());

	for (int t = 0; t < VisualShader::TYPE_MAX; t++) {
		Vector<int> tnodes = visual_shader->get_node_list((VisualShader::Type)t);
		for (int i = 0; i < tnodes.size(); i++) {
			Ref<VisualShaderNode> vsnode = visual_shader->get_node((VisualShader::Type)t, tnodes[i]);
			Ref<VisualShaderNodeParameter> parameter = vsnode;

			if (parameter.is_valid()) {
				Ref<VisualShaderNodeFloatParameter> float_parameter = vsnode;
				Ref<VisualShaderNodeIntParameter> int_parameter = vsnode;
				Ref<VisualShaderNodeUIntParameter> uint_parameter = vsnode;
				Ref<VisualShaderNodeVec2Parameter> vec2_parameter = vsnode;
				Ref<VisualShaderNodeVec3Parameter> vec3_parameter = vsnode;
				Ref<VisualShaderNodeVec4Parameter> vec4_parameter = vsnode;
				Ref<VisualShaderNodeColorParameter> color_parameter = vsnode;
				Ref<VisualShaderNodeBooleanParameter> boolean_parameter = vsnode;
				Ref<VisualShaderNodeTransformParameter> transform_parameter = vsnode;

				VisualShaderNodeParameterRef::ParameterType parameter_type;
				if (float_parameter.is_valid()) {
					parameter_type = VisualShaderNodeParameterRef::PARAMETER_TYPE_FLOAT;
				} else if (int_parameter.is_valid()) {
					parameter_type = VisualShaderNodeParameterRef::PARAMETER_TYPE_INT;
				} else if (uint_parameter.is_valid()) {
					parameter_type = VisualShaderNodeParameterRef::PARAMETER_TYPE_UINT;
				} else if (boolean_parameter.is_valid()) {
					parameter_type = VisualShaderNodeParameterRef::PARAMETER_TYPE_BOOLEAN;
				} else if (vec2_parameter.is_valid()) {
					parameter_type = VisualShaderNodeParameterRef::PARAMETER_TYPE_VECTOR2;
				} else if (vec3_parameter.is_valid()) {
					parameter_type = VisualShaderNodeParameterRef::PARAMETER_TYPE_VECTOR3;
				} else if (vec4_parameter.is_valid()) {
					parameter_type = VisualShaderNodeParameterRef::PARAMETER_TYPE_VECTOR4;
				} else if (transform_parameter.is_valid()) {
					parameter_type = VisualShaderNodeParameterRef::PARAMETER_TYPE_TRANSFORM;
				} else if (color_parameter.is_valid()) {
					parameter_type = VisualShaderNodeParameterRef::PARAMETER_TYPE_COLOR;
				} else {
					parameter_type = VisualShaderNodeParameterRef::UNIFORM_TYPE_SAMPLER;
				}
				VisualShaderNodeParameterRef::add_parameter(visual_shader->get_rid(), parameter->get_parameter_name(), parameter_type);
			}
		}
	}
	if (p_update_refs) {
		graph_plugin->update_parameter_refs();
	}
}

void VisualShaderEditor::_update_parameter_refs(HashSet<String> &p_deleted_names) {
	EditorUndoRedoManager *undo_redo = EditorUndoRedoManager::get_singleton();
	for (int i = 0; i < VisualShader::TYPE_MAX; i++) {
		VisualShader::Type type = VisualShader::Type(i);

		Vector<int> nodes = visual_shader->get_node_list(type);
		for (int j = 0; j < nodes.size(); j++) {
			if (j > 0) {
				Ref<VisualShaderNodeParameterRef> ref = visual_shader->get_node(type, nodes[j]);
				if (ref.is_valid()) {
					if (p_deleted_names.has(ref->get_parameter_name())) {
						undo_redo->add_do_method(ref.ptr(), "set_parameter_name", "[None]");
						undo_redo->add_undo_method(ref.ptr(), "set_parameter_name", ref->get_parameter_name());
						undo_redo->add_do_method(graph_plugin.ptr(), "update_node", VisualShader::Type(i), nodes[j]);
						undo_redo->add_undo_method(graph_plugin.ptr(), "update_node", VisualShader::Type(i), nodes[j]);
					}
				}
			}
		}
	}
}

void VisualShaderEditor::_update_graph() {
	if (updating) {
		return;
	}

	if (visual_shader.is_null()) {
		return;
	}

	graph->set_scroll_offset(visual_shader->get_graph_offset() * EDSCALE);

	VisualShader::Type type = get_current_shader_type();

	graph->clear_connections();
	// Remove all nodes.
	for (int i = 0; i < graph->get_child_count(); i++) {
		if (Object::cast_to<GraphElement>(graph->get_child(i))) {
			Node *node = graph->get_child(i);
			graph->remove_child(node);
			memdelete(node);
			i--;
		}
	}

	List<VisualShader::Connection> node_connections;
	visual_shader->get_node_connections(type, &node_connections);
	graph_plugin->set_connections(node_connections);

	Vector<int> nodes = visual_shader->get_node_list(type);

	_update_parameters(false);
	_update_varyings();

	graph_plugin->clear_links();
	graph_plugin->update_theme();

	for (int n_i = 0; n_i < nodes.size(); n_i++) {
		// Update frame related stuff later since we need to have all nodes in the graph.
		graph_plugin->add_node(type, nodes[n_i], false, false);
	}

	for (const VisualShader::Connection &E : node_connections) {
		int from = E.from_node;
		int from_idx = E.from_port;
		int to = E.to_node;
		int to_idx = E.to_port;

		graph->connect_node(itos(from), from_idx, itos(to), to_idx);
	}

	// Attach nodes to frames.
	for (int node_id : nodes) {
		Ref<VisualShaderNode> vsnode = visual_shader->get_node(type, node_id);
		ERR_CONTINUE_MSG(vsnode.is_null(), "Node is null.");

		if (vsnode->get_frame() != -1) {
			int frame_name = vsnode->get_frame();
			graph->attach_graph_element_to_frame(itos(node_id), itos(frame_name));
		}
	}

	float graph_minimap_opacity = EDITOR_GET("editors/visual_editors/minimap_opacity");
	graph->set_minimap_opacity(graph_minimap_opacity);
	float graph_lines_curvature = EDITOR_GET("editors/visual_editors/lines_curvature");
	graph->set_connection_lines_curvature(graph_lines_curvature);
}

VisualShader::Type VisualShaderEditor::get_current_shader_type() const {
	VisualShader::Type type;
	if (mode & MODE_FLAGS_PARTICLES) {
		type = VisualShader::Type(edit_type->get_selected() + 3 + (custom_mode_enabled ? 3 : 0));
	} else if (mode & MODE_FLAGS_SKY) {
		type = VisualShader::Type(edit_type->get_selected() + 8);
	} else if (mode & MODE_FLAGS_FOG) {
		type = VisualShader::Type(edit_type->get_selected() + 9);
	} else {
		type = VisualShader::Type(edit_type->get_selected());
	}
	return type;
}

void VisualShaderEditor::_add_input_port(int p_node, int p_port, int p_port_type, const String &p_name) {
	VisualShader::Type type = get_current_shader_type();
	Ref<VisualShaderNodeExpression> node = visual_shader->get_node(type, p_node);
	if (node.is_null()) {
		return;
	}

	EditorUndoRedoManager *undo_redo = EditorUndoRedoManager::get_singleton();
	undo_redo->create_action(TTR("Add Input Port"));
	undo_redo->add_do_method(node.ptr(), "add_input_port", p_port, p_port_type, p_name);
	undo_redo->add_undo_method(node.ptr(), "remove_input_port", p_port);
	undo_redo->add_do_method(graph_plugin.ptr(), "update_node", type, p_node);
	undo_redo->add_undo_method(graph_plugin.ptr(), "update_node", type, p_node);
	undo_redo->commit_action();
}

void VisualShaderEditor::_add_output_port(int p_node, int p_port, int p_port_type, const String &p_name) {
	VisualShader::Type type = get_current_shader_type();
	Ref<VisualShaderNodeGroupBase> node = visual_shader->get_node(type, p_node);
	if (node.is_null()) {
		return;
	}

	EditorUndoRedoManager *undo_redo = EditorUndoRedoManager::get_singleton();
	undo_redo->create_action(TTR("Add Output Port"));
	undo_redo->add_do_method(node.ptr(), "add_output_port", p_port, p_port_type, p_name);
	undo_redo->add_undo_method(node.ptr(), "remove_output_port", p_port);
	undo_redo->add_do_method(graph_plugin.ptr(), "update_node", type, p_node);
	undo_redo->add_undo_method(graph_plugin.ptr(), "update_node", type, p_node);
	undo_redo->commit_action();
}

void VisualShaderEditor::_change_input_port_type(int p_type, int p_node, int p_port) {
	VisualShader::Type type = get_current_shader_type();
	Ref<VisualShaderNodeGroupBase> node = visual_shader->get_node(type, p_node);
	if (node.is_null()) {
		return;
	}

	EditorUndoRedoManager *undo_redo = EditorUndoRedoManager::get_singleton();
	undo_redo->create_action(TTR("Change Input Port Type"));
	undo_redo->add_do_method(node.ptr(), "set_input_port_type", p_port, p_type);
	undo_redo->add_undo_method(node.ptr(), "set_input_port_type", p_port, node->get_input_port_type(p_port));
	undo_redo->add_do_method(graph_plugin.ptr(), "update_node", type, p_node);
	undo_redo->add_undo_method(graph_plugin.ptr(), "update_node", type, p_node);
	undo_redo->commit_action();
}

void VisualShaderEditor::_change_output_port_type(int p_type, int p_node, int p_port) {
	VisualShader::Type type = get_current_shader_type();
	Ref<VisualShaderNodeGroupBase> node = visual_shader->get_node(type, p_node);
	if (node.is_null()) {
		return;
	}

	EditorUndoRedoManager *undo_redo = EditorUndoRedoManager::get_singleton();
	undo_redo->create_action(TTR("Change Output Port Type"));
	undo_redo->add_do_method(node.ptr(), "set_output_port_type", p_port, p_type);
	undo_redo->add_undo_method(node.ptr(), "set_output_port_type", p_port, node->get_output_port_type(p_port));
	undo_redo->add_do_method(graph_plugin.ptr(), "update_node", type, p_node);
	undo_redo->add_undo_method(graph_plugin.ptr(), "update_node", type, p_node);
	undo_redo->commit_action();
}

void VisualShaderEditor::_change_input_port_name(const String &p_text, Object *p_line_edit, int p_node_id, int p_port_id) {
	VisualShader::Type type = get_current_shader_type();

	Ref<VisualShaderNodeGroupBase> node = visual_shader->get_node(type, p_node_id);
	ERR_FAIL_COND(!node.is_valid());

	String prev_name = node->get_input_port_name(p_port_id);
	if (prev_name == p_text) {
		return;
	}

	LineEdit *line_edit = Object::cast_to<LineEdit>(p_line_edit);
	ERR_FAIL_NULL(line_edit);

	String validated_name = visual_shader->validate_port_name(p_text, node.ptr(), p_port_id, false);
	if (validated_name.is_empty() || prev_name == validated_name) {
		line_edit->set_text(node->get_input_port_name(p_port_id));
		return;
	}

	EditorUndoRedoManager *undo_redo = EditorUndoRedoManager::get_singleton();
	undo_redo->create_action(TTR("Change Input Port Name"));
	undo_redo->add_do_method(node.ptr(), "set_input_port_name", p_port_id, validated_name);
	undo_redo->add_undo_method(node.ptr(), "set_input_port_name", p_port_id, node->get_input_port_name(p_port_id));
	undo_redo->commit_action();
}

void VisualShaderEditor::_change_output_port_name(const String &p_text, Object *p_line_edit, int p_node_id, int p_port_id) {
	VisualShader::Type type = get_current_shader_type();

	Ref<VisualShaderNodeGroupBase> node = visual_shader->get_node(type, p_node_id);
	ERR_FAIL_COND(!node.is_valid());

	String prev_name = node->get_output_port_name(p_port_id);
	if (prev_name == p_text) {
		return;
	}

	LineEdit *line_edit = Object::cast_to<LineEdit>(p_line_edit);
	ERR_FAIL_NULL(line_edit);

	String validated_name = visual_shader->validate_port_name(p_text, node.ptr(), p_port_id, true);
	if (validated_name.is_empty() || prev_name == validated_name) {
		line_edit->set_text(node->get_output_port_name(p_port_id));
		return;
	}

	EditorUndoRedoManager *undo_redo = EditorUndoRedoManager::get_singleton();
	undo_redo->create_action(TTR("Change Output Port Name"));
	undo_redo->add_do_method(node.ptr(), "set_output_port_name", p_port_id, validated_name);
	undo_redo->add_undo_method(node.ptr(), "set_output_port_name", p_port_id, prev_name);
	undo_redo->commit_action();
}

void VisualShaderEditor::_expand_output_port(int p_node, int p_port, bool p_expand) {
	VisualShader::Type type = get_current_shader_type();

	Ref<VisualShaderNode> node = visual_shader->get_node(type, p_node);
	ERR_FAIL_COND(!node.is_valid());

	EditorUndoRedoManager *undo_redo = EditorUndoRedoManager::get_singleton();
	if (p_expand) {
		undo_redo->create_action(TTR("Expand Output Port"));
	} else {
		undo_redo->create_action(TTR("Shrink Output Port"));
	}

	undo_redo->add_do_method(node.ptr(), "_set_output_port_expanded", p_port, p_expand);
	undo_redo->add_undo_method(node.ptr(), "_set_output_port_expanded", p_port, !p_expand);

	int type_size = 0;
	switch (node->get_output_port_type(p_port)) {
		case VisualShaderNode::PORT_TYPE_VECTOR_2D: {
			type_size = 2;
		} break;
		case VisualShaderNode::PORT_TYPE_VECTOR_3D: {
			type_size = 3;
		} break;
		case VisualShaderNode::PORT_TYPE_VECTOR_4D: {
			type_size = 4;
		} break;
		default:
			break;
	}

	List<VisualShader::Connection> conns;
	visual_shader->get_node_connections(type, &conns);

	for (const VisualShader::Connection &E : conns) {
		int cn_from_node = E.from_node;
		int cn_from_port = E.from_port;
		int cn_to_node = E.to_node;
		int cn_to_port = E.to_port;

		if (cn_from_node == p_node) {
			if (p_expand) {
				if (cn_from_port > p_port) { // reconnect ports after expanded ports
					undo_redo->add_do_method(visual_shader.ptr(), "disconnect_nodes", type, cn_from_node, cn_from_port, cn_to_node, cn_to_port);
					undo_redo->add_undo_method(visual_shader.ptr(), "connect_nodes_forced", type, cn_from_node, cn_from_port, cn_to_node, cn_to_port);

					undo_redo->add_do_method(graph_plugin.ptr(), "disconnect_nodes", type, cn_from_node, cn_from_port, cn_to_node, cn_to_port);
					undo_redo->add_undo_method(graph_plugin.ptr(), "connect_nodes", type, cn_from_node, cn_from_port, cn_to_node, cn_to_port);

					undo_redo->add_do_method(visual_shader.ptr(), "connect_nodes_forced", type, cn_from_node, cn_from_port + type_size, cn_to_node, cn_to_port);
					undo_redo->add_undo_method(visual_shader.ptr(), "disconnect_nodes", type, cn_from_node, cn_from_port + type_size, cn_to_node, cn_to_port);

					undo_redo->add_do_method(graph_plugin.ptr(), "connect_nodes", type, cn_from_node, cn_from_port + type_size, cn_to_node, cn_to_port);
					undo_redo->add_undo_method(graph_plugin.ptr(), "disconnect_nodes", type, cn_from_node, cn_from_port + type_size, cn_to_node, cn_to_port);
				}
			} else {
				if (cn_from_port > p_port + type_size) { // reconnect ports after expanded ports
					undo_redo->add_do_method(visual_shader.ptr(), "disconnect_nodes", type, cn_from_node, cn_from_port, cn_to_node, cn_to_port);
					undo_redo->add_undo_method(visual_shader.ptr(), "connect_nodes_forced", type, cn_from_node, cn_from_port, cn_to_node, cn_to_port);

					undo_redo->add_do_method(graph_plugin.ptr(), "disconnect_nodes", type, cn_from_node, cn_from_port, cn_to_node, cn_to_port);
					undo_redo->add_undo_method(graph_plugin.ptr(), "connect_nodes", type, cn_from_node, cn_from_port, cn_to_node, cn_to_port);

					undo_redo->add_do_method(visual_shader.ptr(), "connect_nodes", type, cn_from_node, cn_from_port - type_size, cn_to_node, cn_to_port);
					undo_redo->add_undo_method(visual_shader.ptr(), "disconnect_nodes", type, cn_from_node, cn_from_port - type_size, cn_to_node, cn_to_port);

					undo_redo->add_do_method(graph_plugin.ptr(), "connect_nodes", type, cn_from_node, cn_from_port - type_size, cn_to_node, cn_to_port);
					undo_redo->add_undo_method(graph_plugin.ptr(), "disconnect_nodes", type, cn_from_node, cn_from_port - type_size, cn_to_node, cn_to_port);
				} else if (cn_from_port > p_port) { // disconnect component ports
					undo_redo->add_do_method(visual_shader.ptr(), "disconnect_nodes", type, cn_from_node, cn_from_port, cn_to_node, cn_to_port);
					undo_redo->add_undo_method(visual_shader.ptr(), "connect_nodes_forced", type, cn_from_node, cn_from_port, cn_to_node, cn_to_port);

					undo_redo->add_do_method(graph_plugin.ptr(), "disconnect_nodes", type, cn_from_node, cn_from_port, cn_to_node, cn_to_port);
					undo_redo->add_undo_method(graph_plugin.ptr(), "connect_nodes", type, cn_from_node, cn_from_port, cn_to_node, cn_to_port);
				}
			}
		}
	}

	int preview_port = node->get_output_port_for_preview();
	if (p_expand) {
		if (preview_port > p_port) {
			undo_redo->add_do_method(node.ptr(), "set_output_port_for_preview", preview_port + type_size);
			undo_redo->add_undo_method(node.ptr(), "set_output_port_for_preview", preview_port);
		}
	} else {
		if (preview_port > p_port + type_size) {
			undo_redo->add_do_method(node.ptr(), "set_output_port_for_preview", preview_port - type_size);
			undo_redo->add_undo_method(node.ptr(), "set_output_port_for_preview", preview_port);
		}
	}

	undo_redo->add_do_method(graph_plugin.ptr(), "update_node", type, p_node);
	undo_redo->add_undo_method(graph_plugin.ptr(), "update_node", type, p_node);
	undo_redo->commit_action();
}

void VisualShaderEditor::_remove_input_port(int p_node, int p_port) {
	VisualShader::Type type = get_current_shader_type();
	Ref<VisualShaderNodeGroupBase> node = visual_shader->get_node(type, p_node);
	if (node.is_null()) {
		return;
	}

	EditorUndoRedoManager *undo_redo = EditorUndoRedoManager::get_singleton();
	undo_redo->create_action(TTR("Remove Input Port"));

	List<VisualShader::Connection> conns;
	visual_shader->get_node_connections(type, &conns);
	for (const VisualShader::Connection &E : conns) {
		int cn_from_node = E.from_node;
		int cn_from_port = E.from_port;
		int cn_to_node = E.to_node;
		int cn_to_port = E.to_port;

		if (cn_to_node == p_node) {
			if (cn_to_port == p_port) {
				undo_redo->add_do_method(visual_shader.ptr(), "disconnect_nodes", type, cn_from_node, cn_from_port, cn_to_node, cn_to_port);
				undo_redo->add_undo_method(visual_shader.ptr(), "connect_nodes_forced", type, cn_from_node, cn_from_port, cn_to_node, cn_to_port);

				undo_redo->add_do_method(graph_plugin.ptr(), "disconnect_nodes", type, cn_from_node, cn_from_port, cn_to_node, cn_to_port);
				undo_redo->add_undo_method(graph_plugin.ptr(), "connect_nodes", type, cn_from_node, cn_from_port, cn_to_node, cn_to_port);
			} else if (cn_to_port > p_port) {
				undo_redo->add_do_method(visual_shader.ptr(), "disconnect_nodes", type, cn_from_node, cn_from_port, cn_to_node, cn_to_port);
				undo_redo->add_undo_method(visual_shader.ptr(), "connect_nodes_forced", type, cn_from_node, cn_from_port, cn_to_node, cn_to_port);

				undo_redo->add_do_method(graph_plugin.ptr(), "disconnect_nodes", type, cn_from_node, cn_from_port, cn_to_node, cn_to_port);
				undo_redo->add_undo_method(graph_plugin.ptr(), "connect_nodes", type, cn_from_node, cn_from_port, cn_to_node, cn_to_port);

				undo_redo->add_do_method(visual_shader.ptr(), "connect_nodes_forced", type, cn_from_node, cn_from_port, cn_to_node, cn_to_port - 1);
				undo_redo->add_undo_method(visual_shader.ptr(), "disconnect_nodes", type, cn_from_node, cn_from_port, cn_to_node, cn_to_port - 1);

				undo_redo->add_do_method(graph_plugin.ptr(), "connect_nodes", type, cn_from_node, cn_from_port, cn_to_node, cn_to_port - 1);
				undo_redo->add_undo_method(graph_plugin.ptr(), "disconnect_nodes", type, cn_from_node, cn_from_port, cn_to_node, cn_to_port - 1);
			}
		}
	}

	undo_redo->add_do_method(node.ptr(), "remove_input_port", p_port);
	undo_redo->add_undo_method(node.ptr(), "add_input_port", p_port, (int)node->get_input_port_type(p_port), node->get_input_port_name(p_port));

	undo_redo->add_do_method(graph_plugin.ptr(), "update_node", type, p_node);
	undo_redo->add_undo_method(graph_plugin.ptr(), "update_node", type, p_node);

	undo_redo->commit_action();
}

void VisualShaderEditor::_remove_output_port(int p_node, int p_port) {
	VisualShader::Type type = get_current_shader_type();
	Ref<VisualShaderNodeGroupBase> node = visual_shader->get_node(type, p_node);
	if (node.is_null()) {
		return;
	}

	EditorUndoRedoManager *undo_redo = EditorUndoRedoManager::get_singleton();
	undo_redo->create_action(TTR("Remove Output Port"));

	List<VisualShader::Connection> conns;
	visual_shader->get_node_connections(type, &conns);
	for (const VisualShader::Connection &E : conns) {
		int cn_from_node = E.from_node;
		int cn_from_port = E.from_port;
		int cn_to_node = E.to_node;
		int cn_to_port = E.to_port;

		if (cn_from_node == p_node) {
			if (cn_from_port == p_port) {
				undo_redo->add_do_method(visual_shader.ptr(), "disconnect_nodes", type, cn_from_node, cn_from_port, cn_to_node, cn_to_port);
				undo_redo->add_undo_method(visual_shader.ptr(), "connect_nodes_forced", type, cn_from_node, cn_from_port, cn_to_node, cn_to_port);

				undo_redo->add_do_method(graph_plugin.ptr(), "disconnect_nodes", type, cn_from_node, cn_from_port, cn_to_node, cn_to_port);
				undo_redo->add_undo_method(graph_plugin.ptr(), "connect_nodes", type, cn_from_node, cn_from_port, cn_to_node, cn_to_port);
			} else if (cn_from_port > p_port) {
				undo_redo->add_do_method(visual_shader.ptr(), "disconnect_nodes", type, cn_from_node, cn_from_port, cn_to_node, cn_to_port);
				undo_redo->add_undo_method(visual_shader.ptr(), "connect_nodes_forced", type, cn_from_node, cn_from_port, cn_to_node, cn_to_port);

				undo_redo->add_do_method(graph_plugin.ptr(), "disconnect_nodes", type, cn_from_node, cn_from_port, cn_to_node, cn_to_port);
				undo_redo->add_undo_method(graph_plugin.ptr(), "connect_nodes", type, cn_from_node, cn_from_port, cn_to_node, cn_to_port);

				undo_redo->add_do_method(visual_shader.ptr(), "connect_nodes_forced", type, cn_from_node, cn_from_port - 1, cn_to_node, cn_to_port);
				undo_redo->add_undo_method(visual_shader.ptr(), "disconnect_nodes", type, cn_from_node, cn_from_port - 1, cn_to_node, cn_to_port);

				undo_redo->add_do_method(graph_plugin.ptr(), "connect_nodes", type, cn_from_node, cn_from_port - 1, cn_to_node, cn_to_port);
				undo_redo->add_undo_method(graph_plugin.ptr(), "disconnect_nodes", type, cn_from_node, cn_from_port - 1, cn_to_node, cn_to_port);
			}
		}
	}

	int preview_port = node->get_output_port_for_preview();
	if (preview_port != -1) {
		if (preview_port == p_port) {
			undo_redo->add_do_method(node.ptr(), "set_output_port_for_preview", -1);
			undo_redo->add_undo_method(node.ptr(), "set_output_port_for_preview", preview_port);
		} else if (preview_port > p_port) {
			undo_redo->add_do_method(node.ptr(), "set_output_port_for_preview", preview_port - 1);
			undo_redo->add_undo_method(node.ptr(), "set_output_port_for_preview", preview_port);
		}
	}

	undo_redo->add_do_method(node.ptr(), "remove_output_port", p_port);
	undo_redo->add_undo_method(node.ptr(), "add_output_port", p_port, (int)node->get_output_port_type(p_port), node->get_output_port_name(p_port));

	undo_redo->add_do_method(graph_plugin.ptr(), "update_node", type, p_node);
	undo_redo->add_undo_method(graph_plugin.ptr(), "update_node", type, p_node);

	undo_redo->commit_action();
}

void VisualShaderEditor::_expression_focus_out(Object *p_code_edit, int p_node) {
	VisualShader::Type type = get_current_shader_type();
	Ref<VisualShaderNodeExpression> node = visual_shader->get_node(type, p_node);
	if (node.is_null()) {
		return;
	}

	CodeEdit *expression_box = Object::cast_to<CodeEdit>(p_code_edit);

	if (node->get_expression() == expression_box->get_text()) {
		return;
	}

	EditorUndoRedoManager *undo_redo = EditorUndoRedoManager::get_singleton();
	undo_redo->create_action(TTR("Set VisualShader Expression"));
	undo_redo->add_do_method(node.ptr(), "set_expression", expression_box->get_text());
	undo_redo->add_undo_method(node.ptr(), "set_expression", node->get_expression());
	undo_redo->add_do_method(graph_plugin.ptr(), "set_expression", type, p_node, expression_box->get_text());
	undo_redo->add_undo_method(graph_plugin.ptr(), "set_expression", type, p_node, node->get_expression());
	undo_redo->commit_action();
}

void VisualShaderEditor::_set_node_size(int p_type, int p_node, const Vector2 &p_size) {
	VisualShader::Type type = VisualShader::Type(p_type);
	Ref<VisualShaderNodeResizableBase> node = visual_shader->get_node(type, p_node);
	if (node.is_null()) {
		return;
	}

	Size2 size = p_size;
	if (!node->is_allow_v_resize()) {
		size.y = 0;
	}

	node->set_size(size);

	if (get_current_shader_type() == type) {
		Ref<VisualShaderNodeExpression> expression_node = Object::cast_to<VisualShaderNodeExpression>(node.ptr());
		Control *text_box = nullptr;
		if (!expression_node.is_null()) {
			text_box = expression_node->is_ctrl_pressed(0);
			if (text_box) {
				text_box->set_custom_minimum_size(Size2(0, 0));
			}
		}

		GraphElement *graph_element = nullptr;
		Node *node2 = graph->get_node(itos(p_node));
		graph_element = Object::cast_to<GraphElement>(node2);
		if (!graph_element) {
			return;
		}

		graph_element->set_size(size);
	}

	// Update all parent frames.
	graph_plugin->update_frames(type, p_node);
}

// Called once after the node was resized.
void VisualShaderEditor::_node_resized(const Vector2 &p_new_size, int p_type, int p_node) {
	Ref<VisualShaderNodeResizableBase> node = visual_shader->get_node(VisualShader::Type(p_type), p_node);
	if (node.is_null()) {
		return;
	}

	GraphElement *graph_element = Object::cast_to<GraphElement>(graph->get_node(itos(p_node)));
	if (!graph_element) {
		return;
	}

	Size2 size = graph_element->get_size();

	EditorUndoRedoManager *undo_redo = EditorUndoRedoManager::get_singleton();
	undo_redo->create_action(TTR("Resize VisualShader Node"));
	undo_redo->add_do_method(this, "_set_node_size", p_type, p_node, size);
	undo_redo->add_undo_method(this, "_set_node_size", p_type, p_node, node->get_size());
	undo_redo->commit_action();
}

void VisualShaderEditor::_preview_select_port(int p_node, int p_port) {
	VisualShader::Type type = get_current_shader_type();
	Ref<VisualShaderNode> node = visual_shader->get_node(type, p_node);
	if (node.is_null()) {
		return;
	}
	int prev_port = node->get_output_port_for_preview();
	if (node->get_output_port_for_preview() == p_port) {
		p_port = -1; //toggle it
	}
	EditorUndoRedoManager *undo_redo = EditorUndoRedoManager::get_singleton();
	undo_redo->create_action(p_port == -1 ? TTR("Hide Port Preview") : TTR("Show Port Preview"));
	undo_redo->add_do_method(node.ptr(), "set_output_port_for_preview", p_port);
	undo_redo->add_undo_method(node.ptr(), "set_output_port_for_preview", prev_port);
	undo_redo->add_do_method(graph_plugin.ptr(), "update_node", (int)type, p_node);
	undo_redo->add_undo_method(graph_plugin.ptr(), "update_node", (int)type, p_node);
	undo_redo->commit_action();
}

void VisualShaderEditor::_frame_title_popup_show(const Point2 &p_position, int p_node_id) {
	VisualShader::Type type = get_current_shader_type();
	Ref<VisualShaderNodeFrame> node = visual_shader->get_node(type, p_node_id);
	if (node.is_null()) {
		return;
	}
	frame_title_change_edit->set_text(node->get_title());
	frame_title_change_popup->set_meta("id", p_node_id);
	frame_title_change_popup->set_position(p_position);
	frame_title_change_popup->popup();

	// Select current text.
	frame_title_change_edit->grab_focus();
}

void VisualShaderEditor::_frame_title_text_changed(const String &p_new_text) {
	frame_title_change_edit->reset_size();
	frame_title_change_popup->reset_size();
}

void VisualShaderEditor::_frame_title_text_submitted(const String &p_new_text) {
	frame_title_change_popup->hide();
}

void VisualShaderEditor::_frame_title_popup_focus_out() {
	frame_title_change_popup->hide();
}

void VisualShaderEditor::_frame_title_popup_hide() {
	int node_id = (int)frame_title_change_popup->get_meta("id", -1);
	ERR_FAIL_COND(node_id == -1);

	VisualShader::Type type = get_current_shader_type();
	Ref<VisualShaderNodeFrame> node = visual_shader->get_node(type, node_id);

	ERR_FAIL_COND(node.is_null());

	if (node->get_title() == frame_title_change_edit->get_text()) {
		return; // nothing changed - ignored
	}
	EditorUndoRedoManager *undo_redo = EditorUndoRedoManager::get_singleton();
	undo_redo->create_action(TTR("Set Frame Title"));
	undo_redo->add_do_method(node.ptr(), "set_title", frame_title_change_edit->get_text());
	undo_redo->add_undo_method(node.ptr(), "set_title", node->get_title());
	undo_redo->add_do_method(graph_plugin.ptr(), "update_node", (int)type, node_id);
	undo_redo->add_undo_method(graph_plugin.ptr(), "update_node", (int)type, node_id);
	undo_redo->commit_action();
}

void VisualShaderEditor::_frame_color_enabled_changed(int p_node_id) {
	int item_index = popup_menu->get_item_index(NodeMenuOptions::ENABLE_FRAME_COLOR);

	// The new state.
	bool tint_color_enabled = !popup_menu->is_item_checked(item_index);

	popup_menu->set_item_checked(item_index, tint_color_enabled);
	int frame_color_item_idx = popup_menu->get_item_index(NodeMenuOptions::SET_FRAME_COLOR);
	if (tint_color_enabled && frame_color_item_idx == -1) {
		popup_menu->add_item(TTR("Set Tint Color"), NodeMenuOptions::SET_FRAME_COLOR);
	} else if (!tint_color_enabled && frame_color_item_idx != -1) {
		popup_menu->remove_item(frame_color_item_idx);
	}

	VisualShader::Type type = get_current_shader_type();
	Ref<VisualShaderNodeFrame> node = visual_shader->get_node(type, p_node_id);

	ERR_FAIL_COND(node.is_null());

	EditorUndoRedoManager *undo_redo = EditorUndoRedoManager::get_singleton();
	undo_redo->create_action(TTR("Toggle Frame Color"));
	undo_redo->add_do_method(node.ptr(), "set_tint_color_enabled", tint_color_enabled);
	undo_redo->add_undo_method(node.ptr(), "set_tint_color_enabled", node->is_tint_color_enabled());
	undo_redo->add_do_method(graph_plugin.ptr(), "set_frame_color_enabled", (int)type, p_node_id, tint_color_enabled);
	undo_redo->add_undo_method(graph_plugin.ptr(), "set_frame_color_enabled", (int)type, p_node_id, node->is_tint_color_enabled());
	undo_redo->commit_action();
}

void VisualShaderEditor::_frame_color_popup_show(const Point2 &p_position, int p_node_id) {
	VisualShader::Type type = get_current_shader_type();
	Ref<VisualShaderNodeFrame> node = visual_shader->get_node(type, p_node_id);
	if (node.is_null()) {
		return;
	}
	frame_tint_color_picker->set_pick_color(node->get_tint_color());
	frame_tint_color_pick_popup->set_meta("id", p_node_id);
	frame_tint_color_pick_popup->set_position(p_position);
	frame_tint_color_pick_popup->popup();
}

void VisualShaderEditor::_frame_color_confirm() {
	frame_tint_color_pick_popup->hide();
}

void VisualShaderEditor::_frame_color_changed(const Color &p_color) {
	ERR_FAIL_COND(!frame_tint_color_pick_popup->has_meta("id"));
	int node_id = (int)frame_tint_color_pick_popup->get_meta("id");

	VisualShader::Type type = get_current_shader_type();
	Ref<VisualShaderNodeFrame> node = visual_shader->get_node(type, node_id);
	ERR_FAIL_COND(node.is_null());
	node->set_tint_color(p_color);
	graph_plugin->set_frame_color(type, node_id, p_color);
}

void VisualShaderEditor::_frame_color_popup_hide() {
	ERR_FAIL_COND(!frame_tint_color_pick_popup->has_meta("id"));
	int node_id = (int)frame_tint_color_pick_popup->get_meta("id");

	VisualShader::Type type = get_current_shader_type();
	Ref<VisualShaderNodeFrame> node = visual_shader->get_node(type, node_id);
	ERR_FAIL_COND(node.is_null());

	if (node->get_tint_color() == frame_tint_color_picker->get_pick_color()) {
		return;
	}

	EditorUndoRedoManager *undo_redo = EditorUndoRedoManager::get_singleton();
	undo_redo->create_action(TTR("Set Frame Color"));
	undo_redo->add_do_method(node.ptr(), "set_tint_color", frame_tint_color_picker->get_pick_color());
	undo_redo->add_undo_method(node.ptr(), "set_tint_color", node->get_tint_color());
	undo_redo->add_do_method(graph_plugin.ptr(), "set_frame_color", (int)type, node_id, frame_tint_color_picker->get_pick_color());
	undo_redo->add_undo_method(graph_plugin.ptr(), "set_frame_color", (int)type, node_id, node->get_tint_color());
	undo_redo->commit_action();
}

void VisualShaderEditor::_frame_autoshrink_enabled_changed(int p_node_id) {
	int item_index = popup_menu->get_item_index(NodeMenuOptions::ENABLE_FRAME_AUTOSHRINK);

	bool autoshrink_enabled = popup_menu->is_item_checked(item_index);

	popup_menu->set_item_checked(item_index, !autoshrink_enabled);

	VisualShader::Type type = get_current_shader_type();
	Ref<VisualShaderNodeFrame> node = visual_shader->get_node(type, p_node_id);

	ERR_FAIL_COND(node.is_null());

	EditorUndoRedoManager *undo_redo = EditorUndoRedoManager::get_singleton();
	undo_redo->create_action(TTR("Toggle Auto Shrink"));
	undo_redo->add_do_method(node.ptr(), "set_autoshrink_enabled", !autoshrink_enabled);
	undo_redo->add_undo_method(node.ptr(), "set_autoshrink_enabled", autoshrink_enabled);
	undo_redo->add_do_method(graph_plugin.ptr(), "set_frame_autoshrink_enabled", (int)type, p_node_id, !autoshrink_enabled);
	undo_redo->add_undo_method(graph_plugin.ptr(), "set_frame_autoshrink_enabled", (int)type, p_node_id, autoshrink_enabled);
	undo_redo->commit_action();

	popup_menu->hide();
}

void VisualShaderEditor::_parameter_line_edit_changed(const String &p_text, int p_node_id) {
	VisualShader::Type type = get_current_shader_type();

	Ref<VisualShaderNodeParameter> node = visual_shader->get_node(type, p_node_id);
	ERR_FAIL_COND(!node.is_valid());

	String validated_name = visual_shader->validate_parameter_name(p_text, node);

	if (validated_name == node->get_parameter_name()) {
		return;
	}

	EditorUndoRedoManager *undo_redo = EditorUndoRedoManager::get_singleton();
	undo_redo->create_action(TTR("Set Parameter Name"));
	undo_redo->add_do_method(node.ptr(), "set_parameter_name", validated_name);
	undo_redo->add_undo_method(node.ptr(), "set_parameter_name", node->get_parameter_name());
	undo_redo->add_do_method(graph_plugin.ptr(), "set_parameter_name", type, p_node_id, validated_name);
	undo_redo->add_undo_method(graph_plugin.ptr(), "set_parameter_name", type, p_node_id, node->get_parameter_name());
	undo_redo->add_do_method(graph_plugin.ptr(), "update_node_deferred", type, p_node_id);
	undo_redo->add_undo_method(graph_plugin.ptr(), "update_node_deferred", type, p_node_id);

	undo_redo->add_do_method(this, "_update_parameters", true);
	undo_redo->add_undo_method(this, "_update_parameters", true);

	HashSet<String> changed_names;
	changed_names.insert(node->get_parameter_name());
	_update_parameter_refs(changed_names);

	undo_redo->commit_action();
}

void VisualShaderEditor::_parameter_line_edit_focus_out(Object *line_edit, int p_node_id) {
	_parameter_line_edit_changed(Object::cast_to<LineEdit>(line_edit)->get_text(), p_node_id);
}

void VisualShaderEditor::_port_name_focus_out(Object *line_edit, int p_node_id, int p_port_id, bool p_output) {
	if (!p_output) {
		_change_input_port_name(Object::cast_to<LineEdit>(line_edit)->get_text(), line_edit, p_node_id, p_port_id);
	} else {
		_change_output_port_name(Object::cast_to<LineEdit>(line_edit)->get_text(), line_edit, p_node_id, p_port_id);
	}
}

void VisualShaderEditor::_port_edited(const StringName &p_property, const Variant &p_value, const String &p_field, bool p_changing) {
	VisualShader::Type type = get_current_shader_type();
	Ref<VisualShaderNode> vsn = visual_shader->get_node(type, editing_node);
	ERR_FAIL_COND(!vsn.is_valid());

	EditorUndoRedoManager *undo_redo = EditorUndoRedoManager::get_singleton();
	undo_redo->create_action(TTR("Set Input Default Port"));

	Ref<VisualShaderNodeCustom> custom = Object::cast_to<VisualShaderNodeCustom>(vsn.ptr());
	if (custom.is_valid()) {
		undo_redo->add_do_method(custom.ptr(), "_set_input_port_default_value", editing_port, p_value);
		undo_redo->add_undo_method(custom.ptr(), "_set_input_port_default_value", editing_port, vsn->get_input_port_default_value(editing_port));
	} else {
		undo_redo->add_do_method(vsn.ptr(), "set_input_port_default_value", editing_port, p_value);
		undo_redo->add_undo_method(vsn.ptr(), "set_input_port_default_value", editing_port, vsn->get_input_port_default_value(editing_port));
	}
	undo_redo->add_do_method(graph_plugin.ptr(), "set_input_port_default_value", type, editing_node, editing_port, p_value);
	undo_redo->add_undo_method(graph_plugin.ptr(), "set_input_port_default_value", type, editing_node, editing_port, vsn->get_input_port_default_value(editing_port));
	undo_redo->commit_action();
}

void VisualShaderEditor::_edit_port_default_input(Object *p_button, int p_node, int p_port) {
	VisualShader::Type type = get_current_shader_type();
	Ref<VisualShaderNode> vs_node = visual_shader->get_node(type, p_node);
	Variant value = vs_node->get_input_port_default_value(p_port);

	edited_property_holder->set_edited_property(value);
	editing_node = p_node;
	editing_port = p_port;

	if (property_editor) {
		property_editor->disconnect("property_changed", callable_mp(this, &VisualShaderEditor::_port_edited));
		property_editor_popup->remove_child(property_editor);
	}

	// TODO: Define these properties with actual PropertyInfo and feed it to the property editor widget.
	property_editor = EditorInspector::instantiate_property_editor(edited_property_holder.ptr(), value.get_type(), "edited_property", PROPERTY_HINT_NONE, "", PROPERTY_USAGE_NONE, true);
	ERR_FAIL_NULL_MSG(property_editor, "Failed to create property editor for type: " + Variant::get_type_name(value.get_type()));

	// Determine the best size for the popup based on the property type.
	// This is done here, since the property editors are also used in the inspector where they have different layout requirements, so we can't just change their default minimum size.
	Size2 popup_pref_size;
	switch (value.get_type()) {
		case Variant::VECTOR3:
		case Variant::BASIS:
			popup_pref_size.width = 320;
			break;
		case Variant::VECTOR4:
		case Variant::QUATERNION:
		case Variant::PLANE:
		case Variant::TRANSFORM2D:
		case Variant::TRANSFORM3D:
		case Variant::PROJECTION:
			popup_pref_size.width = 480;
			break;
		default:
			popup_pref_size.width = 180;
			break;
	}
	property_editor_popup->set_min_size(popup_pref_size);

	property_editor->set_object_and_property(edited_property_holder.ptr(), "edited_property");
	property_editor->update_property();
	property_editor->set_name_split_ratio(0);
	property_editor_popup->add_child(property_editor);

	property_editor->connect("property_changed", callable_mp(this, &VisualShaderEditor::_port_edited));

	Button *button = Object::cast_to<Button>(p_button);
	if (button) {
		property_editor_popup->set_position(button->get_screen_position() + Vector2(0, button->get_size().height) * graph->get_zoom());
	}
	property_editor_popup->reset_size();
	if (button) {
		property_editor_popup->popup();
	} else {
		property_editor_popup->popup_centered_ratio();
	}
	property_editor->select(0); // Focus the first focusable control.
}

void VisualShaderEditor::_set_custom_node_option(int p_index, int p_node, int p_op) {
	VisualShader::Type type = get_current_shader_type();
	Ref<VisualShaderNodeCustom> node = visual_shader->get_node(type, p_node);
	if (node.is_null()) {
		return;
	}

	EditorUndoRedoManager *undo_redo = EditorUndoRedoManager::get_singleton();
	undo_redo->create_action(TTR("Set Custom Node Option"));
	undo_redo->add_do_method(node.ptr(), "_set_option_index", p_op, p_index);
	undo_redo->add_undo_method(node.ptr(), "_set_option_index", p_op, node->get_option_index(p_op));
	undo_redo->add_do_method(graph_plugin.ptr(), "update_node", type, p_node);
	undo_redo->add_undo_method(graph_plugin.ptr(), "update_node", type, p_node);
	undo_redo->commit_action();
}

void VisualShaderEditor::_setup_node(VisualShaderNode *p_node, const Vector<Variant> &p_ops) {
	// INPUT
	{
		VisualShaderNodeInput *input = Object::cast_to<VisualShaderNodeInput>(p_node);

		if (input) {
			ERR_FAIL_COND(!p_ops[0].is_string());
			input->set_input_name((String)p_ops[0]);
			return;
		}
	}

	// FLOAT_CONST
	{
		VisualShaderNodeFloatConstant *float_const = Object::cast_to<VisualShaderNodeFloatConstant>(p_node);

		if (float_const) {
			ERR_FAIL_COND(p_ops[0].get_type() != Variant::FLOAT);
			float_const->set_constant((float)p_ops[0]);
			return;
		}
	}

	// FLOAT_OP
	{
		VisualShaderNodeFloatOp *float_op = Object::cast_to<VisualShaderNodeFloatOp>(p_node);

		if (float_op) {
			ERR_FAIL_COND(p_ops[0].get_type() != Variant::INT);
			float_op->set_operator((VisualShaderNodeFloatOp::Operator)(int)p_ops[0]);
			return;
		}
	}

	// FLOAT_FUNC
	{
		VisualShaderNodeFloatFunc *float_func = Object::cast_to<VisualShaderNodeFloatFunc>(p_node);

		if (float_func) {
			ERR_FAIL_COND(p_ops[0].get_type() != Variant::INT);
			float_func->set_function((VisualShaderNodeFloatFunc::Function)(int)p_ops[0]);
			return;
		}
	}

	// VECTOR_OP
	{
		VisualShaderNodeVectorOp *vec_op = Object::cast_to<VisualShaderNodeVectorOp>(p_node);

		if (vec_op) {
			ERR_FAIL_COND(p_ops[0].get_type() != Variant::INT);
			ERR_FAIL_COND(p_ops[1].get_type() != Variant::INT);
			vec_op->set_operator((VisualShaderNodeVectorOp::Operator)(int)p_ops[0]);
			vec_op->set_op_type((VisualShaderNodeVectorOp::OpType)(int)p_ops[1]);
			return;
		}
	}

	// VECTOR_FUNC
	{
		VisualShaderNodeVectorFunc *vec_func = Object::cast_to<VisualShaderNodeVectorFunc>(p_node);

		if (vec_func) {
			ERR_FAIL_COND(p_ops[0].get_type() != Variant::INT);
			ERR_FAIL_COND(p_ops[1].get_type() != Variant::INT);
			vec_func->set_function((VisualShaderNodeVectorFunc::Function)(int)p_ops[0]);
			vec_func->set_op_type((VisualShaderNodeVectorFunc::OpType)(int)p_ops[1]);
			return;
		}
	}

	// COLOR_OP
	{
		VisualShaderNodeColorOp *color_op = Object::cast_to<VisualShaderNodeColorOp>(p_node);

		if (color_op) {
			ERR_FAIL_COND(p_ops[0].get_type() != Variant::INT);
			color_op->set_operator((VisualShaderNodeColorOp::Operator)(int)p_ops[0]);
			return;
		}
	}

	// COLOR_FUNC
	{
		VisualShaderNodeColorFunc *color_func = Object::cast_to<VisualShaderNodeColorFunc>(p_node);

		if (color_func) {
			ERR_FAIL_COND(p_ops[0].get_type() != Variant::INT);
			color_func->set_function((VisualShaderNodeColorFunc::Function)(int)p_ops[0]);
			return;
		}
	}

	// INT_OP
	{
		VisualShaderNodeIntOp *int_op = Object::cast_to<VisualShaderNodeIntOp>(p_node);

		if (int_op) {
			ERR_FAIL_COND(p_ops[0].get_type() != Variant::INT);
			int_op->set_operator((VisualShaderNodeIntOp::Operator)(int)p_ops[0]);
			return;
		}
	}

	// INT_FUNC
	{
		VisualShaderNodeIntFunc *int_func = Object::cast_to<VisualShaderNodeIntFunc>(p_node);

		if (int_func) {
			ERR_FAIL_COND(p_ops[0].get_type() != Variant::INT);
			int_func->set_function((VisualShaderNodeIntFunc::Function)(int)p_ops[0]);
			return;
		}
	}

	// UINT_OP
	{
		VisualShaderNodeUIntOp *uint_op = Object::cast_to<VisualShaderNodeUIntOp>(p_node);

		if (uint_op) {
			ERR_FAIL_COND(p_ops[0].get_type() != Variant::INT);
			uint_op->set_operator((VisualShaderNodeUIntOp::Operator)(int)p_ops[0]);
			return;
		}
	}

	// UINT_FUNC
	{
		VisualShaderNodeUIntFunc *uint_func = Object::cast_to<VisualShaderNodeUIntFunc>(p_node);

		if (uint_func) {
			ERR_FAIL_COND(p_ops[0].get_type() != Variant::INT);
			uint_func->set_function((VisualShaderNodeUIntFunc::Function)(int)p_ops[0]);
			return;
		}
	}

	// TRANSFORM_OP
	{
		VisualShaderNodeTransformOp *mat_op = Object::cast_to<VisualShaderNodeTransformOp>(p_node);

		if (mat_op) {
			ERR_FAIL_COND(p_ops[0].get_type() != Variant::INT);
			mat_op->set_operator((VisualShaderNodeTransformOp::Operator)(int)p_ops[0]);
			return;
		}
	}

	// TRANSFORM_FUNC
	{
		VisualShaderNodeTransformFunc *mat_func = Object::cast_to<VisualShaderNodeTransformFunc>(p_node);

		if (mat_func) {
			ERR_FAIL_COND(p_ops[0].get_type() != Variant::INT);
			mat_func->set_function((VisualShaderNodeTransformFunc::Function)(int)p_ops[0]);
			return;
		}
	}

	// VECTOR_COMPOSE
	{
		VisualShaderNodeVectorCompose *vec_compose = Object::cast_to<VisualShaderNodeVectorCompose>(p_node);

		if (vec_compose) {
			ERR_FAIL_COND(p_ops[0].get_type() != Variant::INT);
			vec_compose->set_op_type((VisualShaderNodeVectorCompose::OpType)(int)p_ops[0]);
			return;
		}
	}

	// VECTOR_DECOMPOSE
	{
		VisualShaderNodeVectorDecompose *vec_decompose = Object::cast_to<VisualShaderNodeVectorDecompose>(p_node);

		if (vec_decompose) {
			ERR_FAIL_COND(p_ops[0].get_type() != Variant::INT);
			vec_decompose->set_op_type((VisualShaderNodeVectorDecompose::OpType)(int)p_ops[0]);
			return;
		}
	}

	// UV_FUNC
	{
		VisualShaderNodeUVFunc *uv_func = Object::cast_to<VisualShaderNodeUVFunc>(p_node);

		if (uv_func) {
			ERR_FAIL_COND(p_ops[0].get_type() != Variant::INT);
			uv_func->set_function((VisualShaderNodeUVFunc::Function)(int)p_ops[0]);
			return;
		}
	}

	// IS
	{
		VisualShaderNodeIs *is = Object::cast_to<VisualShaderNodeIs>(p_node);

		if (is) {
			ERR_FAIL_COND(p_ops[0].get_type() != Variant::INT);
			is->set_function((VisualShaderNodeIs::Function)(int)p_ops[0]);
			return;
		}
	}

	// COMPARE
	{
		VisualShaderNodeCompare *cmp = Object::cast_to<VisualShaderNodeCompare>(p_node);

		if (cmp) {
			ERR_FAIL_COND(p_ops[0].get_type() != Variant::INT);
			cmp->set_function((VisualShaderNodeCompare::Function)(int)p_ops[0]);
			return;
		}
	}

	// DISTANCE
	{
		VisualShaderNodeVectorDistance *dist = Object::cast_to<VisualShaderNodeVectorDistance>(p_node);

		if (dist) {
			ERR_FAIL_COND(p_ops[0].get_type() != Variant::INT);
			dist->set_op_type((VisualShaderNodeVectorDistance::OpType)(int)p_ops[0]);
			return;
		}
	}

	// DERIVATIVE
	{
		VisualShaderNodeDerivativeFunc *der_func = Object::cast_to<VisualShaderNodeDerivativeFunc>(p_node);

		if (der_func) {
			ERR_FAIL_COND(p_ops[0].get_type() != Variant::INT);
			ERR_FAIL_COND(p_ops[1].get_type() != Variant::INT);
			der_func->set_function((VisualShaderNodeDerivativeFunc::Function)(int)p_ops[0]);
			der_func->set_op_type((VisualShaderNodeDerivativeFunc::OpType)(int)p_ops[1]);
			return;
		}
	}

	// MIX
	{
		VisualShaderNodeMix *mix = Object::cast_to<VisualShaderNodeMix>(p_node);

		if (mix) {
			ERR_FAIL_COND(p_ops[0].get_type() != Variant::INT);
			mix->set_op_type((VisualShaderNodeMix::OpType)(int)p_ops[0]);
			return;
		}
	}

	// CLAMP
	{
		VisualShaderNodeClamp *clamp_func = Object::cast_to<VisualShaderNodeClamp>(p_node);

		if (clamp_func) {
			ERR_FAIL_COND(p_ops[0].get_type() != Variant::INT);
			clamp_func->set_op_type((VisualShaderNodeClamp::OpType)(int)p_ops[0]);
			return;
		}
	}

	// SWITCH
	{
		VisualShaderNodeSwitch *switch_func = Object::cast_to<VisualShaderNodeSwitch>(p_node);

		if (switch_func) {
			ERR_FAIL_COND(p_ops[0].get_type() != Variant::INT);
			switch_func->set_op_type((VisualShaderNodeSwitch::OpType)(int)p_ops[0]);
			return;
		}
	}

	// FACEFORWARD
	{
		VisualShaderNodeFaceForward *face_forward = Object::cast_to<VisualShaderNodeFaceForward>(p_node);
		if (face_forward) {
			ERR_FAIL_COND(p_ops[0].get_type() != Variant::INT);
			face_forward->set_op_type((VisualShaderNodeFaceForward::OpType)(int)p_ops[0]);
			return;
		}
	}

	// LENGTH
	{
		VisualShaderNodeVectorLen *length = Object::cast_to<VisualShaderNodeVectorLen>(p_node);
		if (length) {
			ERR_FAIL_COND(p_ops[0].get_type() != Variant::INT);
			length->set_op_type((VisualShaderNodeVectorLen::OpType)(int)p_ops[0]);
			return;
		}
	}

	// SMOOTHSTEP
	{
		VisualShaderNodeSmoothStep *smooth_step_func = Object::cast_to<VisualShaderNodeSmoothStep>(p_node);

		if (smooth_step_func) {
			ERR_FAIL_COND(p_ops[0].get_type() != Variant::INT);
			smooth_step_func->set_op_type((VisualShaderNodeSmoothStep::OpType)(int)p_ops[0]);
			return;
		}
	}

	// STEP
	{
		VisualShaderNodeStep *step_func = Object::cast_to<VisualShaderNodeStep>(p_node);

		if (step_func) {
			ERR_FAIL_COND(p_ops[0].get_type() != Variant::INT);
			step_func->set_op_type((VisualShaderNodeStep::OpType)(int)p_ops[0]);
			return;
		}
	}

	// MULTIPLY_ADD
	{
		VisualShaderNodeMultiplyAdd *fma_func = Object::cast_to<VisualShaderNodeMultiplyAdd>(p_node);

		if (fma_func) {
			ERR_FAIL_COND(p_ops[0].get_type() != Variant::INT);
			fma_func->set_op_type((VisualShaderNodeMultiplyAdd::OpType)(int)p_ops[0]);
		}
	}

	// REMAP
	{
		VisualShaderNodeRemap *remap_func = Object::cast_to<VisualShaderNodeRemap>(p_node);

		if (remap_func) {
			ERR_FAIL_COND(p_ops[0].get_type() != Variant::INT);
			remap_func->set_op_type((VisualShaderNodeRemap::OpType)(int)p_ops[0]);
		}
	}
}

void VisualShaderEditor::_add_node(int p_idx, const Vector<Variant> &p_ops, const String &p_resource_path, int p_node_idx) {
	ERR_FAIL_INDEX(p_idx, add_options.size());

	VisualShader::Type type = get_current_shader_type();

	Ref<VisualShaderNode> vsnode;

	bool is_custom = add_options[p_idx].is_custom;

	if (!is_custom && !add_options[p_idx].type.is_empty()) {
		VisualShaderNode *vsn = Object::cast_to<VisualShaderNode>(ClassDB::instantiate(add_options[p_idx].type));
		ERR_FAIL_NULL(vsn);
		if (!p_ops.is_empty()) {
			_setup_node(vsn, p_ops);
		}
		VisualShaderNodeParameterRef *parameter_ref = Object::cast_to<VisualShaderNodeParameterRef>(vsn);
		if (parameter_ref && to_node != -1 && to_slot != -1) {
			VisualShaderNode::PortType input_port_type = visual_shader->get_node(type, to_node)->get_input_port_type(to_slot);
			bool success = false;

			for (int i = 0; i < parameter_ref->get_parameters_count(); i++) {
				if (parameter_ref->get_port_type_by_index(i) == input_port_type) {
					parameter_ref->set_parameter_name(parameter_ref->get_parameter_name_by_index(i));
					success = true;
					break;
				}
			}
			if (!success) {
				for (int i = 0; i < parameter_ref->get_parameters_count(); i++) {
					if (visual_shader->is_port_types_compatible(parameter_ref->get_port_type_by_index(i), input_port_type)) {
						parameter_ref->set_parameter_name(parameter_ref->get_parameter_name_by_index(i));
						break;
					}
				}
			}
		}

		vsnode = Ref<VisualShaderNode>(vsn);
	} else {
		StringName base_type;
		bool is_native = add_options[p_idx].is_native;

		if (is_native) {
			base_type = add_options[p_idx].type;
		} else {
			ERR_FAIL_COND(add_options[p_idx].script.is_null());
			base_type = add_options[p_idx].script->get_instance_base_type();
		}
		VisualShaderNode *vsn = Object::cast_to<VisualShaderNode>(ClassDB::instantiate(base_type));
		ERR_FAIL_NULL(vsn);
		vsnode = Ref<VisualShaderNode>(vsn);
		if (!is_native) {
			vsnode->set_script(add_options[p_idx].script);
		}
		VisualShaderNodeCustom *custom_node = Object::cast_to<VisualShaderNodeCustom>(vsn);
		ERR_FAIL_NULL(custom_node);
		custom_node->update_property_default_values();
		custom_node->update_input_port_default_values();
		custom_node->update_properties();
	}

	bool is_texture2d = (Object::cast_to<VisualShaderNodeTexture>(vsnode.ptr()) != nullptr);
	bool is_texture3d = (Object::cast_to<VisualShaderNodeTexture3D>(vsnode.ptr()) != nullptr);
	bool is_texture2d_array = (Object::cast_to<VisualShaderNodeTexture2DArray>(vsnode.ptr()) != nullptr);
	bool is_cubemap = (Object::cast_to<VisualShaderNodeCubemap>(vsnode.ptr()) != nullptr);
	bool is_curve = (Object::cast_to<VisualShaderNodeCurveTexture>(vsnode.ptr()) != nullptr);
	bool is_curve_xyz = (Object::cast_to<VisualShaderNodeCurveXYZTexture>(vsnode.ptr()) != nullptr);
	bool is_parameter = (Object::cast_to<VisualShaderNodeParameter>(vsnode.ptr()) != nullptr);
	bool is_mesh_emitter = (Object::cast_to<VisualShaderNodeParticleMeshEmitter>(vsnode.ptr()) != nullptr);

	Point2 position = graph->get_scroll_offset();

	if (saved_node_pos_dirty) {
		position += saved_node_pos;
	} else {
		position += graph->get_size() * 0.5;
		position /= EDSCALE;
	}
	position /= graph->get_zoom();
	saved_node_pos_dirty = false;

	int id_to_use = visual_shader->get_valid_node_id(type);

	EditorUndoRedoManager *undo_redo = EditorUndoRedoManager::get_singleton();
	if (p_resource_path.is_empty()) {
		undo_redo->create_action(TTR("Add Node to Visual Shader"));
	} else {
		id_to_use += p_node_idx;
	}
	undo_redo->add_do_method(visual_shader.ptr(), "add_node", type, vsnode, position, id_to_use);
	undo_redo->add_undo_method(visual_shader.ptr(), "remove_node", type, id_to_use);
	undo_redo->add_do_method(graph_plugin.ptr(), "add_node", type, id_to_use, false, true);
	undo_redo->add_undo_method(graph_plugin.ptr(), "remove_node", type, id_to_use, false);

	VisualShaderNodeExpression *expr = Object::cast_to<VisualShaderNodeExpression>(vsnode.ptr());
	if (expr) {
		expr->set_size(Size2(250 * EDSCALE, 150 * EDSCALE));
	}

	Ref<VisualShaderNodeFrame> frame = vsnode;
	if (frame.is_valid()) {
		frame->set_size(Size2(320 * EDSCALE, 180 * EDSCALE));
	}

	Ref<VisualShaderNodeReroute> reroute = vsnode;

	bool created_expression_port = false;

	// A node is inserted in an already present connection.
	if (from_node != -1 && from_slot != -1 && to_node != -1 && to_slot != -1) {
		undo_redo->add_do_method(visual_shader.ptr(), "disconnect_nodes", type, from_node, from_slot, to_node, to_slot);
		undo_redo->add_undo_method(visual_shader.ptr(), "connect_nodes", type, from_node, from_slot, to_node, to_slot);
		undo_redo->add_do_method(graph_plugin.ptr(), "disconnect_nodes", type, from_node, from_slot, to_node, to_slot);
		undo_redo->add_undo_method(graph_plugin.ptr(), "connect_nodes", type, from_node, from_slot, to_node, to_slot);
	}

	// Create a connection from the output port of an existing node to the new one.
	if (from_node != -1 && from_slot != -1) {
		VisualShaderNode::PortType output_port_type = visual_shader->get_node(type, from_node)->get_output_port_type(from_slot);

		if (expr && expr->is_editable()) {
			expr->add_input_port(0, output_port_type, "input0");
			created_expression_port = true;
		}

		if (vsnode->get_input_port_count() > 0 || created_expression_port) {
			int _to_node = id_to_use;

			if (created_expression_port) {
				int _to_slot = 0;
				undo_redo->add_undo_method(visual_shader.ptr(), "disconnect_nodes", type, from_node, from_slot, _to_node, _to_slot);
				undo_redo->add_do_method(visual_shader.ptr(), "connect_nodes", type, from_node, from_slot, _to_node, _to_slot);
				undo_redo->add_undo_method(graph_plugin.ptr(), "disconnect_nodes", type, from_node, from_slot, _to_node, _to_slot);
				undo_redo->add_do_method(graph_plugin.ptr(), "connect_nodes", type, from_node, from_slot, _to_node, _to_slot);
			} else {
				int _to_slot = -1;

				// Attempting to connect to the default input port or to the first correct port (if it's not found).
				for (int i = 0; i < vsnode->get_input_port_count(); i++) {
					if (visual_shader->is_port_types_compatible(output_port_type, vsnode->get_input_port_type(i)) || reroute.is_valid()) {
						if (i == vsnode->get_default_input_port(output_port_type)) {
							_to_slot = i;
							break;
						} else if (_to_slot == -1) {
							_to_slot = i;
						}
					}
				}

				if (_to_slot >= 0) {
					undo_redo->add_undo_method(visual_shader.ptr(), "disconnect_nodes", type, from_node, from_slot, _to_node, _to_slot);
					undo_redo->add_do_method(visual_shader.ptr(), "connect_nodes", type, from_node, from_slot, _to_node, _to_slot);
					undo_redo->add_undo_method(graph_plugin.ptr(), "disconnect_nodes", type, from_node, from_slot, _to_node, _to_slot);
					undo_redo->add_do_method(graph_plugin.ptr(), "connect_nodes", type, from_node, from_slot, _to_node, _to_slot);
				}
			}

			if (output_port_type == VisualShaderNode::PORT_TYPE_SAMPLER) {
				if (is_texture2d) {
					undo_redo->force_fixed_history(); // vsnode is freshly created and has no path, so history can't be correctly determined.
					undo_redo->add_do_method(vsnode.ptr(), "set_source", VisualShaderNodeTexture::SOURCE_PORT);
				}
				if (is_texture3d || is_texture2d_array) {
					undo_redo->force_fixed_history();
					undo_redo->add_do_method(vsnode.ptr(), "set_source", VisualShaderNodeSample3D::SOURCE_PORT);
				}
				if (is_cubemap) {
					undo_redo->force_fixed_history();
					undo_redo->add_do_method(vsnode.ptr(), "set_source", VisualShaderNodeCubemap::SOURCE_PORT);
				}
			}
		}
	}

	// Create a connection from the new node to an input port of an existing one.
	if (to_node != -1 && to_slot != -1) {
		VisualShaderNode::PortType input_port_type = visual_shader->get_node(type, to_node)->get_input_port_type(to_slot);

		if (expr && expr->is_editable() && input_port_type != VisualShaderNode::PORT_TYPE_SAMPLER) {
			expr->add_output_port(0, input_port_type, "output0");
			String initial_expression_code;

			switch (input_port_type) {
				case VisualShaderNode::PORT_TYPE_SCALAR:
					initial_expression_code = "output0 = 1.0;";
					break;
				case VisualShaderNode::PORT_TYPE_SCALAR_INT:
					initial_expression_code = "output0 = 1;";
					break;
				case VisualShaderNode::PORT_TYPE_SCALAR_UINT:
					initial_expression_code = "output0 = 1u;";
					break;
				case VisualShaderNode::PORT_TYPE_VECTOR_2D:
					initial_expression_code = "output0 = vec2(1.0, 1.0);";
					break;
				case VisualShaderNode::PORT_TYPE_VECTOR_3D:
					initial_expression_code = "output0 = vec3(1.0, 1.0, 1.0);";
					break;
				case VisualShaderNode::PORT_TYPE_VECTOR_4D:
					initial_expression_code = "output0 = vec4(1.0, 1.0, 1.0, 1.0);";
					break;
				case VisualShaderNode::PORT_TYPE_BOOLEAN:
					initial_expression_code = "output0 = true;";
					break;
				case VisualShaderNode::PORT_TYPE_TRANSFORM:
					initial_expression_code = "output0 = mat4(1.0);";
					break;
				default:
					break;
			}

			expr->set_expression(initial_expression_code);
			expr->set_size(Size2(500 * EDSCALE, 200 * EDSCALE));
			created_expression_port = true;
		}
		if (vsnode->get_output_port_count() > 0 || created_expression_port) {
			int _from_node = id_to_use;

			if (created_expression_port) {
				int _from_slot = 0;
				undo_redo->add_do_method(visual_shader.ptr(), "connect_nodes", type, _from_node, _from_slot, to_node, to_slot);
				undo_redo->add_undo_method(visual_shader.ptr(), "disconnect_nodes", type, _from_node, _from_slot, to_node, to_slot);
				undo_redo->add_do_method(graph_plugin.ptr(), "connect_nodes", type, _from_node, _from_slot, to_node, to_slot);
				undo_redo->add_undo_method(graph_plugin.ptr(), "disconnect_nodes", type, _from_node, _from_slot, to_node, to_slot);
			} else {
				// Need to setting up Input node properly before committing since `is_port_types_compatible` (calling below) is using `mode` and `shader_type`.
				VisualShaderNodeInput *input = Object::cast_to<VisualShaderNodeInput>(vsnode.ptr());
				if (input) {
					input->set_shader_mode(visual_shader->get_mode());
					input->set_shader_type(visual_shader->get_shader_type());
				}

				// Attempting to connect to the first correct port.
				for (int i = 0; i < vsnode->get_output_port_count(); i++) {
					if (visual_shader->is_port_types_compatible(vsnode->get_output_port_type(i), input_port_type) || reroute.is_valid()) {
						undo_redo->add_do_method(visual_shader.ptr(), "connect_nodes", type, _from_node, i, to_node, to_slot);
						undo_redo->add_undo_method(visual_shader.ptr(), "disconnect_nodes", type, _from_node, i, to_node, to_slot);
						undo_redo->add_do_method(graph_plugin.ptr(), "connect_nodes", type, _from_node, i, to_node, to_slot);
						undo_redo->add_undo_method(graph_plugin.ptr(), "disconnect_nodes", type, _from_node, i, to_node, to_slot);
						break;
					}
				}
			}
		}
	}

	_member_cancel();

	if (is_parameter) {
		undo_redo->add_do_method(this, "_update_parameters", true);
		undo_redo->add_undo_method(this, "_update_parameters", true);
	}

	if (is_curve) {
		callable_mp(graph_plugin.ptr(), &VisualShaderGraphPlugin::update_curve).call_deferred(id_to_use);
	}

	if (is_curve_xyz) {
		callable_mp(graph_plugin.ptr(), &VisualShaderGraphPlugin::update_curve_xyz).call_deferred(id_to_use);
	}

	if (p_resource_path.is_empty()) {
		undo_redo->commit_action();
	} else {
		//post-initialization

		if (is_texture2d || is_texture3d || is_curve || is_curve_xyz) {
			undo_redo->force_fixed_history();
			undo_redo->add_do_method(vsnode.ptr(), "set_texture", ResourceLoader::load(p_resource_path));
			return;
		}

		if (is_cubemap) {
			undo_redo->force_fixed_history();
			undo_redo->add_do_method(vsnode.ptr(), "set_cube_map", ResourceLoader::load(p_resource_path));
			return;
		}

		if (is_texture2d_array) {
			undo_redo->force_fixed_history();
			undo_redo->add_do_method(vsnode.ptr(), "set_texture_array", ResourceLoader::load(p_resource_path));
			return;
		}

		if (is_mesh_emitter) {
			undo_redo->add_do_method(vsnode.ptr(), "set_mesh", ResourceLoader::load(p_resource_path));
			return;
		}
	}
}

void VisualShaderEditor::_add_varying(const String &p_name, VisualShader::VaryingMode p_mode, VisualShader::VaryingType p_type) {
	EditorUndoRedoManager *undo_redo = EditorUndoRedoManager::get_singleton();
	undo_redo->create_action(vformat(TTR("Add Varying to Visual Shader: %s"), p_name));

	undo_redo->add_do_method(visual_shader.ptr(), "add_varying", p_name, p_mode, p_type);
	undo_redo->add_undo_method(visual_shader.ptr(), "remove_varying", p_name);

	undo_redo->add_do_method(this, "_update_varyings");
	undo_redo->add_undo_method(this, "_update_varyings");

	for (int i = 0; i <= VisualShader::TYPE_LIGHT; i++) {
		if (p_mode == VisualShader::VARYING_MODE_FRAG_TO_LIGHT && i == 0) {
			continue;
		}

		VisualShader::Type type = VisualShader::Type(i);
		Vector<int> nodes = visual_shader->get_node_list(type);

		for (int j = 0; j < nodes.size(); j++) {
			int node_id = nodes[j];
			Ref<VisualShaderNode> vsnode = visual_shader->get_node(type, node_id);
			Ref<VisualShaderNodeVarying> var = vsnode;

			if (var.is_valid()) {
				undo_redo->add_do_method(graph_plugin.ptr(), "update_node", type, node_id);
				undo_redo->add_undo_method(graph_plugin.ptr(), "update_node", type, node_id);
			}
		}
	}

	undo_redo->add_do_method(this, "_update_varying_tree");
	undo_redo->add_undo_method(this, "_update_varying_tree");
	undo_redo->commit_action();
}

void VisualShaderEditor::_remove_varying(const String &p_name) {
	EditorUndoRedoManager *undo_redo = EditorUndoRedoManager::get_singleton();
	undo_redo->create_action(vformat(TTR("Remove Varying from Visual Shader: %s"), p_name));

	VisualShader::VaryingMode var_mode = visual_shader->get_varying_mode(p_name);

	undo_redo->add_do_method(visual_shader.ptr(), "remove_varying", p_name);
	undo_redo->add_undo_method(visual_shader.ptr(), "add_varying", p_name, var_mode, visual_shader->get_varying_type(p_name));

	undo_redo->add_do_method(this, "_update_varyings");
	undo_redo->add_undo_method(this, "_update_varyings");

	for (int i = 0; i <= VisualShader::TYPE_LIGHT; i++) {
		if (var_mode == VisualShader::VARYING_MODE_FRAG_TO_LIGHT && i == 0) {
			continue;
		}

		VisualShader::Type type = VisualShader::Type(i);
		Vector<int> nodes = visual_shader->get_node_list(type);

		for (int j = 0; j < nodes.size(); j++) {
			int node_id = nodes[j];
			Ref<VisualShaderNode> vsnode = visual_shader->get_node(type, node_id);
			Ref<VisualShaderNodeVarying> var = vsnode;

			if (var.is_valid()) {
				String var_name = var->get_varying_name();

				if (var_name == p_name) {
					undo_redo->add_do_method(var.ptr(), "set_varying_name", "[None]");
					undo_redo->add_undo_method(var.ptr(), "set_varying_name", var_name);
					undo_redo->add_do_method(var.ptr(), "set_varying_type", VisualShader::VARYING_TYPE_FLOAT);
					undo_redo->add_undo_method(var.ptr(), "set_varying_type", var->get_varying_type());
				}
				undo_redo->add_do_method(graph_plugin.ptr(), "update_node", type, node_id);
				undo_redo->add_undo_method(graph_plugin.ptr(), "update_node", type, node_id);
			}
		}

		List<VisualShader::Connection> node_connections;
		visual_shader->get_node_connections(type, &node_connections);

		for (VisualShader::Connection &E : node_connections) {
			Ref<VisualShaderNodeVaryingGetter> var_getter = Object::cast_to<VisualShaderNodeVaryingGetter>(visual_shader->get_node(type, E.from_node).ptr());
			if (var_getter.is_valid() && E.from_port > 0) {
				undo_redo->add_do_method(visual_shader.ptr(), "disconnect_nodes", type, E.from_node, E.from_port, E.to_node, E.to_port);
				undo_redo->add_undo_method(visual_shader.ptr(), "connect_nodes", type, E.from_node, E.from_port, E.to_node, E.to_port);
				undo_redo->add_do_method(graph_plugin.ptr(), "disconnect_nodes", type, E.from_node, E.from_port, E.to_node, E.to_port);
				undo_redo->add_undo_method(graph_plugin.ptr(), "connect_nodes", type, E.from_node, E.from_port, E.to_node, E.to_port);
			}
			Ref<VisualShaderNodeVaryingSetter> var_setter = Object::cast_to<VisualShaderNodeVaryingSetter>(visual_shader->get_node(type, E.to_node).ptr());
			if (var_setter.is_valid() && E.to_port > 0) {
				undo_redo->add_do_method(visual_shader.ptr(), "disconnect_nodes", type, E.from_node, E.from_port, E.to_node, E.to_port);
				undo_redo->add_undo_method(visual_shader.ptr(), "connect_nodes", type, E.from_node, E.from_port, E.to_node, E.to_port);
				undo_redo->add_do_method(graph_plugin.ptr(), "disconnect_nodes", type, E.from_node, E.from_port, E.to_node, E.to_port);
				undo_redo->add_undo_method(graph_plugin.ptr(), "connect_nodes", type, E.from_node, E.from_port, E.to_node, E.to_port);
			}
		}
	}

	undo_redo->add_do_method(this, "_update_varying_tree");
	undo_redo->add_undo_method(this, "_update_varying_tree");
	undo_redo->commit_action();
}

void VisualShaderEditor::_update_varyings() {
	VisualShaderNodeVarying::clear_varyings(visual_shader->get_rid());

	for (int i = 0; i < visual_shader->get_varyings_count(); i++) {
		const VisualShader::Varying *var = visual_shader->get_varying_by_index(i);

		if (var != nullptr) {
			VisualShaderNodeVarying::add_varying(visual_shader->get_rid(), var->name, var->mode, var->type);
		}
	}
}

void VisualShaderEditor::_node_dragged(const Vector2 &p_from, const Vector2 &p_to, int p_node) {
	VisualShader::Type type = get_current_shader_type();
	drag_buffer.push_back({ type, p_node, p_from, p_to });
	if (!drag_dirty) {
		callable_mp(this, &VisualShaderEditor::_nodes_dragged).call_deferred();
	}
	drag_dirty = true;
}

void VisualShaderEditor::_nodes_dragged() {
	drag_dirty = false;

	EditorUndoRedoManager *undo_redo = EditorUndoRedoManager::get_singleton();
	if (frame_node_id_to_link_to == -1) {
		undo_redo->create_action(TTR("Move VisualShader Node(s)"));
	} else {
		undo_redo->create_action(TTR("Move and Attach VisualShader Node(s) to parent frame"));
	}

	for (const DragOp &E : drag_buffer) {
		undo_redo->add_do_method(visual_shader.ptr(), "set_node_position", E.type, E.node, E.to);
		undo_redo->add_undo_method(visual_shader.ptr(), "set_node_position", E.type, E.node, E.from);
		undo_redo->add_do_method(graph_plugin.ptr(), "set_node_position", E.type, E.node, E.to);
		undo_redo->add_undo_method(graph_plugin.ptr(), "set_node_position", E.type, E.node, E.from);
	}

	for (const int node_id : nodes_link_to_frame_buffer) {
		VisualShader::Type type = visual_shader->get_shader_type();
		Ref<VisualShaderNode> vs_node = visual_shader->get_node(type, node_id);

		undo_redo->add_do_method(visual_shader.ptr(), "attach_node_to_frame", type, node_id, frame_node_id_to_link_to);
		undo_redo->add_do_method(graph_plugin.ptr(), "attach_node_to_frame", type, node_id, frame_node_id_to_link_to);
		undo_redo->add_undo_method(graph_plugin.ptr(), "detach_node_from_frame", type, node_id);
		undo_redo->add_undo_method(visual_shader.ptr(), "detach_node_from_frame", type, node_id);
	}

	undo_redo->commit_action();

	_handle_node_drop_on_connection();

	drag_buffer.clear();
	nodes_link_to_frame_buffer.clear();
	frame_node_id_to_link_to = -1;
}

void VisualShaderEditor::_connection_request(const String &p_from, int p_from_index, const String &p_to, int p_to_index) {
	VisualShader::Type type = get_current_shader_type();

	int from = p_from.to_int();
	int to = p_to.to_int();
	bool swap = last_to_node != -1 && Input::get_singleton()->is_key_pressed(Key::CMD_OR_CTRL);

	if (!visual_shader->can_connect_nodes(type, from, p_from_index, to, p_to_index)) {
		return;
	}

	EditorUndoRedoManager *undo_redo = EditorUndoRedoManager::get_singleton();
	undo_redo->create_action(TTR("Nodes Connected"));

	List<VisualShader::Connection> conns;
	visual_shader->get_node_connections(type, &conns);

	for (const VisualShader::Connection &E : conns) {
		if (E.to_node == to && E.to_port == p_to_index) {
			undo_redo->add_do_method(visual_shader.ptr(), "disconnect_nodes", type, E.from_node, E.from_port, E.to_node, E.to_port);
			undo_redo->add_undo_method(visual_shader.ptr(), "connect_nodes", type, E.from_node, E.from_port, E.to_node, E.to_port);
			undo_redo->add_do_method(graph_plugin.ptr(), "disconnect_nodes", type, E.from_node, E.from_port, E.to_node, E.to_port);
			undo_redo->add_undo_method(graph_plugin.ptr(), "connect_nodes", type, E.from_node, E.from_port, E.to_node, E.to_port);

			if (swap) {
				undo_redo->add_do_method(visual_shader.ptr(), "connect_nodes", type, E.from_node, E.from_port, last_to_node, last_to_port);
				undo_redo->add_undo_method(visual_shader.ptr(), "disconnect_nodes", type, E.from_node, E.from_port, last_to_node, last_to_port);
				undo_redo->add_do_method(graph_plugin.ptr(), "connect_nodes", type, E.from_node, E.from_port, last_to_node, last_to_port);
				undo_redo->add_undo_method(graph_plugin.ptr(), "disconnect_nodes", type, E.from_node, E.from_port, last_to_node, last_to_port);
			}
			break;
		}
	}

	undo_redo->add_do_method(visual_shader.ptr(), "connect_nodes", type, from, p_from_index, to, p_to_index);
	undo_redo->add_undo_method(visual_shader.ptr(), "disconnect_nodes", type, from, p_from_index, to, p_to_index);
	undo_redo->add_do_method(graph_plugin.ptr(), "connect_nodes", type, from, p_from_index, to, p_to_index);
	undo_redo->add_undo_method(graph_plugin.ptr(), "disconnect_nodes", type, from, p_from_index, to, p_to_index);

	undo_redo->add_do_method(graph_plugin.ptr(), "update_node", (int)type, from);
	undo_redo->add_undo_method(graph_plugin.ptr(), "update_node", (int)type, from);
	undo_redo->add_do_method(graph_plugin.ptr(), "update_node", (int)type, to);
	undo_redo->add_undo_method(graph_plugin.ptr(), "update_node", (int)type, to);
	undo_redo->commit_action();

	last_to_node = -1;
	last_to_port = -1;
}

void VisualShaderEditor::_disconnection_request(const String &p_from, int p_from_index, const String &p_to, int p_to_index) {
	graph->disconnect_node(p_from, p_from_index, p_to, p_to_index);

	VisualShader::Type type = get_current_shader_type();

	int from = p_from.to_int();
	int to = p_to.to_int();

	last_to_node = to;
	last_to_port = p_to_index;

	info_label->show();

	EditorUndoRedoManager *undo_redo = EditorUndoRedoManager::get_singleton();
	undo_redo->create_action(TTR("Nodes Disconnected"));
	undo_redo->add_do_method(visual_shader.ptr(), "disconnect_nodes", type, from, p_from_index, to, p_to_index);
	undo_redo->add_undo_method(visual_shader.ptr(), "connect_nodes", type, from, p_from_index, to, p_to_index);
	undo_redo->add_do_method(graph_plugin.ptr(), "disconnect_nodes", type, from, p_from_index, to, p_to_index);
	undo_redo->add_undo_method(graph_plugin.ptr(), "connect_nodes", type, from, p_from_index, to, p_to_index);
	undo_redo->add_do_method(graph_plugin.ptr(), "update_node", (int)type, to);
	undo_redo->add_undo_method(graph_plugin.ptr(), "update_node", (int)type, to);
	undo_redo->commit_action();
}

void VisualShaderEditor::_connection_drag_ended() {
	info_label->hide();
}

void VisualShaderEditor::_connection_to_empty(const String &p_from, int p_from_slot, const Vector2 &p_release_position) {
	from_node = p_from.to_int();
	from_slot = p_from_slot;
	VisualShaderNode::PortType input_port_type = VisualShaderNode::PORT_TYPE_MAX;
	VisualShaderNode::PortType output_port_type = VisualShaderNode::PORT_TYPE_MAX;
	Ref<VisualShaderNode> node = visual_shader->get_node(get_current_shader_type(), from_node);
	if (node.is_valid()) {
		output_port_type = node->get_output_port_type(from_slot);
	}
	_show_members_dialog(true, input_port_type, output_port_type);
}

void VisualShaderEditor::_connection_from_empty(const String &p_to, int p_to_slot, const Vector2 &p_release_position) {
	to_node = p_to.to_int();
	to_slot = p_to_slot;
	VisualShaderNode::PortType input_port_type = VisualShaderNode::PORT_TYPE_MAX;
	VisualShaderNode::PortType output_port_type = VisualShaderNode::PORT_TYPE_MAX;
	Ref<VisualShaderNode> node = visual_shader->get_node(get_current_shader_type(), to_node);
	if (node.is_valid()) {
		input_port_type = node->get_input_port_type(to_slot);
	}
	_show_members_dialog(true, input_port_type, output_port_type);
}

bool VisualShaderEditor::_check_node_drop_on_connection(const Vector2 &p_position, Ref<GraphEdit::Connection> *r_closest_connection, int *r_from_port, int *r_to_port) {
	VisualShader::Type shader_type = get_current_shader_type();

	// Get selected graph node.
	Ref<VisualShaderNode> selected_vsnode;
	int selected_node_id = -1;
	int selected_node_count = 0;
	Rect2 selected_node_rect;

	for (int i = 0; i < graph->get_child_count(); i++) {
		GraphNode *graph_node = Object::cast_to<GraphNode>(graph->get_child(i));
		if (graph_node && graph_node->is_selected()) {
			selected_node_id = String(graph_node->get_name()).to_int();
			Ref<VisualShaderNode> vsnode = visual_shader->get_node(shader_type, selected_node_id);
			if (!vsnode->is_deletable()) {
				continue;
			}

			selected_node_count += 1;

			Ref<VisualShaderNode> node = visual_shader->get_node(shader_type, selected_node_id);
			selected_vsnode = node;
			selected_node_rect = graph_node->get_rect();
		}
	}

	// Only a single node - which has both input and output ports but is not connected yet - can be inserted.
	if (selected_node_count != 1 || !selected_vsnode.is_valid()) {
		return false;
	}

	// Check whether the dragged node was dropped over a connection.
	List<Ref<GraphEdit::Connection>> intersecting_connections = graph->get_connections_intersecting_with_rect(selected_node_rect);

	if (intersecting_connections.is_empty()) {
		return false;
	}

	Ref<GraphEdit::Connection> intersecting_connection = intersecting_connections.front()->get();

	if (selected_vsnode->is_any_port_connected() || selected_vsnode->get_input_port_count() == 0 || selected_vsnode->get_output_port_count() == 0) {
		return false;
	}

	VisualShaderNode::PortType original_port_type_from = visual_shader->get_node(shader_type, String(intersecting_connection->from_node).to_int())->get_output_port_type(intersecting_connection->from_port);
	VisualShaderNode::PortType original_port_type_to = visual_shader->get_node(shader_type, String(intersecting_connection->to_node).to_int())->get_input_port_type(intersecting_connection->to_port);

	Ref<VisualShaderNodeReroute> reroute_node = selected_vsnode;

	// Searching for the default port or the first compatible input port of the node to insert.
	int _to_port = -1;
	for (int i = 0; i < selected_vsnode->get_input_port_count(); i++) {
		if (visual_shader->is_port_types_compatible(original_port_type_from, selected_vsnode->get_input_port_type(i)) || reroute_node.is_valid()) {
			if (i == selected_vsnode->get_default_input_port(original_port_type_from)) {
				_to_port = i;
				break;
			} else if (_to_port == -1) {
				_to_port = i;
			}
		}
	}

	// Searching for the first compatible output port of the node to insert.
	int _from_port = -1;
	for (int i = 0; i < selected_vsnode->get_output_port_count(); i++) {
		if (visual_shader->is_port_types_compatible(selected_vsnode->get_output_port_type(i), original_port_type_to) || reroute_node.is_valid()) {
			_from_port = i;
			break;
		}
	}

	if (_to_port == -1 || _from_port == -1) {
		return false;
	}

	if (r_closest_connection != nullptr) {
		*r_closest_connection = intersecting_connection;
	}
	if (r_from_port != nullptr) {
		*r_from_port = _from_port;
	}
	if (r_to_port != nullptr) {
		*r_to_port = _to_port;
	}

	return true;
}

void VisualShaderEditor::_handle_node_drop_on_connection() {
	EditorUndoRedoManager *undo_redo = EditorUndoRedoManager::get_singleton();
	undo_redo->create_action(TTR("Insert node"));

	// Check whether the dragged node was dropped over a connection.
	Ref<GraphEdit::Connection> closest_connection;
	int _from_port = -1;
	int _to_port = -1;

	if (!_check_node_drop_on_connection(graph->get_local_mouse_position(), &closest_connection, &_from_port, &_to_port)) {
		return;
	}

	int selected_node_id = drag_buffer.front()->get().node;
	VisualShader::Type shader_type = get_current_shader_type();
	Ref<VisualShaderNode> selected_vsnode = visual_shader->get_node(shader_type, selected_node_id);

	// Delete the old connection.
	undo_redo->add_do_method(visual_shader.ptr(), "disconnect_nodes", shader_type, String(closest_connection->from_node).to_int(), closest_connection->from_port, String(closest_connection->to_node).to_int(), closest_connection->to_port);
	undo_redo->add_undo_method(visual_shader.ptr(), "connect_nodes", shader_type, String(closest_connection->from_node).to_int(), closest_connection->from_port, String(closest_connection->to_node).to_int(), closest_connection->to_port);
	undo_redo->add_do_method(graph_plugin.ptr(), "disconnect_nodes", shader_type, String(closest_connection->from_node).to_int(), closest_connection->from_port, String(closest_connection->to_node).to_int(), closest_connection->to_port);
	undo_redo->add_undo_method(graph_plugin.ptr(), "connect_nodes", shader_type, String(closest_connection->from_node).to_int(), closest_connection->from_port, String(closest_connection->to_node).to_int(), closest_connection->to_port);

	// Add the connection to the dropped node.
	undo_redo->add_do_method(visual_shader.ptr(), "connect_nodes", shader_type, String(closest_connection->from_node).to_int(), closest_connection->from_port, selected_node_id, _to_port);
	undo_redo->add_undo_method(visual_shader.ptr(), "disconnect_nodes", shader_type, String(closest_connection->from_node).to_int(), closest_connection->from_port, selected_node_id, _to_port);
	undo_redo->add_do_method(graph_plugin.ptr(), "connect_nodes", shader_type, String(closest_connection->from_node).to_int(), closest_connection->from_port, selected_node_id, _to_port);
	undo_redo->add_undo_method(graph_plugin.ptr(), "disconnect_nodes", shader_type, String(closest_connection->from_node).to_int(), closest_connection->from_port, selected_node_id, _to_port);

	// Add the connection from the dropped node.
	undo_redo->add_do_method(visual_shader.ptr(), "connect_nodes", shader_type, selected_node_id, _from_port, String(closest_connection->to_node).to_int(), closest_connection->to_port);
	undo_redo->add_undo_method(visual_shader.ptr(), "disconnect_nodes", shader_type, selected_node_id, _from_port, String(closest_connection->to_node).to_int(), closest_connection->to_port);
	undo_redo->add_do_method(graph_plugin.ptr(), "connect_nodes", shader_type, selected_node_id, _from_port, String(closest_connection->to_node).to_int(), closest_connection->to_port);
	undo_redo->add_undo_method(graph_plugin.ptr(), "disconnect_nodes", shader_type, selected_node_id, _from_port, String(closest_connection->to_node).to_int(), closest_connection->to_port);

	undo_redo->commit_action();

	call_deferred(SNAME("_update_graph"));
}

void VisualShaderEditor::_delete_nodes(int p_type, const List<int> &p_nodes) {
	VisualShader::Type type = VisualShader::Type(p_type);
	List<VisualShader::Connection> conns;
	visual_shader->get_node_connections(type, &conns);

	EditorUndoRedoManager *undo_redo = EditorUndoRedoManager::get_singleton();
	for (const int &F : p_nodes) {
		for (const VisualShader::Connection &E : conns) {
			if (E.from_node == F || E.to_node == F) {
				undo_redo->add_do_method(graph_plugin.ptr(), "disconnect_nodes", type, E.from_node, E.from_port, E.to_node, E.to_port);
			}
		}
	}

	// The VS nodes need to be added before attaching them to frames.
	for (const int &F : p_nodes) {
		Ref<VisualShaderNode> node = visual_shader->get_node(type, F);
		undo_redo->add_undo_method(visual_shader.ptr(), "add_node", type, node, visual_shader->get_node_position(type, F), F);
		undo_redo->add_undo_method(graph_plugin.ptr(), "add_node", type, F, false, false);
	}

	// Update frame references.
	for (const int &node_id : p_nodes) {
		Ref<VisualShaderNodeFrame> frame = visual_shader->get_node(type, node_id);
		if (frame.is_valid()) {
			for (const int &attached_node_id : frame->get_attached_nodes()) {
				undo_redo->add_do_method(visual_shader.ptr(), "detach_node_from_frame", type, attached_node_id);
				undo_redo->add_do_method(graph_plugin.ptr(), "detach_node_from_frame", type, attached_node_id);
				undo_redo->add_undo_method(visual_shader.ptr(), "attach_node_to_frame", type, attached_node_id, node_id);
				undo_redo->add_undo_method(graph_plugin.ptr(), "attach_node_to_frame", type, attached_node_id, node_id);
			}
		}

		Ref<VisualShaderNode> node = visual_shader->get_node(type, node_id);
		if (node->get_frame() == -1) {
			continue;
		}

		undo_redo->add_do_method(visual_shader.ptr(), "detach_node_from_frame", type, node_id);
		undo_redo->add_do_method(graph_plugin.ptr(), "detach_node_from_frame", type, node_id);
		undo_redo->add_undo_method(visual_shader.ptr(), "attach_node_to_frame", type, node_id, node->get_frame());
		undo_redo->add_undo_method(graph_plugin.ptr(), "attach_node_to_frame", type, node_id, node->get_frame());
	}

	// Restore size of the frame nodes.
	for (const int &F : p_nodes) {
		Ref<VisualShaderNodeFrame> frame = visual_shader->get_node(type, F);
		if (frame.is_valid()) {
			undo_redo->add_undo_method(this, "_set_node_size", type, F, frame->get_size());
		}
	}

	HashSet<String> parameter_names;

	for (const int &F : p_nodes) {
		Ref<VisualShaderNode> node = visual_shader->get_node(type, F);

		undo_redo->add_do_method(visual_shader.ptr(), "remove_node", type, F);

		VisualShaderNodeParameter *parameter = Object::cast_to<VisualShaderNodeParameter>(node.ptr());
		if (parameter) {
			parameter_names.insert(parameter->get_parameter_name());
		}
	}

	List<VisualShader::Connection> used_conns;
	for (const int &F : p_nodes) {
		for (const VisualShader::Connection &E : conns) {
			if (E.from_node == F || E.to_node == F) {
				bool cancel = false;
				for (List<VisualShader::Connection>::Element *R = used_conns.front(); R; R = R->next()) {
					if (R->get().from_node == E.from_node && R->get().from_port == E.from_port && R->get().to_node == E.to_node && R->get().to_port == E.to_port) {
						cancel = true; // to avoid ERR_ALREADY_EXISTS warning
						break;
					}
				}
				if (!cancel) {
					undo_redo->add_undo_method(visual_shader.ptr(), "connect_nodes", type, E.from_node, E.from_port, E.to_node, E.to_port);
					undo_redo->add_undo_method(graph_plugin.ptr(), "connect_nodes", type, E.from_node, E.from_port, E.to_node, E.to_port);
					used_conns.push_back(E);
				}
			}
		}
	}

	// Delete nodes from the graph.
	for (const int &F : p_nodes) {
		undo_redo->add_do_method(graph_plugin.ptr(), "remove_node", type, F, false);
	}

	// Update parameter refs if any parameter has been deleted.
	if (parameter_names.size() > 0) {
		undo_redo->add_do_method(this, "_update_parameters", true);
		undo_redo->add_undo_method(this, "_update_parameters", true);

		_update_parameter_refs(parameter_names);
	}
}

void VisualShaderEditor::_replace_node(VisualShader::Type p_type_id, int p_node_id, const StringName &p_from, const StringName &p_to) {
	EditorUndoRedoManager *undo_redo = EditorUndoRedoManager::get_singleton();
	undo_redo->add_do_method(visual_shader.ptr(), "replace_node", p_type_id, p_node_id, p_to);
	undo_redo->add_undo_method(visual_shader.ptr(), "replace_node", p_type_id, p_node_id, p_from);
}

void VisualShaderEditor::_update_constant(VisualShader::Type p_type_id, int p_node_id, const Variant &p_var, int p_preview_port) {
	Ref<VisualShaderNode> node = visual_shader->get_node(p_type_id, p_node_id);
	ERR_FAIL_COND(!node.is_valid());
	ERR_FAIL_COND(!node->has_method("set_constant"));
	node->call("set_constant", p_var);
	if (p_preview_port != -1) {
		node->set_output_port_for_preview(p_preview_port);
	}
}

void VisualShaderEditor::_update_parameter(VisualShader::Type p_type_id, int p_node_id, const Variant &p_var, int p_preview_port) {
	Ref<VisualShaderNodeParameter> parameter = visual_shader->get_node(p_type_id, p_node_id);
	ERR_FAIL_COND(!parameter.is_valid());

	String valid_name = visual_shader->validate_parameter_name(parameter->get_parameter_name(), parameter);
	parameter->set_parameter_name(valid_name);
	graph_plugin->set_parameter_name(p_type_id, p_node_id, valid_name);

	if (parameter->has_method("set_default_value_enabled")) {
		parameter->call("set_default_value_enabled", true);
		parameter->call("set_default_value", p_var);
	}
	if (p_preview_port != -1) {
		parameter->set_output_port_for_preview(p_preview_port);
	}
}

void VisualShaderEditor::_convert_constants_to_parameters(bool p_vice_versa) {
	VisualShader::Type type_id = get_current_shader_type();

	EditorUndoRedoManager *undo_redo = EditorUndoRedoManager::get_singleton();
	if (!p_vice_versa) {
		undo_redo->create_action(TTR("Convert Constant Node(s) To Parameter(s)"));
	} else {
		undo_redo->create_action(TTR("Convert Parameter Node(s) To Constant(s)"));
	}

	const HashSet<int> &current_set = p_vice_versa ? selected_parameters : selected_constants;
	HashSet<String> deleted_names;

	for (const int &E : current_set) {
		int node_id = E;
		Ref<VisualShaderNode> node = visual_shader->get_node(type_id, node_id);
		bool caught = false;
		Variant var;

		// float
		if (!p_vice_versa) {
			Ref<VisualShaderNodeFloatConstant> float_const = Object::cast_to<VisualShaderNodeFloatConstant>(node.ptr());
			if (float_const.is_valid()) {
				_replace_node(type_id, node_id, "VisualShaderNodeFloatConstant", "VisualShaderNodeFloatParameter");
				var = float_const->get_constant();
				caught = true;
			}
		} else {
			Ref<VisualShaderNodeFloatParameter> float_parameter = Object::cast_to<VisualShaderNodeFloatParameter>(node.ptr());
			if (float_parameter.is_valid()) {
				_replace_node(type_id, node_id, "VisualShaderNodeFloatParameter", "VisualShaderNodeFloatConstant");
				var = float_parameter->get_default_value();
				caught = true;
			}
		}

		// int
		if (!caught) {
			if (!p_vice_versa) {
				Ref<VisualShaderNodeIntConstant> int_const = Object::cast_to<VisualShaderNodeIntConstant>(node.ptr());
				if (int_const.is_valid()) {
					_replace_node(type_id, node_id, "VisualShaderNodeIntConstant", "VisualShaderNodeIntParameter");
					var = int_const->get_constant();
					caught = true;
				}
			} else {
				Ref<VisualShaderNodeIntParameter> int_parameter = Object::cast_to<VisualShaderNodeIntParameter>(node.ptr());
				if (int_parameter.is_valid()) {
					_replace_node(type_id, node_id, "VisualShaderNodeIntParameter", "VisualShaderNodeIntConstant");
					var = int_parameter->get_default_value();
					caught = true;
				}
			}
		}

		// boolean
		if (!caught) {
			if (!p_vice_versa) {
				Ref<VisualShaderNodeBooleanConstant> boolean_const = Object::cast_to<VisualShaderNodeBooleanConstant>(node.ptr());
				if (boolean_const.is_valid()) {
					_replace_node(type_id, node_id, "VisualShaderNodeBooleanConstant", "VisualShaderNodeBooleanParameter");
					var = boolean_const->get_constant();
					caught = true;
				}
			} else {
				Ref<VisualShaderNodeBooleanParameter> boolean_parameter = Object::cast_to<VisualShaderNodeBooleanParameter>(node.ptr());
				if (boolean_parameter.is_valid()) {
					_replace_node(type_id, node_id, "VisualShaderNodeBooleanParameter", "VisualShaderNodeBooleanConstant");
					var = boolean_parameter->get_default_value();
					caught = true;
				}
			}
		}

		// vec2
		if (!caught) {
			if (!p_vice_versa) {
				Ref<VisualShaderNodeVec2Constant> vec2_const = Object::cast_to<VisualShaderNodeVec2Constant>(node.ptr());
				if (vec2_const.is_valid()) {
					_replace_node(type_id, node_id, "VisualShaderNodeVec2Constant", "VisualShaderNodeVec2Parameter");
					var = vec2_const->get_constant();
					caught = true;
				}
			} else {
				Ref<VisualShaderNodeVec2Parameter> vec2_parameter = Object::cast_to<VisualShaderNodeVec2Parameter>(node.ptr());
				if (vec2_parameter.is_valid()) {
					_replace_node(type_id, node_id, "VisualShaderNodeVec2Parameter", "VisualShaderNodeVec2Constant");
					var = vec2_parameter->get_default_value();
					caught = true;
				}
			}
		}

		// vec3
		if (!caught) {
			if (!p_vice_versa) {
				Ref<VisualShaderNodeVec3Constant> vec3_const = Object::cast_to<VisualShaderNodeVec3Constant>(node.ptr());
				if (vec3_const.is_valid()) {
					_replace_node(type_id, node_id, "VisualShaderNodeVec3Constant", "VisualShaderNodeVec3Parameter");
					var = vec3_const->get_constant();
					caught = true;
				}
			} else {
				Ref<VisualShaderNodeVec3Parameter> vec3_parameter = Object::cast_to<VisualShaderNodeVec3Parameter>(node.ptr());
				if (vec3_parameter.is_valid()) {
					_replace_node(type_id, node_id, "VisualShaderNodeVec3Parameter", "VisualShaderNodeVec3Constant");
					var = vec3_parameter->get_default_value();
					caught = true;
				}
			}
		}

		// vec4
		if (!caught) {
			if (!p_vice_versa) {
				Ref<VisualShaderNodeVec4Constant> vec4_const = Object::cast_to<VisualShaderNodeVec4Constant>(node.ptr());
				if (vec4_const.is_valid()) {
					_replace_node(type_id, node_id, "VisualShaderNodeVec4Constant", "VisualShaderNodeVec4Parameter");
					var = vec4_const->get_constant();
					caught = true;
				}
			} else {
				Ref<VisualShaderNodeVec4Parameter> vec4_parameter = Object::cast_to<VisualShaderNodeVec4Parameter>(node.ptr());
				if (vec4_parameter.is_valid()) {
					_replace_node(type_id, node_id, "VisualShaderNodeVec4Parameter", "VisualShaderNodeVec4Constant");
					var = vec4_parameter->get_default_value();
					caught = true;
				}
			}
		}

		// color
		if (!caught) {
			if (!p_vice_versa) {
				Ref<VisualShaderNodeColorConstant> color_const = Object::cast_to<VisualShaderNodeColorConstant>(node.ptr());
				if (color_const.is_valid()) {
					_replace_node(type_id, node_id, "VisualShaderNodeColorConstant", "VisualShaderNodeColorParameter");
					var = color_const->get_constant();
					caught = true;
				}
			} else {
				Ref<VisualShaderNodeColorParameter> color_parameter = Object::cast_to<VisualShaderNodeColorParameter>(node.ptr());
				if (color_parameter.is_valid()) {
					_replace_node(type_id, node_id, "VisualShaderNodeColorParameter", "VisualShaderNodeColorConstant");
					var = color_parameter->get_default_value();
					caught = true;
				}
			}
		}

		// transform
		if (!caught) {
			if (!p_vice_versa) {
				Ref<VisualShaderNodeTransformConstant> transform_const = Object::cast_to<VisualShaderNodeTransformConstant>(node.ptr());
				if (transform_const.is_valid()) {
					_replace_node(type_id, node_id, "VisualShaderNodeTransformConstant", "VisualShaderNodeTransformParameter");
					var = transform_const->get_constant();
					caught = true;
				}
			} else {
				Ref<VisualShaderNodeTransformParameter> transform_parameter = Object::cast_to<VisualShaderNodeTransformParameter>(node.ptr());
				if (transform_parameter.is_valid()) {
					_replace_node(type_id, node_id, "VisualShaderNodeTransformParameter", "VisualShaderNodeTransformConstant");
					var = transform_parameter->get_default_value();
					caught = true;
				}
			}
		}
		ERR_CONTINUE(!caught);
		int preview_port = node->get_output_port_for_preview();

		if (!p_vice_versa) {
			undo_redo->add_do_method(this, "_update_parameter", type_id, node_id, var, preview_port);
			undo_redo->add_undo_method(this, "_update_constant", type_id, node_id, var, preview_port);
		} else {
			undo_redo->add_do_method(this, "_update_constant", type_id, node_id, var, preview_port);
			undo_redo->add_undo_method(this, "_update_parameter", type_id, node_id, var, preview_port);

			Ref<VisualShaderNodeParameter> parameter = Object::cast_to<VisualShaderNodeParameter>(node.ptr());
			ERR_CONTINUE(!parameter.is_valid());

			deleted_names.insert(parameter->get_parameter_name());
		}

		undo_redo->add_do_method(graph_plugin.ptr(), "update_node", type_id, node_id);
		undo_redo->add_undo_method(graph_plugin.ptr(), "update_node", type_id, node_id);
	}

	undo_redo->add_do_method(this, "_update_parameters", true);
	undo_redo->add_undo_method(this, "_update_parameters", true);

	if (deleted_names.size() > 0) {
		_update_parameter_refs(deleted_names);
	}

	undo_redo->commit_action();
}

void VisualShaderEditor::_detach_nodes_from_frame(int p_type, const List<int> &p_nodes) {
	EditorUndoRedoManager *undo_redo = EditorUndoRedoManager::get_singleton();
	for (int node_id : p_nodes) {
		Ref<VisualShaderNode> node = visual_shader->get_node((VisualShader::Type)p_type, node_id);
		if (!node.is_valid()) {
			continue;
		}
		int frame_id = node->get_frame();
		if (frame_id != -1) {
			undo_redo->add_do_method(graph_plugin.ptr(), "detach_node_from_frame", p_type, node_id);
			undo_redo->add_do_method(visual_shader.ptr(), "detach_node_from_frame", p_type, node_id);
			undo_redo->add_undo_method(visual_shader.ptr(), "attach_node_to_frame", p_type, node_id, frame_id);
			undo_redo->add_undo_method(graph_plugin.ptr(), "attach_node_to_frame", p_type, node_id, frame_id);
		}
	}
}

void VisualShaderEditor::_detach_nodes_from_frame_request() {
	// Called from context menu.
	List<int> to_detach_node_ids;
	for (int i = 0; i < graph->get_child_count(); i++) {
		GraphElement *gn = Object::cast_to<GraphElement>(graph->get_child(i));
		if (gn) {
			int id = String(gn->get_name()).to_int();
			if (gn->is_selected()) {
				to_detach_node_ids.push_back(id);
			}
		}
	}
	if (to_detach_node_ids.is_empty()) {
		return;
	}

	EditorUndoRedoManager *undo_redo = EditorUndoRedoManager::get_singleton();
	undo_redo->create_action(TTR("Detach VisualShader Node(s) from Frame"));
	_detach_nodes_from_frame(get_current_shader_type(), to_detach_node_ids);
	undo_redo->commit_action();
}

void VisualShaderEditor::_delete_node_request(int p_type, int p_node) {
	Ref<VisualShaderNode> node = visual_shader->get_node((VisualShader::Type)p_type, p_node);
	if (!node->is_deletable()) {
		return;
	}

	List<int> to_erase;
	to_erase.push_back(p_node);

	EditorUndoRedoManager *undo_redo = EditorUndoRedoManager::get_singleton();
	undo_redo->create_action(TTR("Delete VisualShader Node"));
	_delete_nodes(p_type, to_erase);
	undo_redo->commit_action();
}

void VisualShaderEditor::_delete_nodes_request(const TypedArray<StringName> &p_nodes) {
	List<int> to_erase;

	if (p_nodes.is_empty()) {
		// Called from context menu.
		for (int i = 0; i < graph->get_child_count(); i++) {
			GraphElement *graph_element = Object::cast_to<GraphElement>(graph->get_child(i));
			if (!graph_element) {
				continue;
			}

			VisualShader::Type type = get_current_shader_type();
			int id = String(graph_element->get_name()).to_int();
			Ref<VisualShaderNode> vsnode = visual_shader->get_node(type, id);
			if (vsnode->is_deletable() && graph_element->is_selected()) {
				to_erase.push_back(graph_element->get_name().operator String().to_int());
			}
		}
	} else {
		VisualShader::Type type = get_current_shader_type();
		for (int i = 0; i < p_nodes.size(); i++) {
			int id = p_nodes[i].operator String().to_int();
			Ref<VisualShaderNode> vsnode = visual_shader->get_node(type, id);
			if (vsnode->is_deletable()) {
				to_erase.push_back(id);
			}
		}
	}

	if (to_erase.is_empty()) {
		return;
	}

	EditorUndoRedoManager *undo_redo = EditorUndoRedoManager::get_singleton();
	undo_redo->create_action(TTR("Delete VisualShader Node(s)"));
	_delete_nodes(get_current_shader_type(), to_erase);
	undo_redo->commit_action();
}

void VisualShaderEditor::_node_selected(Object *p_node) {
	VisualShader::Type type = get_current_shader_type();

	GraphElement *graph_element = Object::cast_to<GraphElement>(p_node);
	ERR_FAIL_NULL(graph_element);

	int id = String(graph_element->get_name()).to_int();

	Ref<VisualShaderNode> vsnode = visual_shader->get_node(type, id);
	ERR_FAIL_COND(!vsnode.is_valid());
}

void VisualShaderEditor::_graph_gui_input(const Ref<InputEvent> &p_event) {
	Ref<InputEventMouseMotion> mm = p_event;
	Ref<InputEventMouseButton> mb = p_event;
	VisualShader::Type type = get_current_shader_type();

	// Highlight valid connection on which a node can be dropped.
	if (mm.is_valid() && mm->get_button_mask().has_flag(MouseButtonMask::LEFT)) {
		Ref<GraphEdit::Connection> closest_connection;
		graph->reset_all_connection_activity();
		if (_check_node_drop_on_connection(graph->get_local_mouse_position(), &closest_connection)) {
			graph->set_connection_activity(closest_connection->from_node, closest_connection->from_port, closest_connection->to_node, closest_connection->to_port, 1.0);
		}
	}

	Ref<VisualShaderNode> selected_vsnode;
	// Right click actions.
	if (mb.is_valid() && mb->is_pressed() && mb->get_button_index() == MouseButton::RIGHT) {
		selected_constants.clear();
		selected_parameters.clear();
		selected_frame = -1;
		selected_float_constant = -1;

		List<int> selected_deletable_graph_elements;
		List<GraphElement *> selected_graph_elements;
		for (int i = 0; i < graph->get_child_count(); i++) {
			GraphElement *graph_element = Object::cast_to<GraphElement>(graph->get_child(i));
			if (!graph_element) {
				continue;
			}
			int id = String(graph_element->get_name()).to_int();
			Ref<VisualShaderNode> vsnode = visual_shader->get_node(type, id);

			if (!graph_element->is_selected()) {
				continue;
			}

			selected_graph_elements.push_back(graph_element);

			if (!vsnode->is_deletable()) {
				continue;
			}

			selected_deletable_graph_elements.push_back(id);

			Ref<VisualShaderNode> node = visual_shader->get_node(type, id);
			selected_vsnode = node;

			VisualShaderNodeFrame *frame_node = Object::cast_to<VisualShaderNodeFrame>(node.ptr());
			if (frame_node != nullptr) {
				selected_frame = id;
			}
			VisualShaderNodeConstant *constant_node = Object::cast_to<VisualShaderNodeConstant>(node.ptr());
			if (constant_node != nullptr) {
				selected_constants.insert(id);
			}
			VisualShaderNodeFloatConstant *float_constant_node = Object::cast_to<VisualShaderNodeFloatConstant>(node.ptr());
			if (float_constant_node != nullptr) {
				selected_float_constant = id;
			}
			VisualShaderNodeParameter *parameter_node = Object::cast_to<VisualShaderNodeParameter>(node.ptr());
			if (parameter_node != nullptr && parameter_node->is_convertible_to_constant()) {
				selected_parameters.insert(id);
			}
		}

		if (selected_deletable_graph_elements.size() > 1) {
			selected_frame = -1;
			selected_float_constant = -1;
		}

		bool copy_buffer_empty = true;
		for (const CopyItem &item : copy_items_buffer) {
			if (!item.disabled) {
				copy_buffer_empty = false;
				break;
			}
		}

		menu_point = graph->get_local_mouse_position();
		Point2 gpos = get_screen_position() + get_local_mouse_position();

		Ref<GraphEdit::Connection> closest_connection = graph->get_closest_connection_at_point(menu_point);
		if (closest_connection.is_valid()) {
			clicked_connection = closest_connection;
			saved_node_pos = graph->get_local_mouse_position();
			saved_node_pos_dirty = true;
			connection_popup_menu->set_position(gpos);
			connection_popup_menu->reset_size();
			connection_popup_menu->popup();
		} else if (selected_graph_elements.is_empty() && copy_buffer_empty) {
			_show_members_dialog(true);
		} else {
			popup_menu->set_item_disabled(NodeMenuOptions::CUT, selected_deletable_graph_elements.is_empty());
			popup_menu->set_item_disabled(NodeMenuOptions::COPY, selected_deletable_graph_elements.is_empty());
			popup_menu->set_item_disabled(NodeMenuOptions::PASTE, copy_buffer_empty);
			popup_menu->set_item_disabled(NodeMenuOptions::DELETE, selected_deletable_graph_elements.is_empty());
			popup_menu->set_item_disabled(NodeMenuOptions::DUPLICATE, selected_deletable_graph_elements.is_empty());
			popup_menu->set_item_disabled(NodeMenuOptions::CLEAR_COPY_BUFFER, copy_buffer_empty);

			int temp = popup_menu->get_item_index(NodeMenuOptions::SEPARATOR2);
			if (temp != -1) {
				popup_menu->remove_item(temp);
			}
			temp = popup_menu->get_item_index(NodeMenuOptions::FLOAT_CONSTANTS);
			if (temp != -1) {
				popup_menu->remove_item(temp);
			}
			temp = popup_menu->get_item_index(NodeMenuOptions::CONVERT_CONSTANTS_TO_PARAMETERS);
			if (temp != -1) {
				popup_menu->remove_item(temp);
			}
			temp = popup_menu->get_item_index(NodeMenuOptions::CONVERT_PARAMETERS_TO_CONSTANTS);
			if (temp != -1) {
				popup_menu->remove_item(temp);
			}
			temp = popup_menu->get_item_index(NodeMenuOptions::SEPARATOR3);
			if (temp != -1) {
				popup_menu->remove_item(temp);
			}
			temp = popup_menu->get_item_index(NodeMenuOptions::UNLINK_FROM_PARENT_FRAME);
			if (temp != -1) {
				popup_menu->remove_item(temp);
			}
			temp = popup_menu->get_item_index(NodeMenuOptions::SET_FRAME_TITLE);
			if (temp != -1) {
				popup_menu->remove_item(temp);
			}
			temp = popup_menu->get_item_index(NodeMenuOptions::ENABLE_FRAME_COLOR);
			if (temp != -1) {
				popup_menu->remove_item(temp);
			}
			temp = popup_menu->get_item_index(NodeMenuOptions::SET_FRAME_COLOR);
			if (temp != -1) {
				popup_menu->remove_item(temp);
			}
			temp = popup_menu->get_item_index(NodeMenuOptions::ENABLE_FRAME_AUTOSHRINK);
			if (temp != -1) {
				popup_menu->remove_item(temp);
			}

			if (selected_constants.size() > 0 || selected_parameters.size() > 0) {
				popup_menu->add_separator("", NodeMenuOptions::SEPARATOR2);

				if (selected_float_constant != -1) {
					if (!constants_submenu) {
						constants_submenu = memnew(PopupMenu);

						for (int i = 0; i < MAX_FLOAT_CONST_DEFS; i++) {
							constants_submenu->add_item(float_constant_defs[i].name, i);
						}
						constants_submenu->connect("index_pressed", callable_mp(this, &VisualShaderEditor::_float_constant_selected));
					}
					popup_menu->add_submenu_node_item(TTR("Float Constants"), constants_submenu, int(NodeMenuOptions::FLOAT_CONSTANTS));
				}

				if (selected_constants.size() > 0) {
					popup_menu->add_item(TTR("Convert Constant(s) to Parameter(s)"), NodeMenuOptions::CONVERT_CONSTANTS_TO_PARAMETERS);
				}

				if (selected_parameters.size() > 0) {
					popup_menu->add_item(TTR("Convert Parameter(s) to Constant(s)"), NodeMenuOptions::CONVERT_PARAMETERS_TO_CONSTANTS);
				}
			}

			// Check if any selected node is attached to a frame.
			bool is_attached_to_frame = false;
			for (GraphElement *graph_element : selected_graph_elements) {
				if (graph->get_element_frame(graph_element->get_name())) {
					is_attached_to_frame = true;
					break;
				}
			}

			if (is_attached_to_frame) {
				popup_menu->add_item(TTR("Detach from Parent Frame"), NodeMenuOptions::UNLINK_FROM_PARENT_FRAME);
			}

			if (selected_frame != -1) {
				popup_menu->add_separator("", NodeMenuOptions::SEPARATOR3);
				popup_menu->add_item(TTR("Set Frame Title"), NodeMenuOptions::SET_FRAME_TITLE);
				popup_menu->add_check_item(TTR("Enable Auto Shrink"), NodeMenuOptions::ENABLE_FRAME_AUTOSHRINK);
				popup_menu->add_check_item(TTR("Enable Tint Color"), NodeMenuOptions::ENABLE_FRAME_COLOR);

				VisualShaderNodeFrame *frame_ref = Object::cast_to<VisualShaderNodeFrame>(selected_vsnode.ptr());
				if (frame_ref) {
					int item_index = popup_menu->get_item_index(NodeMenuOptions::ENABLE_FRAME_COLOR);
					popup_menu->set_item_checked(item_index, frame_ref->is_tint_color_enabled());
					if (frame_ref->is_tint_color_enabled()) {
						popup_menu->add_item(TTR("Set Tint Color"), NodeMenuOptions::SET_FRAME_COLOR);
					}

					item_index = popup_menu->get_item_index(NodeMenuOptions::ENABLE_FRAME_AUTOSHRINK);
					popup_menu->set_item_checked(item_index, frame_ref->is_autoshrink_enabled());
				}
			}

			popup_menu->set_position(gpos);
			popup_menu->reset_size();
			popup_menu->popup();
		}
	}
}

void VisualShaderEditor::_show_members_dialog(bool at_mouse_pos, VisualShaderNode::PortType p_input_port_type, VisualShaderNode::PortType p_output_port_type) {
	if (members_input_port_type != p_input_port_type || members_output_port_type != p_output_port_type) {
		members_input_port_type = p_input_port_type;
		members_output_port_type = p_output_port_type;
		_update_options_menu();
	}

	if (at_mouse_pos) {
		saved_node_pos_dirty = true;
		saved_node_pos = graph->get_local_mouse_position();

		Point2 gpos = get_screen_position() + get_local_mouse_position();
		members_dialog->set_position(gpos);
	} else {
		saved_node_pos_dirty = false;
		members_dialog->set_position(graph->get_screen_position() + Point2(5 * EDSCALE, 65 * EDSCALE));
	}

	if (members_dialog->is_visible()) {
		members_dialog->grab_focus();
		return;
	}

	members_dialog->popup();

	// Keep dialog within window bounds.
	Rect2 window_rect = Rect2(get_window()->get_position(), get_window()->get_size());
	Rect2 dialog_rect = Rect2(members_dialog->get_position(), members_dialog->get_size());
	Vector2 difference = (dialog_rect.get_end() - window_rect.get_end()).maxf(0);
	members_dialog->set_position(members_dialog->get_position() - difference);

	node_filter->grab_focus();
	node_filter->select_all();
}

void VisualShaderEditor::_varying_menu_id_pressed(int p_idx) {
	switch (VaryingMenuOptions(p_idx)) {
		case VaryingMenuOptions::ADD: {
			_show_add_varying_dialog();
		} break;
		case VaryingMenuOptions::REMOVE: {
			_show_remove_varying_dialog();
		} break;
		default:
			break;
	}
}

void VisualShaderEditor::_show_add_varying_dialog() {
	_varying_name_changed(varying_name->get_text());

	add_varying_dialog->set_position(graph->get_screen_position() + varying_button->get_position() + Point2(5 * EDSCALE, 65 * EDSCALE));
	add_varying_dialog->popup();

	varying_name->grab_focus();

	// Keep dialog within window bounds.
	Rect2 window_rect = Rect2(DisplayServer::get_singleton()->window_get_position(), DisplayServer::get_singleton()->window_get_size());
	Rect2 dialog_rect = Rect2(add_varying_dialog->get_position(), add_varying_dialog->get_size());
	Vector2 difference = (dialog_rect.get_end() - window_rect.get_end()).maxf(0);
	add_varying_dialog->set_position(add_varying_dialog->get_position() - difference);
}

void VisualShaderEditor::_show_remove_varying_dialog() {
	remove_varying_dialog->set_position(graph->get_screen_position() + varying_button->get_position() + Point2(5 * EDSCALE, 65 * EDSCALE));
	remove_varying_dialog->popup();

	varyings->grab_focus();

	// Keep dialog within window bounds.
	Rect2 window_rect = Rect2(DisplayServer::get_singleton()->window_get_position(), DisplayServer::get_singleton()->window_get_size());
	Rect2 dialog_rect = Rect2(remove_varying_dialog->get_position(), remove_varying_dialog->get_size());
	Vector2 difference = (dialog_rect.get_end() - window_rect.get_end()).maxf(0);
	remove_varying_dialog->set_position(remove_varying_dialog->get_position() - difference);
}

void VisualShaderEditor::_sbox_input(const Ref<InputEvent> &p_event) {
	// Redirect navigational key events to the tree.
	Ref<InputEventKey> key = p_event;
	if (key.is_valid()) {
		if (key->is_action("ui_up", true) || key->is_action("ui_down", true) || key->is_action("ui_page_up") || key->is_action("ui_page_down")) {
			members->gui_input(key);
			node_filter->accept_event();
		}
	}
}

void VisualShaderEditor::_param_filter_changed(const String &p_text) {
	param_filter_name = p_text;

	if (!_update_preview_parameter_tree()) {
		_clear_preview_param();
	}
}

void VisualShaderEditor::_param_property_changed(const String &p_property, const Variant &p_value, const String &p_field, bool p_changing) {
	if (p_changing) {
		return;
	}
	String raw_prop_name = p_property.trim_prefix("shader_parameter/");

	EditorUndoRedoManager *undo_redo = EditorUndoRedoManager::get_singleton();

	undo_redo->create_action(vformat(TTR("Edit Preview Parameter: %s"), p_property));
	undo_redo->add_do_method(visual_shader.ptr(), "_set_preview_shader_parameter", raw_prop_name, p_value);
	undo_redo->add_undo_method(visual_shader.ptr(), "_set_preview_shader_parameter", raw_prop_name, preview_material->get(p_property));
	undo_redo->add_do_method(this, "_update_current_param");
	undo_redo->add_undo_method(this, "_update_current_param");
	undo_redo->commit_action();
}

void VisualShaderEditor::_update_current_param() {
	if (current_prop != nullptr) {
		String name = current_prop->get_meta("id");
		if (visual_shader->_has_preview_shader_parameter(name)) {
			preview_material->set("shader_parameter/" + name, visual_shader->_get_preview_shader_parameter(name));
		} else {
			preview_material->set("shader_parameter/" + name, Variant());
		}
		current_prop->update_property();
		current_prop->update_editor_property_status();
		current_prop->update_cache();
	}
}

void VisualShaderEditor::_param_selected() {
	_clear_preview_param();

	TreeItem *item = parameters->get_selected();
	selected_param_id = item->get_meta("id");

	PropertyInfo pi = parameter_props.get(selected_param_id);
	EditorProperty *prop = EditorInspector::instantiate_property_editor(preview_material.ptr(), pi.type, pi.name, pi.hint, pi.hint_string, pi.usage);
	if (!prop) {
		return;
	}
	prop->connect("property_changed", callable_mp(this, &VisualShaderEditor::_param_property_changed));
	prop->set_h_size_flags(SIZE_EXPAND_FILL);
	prop->set_object_and_property(preview_material.ptr(), "shader_parameter/" + pi.name);

	prop->set_label(TTR("Value:"));
	prop->update_property();
	prop->update_editor_property_status();
	prop->update_cache();

	current_prop = prop;
	current_prop->set_meta("id", selected_param_id);

	param_vbox2->add_child(prop);
	param_vbox->show();
}

void VisualShaderEditor::_param_unselected() {
	parameters->deselect_all();

	_clear_preview_param();
}

void VisualShaderEditor::_notification(int p_what) {
	switch (p_what) {
		case NOTIFICATION_POSTINITIALIZE: {
			_update_options_menu();
		} break;

		case EditorSettings::NOTIFICATION_EDITOR_SETTINGS_CHANGED: {
			if (EditorSettings::get_singleton()->check_changed_settings_in_group("editors/panning")) {
				graph->get_panner()->setup((ViewPanner::ControlScheme)EDITOR_GET("editors/panning/sub_editors_panning_scheme").operator int(), ED_GET_SHORTCUT("canvas_item_editor/pan_view"), bool(EDITOR_GET("editors/panning/simple_panning")));
				graph->set_warped_panning(bool(EDITOR_GET("editors/panning/warped_mouse_panning")));
			}
			if (EditorSettings::get_singleton()->check_changed_settings_in_group("editors/visual_editors")) {
				graph->set_minimap_opacity(EDITOR_GET("editors/visual_editors/minimap_opacity"));
				graph->set_grid_pattern((GraphEdit::GridPattern) int(EDITOR_GET("editors/visual_editors/grid_pattern")));
				graph->set_connection_lines_curvature(EDITOR_GET("editors/visual_editors/lines_curvature"));

				_update_graph();
			}
		} break;

		case NOTIFICATION_ENTER_TREE: {
			node_filter->set_clear_button_enabled(true);

			// collapse tree by default

			TreeItem *category = members->get_root()->get_first_child();
			while (category) {
				category->set_collapsed(true);
				TreeItem *sub_category = category->get_first_child();
				while (sub_category) {
					sub_category->set_collapsed(true);
					sub_category = sub_category->get_next();
				}
				category = category->get_next();
			}

			graph->get_panner()->setup((ViewPanner::ControlScheme)EDITOR_GET("editors/panning/sub_editors_panning_scheme").operator int(), ED_GET_SHORTCUT("canvas_item_editor/pan_view"), bool(EDITOR_GET("editors/panning/simple_panning")));
			graph->set_warped_panning(bool(EDITOR_GET("editors/panning/warped_mouse_panning")));
		} break;

		case NOTIFICATION_THEME_CHANGED: {
			highend_label->set_modulate(get_theme_color(SNAME("highend_color"), EditorStringName(Editor)));

			param_filter->set_right_icon(Control::get_editor_theme_icon(SNAME("Search")));
			node_filter->set_right_icon(Control::get_editor_theme_icon(SNAME("Search")));

			code_preview_button->set_button_icon(Control::get_editor_theme_icon(SNAME("Shader")));
			shader_preview_button->set_button_icon(Control::get_editor_theme_icon(SNAME("SubViewport")));

			{
				Color background_color = EDITOR_GET("text_editor/theme/highlighting/background_color");
				Color text_color = EDITOR_GET("text_editor/theme/highlighting/text_color");
				Color keyword_color = EDITOR_GET("text_editor/theme/highlighting/keyword_color");
				Color control_flow_keyword_color = EDITOR_GET("text_editor/theme/highlighting/control_flow_keyword_color");
				Color comment_color = EDITOR_GET("text_editor/theme/highlighting/comment_color");
				Color symbol_color = EDITOR_GET("text_editor/theme/highlighting/symbol_color");
				Color function_color = EDITOR_GET("text_editor/theme/highlighting/function_color");
				Color number_color = EDITOR_GET("text_editor/theme/highlighting/number_color");
				Color members_color = EDITOR_GET("text_editor/theme/highlighting/member_variable_color");
				Color error_color = get_theme_color(SNAME("error_color"), EditorStringName(Editor));

				preview_text->add_theme_color_override("background_color", background_color);
				varying_error_label->add_theme_color_override(SceneStringName(font_color), error_color);

				for (const String &E : keyword_list) {
					if (ShaderLanguage::is_control_flow_keyword(E)) {
						syntax_highlighter->add_keyword_color(E, control_flow_keyword_color);
					} else {
						syntax_highlighter->add_keyword_color(E, keyword_color);
					}
				}

				preview_text->begin_bulk_theme_override();
				preview_text->add_theme_font_override(SceneStringName(font), get_theme_font(SNAME("expression"), EditorStringName(EditorFonts)));
				preview_text->add_theme_font_size_override(SceneStringName(font_size), get_theme_font_size(SNAME("expression_size"), EditorStringName(EditorFonts)));
				preview_text->add_theme_color_override(SceneStringName(font_color), text_color);
				preview_text->end_bulk_theme_override();

				syntax_highlighter->set_number_color(number_color);
				syntax_highlighter->set_symbol_color(symbol_color);
				syntax_highlighter->set_function_color(function_color);
				syntax_highlighter->set_member_variable_color(members_color);
				syntax_highlighter->clear_color_regions();
				syntax_highlighter->add_color_region("/*", "*/", comment_color, false);
				syntax_highlighter->add_color_region("//", "", comment_color, true);

				preview_text->clear_comment_delimiters();
				preview_text->add_comment_delimiter("/*", "*/", false);
				preview_text->add_comment_delimiter("//", "", true);

				error_panel->add_theme_style_override(SceneStringName(panel), get_theme_stylebox(SceneStringName(panel), SNAME("Panel")));
				error_label->begin_bulk_theme_override();
				error_label->add_theme_font_override(SceneStringName(font), get_theme_font(SNAME("status_source"), EditorStringName(EditorFonts)));
				error_label->add_theme_font_size_override(SceneStringName(font_size), get_theme_font_size(SNAME("status_source_size"), EditorStringName(EditorFonts)));
				error_label->add_theme_color_override(SceneStringName(font_color), error_color);
				error_label->end_bulk_theme_override();
			}

			tools->set_button_icon(get_editor_theme_icon(SNAME("Tools")));
			preview_tools->set_button_icon(get_editor_theme_icon(SNAME("Tools")));

			if (is_visible_in_tree()) {
				_update_graph();
			}
		} break;

		case NOTIFICATION_DRAG_BEGIN: {
			Dictionary dd = get_viewport()->gui_get_drag_data();
			if (members->is_visible_in_tree() && dd.has("id")) {
				members->set_drop_mode_flags(Tree::DROP_MODE_ON_ITEM);
			}
		} break;

		case NOTIFICATION_DRAG_END: {
			members->set_drop_mode_flags(0);
		} break;
	}
}

void VisualShaderEditor::_scroll_changed(const Vector2 &p_scroll) {
	if (updating) {
		return;
	}
	updating = true;
	visual_shader->set_graph_offset(p_scroll / EDSCALE);
	updating = false;
}

void VisualShaderEditor::_node_changed(int p_id) {
	if (updating) {
		return;
	}

	if (is_visible_in_tree()) {
		_update_graph();
	}
}

void VisualShaderEditor::_nodes_linked_to_frame_request(const TypedArray<StringName> &p_nodes, const StringName &p_frame) {
	Vector<int> node_ids;
	for (int i = 0; i < p_nodes.size(); i++) {
		node_ids.push_back(p_nodes[i].operator String().to_int());
	}
	frame_node_id_to_link_to = p_frame.operator String().to_int();
	nodes_link_to_frame_buffer = node_ids;
}

void VisualShaderEditor::_frame_rect_changed(const GraphFrame *p_frame, const Rect2 &p_new_rect) {
	if (p_frame == nullptr) {
		return;
	}

	int node_id = String(p_frame->get_name()).to_int();
	Ref<VisualShaderNodeResizableBase> vsnode = visual_shader->get_node(visual_shader->get_shader_type(), node_id);
	if (vsnode.is_null()) {
		return;
	}
	vsnode->set_size(p_new_rect.size / graph->get_zoom());
}

void VisualShaderEditor::_dup_copy_nodes(int p_type, List<CopyItem> &r_items, List<VisualShader::Connection> &r_connections) {
	VisualShader::Type type = (VisualShader::Type)p_type;

	selection_center.x = 0.0f;
	selection_center.y = 0.0f;

	HashSet<int> nodes;

	for (int i = 0; i < graph->get_child_count(); i++) {
		GraphElement *graph_element = Object::cast_to<GraphElement>(graph->get_child(i));
		if (graph_element) {
			int id = String(graph_element->get_name()).to_int();

			Ref<VisualShaderNode> node = visual_shader->get_node(type, id);
			Ref<VisualShaderNodeOutput> output = node;
			if (output.is_valid()) { // can't duplicate output
				continue;
			}

			if (node.is_valid() && graph_element->is_selected()) {
				Vector2 pos = visual_shader->get_node_position(type, id);
				selection_center += pos;

				CopyItem item;
				item.id = id;
				item.node = visual_shader->get_node(type, id)->duplicate();
				item.position = visual_shader->get_node_position(type, id);

				Ref<VisualShaderNodeResizableBase> resizable_base = node;
				if (resizable_base.is_valid()) {
					item.size = resizable_base->get_size();
				}

				Ref<VisualShaderNodeGroupBase> group = node;
				if (group.is_valid()) {
					item.group_inputs = group->get_inputs();
					item.group_outputs = group->get_outputs();
				}

				Ref<VisualShaderNodeExpression> expression = node;
				if (expression.is_valid()) {
					item.expression = expression->get_expression();
				}

				r_items.push_back(item);

				nodes.insert(id);
			}
		}
	}

	List<VisualShader::Connection> node_connections;
	visual_shader->get_node_connections(type, &node_connections);

	for (const VisualShader::Connection &E : node_connections) {
		if (nodes.has(E.from_node) && nodes.has(E.to_node)) {
			r_connections.push_back(E);
		}
	}

	selection_center /= (float)r_items.size();
}

void VisualShaderEditor::_dup_paste_nodes(int p_type, List<CopyItem> &r_items, const List<VisualShader::Connection> &p_connections, const Vector2 &p_offset, bool p_duplicate) {
	EditorUndoRedoManager *undo_redo = EditorUndoRedoManager::get_singleton();
	if (p_duplicate) {
		undo_redo->create_action(TTR("Duplicate VisualShader Node(s)"));
	} else {
		bool copy_buffer_empty = true;
		for (const CopyItem &item : copy_items_buffer) {
			if (!item.disabled) {
				copy_buffer_empty = false;
				break;
			}
		}
		if (copy_buffer_empty) {
			return;
		}

		undo_redo->create_action(TTR("Paste VisualShader Node(s)"));
	}

	VisualShader::Type type = (VisualShader::Type)p_type;

	int base_id = visual_shader->get_valid_node_id(type);
	int id_from = base_id;
	HashMap<int, int> connection_remap; // Used for connections and frame attachments.
	HashSet<int> unsupported_set;
	HashSet<int> added_set;

	for (CopyItem &item : r_items) {
		if (item.disabled) {
			unsupported_set.insert(item.id);
			continue;
		}
		connection_remap[item.id] = id_from;
		Ref<VisualShaderNode> node = item.node->duplicate();
		node->set_frame(-1); // Do not reattach nodes to frame (for now).

		Ref<VisualShaderNodeResizableBase> resizable_base = Object::cast_to<VisualShaderNodeResizableBase>(node.ptr());
		if (resizable_base.is_valid()) {
			undo_redo->add_do_method(node.ptr(), "set_size", item.size);
		}

		Ref<VisualShaderNodeFrame> frame = Object::cast_to<VisualShaderNodeFrame>(node.ptr());
		if (frame.is_valid()) {
			// Do not reattach nodes to frame (for now).
			undo_redo->add_do_method(node.ptr(), "set_attached_nodes", PackedInt32Array());
		}

		Ref<VisualShaderNodeGroupBase> group = Object::cast_to<VisualShaderNodeGroupBase>(node.ptr());
		if (group.is_valid()) {
			undo_redo->add_do_method(node.ptr(), "set_inputs", item.group_inputs);
			undo_redo->add_do_method(node.ptr(), "set_outputs", item.group_outputs);
		}

		Ref<VisualShaderNodeExpression> expression = Object::cast_to<VisualShaderNodeExpression>(node.ptr());
		if (expression.is_valid()) {
			undo_redo->add_do_method(node.ptr(), "set_expression", item.expression);
		}

		undo_redo->add_do_method(visual_shader.ptr(), "add_node", type, node, item.position + p_offset, id_from);
		undo_redo->add_do_method(graph_plugin.ptr(), "add_node", type, id_from, false, false);

		added_set.insert(id_from);
		id_from++;
	}

	// Attach nodes to frame.
	for (const CopyItem &item : r_items) {
		Ref<VisualShaderNode> node = item.node;
		if (node->get_frame() == -1) {
			continue;
		}

		int new_node_id = connection_remap[item.id];
		int new_frame_id = node->get_frame();
		undo_redo->add_do_method(visual_shader.ptr(), "attach_node_to_frame", type, new_node_id, new_frame_id);
		undo_redo->add_do_method(graph_plugin.ptr(), "attach_node_to_frame", type, new_node_id, new_frame_id);
	}

	// Connect nodes.
	for (const VisualShader::Connection &E : p_connections) {
		if (unsupported_set.has(E.from_node) || unsupported_set.has(E.to_node)) {
			continue;
		}

		undo_redo->add_do_method(visual_shader.ptr(), "connect_nodes", type, connection_remap[E.from_node], E.from_port, connection_remap[E.to_node], E.to_port);
		undo_redo->add_do_method(graph_plugin.ptr(), "connect_nodes", type, connection_remap[E.from_node], E.from_port, connection_remap[E.to_node], E.to_port);
		undo_redo->add_undo_method(graph_plugin.ptr(), "disconnect_nodes", type, connection_remap[E.from_node], E.from_port, connection_remap[E.to_node], E.to_port);
	}

	id_from = base_id;
	for (const CopyItem &item : r_items) {
		if (item.disabled) {
			continue;
		}
		undo_redo->add_undo_method(visual_shader.ptr(), "remove_node", type, id_from);
		undo_redo->add_undo_method(graph_plugin.ptr(), "remove_node", type, id_from, false);
		id_from++;
	}

	undo_redo->commit_action();

	// Reselect nodes by excluding the other ones.
	for (int i = 0; i < graph->get_child_count(); i++) {
		GraphElement *graph_element = Object::cast_to<GraphElement>(graph->get_child(i));
		if (graph_element) {
			int id = String(graph_element->get_name()).to_int();
			if (added_set.has(id)) {
				graph_element->set_selected(true);
			} else {
				graph_element->set_selected(false);
			}
		}
	}
}

void VisualShaderEditor::_clear_copy_buffer() {
	copy_items_buffer.clear();
	copy_connections_buffer.clear();
}

void VisualShaderEditor::_duplicate_nodes() {
	int type = get_current_shader_type();

	List<CopyItem> items;
	List<VisualShader::Connection> node_connections;

	_dup_copy_nodes(type, items, node_connections);

	if (items.is_empty()) {
		return;
	}

	_dup_paste_nodes(type, items, node_connections, Vector2(10, 10) * EDSCALE, true);
}

void VisualShaderEditor::_copy_nodes(bool p_cut) {
	_clear_copy_buffer();

	_dup_copy_nodes(get_current_shader_type(), copy_items_buffer, copy_connections_buffer);

	if (p_cut) {
		EditorUndoRedoManager *undo_redo = EditorUndoRedoManager::get_singleton();
		undo_redo->create_action(TTR("Cut VisualShader Node(s)"));

		List<int> ids;
		for (const CopyItem &E : copy_items_buffer) {
			ids.push_back(E.id);
		}

		_delete_nodes(get_current_shader_type(), ids);

		undo_redo->commit_action();
	}
}

void VisualShaderEditor::_paste_nodes(bool p_use_custom_position, const Vector2 &p_custom_position) {
	if (copy_items_buffer.is_empty()) {
		return;
	}

	int type = get_current_shader_type();

	float scale = graph->get_zoom();

	Vector2 mpos;
	if (p_use_custom_position) {
		mpos = p_custom_position;
	} else {
		mpos = graph->get_local_mouse_position();
	}

	_dup_paste_nodes(type, copy_items_buffer, copy_connections_buffer, graph->get_scroll_offset() / scale + mpos / scale - selection_center, false);
}

void VisualShaderEditor::_mode_selected(int p_id) {
	int offset = 0;
	if (mode & MODE_FLAGS_PARTICLES) {
		offset = 3;
		if (p_id + offset > VisualShader::TYPE_PROCESS) {
			custom_mode_box->set_visible(false);
			custom_mode_enabled = false;
		} else {
			custom_mode_box->set_visible(true);
			if (custom_mode_box->is_pressed()) {
				custom_mode_enabled = true;
				offset += 3;
			}
		}
	} else if (mode & MODE_FLAGS_SKY) {
		offset = 8;
	} else if (mode & MODE_FLAGS_FOG) {
		offset = 9;
	}

	visual_shader->set_shader_type(VisualShader::Type(p_id + offset));
	_update_nodes();
	_update_graph();

	graph->grab_focus();
}

void VisualShaderEditor::_custom_mode_toggled(bool p_enabled) {
	if (!(mode & MODE_FLAGS_PARTICLES)) {
		return;
	}
	custom_mode_enabled = p_enabled;
	int id = edit_type->get_selected() + 3;
	if (p_enabled) {
		visual_shader->set_shader_type(VisualShader::Type(id + 3));
	} else {
		visual_shader->set_shader_type(VisualShader::Type(id));
	}
	_update_options_menu();
	_update_graph();
}

void VisualShaderEditor::_input_select_item(Ref<VisualShaderNodeInput> p_input, const String &p_name) {
	String prev_name = p_input->get_input_name();

	if (p_name == prev_name) {
		return;
	}

	VisualShaderNode::PortType next_input_type = p_input->get_input_type_by_name(p_name);
	VisualShaderNode::PortType prev_input_type = p_input->get_input_type_by_name(prev_name);

	bool type_changed = next_input_type != prev_input_type;

	EditorUndoRedoManager *undo_redo_man = EditorUndoRedoManager::get_singleton();
	undo_redo_man->create_action(TTR("Visual Shader Input Type Changed"));

	undo_redo_man->add_do_method(p_input.ptr(), "set_input_name", p_name);
	undo_redo_man->add_undo_method(p_input.ptr(), "set_input_name", prev_name);

	if (type_changed) {
		for (int type_id = 0; type_id < VisualShader::TYPE_MAX; type_id++) {
			VisualShader::Type type = VisualShader::Type(type_id);

			int id = visual_shader->find_node_id(type, p_input);
			if (id != VisualShader::NODE_ID_INVALID) {
				bool is_expanded = p_input->is_output_port_expandable(0) && p_input->_is_output_port_expanded(0);

				int type_size = 0;
				if (is_expanded) {
					switch (next_input_type) {
						case VisualShaderNode::PORT_TYPE_VECTOR_2D: {
							type_size = 2;
						} break;
						case VisualShaderNode::PORT_TYPE_VECTOR_3D: {
							type_size = 3;
						} break;
						case VisualShaderNode::PORT_TYPE_VECTOR_4D: {
							type_size = 4;
						} break;
						default:
							break;
					}
				}

				List<VisualShader::Connection> conns;
				visual_shader->get_node_connections(type, &conns);
				for (const VisualShader::Connection &E : conns) {
					int cn_from_node = E.from_node;
					int cn_from_port = E.from_port;
					int cn_to_node = E.to_node;
					int cn_to_port = E.to_port;

					if (cn_from_node == id) {
						bool is_incompatible_types = !visual_shader->is_port_types_compatible(p_input->get_input_type_by_name(p_name), visual_shader->get_node(type, cn_to_node)->get_input_port_type(cn_to_port));

						if (is_incompatible_types || cn_from_port > type_size) {
							undo_redo_man->add_do_method(visual_shader.ptr(), "disconnect_nodes", type, cn_from_node, cn_from_port, cn_to_node, cn_to_port);
							undo_redo_man->add_undo_method(visual_shader.ptr(), "connect_nodes", type, cn_from_node, cn_from_port, cn_to_node, cn_to_port);
							undo_redo_man->add_do_method(graph_plugin.ptr(), "disconnect_nodes", type, cn_from_node, cn_from_port, cn_to_node, cn_to_port);
							undo_redo_man->add_undo_method(graph_plugin.ptr(), "connect_nodes", type, cn_from_node, cn_from_port, cn_to_node, cn_to_port);
						}
					}
				}

				undo_redo_man->add_do_method(graph_plugin.ptr(), "update_node", type_id, id);
				undo_redo_man->add_undo_method(graph_plugin.ptr(), "update_node", type_id, id);
			}
		}
	}

	undo_redo_man->commit_action();
}

void VisualShaderEditor::_parameter_ref_select_item(Ref<VisualShaderNodeParameterRef> p_parameter_ref, const String &p_name) {
	String prev_name = p_parameter_ref->get_parameter_name();

	if (p_name == prev_name) {
		return;
	}

	bool type_changed = p_parameter_ref->get_parameter_type_by_name(p_name) != p_parameter_ref->get_parameter_type_by_name(prev_name);

	EditorUndoRedoManager *undo_redo_man = EditorUndoRedoManager::get_singleton();
	undo_redo_man->create_action(TTR("ParameterRef Name Changed"));

	undo_redo_man->add_do_method(p_parameter_ref.ptr(), "set_parameter_name", p_name);
	undo_redo_man->add_undo_method(p_parameter_ref.ptr(), "set_parameter_name", prev_name);

	// update output port
	for (int type_id = 0; type_id < VisualShader::TYPE_MAX; type_id++) {
		VisualShader::Type type = VisualShader::Type(type_id);
		int id = visual_shader->find_node_id(type, p_parameter_ref);
		if (id != VisualShader::NODE_ID_INVALID) {
			if (type_changed) {
				List<VisualShader::Connection> conns;
				visual_shader->get_node_connections(type, &conns);
				for (const VisualShader::Connection &E : conns) {
					if (E.from_node == id) {
						if (visual_shader->is_port_types_compatible(p_parameter_ref->get_parameter_type_by_name(p_name), visual_shader->get_node(type, E.to_node)->get_input_port_type(E.to_port))) {
							continue;
						}
						undo_redo_man->add_do_method(visual_shader.ptr(), "disconnect_nodes", type, E.from_node, E.from_port, E.to_node, E.to_port);
						undo_redo_man->add_undo_method(visual_shader.ptr(), "connect_nodes", type, E.from_node, E.from_port, E.to_node, E.to_port);
						undo_redo_man->add_do_method(graph_plugin.ptr(), "disconnect_nodes", type, E.from_node, E.from_port, E.to_node, E.to_port);
						undo_redo_man->add_undo_method(graph_plugin.ptr(), "connect_nodes", type, E.from_node, E.from_port, E.to_node, E.to_port);
					}
				}
			}
			undo_redo_man->add_do_method(graph_plugin.ptr(), "update_node", type_id, id);
			undo_redo_man->add_undo_method(graph_plugin.ptr(), "update_node", type_id, id);
			break;
		}
	}

	undo_redo_man->commit_action();
}

void VisualShaderEditor::_varying_select_item(Ref<VisualShaderNodeVarying> p_varying, const String &p_name) {
	String prev_name = p_varying->get_varying_name();

	if (p_name == prev_name) {
		return;
	}

	bool is_getter = Ref<VisualShaderNodeVaryingGetter>(p_varying.ptr()).is_valid();

	EditorUndoRedoManager *undo_redo_man = EditorUndoRedoManager::get_singleton();
	undo_redo_man->create_action(TTR("Varying Name Changed"));

	undo_redo_man->add_do_method(p_varying.ptr(), "set_varying_name", p_name);
	undo_redo_man->add_undo_method(p_varying.ptr(), "set_varying_name", prev_name);

	VisualShader::VaryingType vtype = p_varying->get_varying_type_by_name(p_name);
	VisualShader::VaryingType prev_vtype = p_varying->get_varying_type_by_name(prev_name);

	bool type_changed = vtype != prev_vtype;

	if (type_changed) {
		undo_redo_man->add_do_method(p_varying.ptr(), "set_varying_type", vtype);
		undo_redo_man->add_undo_method(p_varying.ptr(), "set_varying_type", prev_vtype);
	}

	// update ports
	for (int type_id = 0; type_id < VisualShader::TYPE_MAX; type_id++) {
		VisualShader::Type type = VisualShader::Type(type_id);
		int id = visual_shader->find_node_id(type, p_varying);

		if (id != VisualShader::NODE_ID_INVALID) {
			if (type_changed) {
				List<VisualShader::Connection> conns;
				visual_shader->get_node_connections(type, &conns);

				for (const VisualShader::Connection &E : conns) {
					if (is_getter) {
						if (E.from_node == id) {
							if (visual_shader->is_port_types_compatible(p_varying->get_varying_type_by_name(p_name), visual_shader->get_node(type, E.to_node)->get_input_port_type(E.to_port))) {
								continue;
							}
							undo_redo_man->add_do_method(visual_shader.ptr(), "disconnect_nodes", type, E.from_node, E.from_port, E.to_node, E.to_port);
							undo_redo_man->add_undo_method(visual_shader.ptr(), "connect_nodes", type, E.from_node, E.from_port, E.to_node, E.to_port);
							undo_redo_man->add_do_method(graph_plugin.ptr(), "disconnect_nodes", type, E.from_node, E.from_port, E.to_node, E.to_port);
							undo_redo_man->add_undo_method(graph_plugin.ptr(), "connect_nodes", type, E.from_node, E.from_port, E.to_node, E.to_port);
						}
					} else {
						if (E.to_node == id) {
							if (visual_shader->is_port_types_compatible(p_varying->get_varying_type_by_name(p_name), visual_shader->get_node(type, E.from_node)->get_output_port_type(E.from_port))) {
								continue;
							}
							undo_redo_man->add_do_method(visual_shader.ptr(), "disconnect_nodes", type, E.from_node, E.from_port, E.to_node, E.to_port);
							undo_redo_man->add_undo_method(visual_shader.ptr(), "connect_nodes", type, E.from_node, E.from_port, E.to_node, E.to_port);
							undo_redo_man->add_do_method(graph_plugin.ptr(), "disconnect_nodes", type, E.from_node, E.from_port, E.to_node, E.to_port);
							undo_redo_man->add_undo_method(graph_plugin.ptr(), "connect_nodes", type, E.from_node, E.from_port, E.to_node, E.to_port);
						}
					}
				}
			}

			undo_redo_man->add_do_method(graph_plugin.ptr(), "update_node", type_id, id);
			undo_redo_man->add_undo_method(graph_plugin.ptr(), "update_node", type_id, id);
			break;
		}
	}

	undo_redo_man->commit_action();
}

void VisualShaderEditor::_float_constant_selected(int p_which) {
	ERR_FAIL_INDEX(p_which, MAX_FLOAT_CONST_DEFS);

	VisualShader::Type type = get_current_shader_type();
	Ref<VisualShaderNodeFloatConstant> node = visual_shader->get_node(type, selected_float_constant);
	ERR_FAIL_COND(!node.is_valid());

	if (Math::is_equal_approx(node->get_constant(), float_constant_defs[p_which].value)) {
		return; // same
	}

	EditorUndoRedoManager *undo_redo = EditorUndoRedoManager::get_singleton();
	undo_redo->create_action(vformat(TTR("Set Constant: %s"), float_constant_defs[p_which].name));
	undo_redo->add_do_method(node.ptr(), "set_constant", float_constant_defs[p_which].value);
	undo_redo->add_undo_method(node.ptr(), "set_constant", node->get_constant());
	undo_redo->commit_action();
}

void VisualShaderEditor::_member_filter_changed(const String &p_text) {
	_update_options_menu();
}

void VisualShaderEditor::_member_selected() {
	TreeItem *item = members->get_selected();

	if (item != nullptr && item->has_meta("id")) {
		members_dialog->get_ok_button()->set_disabled(false);
		highend_label->set_visible(add_options[item->get_meta("id")].highend);
		node_desc->set_text(_get_description(item->get_meta("id")));
	} else {
		highend_label->set_visible(false);
		members_dialog->get_ok_button()->set_disabled(true);
		node_desc->set_text("");
	}
}

void VisualShaderEditor::_member_create() {
	TreeItem *item = members->get_selected();
	if (item != nullptr && item->has_meta("id")) {
		int idx = members->get_selected()->get_meta("id");
		if (connection_node_insert_requested) {
			from_node = String(clicked_connection->from_node).to_int();
			from_slot = clicked_connection->from_port;
			to_node = String(clicked_connection->to_node).to_int();
			to_slot = clicked_connection->to_port;

			connection_node_insert_requested = false;

			saved_node_pos_dirty = true;

			// Find both graph nodes and get their positions.
			GraphNode *from_graph_element = Object::cast_to<GraphNode>(graph->get_node(itos(from_node)));
			GraphNode *to_graph_element = Object::cast_to<GraphNode>(graph->get_node(itos(to_node)));

			ERR_FAIL_NULL(from_graph_element);
			ERR_FAIL_NULL(to_graph_element);

			// Since the size of the node to add is not known yet, it's not possible to center it exactly.
			float zoom = graph->get_zoom();
			saved_node_pos = 0.5 * (from_graph_element->get_position() + zoom * from_graph_element->get_output_port_position(from_slot) + to_graph_element->get_position() + zoom * to_graph_element->get_input_port_position(to_slot));
		}
		_add_node(idx, add_options[idx].ops);
		members_dialog->hide();
	}
}

void VisualShaderEditor::_member_cancel() {
	to_node = -1;
	to_slot = -1;
	from_node = -1;
	from_slot = -1;
	connection_node_insert_requested = false;
}

void VisualShaderEditor::_update_varying_tree() {
	varyings->clear();
	TreeItem *root = varyings->create_item();

	int count = visual_shader->get_varyings_count();

	for (int i = 0; i < count; i++) {
		const VisualShader::Varying *varying = visual_shader->get_varying_by_index(i);

		if (varying) {
			TreeItem *item = varyings->create_item(root);
			item->set_text(0, varying->name);

			if (i == 0) {
				item->select(0);
			}

			switch (varying->type) {
				case VisualShader::VARYING_TYPE_FLOAT:
					item->set_icon(0, EditorNode::get_singleton()->get_editor_theme()->get_icon(SNAME("float"), EditorStringName(EditorIcons)));
					break;
				case VisualShader::VARYING_TYPE_INT:
					item->set_icon(0, EditorNode::get_singleton()->get_editor_theme()->get_icon(SNAME("int"), EditorStringName(EditorIcons)));
					break;
				case VisualShader::VARYING_TYPE_UINT:
					item->set_icon(0, EditorNode::get_singleton()->get_editor_theme()->get_icon(SNAME("uint"), EditorStringName(EditorIcons)));
					break;
				case VisualShader::VARYING_TYPE_VECTOR_2D:
					item->set_icon(0, EditorNode::get_singleton()->get_editor_theme()->get_icon(SNAME("Vector2"), EditorStringName(EditorIcons)));
					break;
				case VisualShader::VARYING_TYPE_VECTOR_3D:
					item->set_icon(0, EditorNode::get_singleton()->get_editor_theme()->get_icon(SNAME("Vector3"), EditorStringName(EditorIcons)));
					break;
				case VisualShader::VARYING_TYPE_VECTOR_4D:
					item->set_icon(0, EditorNode::get_singleton()->get_editor_theme()->get_icon(SNAME("Vector4"), EditorStringName(EditorIcons)));
					break;
				case VisualShader::VARYING_TYPE_BOOLEAN:
					item->set_icon(0, EditorNode::get_singleton()->get_editor_theme()->get_icon(SNAME("bool"), EditorStringName(EditorIcons)));
					break;
				case VisualShader::VARYING_TYPE_TRANSFORM:
					item->set_icon(0, EditorNode::get_singleton()->get_editor_theme()->get_icon(SNAME("Transform3D"), EditorStringName(EditorIcons)));
					break;
				default:
					break;
			}
		}
	}

	varying_button->get_popup()->set_item_disabled(int(VaryingMenuOptions::REMOVE), count == 0);
}

void VisualShaderEditor::_varying_create() {
	_add_varying(varying_name->get_text(), (VisualShader::VaryingMode)varying_mode->get_selected(), (VisualShader::VaryingType)varying_type->get_selected());
	add_varying_dialog->hide();
}

void VisualShaderEditor::_varying_name_changed(const String &p_name) {
	if (!p_name.is_valid_ascii_identifier()) {
		varying_error_label->show();
		varying_error_label->set_text(TTR("Invalid name for varying."));
		add_varying_dialog->get_ok_button()->set_disabled(true);
		return;
	}
	if (visual_shader->has_varying(p_name)) {
		varying_error_label->show();
		varying_error_label->set_text(TTR("Varying with that name is already exist."));
		add_varying_dialog->get_ok_button()->set_disabled(true);
		return;
	}
	if (varying_error_label->is_visible()) {
		varying_error_label->hide();
		add_varying_dialog->set_size(Size2(add_varying_dialog->get_size().x, 0));
	}
	add_varying_dialog->get_ok_button()->set_disabled(false);
}

void VisualShaderEditor::_varying_deleted() {
	TreeItem *item = varyings->get_selected();

	if (item != nullptr) {
		_remove_varying(item->get_text(0));
		remove_varying_dialog->hide();
	}
}

void VisualShaderEditor::_varying_selected() {
	add_varying_dialog->get_ok_button()->set_disabled(false);
}

void VisualShaderEditor::_varying_unselected() {
	add_varying_dialog->get_ok_button()->set_disabled(true);
}

void VisualShaderEditor::_tools_menu_option(int p_idx) {
	TreeItem *category = members->get_root()->get_first_child();

	switch (p_idx) {
		case EXPAND_ALL:

			while (category) {
				category->set_collapsed(false);
				TreeItem *sub_category = category->get_first_child();
				while (sub_category) {
					sub_category->set_collapsed(false);
					sub_category = sub_category->get_next();
				}
				category = category->get_next();
			}

			break;

		case COLLAPSE_ALL:

			while (category) {
				category->set_collapsed(true);
				TreeItem *sub_category = category->get_first_child();
				while (sub_category) {
					sub_category->set_collapsed(true);
					sub_category = sub_category->get_next();
				}
				category = category->get_next();
			}

			break;
		default:
			break;
	}
}

void VisualShaderEditor::_node_menu_id_pressed(int p_idx) {
	switch (p_idx) {
		case NodeMenuOptions::ADD:
			_show_members_dialog(true);
			break;
		case NodeMenuOptions::CUT:
			_copy_nodes(true);
			break;
		case NodeMenuOptions::COPY:
			_copy_nodes(false);
			break;
		case NodeMenuOptions::PASTE:
			_paste_nodes(true, menu_point);
			break;
		case NodeMenuOptions::DELETE:
			_delete_nodes_request(TypedArray<StringName>());
			break;
		case NodeMenuOptions::DUPLICATE:
			_duplicate_nodes();
			break;
		case NodeMenuOptions::CLEAR_COPY_BUFFER:
			_clear_copy_buffer();
			break;
		case NodeMenuOptions::CONVERT_CONSTANTS_TO_PARAMETERS:
			_convert_constants_to_parameters(false);
			break;
		case NodeMenuOptions::CONVERT_PARAMETERS_TO_CONSTANTS:
			_convert_constants_to_parameters(true);
			break;
		case NodeMenuOptions::UNLINK_FROM_PARENT_FRAME:
			_detach_nodes_from_frame_request();
			break;
		case NodeMenuOptions::SET_FRAME_TITLE:
			_frame_title_popup_show(get_screen_position() + get_local_mouse_position(), selected_frame);
			break;
		case NodeMenuOptions::ENABLE_FRAME_COLOR:
			_frame_color_enabled_changed(selected_frame);
			break;
		case NodeMenuOptions::SET_FRAME_COLOR:
			_frame_color_popup_show(get_screen_position() + get_local_mouse_position(), selected_frame);
			break;
		case NodeMenuOptions::ENABLE_FRAME_AUTOSHRINK:
			_frame_autoshrink_enabled_changed(selected_frame);
			break;
		default:
			break;
	}
}

void VisualShaderEditor::_connection_menu_id_pressed(int p_idx) {
	switch (p_idx) {
		case ConnectionMenuOptions::DISCONNECT: {
			EditorUndoRedoManager *undo_redo = EditorUndoRedoManager::get_singleton();
			undo_redo->create_action(TTR("Disconnect"));
			undo_redo->add_do_method(visual_shader.ptr(), "disconnect_nodes", get_current_shader_type(), String(clicked_connection->from_node).to_int(), clicked_connection->from_port, String(clicked_connection->to_node).to_int(), clicked_connection->to_port);
			undo_redo->add_undo_method(visual_shader.ptr(), "connect_nodes", get_current_shader_type(), String(clicked_connection->from_node).to_int(), clicked_connection->from_port, String(clicked_connection->to_node).to_int(), clicked_connection->to_port);
			undo_redo->add_do_method(graph_plugin.ptr(), "disconnect_nodes", get_current_shader_type(), String(clicked_connection->from_node).to_int(), clicked_connection->from_port, String(clicked_connection->to_node).to_int(), clicked_connection->to_port);
			undo_redo->add_undo_method(graph_plugin.ptr(), "connect_nodes", get_current_shader_type(), String(clicked_connection->from_node).to_int(), clicked_connection->from_port, String(clicked_connection->to_node).to_int(), clicked_connection->to_port);
			undo_redo->commit_action();
		} break;
		case ConnectionMenuOptions::INSERT_NEW_NODE: {
			VisualShaderNode::PortType input_port_type = VisualShaderNode::PORT_TYPE_MAX;
			VisualShaderNode::PortType output_port_type = VisualShaderNode::PORT_TYPE_MAX;
			Ref<VisualShaderNode> node1 = visual_shader->get_node(get_current_shader_type(), String(clicked_connection->from_node).to_int());
			if (node1.is_valid()) {
				output_port_type = node1->get_output_port_type(from_slot);
			}
			Ref<VisualShaderNode> node2 = visual_shader->get_node(get_current_shader_type(), String(clicked_connection->to_node).to_int());
			if (node2.is_valid()) {
				input_port_type = node2->get_input_port_type(to_slot);
			}

			connection_node_insert_requested = true;
			_show_members_dialog(true, input_port_type, output_port_type);
		} break;
		case ConnectionMenuOptions::INSERT_NEW_REROUTE: {
			from_node = String(clicked_connection->from_node).to_int();
			from_slot = clicked_connection->from_port;
			to_node = String(clicked_connection->to_node).to_int();
			to_slot = clicked_connection->to_port;

			// Manual offset to place the port exactly at the mouse position.
			saved_node_pos -= Vector2(11 * EDSCALE * graph->get_zoom(), 50 * EDSCALE * graph->get_zoom());

			// Find reroute addoptions.
			int idx = -1;
			for (int i = 0; i < add_options.size(); i++) {
				if (add_options[i].name == "Reroute") {
					idx = i;
					break;
				}
			}
			_add_node(idx, add_options[idx].ops);
		} break;
		default:
			break;
	}
}

Variant VisualShaderEditor::get_drag_data_fw(const Point2 &p_point, Control *p_from) {
	if (p_from == members) {
		TreeItem *it = members->get_item_at_position(p_point);
		if (!it) {
			return Variant();
		}
		if (!it->has_meta("id")) {
			return Variant();
		}

		int id = it->get_meta("id");
		AddOption op = add_options[id];

		Dictionary d;
		d["id"] = id;

		Label *label = memnew(Label);
		label->set_text(it->get_text(0));
		label->set_auto_translate_mode(AUTO_TRANSLATE_MODE_DISABLED);
		set_drag_preview(label);
		return d;
	}
	return Variant();
}

bool VisualShaderEditor::can_drop_data_fw(const Point2 &p_point, const Variant &p_data, Control *p_from) const {
	if (p_from == graph) {
		Dictionary d = p_data;

		if (d.has("id")) {
			return true;
		}
		if (d.has("files")) {
			return true;
		}
	}

	return false;
}

void VisualShaderEditor::drop_data_fw(const Point2 &p_point, const Variant &p_data, Control *p_from) {
	if (p_from == graph) {
		Dictionary d = p_data;

		if (d.has("id")) {
			int idx = d["id"];
			saved_node_pos = p_point;
			saved_node_pos_dirty = true;
			_add_node(idx, add_options[idx].ops);
		} else if (d.has("files")) {
			EditorUndoRedoManager *undo_redo = EditorUndoRedoManager::get_singleton();
			undo_redo->create_action(TTR("Add Node(s) to Visual Shader"));

			if (d["files"].get_type() == Variant::PACKED_STRING_ARRAY) {
				PackedStringArray arr = d["files"];
				for (int i = 0; i < arr.size(); i++) {
					String type = ResourceLoader::get_resource_type(arr[i]);
					if (type == "GDScript") {
						Ref<Script> scr = ResourceLoader::load(arr[i]);
						if (scr->get_instance_base_type() == "VisualShaderNodeCustom") {
							saved_node_pos = p_point + Vector2(0, i * 250 * EDSCALE);
							saved_node_pos_dirty = true;

							int idx = -1;

							for (int j = custom_node_option_idx; j < add_options.size(); j++) {
								if (add_options[j].script.is_valid()) {
									if (add_options[j].script->get_path() == arr[i]) {
										idx = j;
										break;
									}
								}
							}
							if (idx != -1) {
								_add_node(idx, {}, arr[i], i);
							}
						}
					} else if (type == "CurveTexture") {
						saved_node_pos = p_point + Vector2(0, i * 250 * EDSCALE);
						saved_node_pos_dirty = true;
						_add_node(curve_node_option_idx, {}, arr[i], i);
					} else if (type == "CurveXYZTexture") {
						saved_node_pos = p_point + Vector2(0, i * 250 * EDSCALE);
						saved_node_pos_dirty = true;
						_add_node(curve_xyz_node_option_idx, {}, arr[i], i);
					} else if (ClassDB::get_parent_class(type) == "Texture2D") {
						saved_node_pos = p_point + Vector2(0, i * 250 * EDSCALE);
						saved_node_pos_dirty = true;
						_add_node(texture2d_node_option_idx, {}, arr[i], i);
					} else if (type == "Texture2DArray") {
						saved_node_pos = p_point + Vector2(0, i * 250 * EDSCALE);
						saved_node_pos_dirty = true;
						_add_node(texture2d_array_node_option_idx, {}, arr[i], i);
					} else if (ClassDB::get_parent_class(type) == "Texture3D") {
						saved_node_pos = p_point + Vector2(0, i * 250 * EDSCALE);
						saved_node_pos_dirty = true;
						_add_node(texture3d_node_option_idx, {}, arr[i], i);
					} else if (type == "Cubemap") {
						saved_node_pos = p_point + Vector2(0, i * 250 * EDSCALE);
						saved_node_pos_dirty = true;
						_add_node(cubemap_node_option_idx, {}, arr[i], i);
					} else if (type == "Mesh" && visual_shader->get_mode() == Shader::MODE_PARTICLES &&
							(visual_shader->get_shader_type() == VisualShader::TYPE_START || visual_shader->get_shader_type() == VisualShader::TYPE_START_CUSTOM)) {
						saved_node_pos = p_point + Vector2(0, i * 250 * EDSCALE);
						saved_node_pos_dirty = true;
						_add_node(mesh_emitter_option_idx, {}, arr[i], i);
					}
				}
			}
			undo_redo->commit_action();
		}
	}
}

void VisualShaderEditor::_show_preview_text() {
	code_preview_showed = !code_preview_showed;
	if (code_preview_showed) {
		if (code_preview_first) {
			code_preview_window->set_size(Size2(400 * EDSCALE, 600 * EDSCALE));
			code_preview_window->popup_centered();
			code_preview_first = false;
		} else {
			code_preview_window->popup();
		}

		if (pending_update_preview) {
			_update_preview();
			pending_update_preview = false;
		}
	} else {
		code_preview_window->hide();
	}
}

void VisualShaderEditor::_preview_close_requested() {
	code_preview_showed = false;
	code_preview_button->set_pressed(false);
}

static ShaderLanguage::DataType _visual_shader_editor_get_global_shader_uniform_type(const StringName &p_variable) {
	RS::GlobalShaderParameterType gvt = RS::get_singleton()->global_shader_parameter_get_type(p_variable);
	return (ShaderLanguage::DataType)RS::global_shader_uniform_type_get_shader_datatype(gvt);
}

void VisualShaderEditor::_update_preview() {
	if (!code_preview_showed) {
		pending_update_preview = true;
		return;
	}

	String code = visual_shader->get_code();

	preview_text->set_text(code);

	ShaderLanguage::ShaderCompileInfo info;
	info.functions = ShaderTypes::get_singleton()->get_functions(RenderingServer::ShaderMode(visual_shader->get_mode()));
	info.render_modes = ShaderTypes::get_singleton()->get_modes(RenderingServer::ShaderMode(visual_shader->get_mode()));
	info.shader_types = ShaderTypes::get_singleton()->get_types();
	info.global_shader_uniform_type_func = _visual_shader_editor_get_global_shader_uniform_type;

	for (int i = 0; i < preview_text->get_line_count(); i++) {
		preview_text->set_line_background_color(i, Color(0, 0, 0, 0));
	}

	String preprocessed_code;
	{
		String path = visual_shader->get_path();
		String error_pp;
		List<ShaderPreprocessor::FilePosition> err_positions;
		ShaderPreprocessor preprocessor;
		Error err = preprocessor.preprocess(code, path, preprocessed_code, &error_pp, &err_positions);
		if (err != OK) {
			ERR_FAIL_COND(err_positions.is_empty());

			String file = err_positions.front()->get().file;
			int err_line = err_positions.front()->get().line;
			Color error_line_color = EDITOR_GET("text_editor/theme/highlighting/mark_color");
			preview_text->set_line_background_color(err_line - 1, error_line_color);
			error_panel->show();

			error_label->set_text("error(" + file + ":" + itos(err_line) + "): " + error_pp);
			shader_error = true;
			return;
		}
	}

	ShaderLanguage sl;
	Error err = sl.compile(preprocessed_code, info);
	if (err != OK) {
		int err_line;
		String err_text;
		Vector<ShaderLanguage::FilePosition> include_positions = sl.get_include_positions();
		if (include_positions.size() > 1) {
			// Error is in an include.
			err_line = include_positions[0].line;
			err_text = "error(" + itos(err_line) + ") in include " + include_positions[include_positions.size() - 1].file + ":" + itos(include_positions[include_positions.size() - 1].line) + ": " + sl.get_error_text();
		} else {
			err_line = sl.get_error_line();
			err_text = "error(" + itos(err_line) + "): " + sl.get_error_text();
		}

		Color error_line_color = EDITOR_GET("text_editor/theme/highlighting/mark_color");
		preview_text->set_line_background_color(err_line - 1, error_line_color);
		error_panel->show();

		error_label->set_text(err_text);
		shader_error = true;
	} else {
		error_panel->hide();
		shader_error = false;
	}
}

void VisualShaderEditor::_update_next_previews(int p_node_id) {
	VisualShader::Type type = get_current_shader_type();

	LocalVector<int> nodes;
	_get_next_nodes_recursively(type, p_node_id, nodes);

	for (int node_id : nodes) {
		if (graph_plugin->is_preview_visible(node_id)) {
			graph_plugin->update_node_deferred(type, node_id);
		}
	}
}

void VisualShaderEditor::_get_next_nodes_recursively(VisualShader::Type p_type, int p_node_id, LocalVector<int> &r_nodes) const {
	const LocalVector<int> &next_connections = visual_shader->get_next_connected_nodes(p_type, p_node_id);

	for (int node_id : next_connections) {
		r_nodes.push_back(node_id);
		_get_next_nodes_recursively(p_type, node_id, r_nodes);
	}
}

void VisualShaderEditor::_visibility_changed() {
	if (!is_visible()) {
		if (code_preview_window->is_visible()) {
			code_preview_button->set_pressed(false);
			code_preview_window->hide();
			code_preview_showed = false;
		}
	}
}

void VisualShaderEditor::_show_shader_preview() {
	shader_preview_showed = !shader_preview_showed;
	if (shader_preview_showed) {
		shader_preview_vbox->show();
	} else {
		shader_preview_vbox->hide();

		_param_unselected();
	}
}

void VisualShaderEditor::_bind_methods() {
	ClassDB::bind_method("_update_nodes", &VisualShaderEditor::_update_nodes);
	ClassDB::bind_method("_update_graph", &VisualShaderEditor::_update_graph);
	ClassDB::bind_method("_input_select_item", &VisualShaderEditor::_input_select_item);
	ClassDB::bind_method("_parameter_ref_select_item", &VisualShaderEditor::_parameter_ref_select_item);
	ClassDB::bind_method("_varying_select_item", &VisualShaderEditor::_varying_select_item);
	ClassDB::bind_method("_set_node_size", &VisualShaderEditor::_set_node_size);
	ClassDB::bind_method("_update_parameters", &VisualShaderEditor::_update_parameters);
	ClassDB::bind_method("_update_varyings", &VisualShaderEditor::_update_varyings);
	ClassDB::bind_method("_update_varying_tree", &VisualShaderEditor::_update_varying_tree);
	ClassDB::bind_method("_set_mode", &VisualShaderEditor::_set_mode);
	ClassDB::bind_method("_update_constant", &VisualShaderEditor::_update_constant);
	ClassDB::bind_method("_update_parameter", &VisualShaderEditor::_update_parameter);
	ClassDB::bind_method("_update_next_previews", &VisualShaderEditor::_update_next_previews);
	ClassDB::bind_method("_update_current_param", &VisualShaderEditor::_update_current_param);
}

VisualShaderEditor::VisualShaderEditor() {
	ShaderLanguage::get_keyword_list(&keyword_list);
	EditorNode::get_singleton()->connect("resource_saved", callable_mp(this, &VisualShaderEditor::_resource_saved));
	FileSystemDock::get_singleton()->get_script_create_dialog()->connect("script_created", callable_mp(this, &VisualShaderEditor::_script_created));
	FileSystemDock::get_singleton()->connect("resource_removed", callable_mp(this, &VisualShaderEditor::_resource_removed));

	HSplitContainer *main_box = memnew(HSplitContainer);
	main_box->set_anchors_and_offsets_preset(Control::PRESET_FULL_RECT);
	add_child(main_box);

	graph = memnew(GraphEdit);
	graph->set_v_size_flags(SIZE_EXPAND_FILL);
	graph->set_h_size_flags(SIZE_EXPAND_FILL);
	graph->set_custom_minimum_size(Size2(200 * EDSCALE, 0));
	graph->set_grid_pattern(GraphEdit::GridPattern::GRID_PATTERN_DOTS);
	int grid_pattern = EDITOR_GET("editors/visual_editors/grid_pattern");
	graph->set_grid_pattern((GraphEdit::GridPattern)grid_pattern);
	graph->set_show_zoom_label(true);
	main_box->add_child(graph);
	SET_DRAG_FORWARDING_GCD(graph, VisualShaderEditor);
	float graph_minimap_opacity = EDITOR_GET("editors/visual_editors/minimap_opacity");
	graph->set_minimap_opacity(graph_minimap_opacity);
	float graph_lines_curvature = EDITOR_GET("editors/visual_editors/lines_curvature");
	graph->set_connection_lines_curvature(graph_lines_curvature);
	graph->add_valid_right_disconnect_type(VisualShaderNode::PORT_TYPE_SCALAR);
	graph->add_valid_right_disconnect_type(VisualShaderNode::PORT_TYPE_SCALAR_INT);
	graph->add_valid_right_disconnect_type(VisualShaderNode::PORT_TYPE_SCALAR_UINT);
	graph->add_valid_right_disconnect_type(VisualShaderNode::PORT_TYPE_BOOLEAN);
	graph->add_valid_right_disconnect_type(VisualShaderNode::PORT_TYPE_VECTOR_2D);
	graph->add_valid_right_disconnect_type(VisualShaderNode::PORT_TYPE_VECTOR_3D);
	graph->add_valid_right_disconnect_type(VisualShaderNode::PORT_TYPE_VECTOR_4D);
	graph->add_valid_right_disconnect_type(VisualShaderNode::PORT_TYPE_TRANSFORM);
	graph->add_valid_right_disconnect_type(VisualShaderNode::PORT_TYPE_SAMPLER);
	//graph->add_valid_left_disconnect_type(0);
	graph->set_v_size_flags(SIZE_EXPAND_FILL);
	graph->connect("connection_request", callable_mp(this, &VisualShaderEditor::_connection_request), CONNECT_DEFERRED);
	graph->connect("disconnection_request", callable_mp(this, &VisualShaderEditor::_disconnection_request), CONNECT_DEFERRED);
	graph->connect("node_selected", callable_mp(this, &VisualShaderEditor::_node_selected));
	graph->connect("scroll_offset_changed", callable_mp(this, &VisualShaderEditor::_scroll_changed));
	graph->connect("duplicate_nodes_request", callable_mp(this, &VisualShaderEditor::_duplicate_nodes));
	graph->connect("copy_nodes_request", callable_mp(this, &VisualShaderEditor::_copy_nodes).bind(false));
	graph->connect("cut_nodes_request", callable_mp(this, &VisualShaderEditor::_copy_nodes).bind(true));
	graph->connect("paste_nodes_request", callable_mp(this, &VisualShaderEditor::_paste_nodes).bind(false, Point2()));
	graph->connect("delete_nodes_request", callable_mp(this, &VisualShaderEditor::_delete_nodes_request));
	graph->connect(SceneStringName(gui_input), callable_mp(this, &VisualShaderEditor::_graph_gui_input));
	graph->connect("connection_to_empty", callable_mp(this, &VisualShaderEditor::_connection_to_empty));
	graph->connect("connection_from_empty", callable_mp(this, &VisualShaderEditor::_connection_from_empty));
	graph->connect("connection_drag_ended", callable_mp(this, &VisualShaderEditor::_connection_drag_ended));
	graph->connect(SceneStringName(visibility_changed), callable_mp(this, &VisualShaderEditor::_visibility_changed));
	graph->add_valid_connection_type(VisualShaderNode::PORT_TYPE_SCALAR, VisualShaderNode::PORT_TYPE_SCALAR);
	graph->add_valid_connection_type(VisualShaderNode::PORT_TYPE_SCALAR, VisualShaderNode::PORT_TYPE_SCALAR_INT);
	graph->add_valid_connection_type(VisualShaderNode::PORT_TYPE_SCALAR, VisualShaderNode::PORT_TYPE_SCALAR_UINT);
	graph->add_valid_connection_type(VisualShaderNode::PORT_TYPE_SCALAR, VisualShaderNode::PORT_TYPE_VECTOR_2D);
	graph->add_valid_connection_type(VisualShaderNode::PORT_TYPE_SCALAR, VisualShaderNode::PORT_TYPE_VECTOR_3D);
	graph->add_valid_connection_type(VisualShaderNode::PORT_TYPE_SCALAR, VisualShaderNode::PORT_TYPE_VECTOR_4D);
	graph->add_valid_connection_type(VisualShaderNode::PORT_TYPE_SCALAR, VisualShaderNode::PORT_TYPE_BOOLEAN);

	graph->add_valid_connection_type(VisualShaderNode::PORT_TYPE_SCALAR_INT, VisualShaderNode::PORT_TYPE_SCALAR);
	graph->add_valid_connection_type(VisualShaderNode::PORT_TYPE_SCALAR_INT, VisualShaderNode::PORT_TYPE_SCALAR_INT);
	graph->add_valid_connection_type(VisualShaderNode::PORT_TYPE_SCALAR_INT, VisualShaderNode::PORT_TYPE_SCALAR_UINT);
	graph->add_valid_connection_type(VisualShaderNode::PORT_TYPE_SCALAR_INT, VisualShaderNode::PORT_TYPE_VECTOR_2D);
	graph->add_valid_connection_type(VisualShaderNode::PORT_TYPE_SCALAR_INT, VisualShaderNode::PORT_TYPE_VECTOR_3D);
	graph->add_valid_connection_type(VisualShaderNode::PORT_TYPE_SCALAR_INT, VisualShaderNode::PORT_TYPE_VECTOR_4D);
	graph->add_valid_connection_type(VisualShaderNode::PORT_TYPE_SCALAR_INT, VisualShaderNode::PORT_TYPE_BOOLEAN);

	graph->add_valid_connection_type(VisualShaderNode::PORT_TYPE_SCALAR_UINT, VisualShaderNode::PORT_TYPE_SCALAR);
	graph->add_valid_connection_type(VisualShaderNode::PORT_TYPE_SCALAR_UINT, VisualShaderNode::PORT_TYPE_SCALAR_INT);
	graph->add_valid_connection_type(VisualShaderNode::PORT_TYPE_SCALAR_UINT, VisualShaderNode::PORT_TYPE_SCALAR_UINT);
	graph->add_valid_connection_type(VisualShaderNode::PORT_TYPE_SCALAR_UINT, VisualShaderNode::PORT_TYPE_VECTOR_2D);
	graph->add_valid_connection_type(VisualShaderNode::PORT_TYPE_SCALAR_UINT, VisualShaderNode::PORT_TYPE_VECTOR_3D);
	graph->add_valid_connection_type(VisualShaderNode::PORT_TYPE_SCALAR_UINT, VisualShaderNode::PORT_TYPE_VECTOR_4D);
	graph->add_valid_connection_type(VisualShaderNode::PORT_TYPE_SCALAR_UINT, VisualShaderNode::PORT_TYPE_BOOLEAN);

	graph->add_valid_connection_type(VisualShaderNode::PORT_TYPE_VECTOR_2D, VisualShaderNode::PORT_TYPE_SCALAR);
	graph->add_valid_connection_type(VisualShaderNode::PORT_TYPE_VECTOR_2D, VisualShaderNode::PORT_TYPE_SCALAR_INT);
	graph->add_valid_connection_type(VisualShaderNode::PORT_TYPE_VECTOR_2D, VisualShaderNode::PORT_TYPE_SCALAR_UINT);
	graph->add_valid_connection_type(VisualShaderNode::PORT_TYPE_VECTOR_2D, VisualShaderNode::PORT_TYPE_VECTOR_2D);
	graph->add_valid_connection_type(VisualShaderNode::PORT_TYPE_VECTOR_2D, VisualShaderNode::PORT_TYPE_VECTOR_3D);
	graph->add_valid_connection_type(VisualShaderNode::PORT_TYPE_VECTOR_2D, VisualShaderNode::PORT_TYPE_VECTOR_4D);
	graph->add_valid_connection_type(VisualShaderNode::PORT_TYPE_VECTOR_2D, VisualShaderNode::PORT_TYPE_BOOLEAN);

	graph->add_valid_connection_type(VisualShaderNode::PORT_TYPE_VECTOR_3D, VisualShaderNode::PORT_TYPE_SCALAR);
	graph->add_valid_connection_type(VisualShaderNode::PORT_TYPE_VECTOR_3D, VisualShaderNode::PORT_TYPE_SCALAR_INT);
	graph->add_valid_connection_type(VisualShaderNode::PORT_TYPE_VECTOR_3D, VisualShaderNode::PORT_TYPE_SCALAR_UINT);
	graph->add_valid_connection_type(VisualShaderNode::PORT_TYPE_VECTOR_3D, VisualShaderNode::PORT_TYPE_VECTOR_2D);
	graph->add_valid_connection_type(VisualShaderNode::PORT_TYPE_VECTOR_3D, VisualShaderNode::PORT_TYPE_VECTOR_3D);
	graph->add_valid_connection_type(VisualShaderNode::PORT_TYPE_VECTOR_3D, VisualShaderNode::PORT_TYPE_VECTOR_4D);
	graph->add_valid_connection_type(VisualShaderNode::PORT_TYPE_VECTOR_3D, VisualShaderNode::PORT_TYPE_BOOLEAN);

	graph->add_valid_connection_type(VisualShaderNode::PORT_TYPE_VECTOR_4D, VisualShaderNode::PORT_TYPE_SCALAR);
	graph->add_valid_connection_type(VisualShaderNode::PORT_TYPE_VECTOR_4D, VisualShaderNode::PORT_TYPE_SCALAR_INT);
	graph->add_valid_connection_type(VisualShaderNode::PORT_TYPE_VECTOR_4D, VisualShaderNode::PORT_TYPE_SCALAR_UINT);
	graph->add_valid_connection_type(VisualShaderNode::PORT_TYPE_VECTOR_4D, VisualShaderNode::PORT_TYPE_VECTOR_2D);
	graph->add_valid_connection_type(VisualShaderNode::PORT_TYPE_VECTOR_4D, VisualShaderNode::PORT_TYPE_VECTOR_3D);
	graph->add_valid_connection_type(VisualShaderNode::PORT_TYPE_VECTOR_4D, VisualShaderNode::PORT_TYPE_VECTOR_4D);
	graph->add_valid_connection_type(VisualShaderNode::PORT_TYPE_VECTOR_4D, VisualShaderNode::PORT_TYPE_BOOLEAN);

	graph->add_valid_connection_type(VisualShaderNode::PORT_TYPE_BOOLEAN, VisualShaderNode::PORT_TYPE_SCALAR);
	graph->add_valid_connection_type(VisualShaderNode::PORT_TYPE_BOOLEAN, VisualShaderNode::PORT_TYPE_SCALAR_INT);
	graph->add_valid_connection_type(VisualShaderNode::PORT_TYPE_BOOLEAN, VisualShaderNode::PORT_TYPE_SCALAR_UINT);
	graph->add_valid_connection_type(VisualShaderNode::PORT_TYPE_BOOLEAN, VisualShaderNode::PORT_TYPE_VECTOR_2D);
	graph->add_valid_connection_type(VisualShaderNode::PORT_TYPE_BOOLEAN, VisualShaderNode::PORT_TYPE_VECTOR_3D);
	graph->add_valid_connection_type(VisualShaderNode::PORT_TYPE_BOOLEAN, VisualShaderNode::PORT_TYPE_VECTOR_4D);
	graph->add_valid_connection_type(VisualShaderNode::PORT_TYPE_BOOLEAN, VisualShaderNode::PORT_TYPE_BOOLEAN);

	graph->add_valid_connection_type(VisualShaderNode::PORT_TYPE_TRANSFORM, VisualShaderNode::PORT_TYPE_TRANSFORM);
	graph->add_valid_connection_type(VisualShaderNode::PORT_TYPE_SAMPLER, VisualShaderNode::PORT_TYPE_SAMPLER);

	info_label = memnew(Label);
	info_label->set_text(vformat(TTR("Hold %s Key To Swap Connections"), keycode_get_string((Key)KeyModifierMask::CMD_OR_CTRL)));
	info_label->set_anchors_and_offsets_preset(Control::PRESET_BOTTOM_WIDE, PRESET_MODE_MINSIZE, 20);
	info_label->set_horizontal_alignment(HORIZONTAL_ALIGNMENT_CENTER);
	info_label->hide();
	graph->get_top_layer()->add_child(info_label);

	PanelContainer *toolbar_panel = static_cast<PanelContainer *>(graph->get_menu_hbox()->get_parent());
	toolbar_panel->set_anchors_and_offsets_preset(Control::PRESET_TOP_WIDE, PRESET_MODE_MINSIZE, 10);
	toolbar_panel->set_mouse_filter(Control::MOUSE_FILTER_IGNORE);

	HFlowContainer *toolbar = memnew(HFlowContainer);
	{
		LocalVector<Node *> nodes;
		for (int i = 0; i < graph->get_menu_hbox()->get_child_count(); i++) {
			Node *child = graph->get_menu_hbox()->get_child(i);
			nodes.push_back(child);
		}

		for (Node *node : nodes) {
			graph->get_menu_hbox()->remove_child(node);
			toolbar->add_child(node);
		}

		graph->get_menu_hbox()->hide();
		toolbar_panel->add_child(toolbar);
	}

	VSeparator *vs = memnew(VSeparator);
	toolbar->add_child(vs);
	toolbar->move_child(vs, 0);

	custom_mode_box = memnew(CheckBox);
	custom_mode_box->set_text(TTR("Custom"));
	custom_mode_box->set_pressed(false);
	custom_mode_box->set_visible(false);
	custom_mode_box->connect(SceneStringName(toggled), callable_mp(this, &VisualShaderEditor::_custom_mode_toggled));

	edit_type_standard = memnew(OptionButton);
	edit_type_standard->add_item(TTR("Vertex"));
	edit_type_standard->add_item(TTR("Fragment"));
	edit_type_standard->add_item(TTR("Light"));
	edit_type_standard->select(1);
	edit_type_standard->connect(SceneStringName(item_selected), callable_mp(this, &VisualShaderEditor::_mode_selected));

	edit_type_particles = memnew(OptionButton);
	edit_type_particles->add_item(TTR("Start"));
	edit_type_particles->add_item(TTR("Process"));
	edit_type_particles->add_item(TTR("Collide"));
	edit_type_particles->select(0);
	edit_type_particles->connect(SceneStringName(item_selected), callable_mp(this, &VisualShaderEditor::_mode_selected));

	edit_type_sky = memnew(OptionButton);
	edit_type_sky->add_item(TTR("Sky"));
	edit_type_sky->select(0);
	edit_type_sky->connect(SceneStringName(item_selected), callable_mp(this, &VisualShaderEditor::_mode_selected));

	edit_type_fog = memnew(OptionButton);
	edit_type_fog->add_item(TTR("Fog"));
	edit_type_fog->select(0);
	edit_type_fog->connect(SceneStringName(item_selected), callable_mp(this, &VisualShaderEditor::_mode_selected));

	edit_type = edit_type_standard;

	toolbar->add_child(custom_mode_box);
	toolbar->move_child(custom_mode_box, 0);
	toolbar->add_child(edit_type_standard);
	toolbar->move_child(edit_type_standard, 0);
	toolbar->add_child(edit_type_particles);
	toolbar->move_child(edit_type_particles, 0);
	toolbar->add_child(edit_type_sky);
	toolbar->move_child(edit_type_sky, 0);
	toolbar->add_child(edit_type_fog);
	toolbar->move_child(edit_type_fog, 0);

	add_node = memnew(Button);
	add_node->set_flat(true);
	add_node->set_text(TTR("Add Node..."));
	toolbar->add_child(add_node);
	toolbar->move_child(add_node, 0);
	add_node->connect(SceneStringName(pressed), callable_mp(this, &VisualShaderEditor::_show_members_dialog).bind(false, VisualShaderNode::PORT_TYPE_MAX, VisualShaderNode::PORT_TYPE_MAX));

	graph->connect("graph_elements_linked_to_frame_request", callable_mp(this, &VisualShaderEditor::_nodes_linked_to_frame_request));
	graph->connect("frame_rect_changed", callable_mp(this, &VisualShaderEditor::_frame_rect_changed));

	varying_button = memnew(MenuButton);
	varying_button->set_text(TTR("Manage Varyings"));
	varying_button->set_switch_on_hover(true);
	toolbar->add_child(varying_button);

	PopupMenu *varying_menu = varying_button->get_popup();
	varying_menu->add_item(TTR("Add Varying"), int(VaryingMenuOptions::ADD));
	varying_menu->add_item(TTR("Remove Varying"), int(VaryingMenuOptions::REMOVE));
	varying_menu->connect(SceneStringName(id_pressed), callable_mp(this, &VisualShaderEditor::_varying_menu_id_pressed));

	code_preview_button = memnew(Button);
	code_preview_button->set_theme_type_variation(SceneStringName(FlatButton));
	code_preview_button->set_toggle_mode(true);
	code_preview_button->set_tooltip_text(TTR("Show generated shader code."));
	toolbar->add_child(code_preview_button);
	code_preview_button->connect(SceneStringName(pressed), callable_mp(this, &VisualShaderEditor::_show_preview_text));

	shader_preview_button = memnew(Button);
	shader_preview_button->set_theme_type_variation(SceneStringName(FlatButton));
	shader_preview_button->set_toggle_mode(true);
	shader_preview_button->set_tooltip_text(TTR("Toggle shader preview."));
	shader_preview_button->set_pressed(true);
	toolbar->add_child(shader_preview_button);
	shader_preview_button->connect(SceneStringName(pressed), callable_mp(this, &VisualShaderEditor::_show_shader_preview));

	///////////////////////////////////////
	// CODE PREVIEW
	///////////////////////////////////////

	code_preview_window = memnew(AcceptDialog);
	code_preview_window->set_title(TTR("Generated Shader Code"));
	code_preview_window->set_visible(code_preview_showed);
	code_preview_window->set_ok_button_text(TTR("Close"));
	code_preview_window->connect(SceneStringName(confirmed), callable_mp(this, &VisualShaderEditor::_preview_close_requested));
	code_preview_window->connect("canceled", callable_mp(this, &VisualShaderEditor::_preview_close_requested));
	add_child(code_preview_window);

	code_preview_vbox = memnew(VBoxContainer);
	code_preview_window->add_child(code_preview_vbox);
	code_preview_vbox->add_theme_constant_override("separation", 0);

	preview_text = memnew(CodeEdit);
	syntax_highlighter.instantiate();
	code_preview_vbox->add_child(preview_text);
	preview_text->set_v_size_flags(Control::SIZE_EXPAND_FILL);
	preview_text->set_syntax_highlighter(syntax_highlighter);
	preview_text->set_draw_line_numbers(true);
	preview_text->set_editable(false);

	error_panel = memnew(PanelContainer);
	code_preview_vbox->add_child(error_panel);
	error_panel->set_visible(false);

	error_label = memnew(Label);
	error_panel->add_child(error_label);
	error_label->set_autowrap_mode(TextServer::AUTOWRAP_WORD_SMART);

	///////////////////////////////////////
	// POPUP MENU
	///////////////////////////////////////

	popup_menu = memnew(PopupMenu);
	add_child(popup_menu);
	popup_menu->set_hide_on_checkable_item_selection(false);
	popup_menu->add_item(TTR("Add Node"), NodeMenuOptions::ADD);
	popup_menu->add_separator();
	popup_menu->add_item(TTR("Cut"), NodeMenuOptions::CUT);
	popup_menu->add_item(TTR("Copy"), NodeMenuOptions::COPY);
	popup_menu->add_item(TTR("Paste"), NodeMenuOptions::PASTE);
	popup_menu->add_item(TTR("Delete"), NodeMenuOptions::DELETE);
	popup_menu->add_item(TTR("Duplicate"), NodeMenuOptions::DUPLICATE);
	popup_menu->add_item(TTR("Clear Copy Buffer"), NodeMenuOptions::CLEAR_COPY_BUFFER);
	popup_menu->connect(SceneStringName(id_pressed), callable_mp(this, &VisualShaderEditor::_node_menu_id_pressed));

	connection_popup_menu = memnew(PopupMenu);
	add_child(connection_popup_menu);
	connection_popup_menu->add_item(TTR("Disconnect"), ConnectionMenuOptions::DISCONNECT);
	connection_popup_menu->add_item(TTR("Insert New Node"), ConnectionMenuOptions::INSERT_NEW_NODE);
	connection_popup_menu->add_item(TTR("Insert New Reroute"), ConnectionMenuOptions::INSERT_NEW_REROUTE);
	connection_popup_menu->connect(SceneStringName(id_pressed), callable_mp(this, &VisualShaderEditor::_connection_menu_id_pressed));

	///////////////////////////////////////
	// SHADER PREVIEW
	///////////////////////////////////////

	shader_preview_vbox = memnew(VBoxContainer);
	shader_preview_vbox->set_custom_minimum_size(Size2(200 * EDSCALE, 0));
	main_box->add_child(shader_preview_vbox);

	VSplitContainer *preview_split = memnew(VSplitContainer);
	preview_split->set_v_size_flags(SIZE_EXPAND_FILL);
	shader_preview_vbox->add_child(preview_split);

	// Initialize material editor.
	{
		env.instantiate();
		Ref<Sky> sky = memnew(Sky());
		env->set_sky(sky);
		env->set_background(Environment::BG_COLOR);
		env->set_ambient_source(Environment::AMBIENT_SOURCE_SKY);
		env->set_reflection_source(Environment::REFLECTION_SOURCE_SKY);

		preview_material.instantiate();
		preview_material->connect(CoreStringName(property_list_changed), callable_mp(this, &VisualShaderEditor::_update_preview_parameter_list));

		material_editor = memnew(MaterialEditor);
		preview_split->add_child(material_editor);
	}

	VBoxContainer *params_vbox = memnew(VBoxContainer);
	preview_split->add_child(params_vbox);

	HBoxContainer *filter_hbox = memnew(HBoxContainer);
	params_vbox->add_child(filter_hbox);

	param_filter = memnew(LineEdit);
	filter_hbox->add_child(param_filter);
	param_filter->connect(SceneStringName(text_changed), callable_mp(this, &VisualShaderEditor::_param_filter_changed));
	param_filter->set_h_size_flags(SIZE_EXPAND_FILL);
	param_filter->set_placeholder(TTR("Filter Parameters"));

	preview_tools = memnew(MenuButton);
	filter_hbox->add_child(preview_tools);
	preview_tools->set_tooltip_text(TTR("Options"));
	preview_tools->get_popup()->connect(SceneStringName(id_pressed), callable_mp(this, &VisualShaderEditor::_preview_tools_menu_option));
	preview_tools->get_popup()->add_item(TTR("Copy Parameters From Material"), COPY_PARAMS_FROM_MATERIAL);
	preview_tools->get_popup()->add_item(TTR("Paste Parameters To Material"), PASTE_PARAMS_TO_MATERIAL);

	ScrollContainer *sc = memnew(ScrollContainer);
	sc->set_v_size_flags(SIZE_EXPAND_FILL);
	params_vbox->add_child(sc);

	parameters = memnew(Tree);
	parameters->set_hide_root(true);
	parameters->set_allow_reselect(true);
	parameters->set_hide_folding(false);
	parameters->set_h_size_flags(SIZE_EXPAND_FILL);
	parameters->set_v_size_flags(SIZE_EXPAND_FILL);
	parameters->set_auto_translate_mode(AUTO_TRANSLATE_MODE_DISABLED);
	parameters->set_theme_type_variation("TreeSecondary");
	parameters->connect(SceneStringName(item_selected), callable_mp(this, &VisualShaderEditor::_param_selected));
	parameters->connect("nothing_selected", callable_mp(this, &VisualShaderEditor::_param_unselected));
	sc->add_child(parameters);

	param_vbox = memnew(VBoxContainer);
	param_vbox->set_v_size_flags(SIZE_EXPAND_FILL);
	param_vbox->hide();
	params_vbox->add_child(param_vbox);

	ScrollContainer *sc2 = memnew(ScrollContainer);
	sc2->set_v_size_flags(SIZE_EXPAND_FILL);
	param_vbox->add_child(sc2);

	param_vbox2 = memnew(VBoxContainer);
	param_vbox2->set_h_size_flags(SIZE_EXPAND_FILL);
	sc2->add_child(param_vbox2);

	///////////////////////////////////////
	// SHADER NODES TREE
	///////////////////////////////////////

	VBoxContainer *members_vb = memnew(VBoxContainer);
	members_vb->set_v_size_flags(SIZE_EXPAND_FILL);

	HBoxContainer *filter_hb = memnew(HBoxContainer);
	members_vb->add_child(filter_hb);

	node_filter = memnew(LineEdit);
	filter_hb->add_child(node_filter);
	node_filter->connect(SceneStringName(text_changed), callable_mp(this, &VisualShaderEditor::_member_filter_changed));
	node_filter->connect(SceneStringName(gui_input), callable_mp(this, &VisualShaderEditor::_sbox_input));
	node_filter->set_h_size_flags(SIZE_EXPAND_FILL);
	node_filter->set_placeholder(TTR("Search"));

	tools = memnew(MenuButton);
	filter_hb->add_child(tools);
	tools->set_tooltip_text(TTR("Options"));
	tools->get_popup()->connect(SceneStringName(id_pressed), callable_mp(this, &VisualShaderEditor::_tools_menu_option));
	tools->get_popup()->add_item(TTR("Expand All"), EXPAND_ALL);
	tools->get_popup()->add_item(TTR("Collapse All"), COLLAPSE_ALL);

	members = memnew(Tree);
	members_vb->add_child(members);
	SET_DRAG_FORWARDING_GCD(members, VisualShaderEditor);
	members->set_auto_translate_mode(AUTO_TRANSLATE_MODE_DISABLED); // TODO: Implement proper translation switch.
	members->set_h_size_flags(SIZE_EXPAND_FILL);
	members->set_v_size_flags(SIZE_EXPAND_FILL);
	members->set_hide_root(true);
	members->set_allow_reselect(true);
	members->set_hide_folding(false);
	members->set_custom_minimum_size(Size2(180 * EDSCALE, 200 * EDSCALE));
	members->connect("item_activated", callable_mp(this, &VisualShaderEditor::_member_create));
	members->connect(SceneStringName(item_selected), callable_mp(this, &VisualShaderEditor::_member_selected));

	HBoxContainer *desc_hbox = memnew(HBoxContainer);
	members_vb->add_child(desc_hbox);

	Label *desc_label = memnew(Label);
	desc_hbox->add_child(desc_label);
	desc_label->set_text(TTR("Description:"));

	desc_hbox->add_spacer();

	highend_label = memnew(Label);
	desc_hbox->add_child(highend_label);
	highend_label->set_visible(false);
	highend_label->set_text("Vulkan");
	highend_label->set_mouse_filter(Control::MOUSE_FILTER_STOP);
	highend_label->set_tooltip_text(TTR("High-end node"));

	node_desc = memnew(RichTextLabel);
	members_vb->add_child(node_desc);
	node_desc->set_h_size_flags(SIZE_EXPAND_FILL);
	node_desc->set_v_size_flags(SIZE_FILL);
	node_desc->set_custom_minimum_size(Size2(0, 70 * EDSCALE));

	members_dialog = memnew(ConfirmationDialog);
	members_dialog->set_title(TTR("Create Shader Node"));
	members_dialog->add_child(members_vb);
	members_dialog->set_ok_button_text(TTR("Create"));
	members_dialog->connect(SceneStringName(confirmed), callable_mp(this, &VisualShaderEditor::_member_create));
	members_dialog->get_ok_button()->set_disabled(true);
	members_dialog->connect("canceled", callable_mp(this, &VisualShaderEditor::_member_cancel));
	members_dialog->register_text_enter(node_filter);
	add_child(members_dialog);

	// add varyings dialog
	{
		add_varying_dialog = memnew(ConfirmationDialog);
		add_varying_dialog->set_title(TTR("Create Shader Varying"));
		add_varying_dialog->set_ok_button_text(TTR("Create"));
		add_varying_dialog->connect(SceneStringName(confirmed), callable_mp(this, &VisualShaderEditor::_varying_create));
		add_varying_dialog->get_ok_button()->set_disabled(true);
		add_child(add_varying_dialog);

		VBoxContainer *vb = memnew(VBoxContainer);
		add_varying_dialog->add_child(vb);

		HBoxContainer *hb = memnew(HBoxContainer);
		vb->add_child(hb);
		hb->set_h_size_flags(SIZE_EXPAND_FILL);

		varying_type = memnew(OptionButton);
		hb->add_child(varying_type);
		varying_type->add_item("Float");
		varying_type->add_item("Int");
		varying_type->add_item("UInt");
		varying_type->add_item("Vector2");
		varying_type->add_item("Vector3");
		varying_type->add_item("Vector4");
		varying_type->add_item("Boolean");
		varying_type->add_item("Transform");

		varying_name = memnew(LineEdit);
		hb->add_child(varying_name);
		varying_name->set_custom_minimum_size(Size2(150 * EDSCALE, 0));
		varying_name->set_h_size_flags(SIZE_EXPAND_FILL);
		varying_name->connect(SceneStringName(text_changed), callable_mp(this, &VisualShaderEditor::_varying_name_changed));
		add_varying_dialog->register_text_enter(varying_name);

		varying_mode = memnew(OptionButton);
		hb->add_child(varying_mode);
		varying_mode->add_item("Vertex -> [Fragment, Light]");
		varying_mode->add_item("Fragment -> Light");

		varying_error_label = memnew(Label);
		vb->add_child(varying_error_label);
		varying_error_label->set_h_size_flags(SIZE_EXPAND_FILL);

		varying_error_label->hide();
	}

	// remove varying dialog
	{
		remove_varying_dialog = memnew(ConfirmationDialog);
		remove_varying_dialog->set_title(TTR("Delete Shader Varying"));
		remove_varying_dialog->set_ok_button_text(TTR("Delete"));
		remove_varying_dialog->connect(SceneStringName(confirmed), callable_mp(this, &VisualShaderEditor::_varying_deleted));
		add_child(remove_varying_dialog);

		VBoxContainer *vb = memnew(VBoxContainer);
		remove_varying_dialog->add_child(vb);

		varyings = memnew(Tree);
		vb->add_child(varyings);
		varyings->set_auto_translate_mode(AUTO_TRANSLATE_MODE_DISABLED);
		varyings->set_h_size_flags(SIZE_EXPAND_FILL);
		varyings->set_v_size_flags(SIZE_EXPAND_FILL);
		varyings->set_hide_root(true);
		varyings->set_allow_reselect(true);
		varyings->set_hide_folding(false);
		varyings->set_custom_minimum_size(Size2(180 * EDSCALE, 200 * EDSCALE));
		varyings->connect("item_activated", callable_mp(this, &VisualShaderEditor::_varying_deleted));
		varyings->connect(SceneStringName(item_selected), callable_mp(this, &VisualShaderEditor::_varying_selected));
		varyings->connect("nothing_selected", callable_mp(this, &VisualShaderEditor::_varying_unselected));
	}

	alert = memnew(AcceptDialog);
	alert->get_label()->set_autowrap_mode(TextServer::AUTOWRAP_WORD);
	alert->get_label()->set_horizontal_alignment(HORIZONTAL_ALIGNMENT_CENTER);
	alert->get_label()->set_vertical_alignment(VERTICAL_ALIGNMENT_CENTER);
	alert->get_label()->set_custom_minimum_size(Size2(400, 60) * EDSCALE);
	add_child(alert);

	frame_title_change_popup = memnew(PopupPanel);
	frame_title_change_edit = memnew(LineEdit);
	frame_title_change_edit->set_expand_to_text_length_enabled(true);
	frame_title_change_edit->set_select_all_on_focus(true);
	frame_title_change_edit->connect(SceneStringName(text_changed), callable_mp(this, &VisualShaderEditor::_frame_title_text_changed));
	frame_title_change_edit->connect(SceneStringName(text_submitted), callable_mp(this, &VisualShaderEditor::_frame_title_text_submitted));
	frame_title_change_popup->add_child(frame_title_change_edit);
	frame_title_change_edit->reset_size();
	frame_title_change_popup->reset_size();
	frame_title_change_popup->connect(SceneStringName(focus_exited), callable_mp(this, &VisualShaderEditor::_frame_title_popup_focus_out));
	frame_title_change_popup->connect("popup_hide", callable_mp(this, &VisualShaderEditor::_frame_title_popup_hide));
	add_child(frame_title_change_popup);

	frame_tint_color_pick_popup = memnew(PopupPanel);
	VBoxContainer *frame_popup_item_tint_color_editor = memnew(VBoxContainer);
	frame_tint_color_pick_popup->add_child(frame_popup_item_tint_color_editor);
	frame_tint_color_picker = memnew(ColorPicker);
	frame_popup_item_tint_color_editor->add_child(frame_tint_color_picker);
	frame_tint_color_picker->reset_size();
	frame_tint_color_picker->connect("color_changed", callable_mp(this, &VisualShaderEditor::_frame_color_changed));
	Button *frame_tint_color_confirm_button = memnew(Button);
	frame_tint_color_confirm_button->set_text(TTR("OK"));
	frame_popup_item_tint_color_editor->add_child(frame_tint_color_confirm_button);
	frame_tint_color_confirm_button->connect(SceneStringName(pressed), callable_mp(this, &VisualShaderEditor::_frame_color_confirm));

	frame_tint_color_pick_popup->connect("popup_hide", callable_mp(this, &VisualShaderEditor::_frame_color_popup_hide));
	add_child(frame_tint_color_pick_popup);

	///////////////////////////////////////
	// SHADER NODES TREE OPTIONS
	///////////////////////////////////////

	// COLOR

	add_options.push_back(AddOption("ColorFunc", "Color/Common", "VisualShaderNodeColorFunc", TTR("Color function."), {}, VisualShaderNode::PORT_TYPE_VECTOR_3D));
	add_options.push_back(AddOption("ColorOp", "Color/Common", "VisualShaderNodeColorOp", TTR("Color operator."), {}, VisualShaderNode::PORT_TYPE_VECTOR_3D));

	add_options.push_back(AddOption("Grayscale", "Color/Functions", "VisualShaderNodeColorFunc", TTR("Grayscale function."), { VisualShaderNodeColorFunc::FUNC_GRAYSCALE }, VisualShaderNode::PORT_TYPE_VECTOR_3D));
	add_options.push_back(AddOption("HSV2RGB", "Color/Functions", "VisualShaderNodeColorFunc", TTR("Converts HSV vector to RGB equivalent."), { VisualShaderNodeColorFunc::FUNC_HSV2RGB, VisualShaderNodeVectorFunc::OP_TYPE_VECTOR_3D }, VisualShaderNode::PORT_TYPE_VECTOR_3D));
	add_options.push_back(AddOption("LinearToSRGB", "Color/Functions", "VisualShaderNodeColorFunc", TTR("Converts color from linear to sRGB color space."), { VisualShaderNodeColorFunc::FUNC_LINEAR_TO_SRGB }, VisualShaderNode::PORT_TYPE_VECTOR_3D));
	add_options.push_back(AddOption("RGB2HSV", "Color/Functions", "VisualShaderNodeColorFunc", TTR("Converts RGB vector to HSV equivalent."), { VisualShaderNodeColorFunc::FUNC_RGB2HSV, VisualShaderNodeVectorFunc::OP_TYPE_VECTOR_3D }, VisualShaderNode::PORT_TYPE_VECTOR_3D));
	add_options.push_back(AddOption("Sepia", "Color/Functions", "VisualShaderNodeColorFunc", TTR("Sepia function."), { VisualShaderNodeColorFunc::FUNC_SEPIA }, VisualShaderNode::PORT_TYPE_VECTOR_3D));
	add_options.push_back(AddOption("SRGBToLinear", "Color/Functions", "VisualShaderNodeColorFunc", TTR("Converts color from sRGB to linear color space."), { VisualShaderNodeColorFunc::FUNC_SRGB_TO_LINEAR }, VisualShaderNode::PORT_TYPE_VECTOR_3D));

	add_options.push_back(AddOption("Burn", "Color/Operators", "VisualShaderNodeColorOp", TTR("Burn operator."), { VisualShaderNodeColorOp::OP_BURN }, VisualShaderNode::PORT_TYPE_VECTOR_3D));
	add_options.push_back(AddOption("Darken", "Color/Operators", "VisualShaderNodeColorOp", TTR("Darken operator."), { VisualShaderNodeColorOp::OP_DARKEN }, VisualShaderNode::PORT_TYPE_VECTOR_3D));
	add_options.push_back(AddOption("Difference", "Color/Operators", "VisualShaderNodeColorOp", TTR("Difference operator."), { VisualShaderNodeColorOp::OP_DIFFERENCE }, VisualShaderNode::PORT_TYPE_VECTOR_3D));
	add_options.push_back(AddOption("Dodge", "Color/Operators", "VisualShaderNodeColorOp", TTR("Dodge operator."), { VisualShaderNodeColorOp::OP_DODGE }, VisualShaderNode::PORT_TYPE_VECTOR_3D));
	add_options.push_back(AddOption("HardLight", "Color/Operators", "VisualShaderNodeColorOp", TTR("HardLight operator."), { VisualShaderNodeColorOp::OP_HARD_LIGHT }, VisualShaderNode::PORT_TYPE_VECTOR_3D));
	add_options.push_back(AddOption("Lighten", "Color/Operators", "VisualShaderNodeColorOp", TTR("Lighten operator."), { VisualShaderNodeColorOp::OP_LIGHTEN }, VisualShaderNode::PORT_TYPE_VECTOR_3D));
	add_options.push_back(AddOption("Overlay", "Color/Operators", "VisualShaderNodeColorOp", TTR("Overlay operator."), { VisualShaderNodeColorOp::OP_OVERLAY }, VisualShaderNode::PORT_TYPE_VECTOR_3D));
	add_options.push_back(AddOption("Screen", "Color/Operators", "VisualShaderNodeColorOp", TTR("Screen operator."), { VisualShaderNodeColorOp::OP_SCREEN }, VisualShaderNode::PORT_TYPE_VECTOR_3D));
	add_options.push_back(AddOption("SoftLight", "Color/Operators", "VisualShaderNodeColorOp", TTR("SoftLight operator."), { VisualShaderNodeColorOp::OP_SOFT_LIGHT }, VisualShaderNode::PORT_TYPE_VECTOR_3D));

	add_options.push_back(AddOption("ColorConstant", "Color/Variables", "VisualShaderNodeColorConstant", TTR("Color constant."), {}, VisualShaderNode::PORT_TYPE_VECTOR_4D));
	add_options.push_back(AddOption("ColorParameter", "Color/Variables", "VisualShaderNodeColorParameter", TTR("Color parameter."), {}, VisualShaderNode::PORT_TYPE_VECTOR_4D));

	// COMMON

	add_options.push_back(AddOption("DerivativeFunc", "Common", "VisualShaderNodeDerivativeFunc", TTR("(Fragment/Light mode only) Derivative function."), {}, VisualShaderNode::PORT_TYPE_SCALAR, TYPE_FLAGS_FRAGMENT | TYPE_FLAGS_LIGHT, -1, true));

	// CONDITIONAL

	const String &compare_func_desc = TTR("Returns the boolean result of the %s comparison between two parameters.");

	add_options.push_back(AddOption("Equal (==)", "Conditional/Functions", "VisualShaderNodeCompare", vformat(compare_func_desc, TTR("Equal (==)")), { VisualShaderNodeCompare::FUNC_EQUAL }, VisualShaderNode::PORT_TYPE_BOOLEAN));
	add_options.push_back(AddOption("GreaterThan (>)", "Conditional/Functions", "VisualShaderNodeCompare", vformat(compare_func_desc, TTR("Greater Than (>)")), { VisualShaderNodeCompare::FUNC_GREATER_THAN }, VisualShaderNode::PORT_TYPE_BOOLEAN));
	add_options.push_back(AddOption("GreaterThanEqual (>=)", "Conditional/Functions", "VisualShaderNodeCompare", vformat(compare_func_desc, TTR("Greater Than or Equal (>=)")), { VisualShaderNodeCompare::FUNC_GREATER_THAN_EQUAL }, VisualShaderNode::PORT_TYPE_BOOLEAN));
	add_options.push_back(AddOption("If", "Conditional/Functions", "VisualShaderNodeIf", TTR("Returns an associated vector if the provided scalars are equal, greater or less."), {}, VisualShaderNode::PORT_TYPE_VECTOR_3D));
	add_options.push_back(AddOption("IsInf", "Conditional/Functions", "VisualShaderNodeIs", TTR("Returns the boolean result of the comparison between INF and a scalar parameter."), { VisualShaderNodeIs::FUNC_IS_INF }, VisualShaderNode::PORT_TYPE_BOOLEAN));
	add_options.push_back(AddOption("IsNaN", "Conditional/Functions", "VisualShaderNodeIs", TTR("Returns the boolean result of the comparison between NaN and a scalar parameter."), { VisualShaderNodeIs::FUNC_IS_NAN }, VisualShaderNode::PORT_TYPE_BOOLEAN));
	add_options.push_back(AddOption("LessThan (<)", "Conditional/Functions", "VisualShaderNodeCompare", vformat(compare_func_desc, TTR("Less Than (<)")), { VisualShaderNodeCompare::FUNC_LESS_THAN }, VisualShaderNode::PORT_TYPE_BOOLEAN));
	add_options.push_back(AddOption("LessThanEqual (<=)", "Conditional/Functions", "VisualShaderNodeCompare", vformat(compare_func_desc, TTR("Less Than or Equal (<=)")), { VisualShaderNodeCompare::FUNC_LESS_THAN_EQUAL }, VisualShaderNode::PORT_TYPE_BOOLEAN));
	add_options.push_back(AddOption("NotEqual (!=)", "Conditional/Functions", "VisualShaderNodeCompare", vformat(compare_func_desc, TTR("Not Equal (!=)")), { VisualShaderNodeCompare::FUNC_NOT_EQUAL }, VisualShaderNode::PORT_TYPE_BOOLEAN));
	add_options.push_back(AddOption("SwitchVector2D (==)", "Conditional/Functions", "VisualShaderNodeSwitch", TTR("Returns an associated 2D vector if the provided boolean value is true or false."), { VisualShaderNodeSwitch::OP_TYPE_VECTOR_2D }, VisualShaderNode::PORT_TYPE_VECTOR_2D));
	add_options.push_back(AddOption("SwitchVector3D (==)", "Conditional/Functions", "VisualShaderNodeSwitch", TTR("Returns an associated 3D vector if the provided boolean value is true or false."), { VisualShaderNodeSwitch::OP_TYPE_VECTOR_3D }, VisualShaderNode::PORT_TYPE_VECTOR_3D));
	add_options.push_back(AddOption("SwitchVector4D (==)", "Conditional/Functions", "VisualShaderNodeSwitch", TTR("Returns an associated 4D vector if the provided boolean value is true or false."), { VisualShaderNodeSwitch::OP_TYPE_VECTOR_4D }, VisualShaderNode::PORT_TYPE_VECTOR_4D));
	add_options.push_back(AddOption("SwitchBool (==)", "Conditional/Functions", "VisualShaderNodeSwitch", TTR("Returns an associated boolean if the provided boolean value is true or false."), { VisualShaderNodeSwitch::OP_TYPE_BOOLEAN }, VisualShaderNode::PORT_TYPE_BOOLEAN));
	add_options.push_back(AddOption("SwitchFloat (==)", "Conditional/Functions", "VisualShaderNodeSwitch", TTR("Returns an associated floating-point scalar if the provided boolean value is true or false."), { VisualShaderNodeSwitch::OP_TYPE_FLOAT }, VisualShaderNode::PORT_TYPE_SCALAR));
	add_options.push_back(AddOption("SwitchInt (==)", "Conditional/Functions", "VisualShaderNodeSwitch", TTR("Returns an associated integer scalar if the provided boolean value is true or false."), { VisualShaderNodeSwitch::OP_TYPE_INT }, VisualShaderNode::PORT_TYPE_SCALAR_INT));
	add_options.push_back(AddOption("SwitchTransform (==)", "Conditional/Functions", "VisualShaderNodeSwitch", TTR("Returns an associated transform if the provided boolean value is true or false."), { VisualShaderNodeSwitch::OP_TYPE_TRANSFORM }, VisualShaderNode::PORT_TYPE_TRANSFORM));
	add_options.push_back(AddOption("SwitchUInt (==)", "Conditional/Functions", "VisualShaderNodeSwitch", TTR("Returns an associated unsigned integer scalar if the provided boolean value is true or false."), { VisualShaderNodeSwitch::OP_TYPE_UINT }, VisualShaderNode::PORT_TYPE_SCALAR_UINT));

	add_options.push_back(AddOption("Compare (==)", "Conditional/Common", "VisualShaderNodeCompare", TTR("Returns the boolean result of the comparison between two parameters."), {}, VisualShaderNode::PORT_TYPE_BOOLEAN));
	add_options.push_back(AddOption("Is", "Conditional/Common", "VisualShaderNodeIs", TTR("Returns the boolean result of the comparison between INF (or NaN) and a scalar parameter."), {}, VisualShaderNode::PORT_TYPE_BOOLEAN));

	add_options.push_back(AddOption("BooleanConstant", "Conditional/Variables", "VisualShaderNodeBooleanConstant", TTR("Boolean constant."), {}, VisualShaderNode::PORT_TYPE_BOOLEAN));
	add_options.push_back(AddOption("BooleanParameter", "Conditional/Variables", "VisualShaderNodeBooleanParameter", TTR("Boolean parameter."), {}, VisualShaderNode::PORT_TYPE_BOOLEAN));

	// INPUT

	const String translation_gdsl = "\n\n" + TTR("Translated to '%s' in Godot Shading Language.");
	const String input_param_shader_modes = TTR("'%s' input parameter for all shader modes.") + translation_gdsl;

	// NODE3D-FOR-ALL

	add_options.push_back(AddOption("ClipSpaceFar", "Input/All", "VisualShaderNodeInput", vformat(input_param_shader_modes, "clip_space_far", "CLIP_SPACE_FAR"), { "clip_space_far" }, VisualShaderNode::PORT_TYPE_SCALAR, -1, Shader::MODE_SPATIAL));
	add_options.push_back(AddOption("Exposure", "Input/All", "VisualShaderNodeInput", vformat(input_param_shader_modes, "exposure", "EXPOSURE"), { "exposure" }, VisualShaderNode::PORT_TYPE_SCALAR, -1, Shader::MODE_SPATIAL));
	add_options.push_back(AddOption("InvProjectionMatrix", "Input/All", "VisualShaderNodeInput", vformat(input_param_shader_modes, "inv_projection_matrix", "INV_PROJECTION_MATRIX"), { "inv_projection_matrix" }, VisualShaderNode::PORT_TYPE_TRANSFORM, -1, Shader::MODE_SPATIAL));
	add_options.push_back(AddOption("InvViewMatrix", "Input/All", "VisualShaderNodeInput", vformat(input_param_shader_modes, "inv_view_matrix", "INV_VIEW_MATRIX"), { "inv_view_matrix" }, VisualShaderNode::PORT_TYPE_TRANSFORM, -1, Shader::MODE_SPATIAL));
	add_options.push_back(AddOption("ModelMatrix", "Input/All", "VisualShaderNodeInput", vformat(input_param_shader_modes, "model_matrix", "MODEL_MATRIX"), { "model_matrix" }, VisualShaderNode::PORT_TYPE_TRANSFORM, -1, Shader::MODE_SPATIAL));
	add_options.push_back(AddOption("Normal", "Input/All", "VisualShaderNodeInput", vformat(input_param_shader_modes, "normal", "NORMAL"), { "normal" }, VisualShaderNode::PORT_TYPE_VECTOR_3D, -1, Shader::MODE_SPATIAL));
	add_options.push_back(AddOption("OutputIsSRGB", "Input/All", "VisualShaderNodeInput", vformat(input_param_shader_modes, "output_is_srgb", "OUTPUT_IS_SRGB"), { "output_is_srgb" }, VisualShaderNode::PORT_TYPE_BOOLEAN, -1, Shader::MODE_SPATIAL));
	add_options.push_back(AddOption("ProjectionMatrix", "Input/All", "VisualShaderNodeInput", vformat(input_param_shader_modes, "projection_matrix", "PROJECTION_MATRIX"), { "projection_matrix" }, VisualShaderNode::PORT_TYPE_TRANSFORM, -1, Shader::MODE_SPATIAL));
	add_options.push_back(AddOption("Time", "Input/All", "VisualShaderNodeInput", vformat(input_param_shader_modes, "time", "TIME"), { "time" }, VisualShaderNode::PORT_TYPE_SCALAR, -1, Shader::MODE_SPATIAL));
	add_options.push_back(AddOption("UV", "Input/All", "VisualShaderNodeInput", vformat(input_param_shader_modes, "uv", "UV"), { "uv" }, VisualShaderNode::PORT_TYPE_VECTOR_2D, -1, Shader::MODE_SPATIAL));
	add_options.push_back(AddOption("UV2", "Input/All", "VisualShaderNodeInput", vformat(input_param_shader_modes, "uv2", "UV2"), { "uv2" }, VisualShaderNode::PORT_TYPE_VECTOR_2D, -1, Shader::MODE_SPATIAL));
	add_options.push_back(AddOption("ViewMatrix", "Input/All", "VisualShaderNodeInput", vformat(input_param_shader_modes, "view_matrix", "VIEW_MATRIX"), { "view_matrix" }, VisualShaderNode::PORT_TYPE_TRANSFORM, -1, Shader::MODE_SPATIAL));
	add_options.push_back(AddOption("ViewportSize", "Input/All", "VisualShaderNodeInput", vformat(input_param_shader_modes, "viewport_size", "VIEWPORT_SIZE"), { "viewport_size" }, VisualShaderNode::PORT_TYPE_VECTOR_2D, -1, Shader::MODE_SPATIAL));

	// CANVASITEM-FOR-ALL

	add_options.push_back(AddOption("Color", "Input/All", "VisualShaderNodeInput", vformat(input_param_shader_modes, "color", "COLOR"), { "color" }, VisualShaderNode::PORT_TYPE_VECTOR_4D, -1, Shader::MODE_CANVAS_ITEM));
	add_options.push_back(AddOption("TexturePixelSize", "Input/All", "VisualShaderNodeInput", vformat(input_param_shader_modes, "texture_pixel_size", "TEXTURE_PIXEL_SIZE"), { "texture_pixel_size" }, VisualShaderNode::PORT_TYPE_VECTOR_2D, -1, Shader::MODE_CANVAS_ITEM));
	add_options.push_back(AddOption("Time", "Input/All", "VisualShaderNodeInput", vformat(input_param_shader_modes, "time", "TIME"), { "time" }, VisualShaderNode::PORT_TYPE_SCALAR, -1, Shader::MODE_CANVAS_ITEM));
	add_options.push_back(AddOption("UV", "Input/All", "VisualShaderNodeInput", vformat(input_param_shader_modes, "uv", "UV"), { "uv" }, VisualShaderNode::PORT_TYPE_VECTOR_2D, -1, Shader::MODE_CANVAS_ITEM));

	// PARTICLES-FOR-ALL

	add_options.push_back(AddOption("Active", "Input/All", "VisualShaderNodeInput", vformat(input_param_shader_modes, "active", "ACTIVE"), { "active" }, VisualShaderNode::PORT_TYPE_BOOLEAN, -1, Shader::MODE_PARTICLES));
	add_options.push_back(AddOption("AttractorForce", "Input/All", "VisualShaderNodeInput", vformat(input_param_shader_modes, "attractor_force", "ATTRACTOR_FORCE"), { "attractor_force" }, VisualShaderNode::PORT_TYPE_VECTOR_3D, -1, Shader::MODE_PARTICLES));
	add_options.push_back(AddOption("Color", "Input/All", "VisualShaderNodeInput", vformat(input_param_shader_modes, "color", "COLOR"), { "color" }, VisualShaderNode::PORT_TYPE_VECTOR_4D, -1, Shader::MODE_PARTICLES));
	add_options.push_back(AddOption("Custom", "Input/All", "VisualShaderNodeInput", vformat(input_param_shader_modes, "custom", "CUSTOM"), { "custom" }, VisualShaderNode::PORT_TYPE_VECTOR_4D, -1, Shader::MODE_PARTICLES));
	add_options.push_back(AddOption("Delta", "Input/All", "VisualShaderNodeInput", vformat(input_param_shader_modes, "delta", "DELTA"), { "delta" }, VisualShaderNode::PORT_TYPE_SCALAR, -1, Shader::MODE_PARTICLES));
	add_options.push_back(AddOption("EmissionTransform", "Input/All", "VisualShaderNodeInput", vformat(input_param_shader_modes, "emission_transform", "EMISSION_TRANSFORM"), { "emission_transform" }, VisualShaderNode::PORT_TYPE_TRANSFORM, -1, Shader::MODE_PARTICLES));
	add_options.push_back(AddOption("Index", "Input/All", "VisualShaderNodeInput", vformat(input_param_shader_modes, "index", "INDEX"), { "index" }, VisualShaderNode::PORT_TYPE_SCALAR_UINT, -1, Shader::MODE_PARTICLES));
	add_options.push_back(AddOption("LifeTime", "Input/All", "VisualShaderNodeInput", vformat(input_param_shader_modes, "lifetime", "LIFETIME"), { "lifetime" }, VisualShaderNode::PORT_TYPE_SCALAR, -1, Shader::MODE_PARTICLES));
	add_options.push_back(AddOption("Number", "Input/All", "VisualShaderNodeInput", vformat(input_param_shader_modes, "number", "NUMBER"), { "number" }, VisualShaderNode::PORT_TYPE_SCALAR_UINT, -1, Shader::MODE_PARTICLES));
	add_options.push_back(AddOption("RandomSeed", "Input/All", "VisualShaderNodeInput", vformat(input_param_shader_modes, "random_seed", "RANDOM_SEED"), { "random_seed" }, VisualShaderNode::PORT_TYPE_SCALAR_UINT, -1, Shader::MODE_PARTICLES));
	add_options.push_back(AddOption("Restart", "Input/All", "VisualShaderNodeInput", vformat(input_param_shader_modes, "restart", "RESTART"), { "restart" }, VisualShaderNode::PORT_TYPE_BOOLEAN, -1, Shader::MODE_PARTICLES));
	add_options.push_back(AddOption("Time", "Input/All", "VisualShaderNodeInput", vformat(input_param_shader_modes, "time", "TIME"), { "time" }, VisualShaderNode::PORT_TYPE_SCALAR, -1, Shader::MODE_PARTICLES));
	add_options.push_back(AddOption("Transform", "Input/All", "VisualShaderNodeInput", vformat(input_param_shader_modes, "transform", "TRANSFORM"), { "transform" }, VisualShaderNode::PORT_TYPE_TRANSFORM, -1, Shader::MODE_PARTICLES));
	add_options.push_back(AddOption("Velocity", "Input/All", "VisualShaderNodeInput", vformat(input_param_shader_modes, "velocity", "VELOCITY"), { "velocity" }, VisualShaderNode::PORT_TYPE_VECTOR_3D, -1, Shader::MODE_PARTICLES));

	/////////////////

	add_options.push_back(AddOption("Input", "Input/Common", "VisualShaderNodeInput", TTR("Input parameter.")));

	const String input_param_for_vertex_and_fragment_shader_modes = TTR("'%s' input parameter for vertex and fragment shader modes.") + translation_gdsl;
	const String input_param_for_fragment_and_light_shader_modes = TTR("'%s' input parameter for fragment and light shader modes.") + translation_gdsl;
	const String input_param_for_fragment_shader_mode = TTR("'%s' input parameter for fragment shader mode.") + translation_gdsl;
	const String input_param_for_sky_shader_mode = TTR("'%s' input parameter for sky shader mode.") + translation_gdsl;
	const String input_param_for_fog_shader_mode = TTR("'%s' input parameter for fog shader mode.") + translation_gdsl;
	const String input_param_for_light_shader_mode = TTR("'%s' input parameter for light shader mode.") + translation_gdsl;
	const String input_param_for_vertex_shader_mode = TTR("'%s' input parameter for vertex shader mode.") + translation_gdsl;
	const String input_param_for_start_shader_mode = TTR("'%s' input parameter for start shader mode.") + translation_gdsl;
	const String input_param_for_process_shader_mode = TTR("'%s' input parameter for process shader mode.") + translation_gdsl;
	const String input_param_for_collide_shader_mode = TTR("'%s' input parameter for collide shader mode." + translation_gdsl);
	const String input_param_for_start_and_process_shader_mode = TTR("'%s' input parameter for start and process shader modes.") + translation_gdsl;
	const String input_param_for_process_and_collide_shader_mode = TTR("'%s' input parameter for process and collide shader modes.") + translation_gdsl;
	const String input_param_for_vertex_and_fragment_shader_mode = TTR("'%s' input parameter for vertex and fragment shader modes.") + translation_gdsl;

	// NODE3D INPUTS

	add_options.push_back(AddOption("Binormal", "Input/Vertex", "VisualShaderNodeInput", vformat(input_param_for_vertex_and_fragment_shader_modes, "binormal", "BINORMAL"), { "binormal" }, VisualShaderNode::PORT_TYPE_VECTOR_3D, TYPE_FLAGS_VERTEX, Shader::MODE_SPATIAL));
	add_options.push_back(AddOption("CameraDirectionWorld", "Input/Vertex", "VisualShaderNodeInput", vformat(input_param_for_vertex_and_fragment_shader_modes, "camera_direction_world", "CAMERA_DIRECTION_WORLD"), { "camera_direction_world" }, VisualShaderNode::PORT_TYPE_VECTOR_3D, TYPE_FLAGS_VERTEX, Shader::MODE_SPATIAL));
	add_options.push_back(AddOption("CameraPositionWorld", "Input/Vertex", "VisualShaderNodeInput", vformat(input_param_for_vertex_and_fragment_shader_modes, "camera_position_world", "CAMERA_POSITION_WORLD"), { "camera_position_world" }, VisualShaderNode::PORT_TYPE_VECTOR_3D, TYPE_FLAGS_VERTEX, Shader::MODE_SPATIAL));
	add_options.push_back(AddOption("CameraVisibleLayers", "Input/Vertex", "VisualShaderNodeInput", vformat(input_param_for_vertex_and_fragment_shader_modes, "camera_visible_layers", "CAMERA_VISIBLE_LAYERS"), { "camera_visible_layers" }, VisualShaderNode::PORT_TYPE_SCALAR_UINT, TYPE_FLAGS_VERTEX, Shader::MODE_SPATIAL));
	add_options.push_back(AddOption("Color", "Input/Vertex", "VisualShaderNodeInput", vformat(input_param_for_vertex_and_fragment_shader_modes, "color", "COLOR"), { "color" }, VisualShaderNode::PORT_TYPE_VECTOR_4D, TYPE_FLAGS_VERTEX, Shader::MODE_SPATIAL));
	add_options.push_back(AddOption("Custom0", "Input/Vertex", "VisualShaderNodeInput", vformat(input_param_for_vertex_shader_mode, "custom0", "CUSTOM0"), { "custom0" }, VisualShaderNode::PORT_TYPE_VECTOR_4D, TYPE_FLAGS_VERTEX, Shader::MODE_SPATIAL));
	add_options.push_back(AddOption("Custom1", "Input/Vertex", "VisualShaderNodeInput", vformat(input_param_for_vertex_shader_mode, "custom1", "CUSTOM1"), { "custom1" }, VisualShaderNode::PORT_TYPE_VECTOR_4D, TYPE_FLAGS_VERTEX, Shader::MODE_SPATIAL));
	add_options.push_back(AddOption("Custom2", "Input/Vertex", "VisualShaderNodeInput", vformat(input_param_for_vertex_shader_mode, "custom2", "CUSTOM2"), { "custom2" }, VisualShaderNode::PORT_TYPE_VECTOR_4D, TYPE_FLAGS_VERTEX, Shader::MODE_SPATIAL));
	add_options.push_back(AddOption("Custom3", "Input/Vertex", "VisualShaderNodeInput", vformat(input_param_for_vertex_shader_mode, "custom3", "CUSTOM3"), { "custom3" }, VisualShaderNode::PORT_TYPE_VECTOR_4D, TYPE_FLAGS_VERTEX, Shader::MODE_SPATIAL));
	add_options.push_back(AddOption("EyeOffset", "Input/Vertex", "VisualShaderNodeInput", vformat(input_param_for_vertex_and_fragment_shader_modes, "eye_offset", "EYE_OFFSET"), { "eye_offset" }, VisualShaderNode::PORT_TYPE_VECTOR_3D, TYPE_FLAGS_VERTEX, Shader::MODE_SPATIAL));
	add_options.push_back(AddOption("InstanceCustom", "Input/Vertex", "VisualShaderNodeInput", vformat(input_param_for_vertex_shader_mode, "instance_custom", "INSTANCE_CUSTOM"), { "instance_custom" }, VisualShaderNode::PORT_TYPE_VECTOR_4D, TYPE_FLAGS_VERTEX, Shader::MODE_SPATIAL));
	add_options.push_back(AddOption("InstanceId", "Input/Vertex", "VisualShaderNodeInput", vformat(input_param_for_vertex_shader_mode, "instance_id", "INSTANCE_ID"), { "instance_id" }, VisualShaderNode::PORT_TYPE_SCALAR_INT, TYPE_FLAGS_VERTEX, Shader::MODE_SPATIAL));
	add_options.push_back(AddOption("ModelViewMatrix", "Input/Vertex", "VisualShaderNodeInput", vformat(input_param_for_vertex_shader_mode, "modelview_matrix", "MODELVIEW_MATRIX"), { "modelview_matrix" }, VisualShaderNode::PORT_TYPE_TRANSFORM, TYPE_FLAGS_VERTEX, Shader::MODE_SPATIAL));
	add_options.push_back(AddOption("NodePositionView", "Input/Vertex", "VisualShaderNodeInput", vformat(input_param_for_vertex_and_fragment_shader_modes, "node_position_view", "NODE_POSITION_VIEW"), { "node_position_view" }, VisualShaderNode::PORT_TYPE_VECTOR_3D, TYPE_FLAGS_VERTEX, Shader::MODE_SPATIAL));
	add_options.push_back(AddOption("NodePositionWorld", "Input/Vertex", "VisualShaderNodeInput", vformat(input_param_for_vertex_and_fragment_shader_modes, "node_position_world", "NODE_POSITION_WORLD"), { "node_position_world" }, VisualShaderNode::PORT_TYPE_VECTOR_3D, TYPE_FLAGS_VERTEX, Shader::MODE_SPATIAL));
	add_options.push_back(AddOption("PointSize", "Input/Vertex", "VisualShaderNodeInput", vformat(input_param_for_vertex_shader_mode, "point_size", "POINT_SIZE"), { "point_size" }, VisualShaderNode::PORT_TYPE_SCALAR, TYPE_FLAGS_VERTEX, Shader::MODE_SPATIAL));
	add_options.push_back(AddOption("Tangent", "Input/Vertex", "VisualShaderNodeInput", vformat(input_param_for_vertex_and_fragment_shader_mode, "tangent", "TANGENT"), { "tangent" }, VisualShaderNode::PORT_TYPE_VECTOR_3D, TYPE_FLAGS_VERTEX, Shader::MODE_SPATIAL));
	add_options.push_back(AddOption("Vertex", "Input/Vertex", "VisualShaderNodeInput", vformat(input_param_for_vertex_and_fragment_shader_modes, "vertex", "VERTEX"), { "vertex" }, VisualShaderNode::PORT_TYPE_VECTOR_3D, TYPE_FLAGS_VERTEX, Shader::MODE_SPATIAL));
	add_options.push_back(AddOption("VertexId", "Input/Vertex", "VisualShaderNodeInput", vformat(input_param_for_vertex_shader_mode, "vertex_id", "VERTEX_ID"), { "vertex_id" }, VisualShaderNode::PORT_TYPE_SCALAR_INT, TYPE_FLAGS_VERTEX, Shader::MODE_SPATIAL));
	add_options.push_back(AddOption("ViewIndex", "Input/Vertex", "VisualShaderNodeInput", vformat(input_param_for_vertex_and_fragment_shader_modes, "view_index", "VIEW_INDEX"), { "view_index" }, VisualShaderNode::PORT_TYPE_SCALAR_INT, TYPE_FLAGS_VERTEX, Shader::MODE_SPATIAL));
	add_options.push_back(AddOption("ViewMonoLeft", "Input/Vertex", "VisualShaderNodeInput", vformat(input_param_for_vertex_and_fragment_shader_modes, "view_mono_left", "VIEW_MONO_LEFT"), { "view_mono_left" }, VisualShaderNode::PORT_TYPE_SCALAR_INT, TYPE_FLAGS_VERTEX, Shader::MODE_SPATIAL));
	add_options.push_back(AddOption("ViewRight", "Input/Vertex", "VisualShaderNodeInput", vformat(input_param_for_vertex_and_fragment_shader_modes, "view_right", "VIEW_RIGHT"), { "view_right" }, VisualShaderNode::PORT_TYPE_SCALAR_INT, TYPE_FLAGS_VERTEX, Shader::MODE_SPATIAL));

	add_options.push_back(AddOption("Binormal", "Input/Fragment", "VisualShaderNodeInput", vformat(input_param_for_vertex_and_fragment_shader_modes, "binormal", "BINORMAL"), { "binormal" }, VisualShaderNode::PORT_TYPE_VECTOR_3D, TYPE_FLAGS_FRAGMENT, Shader::MODE_SPATIAL));
	add_options.push_back(AddOption("CameraDirectionWorld", "Input/Fragment", "VisualShaderNodeInput", vformat(input_param_for_vertex_and_fragment_shader_modes, "camera_direction_world", "CAMERA_DIRECTION_WORLD"), { "camera_direction_world" }, VisualShaderNode::PORT_TYPE_VECTOR_3D, TYPE_FLAGS_FRAGMENT, Shader::MODE_SPATIAL));
	add_options.push_back(AddOption("CameraPositionWorld", "Input/Fragment", "VisualShaderNodeInput", vformat(input_param_for_vertex_and_fragment_shader_modes, "camera_position_world", "CAMERA_POSITION_WORLD"), { "camera_position_world" }, VisualShaderNode::PORT_TYPE_VECTOR_3D, TYPE_FLAGS_FRAGMENT, Shader::MODE_SPATIAL));
	add_options.push_back(AddOption("CameraVisibleLayers", "Input/Fragment", "VisualShaderNodeInput", vformat(input_param_for_vertex_and_fragment_shader_modes, "camera_visible_layers", "CAMERA_VISIBLE_LAYERS"), { "camera_visible_layers" }, VisualShaderNode::PORT_TYPE_SCALAR_UINT, TYPE_FLAGS_FRAGMENT, Shader::MODE_SPATIAL));
	add_options.push_back(AddOption("Color", "Input/Fragment", "VisualShaderNodeInput", vformat(input_param_for_vertex_and_fragment_shader_modes, "color", "COLOR"), { "color" }, VisualShaderNode::PORT_TYPE_VECTOR_4D, TYPE_FLAGS_FRAGMENT, Shader::MODE_SPATIAL));
	add_options.push_back(AddOption("EyeOffset", "Input/Fragment", "VisualShaderNodeInput", vformat(input_param_for_vertex_and_fragment_shader_modes, "eye_offset", "EYE_OFFSET"), { "eye_offset" }, VisualShaderNode::PORT_TYPE_VECTOR_3D, TYPE_FLAGS_FRAGMENT, Shader::MODE_SPATIAL));
	add_options.push_back(AddOption("FragCoord", "Input/Fragment", "VisualShaderNodeInput", vformat(input_param_for_fragment_and_light_shader_modes, "fragcoord", "FRAGCOORD"), { "fragcoord" }, VisualShaderNode::PORT_TYPE_VECTOR_4D, TYPE_FLAGS_FRAGMENT, Shader::MODE_SPATIAL));
	add_options.push_back(AddOption("FrontFacing", "Input/Fragment", "VisualShaderNodeInput", vformat(input_param_for_fragment_shader_mode, "front_facing", "FRONT_FACING"), { "front_facing" }, VisualShaderNode::PORT_TYPE_BOOLEAN, TYPE_FLAGS_FRAGMENT, Shader::MODE_SPATIAL));
	add_options.push_back(AddOption("NodePositionView", "Input/Fragment", "VisualShaderNodeInput", vformat(input_param_for_vertex_and_fragment_shader_modes, "node_position_view", "NODE_POSITION_VIEW"), { "node_position_view" }, VisualShaderNode::PORT_TYPE_VECTOR_3D, TYPE_FLAGS_FRAGMENT, Shader::MODE_SPATIAL));
	add_options.push_back(AddOption("NodePositionWorld", "Input/Fragment", "VisualShaderNodeInput", vformat(input_param_for_vertex_and_fragment_shader_modes, "node_position_world", "NODE_POSITION_WORLD"), { "node_position_world" }, VisualShaderNode::PORT_TYPE_VECTOR_3D, TYPE_FLAGS_FRAGMENT, Shader::MODE_SPATIAL));
	add_options.push_back(AddOption("PointCoord", "Input/Fragment", "VisualShaderNodeInput", vformat(input_param_for_fragment_shader_mode, "point_coord", "POINT_COORD"), { "point_coord" }, VisualShaderNode::PORT_TYPE_VECTOR_2D, TYPE_FLAGS_FRAGMENT, Shader::MODE_SPATIAL));
	add_options.push_back(AddOption("ScreenUV", "Input/Fragment", "VisualShaderNodeInput", vformat(input_param_for_fragment_and_light_shader_modes, "screen_uv", "SCREEN_UV"), { "screen_uv" }, VisualShaderNode::PORT_TYPE_VECTOR_2D, TYPE_FLAGS_FRAGMENT, Shader::MODE_SPATIAL));
	add_options.push_back(AddOption("Tangent", "Input/Fragment", "VisualShaderNodeInput", vformat(input_param_for_vertex_and_fragment_shader_modes, "tangent", "TANGENT"), { "tangent" }, VisualShaderNode::PORT_TYPE_VECTOR_3D, TYPE_FLAGS_FRAGMENT, Shader::MODE_SPATIAL));
	add_options.push_back(AddOption("Vertex", "Input/Fragment", "VisualShaderNodeInput", vformat(input_param_for_vertex_and_fragment_shader_modes, "vertex", "VERTEX"), { "vertex" }, VisualShaderNode::PORT_TYPE_VECTOR_3D, TYPE_FLAGS_FRAGMENT, Shader::MODE_SPATIAL));
	add_options.push_back(AddOption("View", "Input/Fragment", "VisualShaderNodeInput", vformat(input_param_for_fragment_and_light_shader_modes, "view", "VIEW"), { "view" }, VisualShaderNode::PORT_TYPE_VECTOR_3D, TYPE_FLAGS_FRAGMENT, Shader::MODE_SPATIAL));
	add_options.push_back(AddOption("ViewIndex", "Input/Fragment", "VisualShaderNodeInput", vformat(input_param_for_vertex_and_fragment_shader_modes, "view_index", "VIEW_INDEX"), { "view_index" }, VisualShaderNode::PORT_TYPE_SCALAR_INT, TYPE_FLAGS_FRAGMENT, Shader::MODE_SPATIAL));
	add_options.push_back(AddOption("ViewMonoLeft", "Input/Fragment", "VisualShaderNodeInput", vformat(input_param_for_vertex_and_fragment_shader_modes, "view_mono_left", "VIEW_MONO_LEFT"), { "view_mono_left" }, VisualShaderNode::PORT_TYPE_SCALAR_INT, TYPE_FLAGS_FRAGMENT, Shader::MODE_SPATIAL));
	add_options.push_back(AddOption("ViewRight", "Input/Fragment", "VisualShaderNodeInput", vformat(input_param_for_vertex_and_fragment_shader_modes, "view_right", "VIEW_RIGHT"), { "view_right" }, VisualShaderNode::PORT_TYPE_SCALAR_INT, TYPE_FLAGS_FRAGMENT, Shader::MODE_SPATIAL));

	add_options.push_back(AddOption("Albedo", "Input/Light", "VisualShaderNodeInput", vformat(input_param_for_light_shader_mode, "albedo", "ALBEDO"), { "albedo" }, VisualShaderNode::PORT_TYPE_VECTOR_3D, TYPE_FLAGS_LIGHT, Shader::MODE_SPATIAL));
	add_options.push_back(AddOption("Attenuation", "Input/Light", "VisualShaderNodeInput", vformat(input_param_for_light_shader_mode, "attenuation", "ATTENUATION"), { "attenuation" }, VisualShaderNode::PORT_TYPE_SCALAR, TYPE_FLAGS_LIGHT, Shader::MODE_SPATIAL));
	add_options.push_back(AddOption("Backlight", "Input/Light", "VisualShaderNodeInput", vformat(input_param_for_light_shader_mode, "backlight", "BACKLIGHT"), { "backlight" }, VisualShaderNode::PORT_TYPE_VECTOR_3D, TYPE_FLAGS_LIGHT, Shader::MODE_SPATIAL));
	add_options.push_back(AddOption("Diffuse", "Input/Light", "VisualShaderNodeInput", vformat(input_param_for_light_shader_mode, "diffuse", "DIFFUSE_LIGHT"), { "diffuse" }, VisualShaderNode::PORT_TYPE_VECTOR_3D, TYPE_FLAGS_LIGHT, Shader::MODE_SPATIAL));
	add_options.push_back(AddOption("FragCoord", "Input/Light", "VisualShaderNodeInput", vformat(input_param_for_fragment_and_light_shader_modes, "fragcoord", "FRAGCOORD"), { "fragcoord" }, VisualShaderNode::PORT_TYPE_VECTOR_4D, TYPE_FLAGS_LIGHT, Shader::MODE_SPATIAL));
	add_options.push_back(AddOption("Light", "Input/Light", "VisualShaderNodeInput", vformat(input_param_for_light_shader_mode, "light", "LIGHT"), { "light" }, VisualShaderNode::PORT_TYPE_VECTOR_3D, TYPE_FLAGS_LIGHT, Shader::MODE_SPATIAL));
	add_options.push_back(AddOption("LightColor", "Input/Light", "VisualShaderNodeInput", vformat(input_param_for_light_shader_mode, "light_color", "LIGHT_COLOR"), { "light_color" }, VisualShaderNode::PORT_TYPE_VECTOR_3D, TYPE_FLAGS_LIGHT, Shader::MODE_SPATIAL));
	add_options.push_back(AddOption("LightIsDirectional", "Input/Light", "VisualShaderNodeInput", vformat(input_param_for_light_shader_mode, "light_is_directional", "LIGHT_IS_DIRECTIONAL"), { "light_is_directional" }, VisualShaderNode::PORT_TYPE_BOOLEAN, TYPE_FLAGS_LIGHT, Shader::MODE_SPATIAL));
	add_options.push_back(AddOption("Metallic", "Input/Light", "VisualShaderNodeInput", vformat(input_param_for_light_shader_mode, "metallic", "METALLIC"), { "metallic" }, VisualShaderNode::PORT_TYPE_SCALAR, TYPE_FLAGS_LIGHT, Shader::MODE_SPATIAL));
	add_options.push_back(AddOption("Roughness", "Input/Light", "VisualShaderNodeInput", vformat(input_param_for_light_shader_mode, "roughness", "ROUGHNESS"), { "roughness" }, VisualShaderNode::PORT_TYPE_SCALAR, TYPE_FLAGS_LIGHT, Shader::MODE_SPATIAL));
	add_options.push_back(AddOption("ScreenUV", "Input/Light", "VisualShaderNodeInput", vformat(input_param_for_fragment_and_light_shader_modes, "screen_uv", "SCREEN_UV"), { "screen_uv" }, VisualShaderNode::PORT_TYPE_VECTOR_2D, TYPE_FLAGS_LIGHT, Shader::MODE_SPATIAL));
	add_options.push_back(AddOption("Specular", "Input/Light", "VisualShaderNodeInput", vformat(input_param_for_light_shader_mode, "specular", "SPECULAR_LIGHT"), { "specular" }, VisualShaderNode::PORT_TYPE_VECTOR_3D, TYPE_FLAGS_LIGHT, Shader::MODE_SPATIAL));
	add_options.push_back(AddOption("View", "Input/Light", "VisualShaderNodeInput", vformat(input_param_for_fragment_and_light_shader_modes, "view", "VIEW"), { "view" }, VisualShaderNode::PORT_TYPE_VECTOR_3D, TYPE_FLAGS_LIGHT, Shader::MODE_SPATIAL));

	// CANVASITEM INPUTS

	add_options.push_back(AddOption("AtLightPass", "Input/Vertex", "VisualShaderNodeInput", vformat(input_param_for_vertex_and_fragment_shader_modes, "at_light_pass", "AT_LIGHT_PASS"), { "at_light_pass" }, VisualShaderNode::PORT_TYPE_BOOLEAN, TYPE_FLAGS_VERTEX, Shader::MODE_CANVAS_ITEM));
	add_options.push_back(AddOption("CanvasMatrix", "Input/Vertex", "VisualShaderNodeInput", vformat(input_param_for_vertex_shader_mode, "canvas_matrix", "CANVAS_MATRIX"), { "canvas_matrix" }, VisualShaderNode::PORT_TYPE_TRANSFORM, TYPE_FLAGS_VERTEX, Shader::MODE_CANVAS_ITEM));
	add_options.push_back(AddOption("Custom0", "Input/Vertex", "VisualShaderNodeInput", vformat(input_param_for_vertex_shader_mode, "custom0", "CUSTOM0"), { "custom0" }, VisualShaderNode::PORT_TYPE_VECTOR_4D, TYPE_FLAGS_VERTEX, Shader::MODE_CANVAS_ITEM));
	add_options.push_back(AddOption("Custom1", "Input/Vertex", "VisualShaderNodeInput", vformat(input_param_for_vertex_shader_mode, "custom1", "CUSTOM1"), { "custom1" }, VisualShaderNode::PORT_TYPE_VECTOR_4D, TYPE_FLAGS_VERTEX, Shader::MODE_CANVAS_ITEM));
	add_options.push_back(AddOption("InstanceCustom", "Input/Vertex", "VisualShaderNodeInput", vformat(input_param_for_vertex_shader_mode, "instance_custom", "INSTANCE_CUSTOM"), { "instance_custom" }, VisualShaderNode::PORT_TYPE_VECTOR_4D, TYPE_FLAGS_VERTEX, Shader::MODE_CANVAS_ITEM));
	add_options.push_back(AddOption("InstanceId", "Input/Vertex", "VisualShaderNodeInput", vformat(input_param_for_vertex_shader_mode, "instance_id", "INSTANCE_ID"), { "instance_id" }, VisualShaderNode::PORT_TYPE_SCALAR_INT, TYPE_FLAGS_VERTEX, Shader::MODE_CANVAS_ITEM));
	add_options.push_back(AddOption("ModelMatrix", "Input/Vertex", "VisualShaderNodeInput", vformat(input_param_for_vertex_shader_mode, "model_matrix", "MODEL_MATRIX"), { "model_matrix" }, VisualShaderNode::PORT_TYPE_TRANSFORM, TYPE_FLAGS_VERTEX, Shader::MODE_CANVAS_ITEM));
	add_options.push_back(AddOption("PointSize", "Input/Vertex", "VisualShaderNodeInput", vformat(input_param_for_vertex_shader_mode, "point_size", "POINT_SIZE"), { "point_size" }, VisualShaderNode::PORT_TYPE_SCALAR, TYPE_FLAGS_VERTEX, Shader::MODE_CANVAS_ITEM));
	add_options.push_back(AddOption("ScreenMatrix", "Input/Vertex", "VisualShaderNodeInput", vformat(input_param_for_vertex_shader_mode, "screen_matrix", "SCREEN_MATRIX"), { "screen_matrix" }, VisualShaderNode::PORT_TYPE_TRANSFORM, TYPE_FLAGS_VERTEX, Shader::MODE_CANVAS_ITEM));
	add_options.push_back(AddOption("Vertex", "Input/Vertex", "VisualShaderNodeInput", vformat(input_param_for_vertex_and_fragment_shader_mode, "vertex", "VERTEX"), { "vertex" }, VisualShaderNode::PORT_TYPE_VECTOR_2D, TYPE_FLAGS_VERTEX, Shader::MODE_CANVAS_ITEM));
	add_options.push_back(AddOption("VertexId", "Input/Vertex", "VisualShaderNodeInput", vformat(input_param_for_vertex_shader_mode, "vertex_id", "VERTEX_ID"), { "vertex_id" }, VisualShaderNode::PORT_TYPE_SCALAR_INT, TYPE_FLAGS_VERTEX, Shader::MODE_CANVAS_ITEM));

	add_options.push_back(AddOption("AtLightPass", "Input/Fragment", "VisualShaderNodeInput", vformat(input_param_for_vertex_and_fragment_shader_modes, "at_light_pass", "AT_LIGHT_PASS"), { "at_light_pass" }, VisualShaderNode::PORT_TYPE_BOOLEAN, TYPE_FLAGS_FRAGMENT, Shader::MODE_CANVAS_ITEM));
	add_options.push_back(AddOption("FragCoord", "Input/Fragment", "VisualShaderNodeInput", vformat(input_param_for_fragment_and_light_shader_modes, "fragcoord", "FRAGCOORD"), { "fragcoord" }, VisualShaderNode::PORT_TYPE_VECTOR_4D, TYPE_FLAGS_FRAGMENT, Shader::MODE_CANVAS_ITEM));
	add_options.push_back(AddOption("NormalTexture", "Input/Fragment", "VisualShaderNodeInput", vformat(input_param_for_fragment_shader_mode, "normal_texture", "NORMAL_TEXTURE"), { "normal_texture" }, VisualShaderNode::PORT_TYPE_SAMPLER, TYPE_FLAGS_FRAGMENT, Shader::MODE_CANVAS_ITEM));
	add_options.push_back(AddOption("PointCoord", "Input/Fragment", "VisualShaderNodeInput", vformat(input_param_for_fragment_and_light_shader_modes, "point_coord", "POINT_COORD"), { "point_coord" }, VisualShaderNode::PORT_TYPE_VECTOR_2D, TYPE_FLAGS_FRAGMENT, Shader::MODE_CANVAS_ITEM));
	add_options.push_back(AddOption("ScreenPixelSize", "Input/Fragment", "VisualShaderNodeInput", vformat(input_param_for_fragment_shader_mode, "screen_pixel_size", "SCREEN_PIXEL_SIZE"), { "screen_pixel_size" }, VisualShaderNode::PORT_TYPE_VECTOR_2D, TYPE_FLAGS_FRAGMENT, Shader::MODE_CANVAS_ITEM));
	add_options.push_back(AddOption("ScreenUV", "Input/Fragment", "VisualShaderNodeInput", vformat(input_param_for_fragment_and_light_shader_modes, "screen_uv", "SCREEN_UV"), { "screen_uv" }, VisualShaderNode::PORT_TYPE_VECTOR_2D, TYPE_FLAGS_FRAGMENT, Shader::MODE_CANVAS_ITEM));
	add_options.push_back(AddOption("SpecularShininess", "Input/Fragment", "VisualShaderNodeInput", vformat(input_param_for_fragment_and_light_shader_modes, "specular_shininess", "SPECULAR_SHININESS"), { "specular_shininess" }, VisualShaderNode::PORT_TYPE_VECTOR_4D, TYPE_FLAGS_FRAGMENT, Shader::MODE_CANVAS_ITEM));
	add_options.push_back(AddOption("SpecularShininessTexture", "Input/Fragment", "VisualShaderNodeInput", vformat(input_param_for_fragment_shader_mode, "specular_shininess_texture", "SPECULAR_SHININESS_TEXTURE"), { "specular_shininess_texture" }, VisualShaderNode::PORT_TYPE_SAMPLER, TYPE_FLAGS_FRAGMENT, Shader::MODE_CANVAS_ITEM));
	add_options.push_back(AddOption("Texture", "Input/Fragment", "VisualShaderNodeInput", vformat(input_param_for_fragment_and_light_shader_modes, "texture", "TEXTURE"), { "texture" }, VisualShaderNode::PORT_TYPE_SAMPLER, TYPE_FLAGS_FRAGMENT, Shader::MODE_CANVAS_ITEM));
	add_options.push_back(AddOption("Vertex", "Input/Fragment", "VisualShaderNodeInput", vformat(input_param_for_vertex_and_fragment_shader_mode, "vertex", "VERTEX"), { "vertex" }, VisualShaderNode::PORT_TYPE_VECTOR_2D, TYPE_FLAGS_FRAGMENT, Shader::MODE_CANVAS_ITEM));

	add_options.push_back(AddOption("FragCoord", "Input/Light", "VisualShaderNodeInput", vformat(input_param_for_fragment_and_light_shader_modes, "fragcoord", "FRAGCOORD"), { "fragcoord" }, VisualShaderNode::PORT_TYPE_VECTOR_4D, TYPE_FLAGS_LIGHT, Shader::MODE_CANVAS_ITEM));
	add_options.push_back(AddOption("Light", "Input/Light", "VisualShaderNodeInput", vformat(input_param_for_light_shader_mode, "light", "LIGHT"), { "light" }, VisualShaderNode::PORT_TYPE_VECTOR_4D, TYPE_FLAGS_LIGHT, Shader::MODE_CANVAS_ITEM));
	add_options.push_back(AddOption("LightColor", "Input/Light", "VisualShaderNodeInput", vformat(input_param_for_light_shader_mode, "light_color", "LIGHT_COLOR"), { "light_color" }, VisualShaderNode::PORT_TYPE_VECTOR_4D, TYPE_FLAGS_LIGHT, Shader::MODE_CANVAS_ITEM));
	add_options.push_back(AddOption("LightDirection", "Input/Light", "VisualShaderNodeInput", vformat(input_param_for_light_shader_mode, "light_direction", "LIGHT_DIRECTION"), { "light_direction" }, VisualShaderNode::PORT_TYPE_VECTOR_3D, TYPE_FLAGS_LIGHT, Shader::MODE_CANVAS_ITEM));
	add_options.push_back(AddOption("LightEnergy", "Input/Light", "VisualShaderNodeInput", vformat(input_param_for_light_shader_mode, "light_energy", "LIGHT_ENERGY"), { "light_energy" }, VisualShaderNode::PORT_TYPE_SCALAR, TYPE_FLAGS_LIGHT, Shader::MODE_CANVAS_ITEM));
	add_options.push_back(AddOption("LightIsDirectional", "Input/Light", "VisualShaderNodeInput", vformat(input_param_for_light_shader_mode, "light_is_directional", "LIGHT_IS_DIRECTIONAL"), { "light_is_directional" }, VisualShaderNode::PORT_TYPE_BOOLEAN, TYPE_FLAGS_LIGHT, Shader::MODE_CANVAS_ITEM));
	add_options.push_back(AddOption("LightPosition", "Input/Light", "VisualShaderNodeInput", vformat(input_param_for_light_shader_mode, "light_position", "LIGHT_POSITION"), { "light_position" }, VisualShaderNode::PORT_TYPE_VECTOR_3D, TYPE_FLAGS_LIGHT, Shader::MODE_CANVAS_ITEM));
	add_options.push_back(AddOption("LightVertex", "Input/Light", "VisualShaderNodeInput", vformat(input_param_for_fragment_and_light_shader_modes, "light_vertex", "LIGHT_VERTEX"), { "light_vertex" }, VisualShaderNode::PORT_TYPE_VECTOR_3D, TYPE_FLAGS_LIGHT, Shader::MODE_CANVAS_ITEM));
	add_options.push_back(AddOption("Normal", "Input/Light", "VisualShaderNodeInput", vformat(input_param_for_light_shader_mode, "normal", "NORMAL"), { "normal" }, VisualShaderNode::PORT_TYPE_VECTOR_3D, TYPE_FLAGS_LIGHT, Shader::MODE_CANVAS_ITEM));
	add_options.push_back(AddOption("PointCoord", "Input/Light", "VisualShaderNodeInput", vformat(input_param_for_fragment_and_light_shader_modes, "point_coord", "POINT_COORD"), { "point_coord" }, VisualShaderNode::PORT_TYPE_VECTOR_2D, TYPE_FLAGS_LIGHT, Shader::MODE_CANVAS_ITEM));
	add_options.push_back(AddOption("ScreenUV", "Input/Light", "VisualShaderNodeInput", vformat(input_param_for_fragment_and_light_shader_modes, "screen_uv", "SCREEN_UV"), { "screen_uv" }, VisualShaderNode::PORT_TYPE_VECTOR_2D, TYPE_FLAGS_LIGHT, Shader::MODE_CANVAS_ITEM));
	add_options.push_back(AddOption("Shadow", "Input/Light", "VisualShaderNodeInput", vformat(input_param_for_light_shader_mode, "shadow", "SHADOW_MODULATE"), { "shadow" }, VisualShaderNode::PORT_TYPE_VECTOR_4D, TYPE_FLAGS_LIGHT, Shader::MODE_CANVAS_ITEM));
	add_options.push_back(AddOption("SpecularShininess", "Input/Light", "VisualShaderNodeInput", vformat(input_param_for_fragment_and_light_shader_modes, "specular_shininess", "SPECULAR_SHININESS"), { "specular_shininess" }, VisualShaderNode::PORT_TYPE_VECTOR_4D, TYPE_FLAGS_LIGHT, Shader::MODE_CANVAS_ITEM));
	add_options.push_back(AddOption("Texture", "Input/Light", "VisualShaderNodeInput", vformat(input_param_for_fragment_and_light_shader_modes, "texture", "TEXTURE"), { "texture" }, VisualShaderNode::PORT_TYPE_SAMPLER, TYPE_FLAGS_LIGHT, Shader::MODE_CANVAS_ITEM));

	// SKY INPUTS

	add_options.push_back(AddOption("AtCubeMapPass", "Input/Sky", "VisualShaderNodeInput", vformat(input_param_for_sky_shader_mode, "at_cubemap_pass", "AT_CUBEMAP_PASS"), { "at_cubemap_pass" }, VisualShaderNode::PORT_TYPE_BOOLEAN, TYPE_FLAGS_SKY, Shader::MODE_SKY));
	add_options.push_back(AddOption("AtHalfResPass", "Input/Sky", "VisualShaderNodeInput", vformat(input_param_for_sky_shader_mode, "at_half_res_pass", "AT_HALF_RES_PASS"), { "at_half_res_pass" }, VisualShaderNode::PORT_TYPE_BOOLEAN, TYPE_FLAGS_SKY, Shader::MODE_SKY));
	add_options.push_back(AddOption("AtQuarterResPass", "Input/Sky", "VisualShaderNodeInput", vformat(input_param_for_sky_shader_mode, "at_quarter_res_pass", "AT_QUARTER_RES_PASS"), { "at_quarter_res_pass" }, VisualShaderNode::PORT_TYPE_BOOLEAN, TYPE_FLAGS_SKY, Shader::MODE_SKY));
	add_options.push_back(AddOption("EyeDir", "Input/Sky", "VisualShaderNodeInput", vformat(input_param_for_sky_shader_mode, "eyedir", "EYEDIR"), { "eyedir" }, VisualShaderNode::PORT_TYPE_VECTOR_3D, TYPE_FLAGS_SKY, Shader::MODE_SKY));
	add_options.push_back(AddOption("FragCoord", "Input/Sky", "VisualShaderNodeInput", vformat(input_param_for_sky_shader_mode, "fragcoord", "FRAGCOORD"), { "fragcoord" }, VisualShaderNode::PORT_TYPE_VECTOR_4D, TYPE_FLAGS_SKY, Shader::MODE_SKY));
	add_options.push_back(AddOption("HalfResColor", "Input/Sky", "VisualShaderNodeInput", vformat(input_param_for_sky_shader_mode, "half_res_color", "HALF_RES_COLOR"), { "half_res_color" }, VisualShaderNode::PORT_TYPE_VECTOR_4D, TYPE_FLAGS_SKY, Shader::MODE_SKY));
	add_options.push_back(AddOption("Light0Color", "Input/Sky", "VisualShaderNodeInput", vformat(input_param_for_sky_shader_mode, "light0_color", "LIGHT0_COLOR"), { "light0_color" }, VisualShaderNode::PORT_TYPE_VECTOR_3D, TYPE_FLAGS_SKY, Shader::MODE_SKY));
	add_options.push_back(AddOption("Light0Direction", "Input/Sky", "VisualShaderNodeInput", vformat(input_param_for_sky_shader_mode, "light0_direction", "LIGHT0_DIRECTION"), { "light0_direction" }, VisualShaderNode::PORT_TYPE_VECTOR_3D, TYPE_FLAGS_SKY, Shader::MODE_SKY));
	add_options.push_back(AddOption("Light0Enabled", "Input/Sky", "VisualShaderNodeInput", vformat(input_param_for_sky_shader_mode, "light0_enabled", "LIGHT0_ENABLED"), { "light0_enabled" }, VisualShaderNode::PORT_TYPE_BOOLEAN, TYPE_FLAGS_SKY, Shader::MODE_SKY));
	add_options.push_back(AddOption("Light0Energy", "Input/Sky", "VisualShaderNodeInput", vformat(input_param_for_sky_shader_mode, "light0_energy", "LIGHT0_ENERGY"), { "light0_energy" }, VisualShaderNode::PORT_TYPE_SCALAR, TYPE_FLAGS_SKY, Shader::MODE_SKY));
	add_options.push_back(AddOption("Light1Color", "Input/Sky", "VisualShaderNodeInput", vformat(input_param_for_sky_shader_mode, "light1_color", "LIGHT1_COLOR"), { "light1_color" }, VisualShaderNode::PORT_TYPE_VECTOR_3D, TYPE_FLAGS_SKY, Shader::MODE_SKY));
	add_options.push_back(AddOption("Light1Direction", "Input/Sky", "VisualShaderNodeInput", vformat(input_param_for_sky_shader_mode, "light1_direction", "LIGHT1_DIRECTION"), { "light1_direction" }, VisualShaderNode::PORT_TYPE_VECTOR_3D, TYPE_FLAGS_SKY, Shader::MODE_SKY));
	add_options.push_back(AddOption("Light1Enabled", "Input/Sky", "VisualShaderNodeInput", vformat(input_param_for_sky_shader_mode, "light1_enabled", "LIGHT1_ENABLED"), { "light1_enabled" }, VisualShaderNode::PORT_TYPE_BOOLEAN, TYPE_FLAGS_SKY, Shader::MODE_SKY));
	add_options.push_back(AddOption("Light1Energy", "Input/Sky", "VisualShaderNodeInput", vformat(input_param_for_sky_shader_mode, "light1_energy", "LIGHT1_ENERGY"), { "light1_energy" }, VisualShaderNode::PORT_TYPE_SCALAR, TYPE_FLAGS_SKY, Shader::MODE_SKY));
	add_options.push_back(AddOption("Light2Color", "Input/Sky", "VisualShaderNodeInput", vformat(input_param_for_sky_shader_mode, "light2_color", "LIGHT2_COLOR"), { "light2_color" }, VisualShaderNode::PORT_TYPE_VECTOR_3D, TYPE_FLAGS_SKY, Shader::MODE_SKY));
	add_options.push_back(AddOption("Light2Direction", "Input/Sky", "VisualShaderNodeInput", vformat(input_param_for_sky_shader_mode, "light2_direction", "LIGHT2_DIRECTION"), { "light2_direction" }, VisualShaderNode::PORT_TYPE_VECTOR_3D, TYPE_FLAGS_SKY, Shader::MODE_SKY));
	add_options.push_back(AddOption("Light2Enabled", "Input/Sky", "VisualShaderNodeInput", vformat(input_param_for_sky_shader_mode, "light2_enabled", "LIGHT2_ENABLED"), { "light2_enabled" }, VisualShaderNode::PORT_TYPE_BOOLEAN, TYPE_FLAGS_SKY, Shader::MODE_SKY));
	add_options.push_back(AddOption("Light2Energy", "Input/Sky", "VisualShaderNodeInput", vformat(input_param_for_sky_shader_mode, "light2_energy", "LIGHT2_ENERGY"), { "light2_energy" }, VisualShaderNode::PORT_TYPE_SCALAR, TYPE_FLAGS_SKY, Shader::MODE_SKY));
	add_options.push_back(AddOption("Light3Color", "Input/Sky", "VisualShaderNodeInput", vformat(input_param_for_sky_shader_mode, "light3_color", "LIGHT3_COLOR"), { "light3_color" }, VisualShaderNode::PORT_TYPE_VECTOR_3D, TYPE_FLAGS_SKY, Shader::MODE_SKY));
	add_options.push_back(AddOption("Light3Direction", "Input/Sky", "VisualShaderNodeInput", vformat(input_param_for_sky_shader_mode, "light3_direction", "LIGHT3_DIRECTION"), { "light3_direction" }, VisualShaderNode::PORT_TYPE_VECTOR_3D, TYPE_FLAGS_SKY, Shader::MODE_SKY));
	add_options.push_back(AddOption("Light3Enabled", "Input/Sky", "VisualShaderNodeInput", vformat(input_param_for_sky_shader_mode, "light3_enabled", "LIGHT3_ENABLED"), { "light3_enabled" }, VisualShaderNode::PORT_TYPE_BOOLEAN, TYPE_FLAGS_SKY, Shader::MODE_SKY));
	add_options.push_back(AddOption("Light3Energy", "Input/Sky", "VisualShaderNodeInput", vformat(input_param_for_sky_shader_mode, "light3_energy", "LIGHT3_ENERGY"), { "light3_energy" }, VisualShaderNode::PORT_TYPE_SCALAR, TYPE_FLAGS_SKY, Shader::MODE_SKY));
	add_options.push_back(AddOption("Position", "Input/Sky", "VisualShaderNodeInput", vformat(input_param_for_sky_shader_mode, "position", "POSITION"), { "position" }, VisualShaderNode::PORT_TYPE_VECTOR_3D, TYPE_FLAGS_SKY, Shader::MODE_SKY));
	add_options.push_back(AddOption("QuarterResColor", "Input/Sky", "VisualShaderNodeInput", vformat(input_param_for_sky_shader_mode, "quarter_res_color", "QUARTER_RES_COLOR"), { "quarter_res_color" }, VisualShaderNode::PORT_TYPE_VECTOR_4D, TYPE_FLAGS_SKY, Shader::MODE_SKY));
	add_options.push_back(AddOption("Radiance", "Input/Sky", "VisualShaderNodeInput", vformat(input_param_for_sky_shader_mode, "radiance", "RADIANCE"), { "radiance" }, VisualShaderNode::PORT_TYPE_SAMPLER, TYPE_FLAGS_SKY, Shader::MODE_SKY));
	add_options.push_back(AddOption("ScreenUV", "Input/Sky", "VisualShaderNodeInput", vformat(input_param_for_sky_shader_mode, "screen_uv", "SCREEN_UV"), { "screen_uv" }, VisualShaderNode::PORT_TYPE_VECTOR_2D, TYPE_FLAGS_SKY, Shader::MODE_SKY));
	add_options.push_back(AddOption("SkyCoords", "Input/Sky", "VisualShaderNodeInput", vformat(input_param_for_sky_shader_mode, "sky_coords", "SKY_COORDS"), { "sky_coords" }, VisualShaderNode::PORT_TYPE_VECTOR_2D, TYPE_FLAGS_SKY, Shader::MODE_SKY));
	add_options.push_back(AddOption("Time", "Input/Sky", "VisualShaderNodeInput", vformat(input_param_for_sky_shader_mode, "time", "TIME"), { "time" }, VisualShaderNode::PORT_TYPE_SCALAR, TYPE_FLAGS_SKY, Shader::MODE_SKY));

	// FOG INPUTS

	add_options.push_back(AddOption("ObjectPosition", "Input/Fog", "VisualShaderNodeInput", vformat(input_param_for_fog_shader_mode, "object_position", "OBJECT_POSITION"), { "object_position" }, VisualShaderNode::PORT_TYPE_VECTOR_3D, TYPE_FLAGS_FOG, Shader::MODE_FOG));
	add_options.push_back(AddOption("SDF", "Input/Fog", "VisualShaderNodeInput", vformat(input_param_for_fog_shader_mode, "sdf", "SDF"), { "sdf" }, VisualShaderNode::PORT_TYPE_SCALAR, TYPE_FLAGS_FOG, Shader::MODE_FOG));
	add_options.push_back(AddOption("Size", "Input/Fog", "VisualShaderNodeInput", vformat(input_param_for_fog_shader_mode, "size", "SIZE"), { "size" }, VisualShaderNode::PORT_TYPE_VECTOR_3D, TYPE_FLAGS_FOG, Shader::MODE_FOG));
	add_options.push_back(AddOption("Time", "Input/Fog", "VisualShaderNodeInput", vformat(input_param_for_fog_shader_mode, "time", "TIME"), { "time" }, VisualShaderNode::PORT_TYPE_SCALAR, TYPE_FLAGS_FOG, Shader::MODE_FOG));
	add_options.push_back(AddOption("UVW", "Input/Fog", "VisualShaderNodeInput", vformat(input_param_for_fog_shader_mode, "uvw", "UVW"), { "uvw" }, VisualShaderNode::PORT_TYPE_VECTOR_3D, TYPE_FLAGS_FOG, Shader::MODE_FOG));
	add_options.push_back(AddOption("WorldPosition", "Input/Fog", "VisualShaderNodeInput", vformat(input_param_for_fog_shader_mode, "world_position", "WORLD_POSITION"), { "world_position" }, VisualShaderNode::PORT_TYPE_VECTOR_3D, TYPE_FLAGS_FOG, Shader::MODE_FOG));

	// PARTICLES INPUTS

	add_options.push_back(AddOption("CollisionDepth", "Input/Collide", "VisualShaderNodeInput", vformat(input_param_for_collide_shader_mode, "collision_depth", "COLLISION_DEPTH"), { "collision_depth" }, VisualShaderNode::PORT_TYPE_SCALAR, TYPE_FLAGS_COLLIDE, Shader::MODE_PARTICLES));
	add_options.push_back(AddOption("CollisionNormal", "Input/Collide", "VisualShaderNodeInput", vformat(input_param_for_collide_shader_mode, "collision_normal", "COLLISION_NORMAL"), { "collision_normal" }, VisualShaderNode::PORT_TYPE_VECTOR_3D, TYPE_FLAGS_COLLIDE, Shader::MODE_PARTICLES));

	// PARTICLES

	add_options.push_back(AddOption("EmitParticle", "Particles", "VisualShaderNodeParticleEmit", "", {}, -1, TYPE_FLAGS_PROCESS | TYPE_FLAGS_PROCESS_CUSTOM | TYPE_FLAGS_COLLIDE, Shader::MODE_PARTICLES));
	add_options.push_back(AddOption("ParticleAccelerator", "Particles", "VisualShaderNodeParticleAccelerator", "", {}, VisualShaderNode::PORT_TYPE_VECTOR_3D, TYPE_FLAGS_PROCESS, Shader::MODE_PARTICLES));
	add_options.push_back(AddOption("ParticleRandomness", "Particles", "VisualShaderNodeParticleRandomness", "", {}, VisualShaderNode::PORT_TYPE_SCALAR, TYPE_FLAGS_EMIT | TYPE_FLAGS_PROCESS | TYPE_FLAGS_COLLIDE, Shader::MODE_PARTICLES));
	add_options.push_back(AddOption("MultiplyByAxisAngle (*)", "Particles/Transform", "VisualShaderNodeParticleMultiplyByAxisAngle", TTR("A node for help to multiply a position input vector by rotation using specific axis. Intended to work with emitters."), {}, VisualShaderNode::PORT_TYPE_VECTOR_3D, TYPE_FLAGS_EMIT | TYPE_FLAGS_PROCESS | TYPE_FLAGS_COLLIDE, Shader::MODE_PARTICLES));

	add_options.push_back(AddOption("BoxEmitter", "Particles/Emitters", "VisualShaderNodeParticleBoxEmitter", "", {}, VisualShaderNode::PORT_TYPE_VECTOR_3D, TYPE_FLAGS_EMIT, Shader::MODE_PARTICLES));

	mesh_emitter_option_idx = add_options.size();
	add_options.push_back(AddOption("MeshEmitter", "Particles/Emitters", "VisualShaderNodeParticleMeshEmitter", "", {}, VisualShaderNode::PORT_TYPE_VECTOR_3D, TYPE_FLAGS_EMIT, Shader::MODE_PARTICLES));

	add_options.push_back(AddOption("RingEmitter", "Particles/Emitters", "VisualShaderNodeParticleRingEmitter", "", {}, VisualShaderNode::PORT_TYPE_VECTOR_3D, TYPE_FLAGS_EMIT, Shader::MODE_PARTICLES));
	add_options.push_back(AddOption("SphereEmitter", "Particles/Emitters", "VisualShaderNodeParticleSphereEmitter", "", {}, VisualShaderNode::PORT_TYPE_VECTOR_3D, TYPE_FLAGS_EMIT, Shader::MODE_PARTICLES));

	add_options.push_back(AddOption("ConeVelocity", "Particles/Velocity", "VisualShaderNodeParticleConeVelocity", "", {}, VisualShaderNode::PORT_TYPE_VECTOR_3D, TYPE_FLAGS_EMIT, Shader::MODE_PARTICLES));

	// SCALAR

	add_options.push_back(AddOption("FloatFunc", "Scalar/Common", "VisualShaderNodeFloatFunc", TTR("Float function."), {}, VisualShaderNode::PORT_TYPE_SCALAR));
	add_options.push_back(AddOption("FloatOp", "Scalar/Common", "VisualShaderNodeFloatOp", TTR("Float operator."), {}, VisualShaderNode::PORT_TYPE_SCALAR));
	add_options.push_back(AddOption("IntFunc", "Scalar/Common", "VisualShaderNodeIntFunc", TTR("Integer function."), {}, VisualShaderNode::PORT_TYPE_SCALAR_INT));
	add_options.push_back(AddOption("IntOp", "Scalar/Common", "VisualShaderNodeIntOp", TTR("Integer operator."), {}, VisualShaderNode::PORT_TYPE_SCALAR_INT));
	add_options.push_back(AddOption("UIntFunc", "Scalar/Common", "VisualShaderNodeUIntFunc", TTR("Unsigned integer function."), {}, VisualShaderNode::PORT_TYPE_SCALAR_UINT));
	add_options.push_back(AddOption("UIntOp", "Scalar/Common", "VisualShaderNodeUIntOp", TTR("Unsigned integer operator."), {}, VisualShaderNode::PORT_TYPE_SCALAR_UINT));

	// CONSTANTS

	for (int i = 0; i < MAX_FLOAT_CONST_DEFS; i++) {
		add_options.push_back(AddOption(float_constant_defs[i].name, "Scalar/Constants", "VisualShaderNodeFloatConstant", float_constant_defs[i].desc, { float_constant_defs[i].value }, VisualShaderNode::PORT_TYPE_SCALAR));
	}
	// FUNCTIONS

	add_options.push_back(AddOption("Abs", "Scalar/Functions", "VisualShaderNodeFloatFunc", TTR("Returns the absolute value of the parameter."), { VisualShaderNodeFloatFunc::FUNC_ABS }, VisualShaderNode::PORT_TYPE_SCALAR));
	add_options.push_back(AddOption("Abs", "Scalar/Functions", "VisualShaderNodeIntFunc", TTR("Returns the absolute value of the parameter."), { VisualShaderNodeIntFunc::FUNC_ABS }, VisualShaderNode::PORT_TYPE_SCALAR_INT));
	add_options.push_back(AddOption("ACos", "Scalar/Functions", "VisualShaderNodeFloatFunc", TTR("Returns the arc-cosine of the parameter."), { VisualShaderNodeFloatFunc::FUNC_ACOS }, VisualShaderNode::PORT_TYPE_SCALAR));
	add_options.push_back(AddOption("ACosH", "Scalar/Functions", "VisualShaderNodeFloatFunc", TTR("Returns the inverse hyperbolic cosine of the parameter."), { VisualShaderNodeFloatFunc::FUNC_ACOSH }, VisualShaderNode::PORT_TYPE_SCALAR));
	add_options.push_back(AddOption("ASin", "Scalar/Functions", "VisualShaderNodeFloatFunc", TTR("Returns the arc-sine of the parameter."), { VisualShaderNodeFloatFunc::FUNC_ASIN }, VisualShaderNode::PORT_TYPE_SCALAR));
	add_options.push_back(AddOption("ASinH", "Scalar/Functions", "VisualShaderNodeFloatFunc", TTR("Returns the inverse hyperbolic sine of the parameter."), { VisualShaderNodeFloatFunc::FUNC_ASINH }, VisualShaderNode::PORT_TYPE_SCALAR));
	add_options.push_back(AddOption("ATan", "Scalar/Functions", "VisualShaderNodeFloatFunc", TTR("Returns the arc-tangent of the parameter."), { VisualShaderNodeFloatFunc::FUNC_ATAN }, VisualShaderNode::PORT_TYPE_SCALAR));
	add_options.push_back(AddOption("ATan2", "Scalar/Functions", "VisualShaderNodeFloatOp", TTR("Returns the arc-tangent of the parameters."), { VisualShaderNodeFloatOp::OP_ATAN2 }, VisualShaderNode::PORT_TYPE_SCALAR));
	add_options.push_back(AddOption("ATanH", "Scalar/Functions", "VisualShaderNodeFloatFunc", TTR("Returns the inverse hyperbolic tangent of the parameter."), { VisualShaderNodeFloatFunc::FUNC_ATANH }, VisualShaderNode::PORT_TYPE_SCALAR));
	add_options.push_back(AddOption("BitwiseNOT", "Scalar/Functions", "VisualShaderNodeIntFunc", TTR("Returns the result of bitwise NOT (~a) operation on the integer."), { VisualShaderNodeIntFunc::FUNC_BITWISE_NOT }, VisualShaderNode::PORT_TYPE_SCALAR_INT));
	add_options.push_back(AddOption("BitwiseNOT", "Scalar/Functions", "VisualShaderNodeUIntFunc", TTR("Returns the result of bitwise NOT (~a) operation on the unsigned integer."), { VisualShaderNodeUIntFunc::FUNC_BITWISE_NOT }, VisualShaderNode::PORT_TYPE_SCALAR_UINT));
	add_options.push_back(AddOption("Ceil", "Scalar/Functions", "VisualShaderNodeFloatFunc", TTR("Finds the nearest integer that is greater than or equal to the parameter."), { VisualShaderNodeFloatFunc::FUNC_CEIL }, VisualShaderNode::PORT_TYPE_SCALAR));
	add_options.push_back(AddOption("Clamp", "Scalar/Functions", "VisualShaderNodeClamp", TTR("Constrains a value to lie between two further values."), { VisualShaderNodeClamp::OP_TYPE_FLOAT }, VisualShaderNode::PORT_TYPE_SCALAR));
	add_options.push_back(AddOption("Clamp", "Scalar/Functions", "VisualShaderNodeClamp", TTR("Constrains a value to lie between two further values."), { VisualShaderNodeClamp::OP_TYPE_INT }, VisualShaderNode::PORT_TYPE_SCALAR_INT));
	add_options.push_back(AddOption("Clamp", "Scalar/Functions", "VisualShaderNodeClamp", TTR("Constrains a value to lie between two further values."), { VisualShaderNodeClamp::OP_TYPE_UINT }, VisualShaderNode::PORT_TYPE_SCALAR_UINT));
	add_options.push_back(AddOption("Cos", "Scalar/Functions", "VisualShaderNodeFloatFunc", TTR("Returns the cosine of the parameter."), { VisualShaderNodeFloatFunc::FUNC_COS }, VisualShaderNode::PORT_TYPE_SCALAR));
	add_options.push_back(AddOption("CosH", "Scalar/Functions", "VisualShaderNodeFloatFunc", TTR("Returns the hyperbolic cosine of the parameter."), { VisualShaderNodeFloatFunc::FUNC_COSH }, VisualShaderNode::PORT_TYPE_SCALAR));
	add_options.push_back(AddOption("Degrees", "Scalar/Functions", "VisualShaderNodeFloatFunc", TTR("Converts a quantity in radians to degrees."), { VisualShaderNodeFloatFunc::FUNC_DEGREES }, VisualShaderNode::PORT_TYPE_SCALAR));
	add_options.push_back(AddOption("DFdX", "Scalar/Functions", "VisualShaderNodeDerivativeFunc", TTR("(Fragment/Light mode only) (Scalar) Derivative in 'x' using local differencing."), { VisualShaderNodeDerivativeFunc::FUNC_X, VisualShaderNodeDerivativeFunc::OP_TYPE_SCALAR }, VisualShaderNode::PORT_TYPE_SCALAR, TYPE_FLAGS_FRAGMENT | TYPE_FLAGS_LIGHT, -1, true));
	add_options.push_back(AddOption("DFdY", "Scalar/Functions", "VisualShaderNodeDerivativeFunc", TTR("(Fragment/Light mode only) (Scalar) Derivative in 'y' using local differencing."), { VisualShaderNodeDerivativeFunc::FUNC_Y, VisualShaderNodeDerivativeFunc::OP_TYPE_SCALAR }, VisualShaderNode::PORT_TYPE_SCALAR, TYPE_FLAGS_FRAGMENT | TYPE_FLAGS_LIGHT, -1, true));
	add_options.push_back(AddOption("Exp", "Scalar/Functions", "VisualShaderNodeFloatFunc", TTR("Base-e Exponential."), { VisualShaderNodeFloatFunc::FUNC_EXP }, VisualShaderNode::PORT_TYPE_SCALAR));
	add_options.push_back(AddOption("Exp2", "Scalar/Functions", "VisualShaderNodeFloatFunc", TTR("Base-2 Exponential."), { VisualShaderNodeFloatFunc::FUNC_EXP2 }, VisualShaderNode::PORT_TYPE_SCALAR));
	add_options.push_back(AddOption("Floor", "Scalar/Functions", "VisualShaderNodeFloatFunc", TTR("Finds the nearest integer less than or equal to the parameter."), { VisualShaderNodeFloatFunc::FUNC_FLOOR }, VisualShaderNode::PORT_TYPE_SCALAR));
	add_options.push_back(AddOption("Fract", "Scalar/Functions", "VisualShaderNodeFloatFunc", TTR("Computes the fractional part of the argument."), { VisualShaderNodeFloatFunc::FUNC_FRACT }, VisualShaderNode::PORT_TYPE_SCALAR));
	add_options.push_back(AddOption("InverseSqrt", "Scalar/Functions", "VisualShaderNodeFloatFunc", TTR("Returns the inverse of the square root of the parameter."), { VisualShaderNodeFloatFunc::FUNC_INVERSE_SQRT }, VisualShaderNode::PORT_TYPE_SCALAR));
	add_options.push_back(AddOption("Log", "Scalar/Functions", "VisualShaderNodeFloatFunc", TTR("Natural logarithm."), { VisualShaderNodeFloatFunc::FUNC_LOG }, VisualShaderNode::PORT_TYPE_SCALAR));
	add_options.push_back(AddOption("Log2", "Scalar/Functions", "VisualShaderNodeFloatFunc", TTR("Base-2 logarithm."), { VisualShaderNodeFloatFunc::FUNC_LOG2 }, VisualShaderNode::PORT_TYPE_SCALAR));
	add_options.push_back(AddOption("Max", "Scalar/Functions", "VisualShaderNodeFloatOp", TTR("Returns the greater of two values."), { VisualShaderNodeFloatOp::OP_MAX }, VisualShaderNode::PORT_TYPE_SCALAR));
	add_options.push_back(AddOption("Min", "Scalar/Functions", "VisualShaderNodeFloatOp", TTR("Returns the lesser of two values."), { VisualShaderNodeFloatOp::OP_MIN }, VisualShaderNode::PORT_TYPE_SCALAR));
	add_options.push_back(AddOption("Mix", "Scalar/Functions", "VisualShaderNodeMix", TTR("Linear interpolation between two scalars."), { VisualShaderNodeMix::OP_TYPE_SCALAR }, VisualShaderNode::PORT_TYPE_SCALAR));
	add_options.push_back(AddOption("MultiplyAdd (a * b + c)", "Scalar/Functions", "VisualShaderNodeMultiplyAdd", TTR("Performs a fused multiply-add operation (a * b + c) on scalars."), { VisualShaderNodeMultiplyAdd::OP_TYPE_SCALAR }, VisualShaderNode::PORT_TYPE_SCALAR));
	add_options.push_back(AddOption("Negate (*-1)", "Scalar/Functions", "VisualShaderNodeFloatFunc", TTR("Returns the opposite value of the parameter."), { VisualShaderNodeFloatFunc::FUNC_NEGATE }, VisualShaderNode::PORT_TYPE_SCALAR));
	add_options.push_back(AddOption("Negate (*-1)", "Scalar/Functions", "VisualShaderNodeIntFunc", TTR("Returns the opposite value of the parameter."), { VisualShaderNodeIntFunc::FUNC_NEGATE }, VisualShaderNode::PORT_TYPE_SCALAR_INT));
	add_options.push_back(AddOption("Negate (*-1)", "Scalar/Functions", "VisualShaderNodeUIntFunc", TTR("Returns the opposite value of the parameter."), { VisualShaderNodeUIntFunc::FUNC_NEGATE }, VisualShaderNode::PORT_TYPE_SCALAR_UINT));
	add_options.push_back(AddOption("OneMinus (1-)", "Scalar/Functions", "VisualShaderNodeFloatFunc", TTR("1.0 - scalar"), { VisualShaderNodeFloatFunc::FUNC_ONEMINUS }, VisualShaderNode::PORT_TYPE_SCALAR));
	add_options.push_back(AddOption("Pow", "Scalar/Functions", "VisualShaderNodeFloatOp", TTR("Returns the value of the first parameter raised to the power of the second."), { VisualShaderNodeFloatOp::OP_POW }, VisualShaderNode::PORT_TYPE_SCALAR));
	add_options.push_back(AddOption("Radians", "Scalar/Functions", "VisualShaderNodeFloatFunc", TTR("Converts a quantity in degrees to radians."), { VisualShaderNodeFloatFunc::FUNC_RADIANS }, VisualShaderNode::PORT_TYPE_SCALAR));
	add_options.push_back(AddOption("Reciprocal", "Scalar/Functions", "VisualShaderNodeFloatFunc", TTR("1.0 / scalar"), { VisualShaderNodeFloatFunc::FUNC_RECIPROCAL }, VisualShaderNode::PORT_TYPE_SCALAR));
	add_options.push_back(AddOption("Remap", "Scalar/Functions", "VisualShaderNodeRemap", TTR("Remaps a value from the input range to the output range."), { VisualShaderNodeRemap::OP_TYPE_SCALAR }, VisualShaderNode::PORT_TYPE_SCALAR));
	add_options.push_back(AddOption("Round", "Scalar/Functions", "VisualShaderNodeFloatFunc", TTR("Finds the nearest integer to the parameter."), { VisualShaderNodeFloatFunc::FUNC_ROUND }, VisualShaderNode::PORT_TYPE_SCALAR));
	add_options.push_back(AddOption("RoundEven", "Scalar/Functions", "VisualShaderNodeFloatFunc", TTR("Finds the nearest even integer to the parameter."), { VisualShaderNodeFloatFunc::FUNC_ROUNDEVEN }, VisualShaderNode::PORT_TYPE_SCALAR));
	add_options.push_back(AddOption("Saturate", "Scalar/Functions", "VisualShaderNodeFloatFunc", TTR("Clamps the value between 0.0 and 1.0."), { VisualShaderNodeFloatFunc::FUNC_SATURATE }, VisualShaderNode::PORT_TYPE_SCALAR));
	add_options.push_back(AddOption("Sign", "Scalar/Functions", "VisualShaderNodeFloatFunc", TTR("Extracts the sign of the parameter."), { VisualShaderNodeFloatFunc::FUNC_SIGN }, VisualShaderNode::PORT_TYPE_SCALAR));
	add_options.push_back(AddOption("Sign", "Scalar/Functions", "VisualShaderNodeIntFunc", TTR("Extracts the sign of the parameter."), { VisualShaderNodeIntFunc::FUNC_SIGN }, VisualShaderNode::PORT_TYPE_SCALAR_INT));
	add_options.push_back(AddOption("Sin", "Scalar/Functions", "VisualShaderNodeFloatFunc", TTR("Returns the sine of the parameter."), { VisualShaderNodeFloatFunc::FUNC_SIN }, VisualShaderNode::PORT_TYPE_SCALAR));
	add_options.push_back(AddOption("SinH", "Scalar/Functions", "VisualShaderNodeFloatFunc", TTR("Returns the hyperbolic sine of the parameter."), { VisualShaderNodeFloatFunc::FUNC_SINH }, VisualShaderNode::PORT_TYPE_SCALAR));
	add_options.push_back(AddOption("Sqrt", "Scalar/Functions", "VisualShaderNodeFloatFunc", TTR("Returns the square root of the parameter."), { VisualShaderNodeFloatFunc::FUNC_SQRT }, VisualShaderNode::PORT_TYPE_SCALAR));
	add_options.push_back(AddOption("SmoothStep", "Scalar/Functions", "VisualShaderNodeSmoothStep", TTR("SmoothStep function( scalar(edge0), scalar(edge1), scalar(x) ).\n\nReturns 0.0 if 'x' is smaller than 'edge0' and 1.0 if x is larger than 'edge1'. Otherwise the return value is interpolated between 0.0 and 1.0 using Hermite polynomials."), { VisualShaderNodeSmoothStep::OP_TYPE_SCALAR }, VisualShaderNode::PORT_TYPE_SCALAR));
	add_options.push_back(AddOption("Step", "Scalar/Functions", "VisualShaderNodeStep", TTR("Step function( scalar(edge), scalar(x) ).\n\nReturns 0.0 if 'x' is smaller than 'edge' and otherwise 1.0."), { VisualShaderNodeStep::OP_TYPE_SCALAR }, VisualShaderNode::PORT_TYPE_SCALAR));
	add_options.push_back(AddOption("Sum", "Scalar/Functions", "VisualShaderNodeDerivativeFunc", TTR("(Fragment/Light mode only) (Scalar) Sum of absolute derivative in 'x' and 'y'."), { VisualShaderNodeDerivativeFunc::FUNC_SUM, VisualShaderNodeDerivativeFunc::OP_TYPE_SCALAR }, VisualShaderNode::PORT_TYPE_SCALAR, TYPE_FLAGS_FRAGMENT | TYPE_FLAGS_LIGHT, -1, true));
	add_options.push_back(AddOption("Tan", "Scalar/Functions", "VisualShaderNodeFloatFunc", TTR("Returns the tangent of the parameter."), { VisualShaderNodeFloatFunc::FUNC_TAN }, VisualShaderNode::PORT_TYPE_SCALAR));
	add_options.push_back(AddOption("TanH", "Scalar/Functions", "VisualShaderNodeFloatFunc", TTR("Returns the hyperbolic tangent of the parameter."), { VisualShaderNodeFloatFunc::FUNC_TANH }, VisualShaderNode::PORT_TYPE_SCALAR));
	add_options.push_back(AddOption("Trunc", "Scalar/Functions", "VisualShaderNodeFloatFunc", TTR("Finds the truncated value of the parameter."), { VisualShaderNodeFloatFunc::FUNC_TRUNC }, VisualShaderNode::PORT_TYPE_SCALAR));

	add_options.push_back(AddOption("Add (+)", "Scalar/Operators", "VisualShaderNodeFloatOp", TTR("Sums two floating-point scalars."), { VisualShaderNodeFloatOp::OP_ADD }, VisualShaderNode::PORT_TYPE_SCALAR));
	add_options.push_back(AddOption("Add (+)", "Scalar/Operators", "VisualShaderNodeIntOp", TTR("Sums two integer scalars."), { VisualShaderNodeIntOp::OP_ADD }, VisualShaderNode::PORT_TYPE_SCALAR_INT));
	add_options.push_back(AddOption("Add (+)", "Scalar/Operators", "VisualShaderNodeUIntOp", TTR("Sums two unsigned integer scalars."), { VisualShaderNodeUIntOp::OP_ADD }, VisualShaderNode::PORT_TYPE_SCALAR_UINT));
	add_options.push_back(AddOption("BitwiseAND (&)", "Scalar/Operators", "VisualShaderNodeIntOp", TTR("Returns the result of bitwise AND (a & b) operation for two integers."), { VisualShaderNodeIntOp::OP_BITWISE_AND }, VisualShaderNode::PORT_TYPE_SCALAR_INT));
	add_options.push_back(AddOption("BitwiseAND (&)", "Scalar/Operators", "VisualShaderNodeUIntOp", TTR("Returns the result of bitwise AND (a & b) operation for two unsigned integers."), { VisualShaderNodeUIntOp::OP_BITWISE_AND }, VisualShaderNode::PORT_TYPE_SCALAR_UINT));
	add_options.push_back(AddOption("BitwiseLeftShift (<<)", "Scalar/Operators", "VisualShaderNodeIntOp", TTR("Returns the result of bitwise left shift (a << b) operation on the integer."), { VisualShaderNodeIntOp::OP_BITWISE_LEFT_SHIFT }, VisualShaderNode::PORT_TYPE_SCALAR_INT));
	add_options.push_back(AddOption("BitwiseLeftShift (<<)", "Scalar/Operators", "VisualShaderNodeUIntOp", TTR("Returns the result of bitwise left shift (a << b) operation on the unsigned integer."), { VisualShaderNodeUIntOp::OP_BITWISE_LEFT_SHIFT }, VisualShaderNode::PORT_TYPE_SCALAR_UINT));
	add_options.push_back(AddOption("BitwiseOR (|)", "Scalar/Operators", "VisualShaderNodeIntOp", TTR("Returns the result of bitwise OR (a | b) operation for two integers."), { VisualShaderNodeIntOp::OP_BITWISE_OR }, VisualShaderNode::PORT_TYPE_SCALAR_INT));
	add_options.push_back(AddOption("BitwiseOR (|)", "Scalar/Operators", "VisualShaderNodeUIntOp", TTR("Returns the result of bitwise OR (a | b) operation for two unsigned integers."), { VisualShaderNodeUIntOp::OP_BITWISE_OR }, VisualShaderNode::PORT_TYPE_SCALAR_UINT));
	add_options.push_back(AddOption("BitwiseRightShift (>>)", "Scalar/Operators", "VisualShaderNodeIntOp", TTR("Returns the result of bitwise right shift (a >> b) operation on the integer."), { VisualShaderNodeIntOp::OP_BITWISE_RIGHT_SHIFT }, VisualShaderNode::PORT_TYPE_SCALAR_INT));
	add_options.push_back(AddOption("BitwiseRightShift (>>)", "Scalar/Operators", "VisualShaderNodeUIntOp", TTR("Returns the result of bitwise right shift (a >> b) operation on the unsigned integer."), { VisualShaderNodeIntOp::OP_BITWISE_RIGHT_SHIFT }, VisualShaderNode::PORT_TYPE_SCALAR_UINT));
	add_options.push_back(AddOption("BitwiseXOR (^)", "Scalar/Operators", "VisualShaderNodeIntOp", TTR("Returns the result of bitwise XOR (a ^ b) operation on the integer."), { VisualShaderNodeIntOp::OP_BITWISE_XOR }, VisualShaderNode::PORT_TYPE_SCALAR_INT));
	add_options.push_back(AddOption("BitwiseXOR (^)", "Scalar/Operators", "VisualShaderNodeUIntOp", TTR("Returns the result of bitwise XOR (a ^ b) operation on the unsigned integer."), { VisualShaderNodeUIntOp::OP_BITWISE_XOR }, VisualShaderNode::PORT_TYPE_SCALAR_UINT));
	add_options.push_back(AddOption("Divide (/)", "Scalar/Operators", "VisualShaderNodeFloatOp", TTR("Divides two floating-point scalars."), { VisualShaderNodeFloatOp::OP_DIV }, VisualShaderNode::PORT_TYPE_SCALAR));
	add_options.push_back(AddOption("Divide (/)", "Scalar/Operators", "VisualShaderNodeIntOp", TTR("Divides two integer scalars."), { VisualShaderNodeIntOp::OP_DIV }, VisualShaderNode::PORT_TYPE_SCALAR_INT));
	add_options.push_back(AddOption("Divide (/)", "Scalar/Operators", "VisualShaderNodeUIntOp", TTR("Divides two unsigned integer scalars."), { VisualShaderNodeUIntOp::OP_DIV }, VisualShaderNode::PORT_TYPE_SCALAR_UINT));
	add_options.push_back(AddOption("Multiply (*)", "Scalar/Operators", "VisualShaderNodeFloatOp", TTR("Multiplies two floating-point scalars."), { VisualShaderNodeFloatOp::OP_MUL }, VisualShaderNode::PORT_TYPE_SCALAR));
	add_options.push_back(AddOption("Multiply (*)", "Scalar/Operators", "VisualShaderNodeIntOp", TTR("Multiplies two integer scalars."), { VisualShaderNodeIntOp::OP_MUL }, VisualShaderNode::PORT_TYPE_SCALAR_INT));
	add_options.push_back(AddOption("Multiply (*)", "Scalar/Operators", "VisualShaderNodeUIntOp", TTR("Multiplies two unsigned integer scalars."), { VisualShaderNodeUIntOp::OP_MUL }, VisualShaderNode::PORT_TYPE_SCALAR_UINT));
	add_options.push_back(AddOption("Remainder (%)", "Scalar/Operators", "VisualShaderNodeFloatOp", TTR("Returns the remainder of the two floating-point scalars."), { VisualShaderNodeFloatOp::OP_MOD }, VisualShaderNode::PORT_TYPE_SCALAR));
	add_options.push_back(AddOption("Remainder (%)", "Scalar/Operators", "VisualShaderNodeIntOp", TTR("Returns the remainder of the two integer scalars."), { VisualShaderNodeIntOp::OP_MOD }, VisualShaderNode::PORT_TYPE_SCALAR_INT));
	add_options.push_back(AddOption("Remainder (%)", "Scalar/Operators", "VisualShaderNodeUIntOp", TTR("Returns the remainder of the two unsigned integer scalars."), { VisualShaderNodeUIntOp::OP_MOD }, VisualShaderNode::PORT_TYPE_SCALAR_UINT));
	add_options.push_back(AddOption("Subtract (-)", "Scalar/Operators", "VisualShaderNodeFloatOp", TTR("Subtracts two floating-point scalars."), { VisualShaderNodeFloatOp::OP_SUB }, VisualShaderNode::PORT_TYPE_SCALAR));
	add_options.push_back(AddOption("Subtract (-)", "Scalar/Operators", "VisualShaderNodeIntOp", TTR("Subtracts two integer scalars."), { VisualShaderNodeIntOp::OP_SUB }, VisualShaderNode::PORT_TYPE_SCALAR_INT));
	add_options.push_back(AddOption("Subtract (-)", "Scalar/Operators", "VisualShaderNodeUIntOp", TTR("Subtracts two unsigned integer scalars."), { VisualShaderNodeUIntOp::OP_SUB }, VisualShaderNode::PORT_TYPE_SCALAR_UINT));

	add_options.push_back(AddOption("FloatConstant", "Scalar/Variables", "VisualShaderNodeFloatConstant", TTR("Scalar floating-point constant."), {}, VisualShaderNode::PORT_TYPE_SCALAR));
	add_options.push_back(AddOption("IntConstant", "Scalar/Variables", "VisualShaderNodeIntConstant", TTR("Scalar integer constant."), {}, VisualShaderNode::PORT_TYPE_SCALAR_INT));
	add_options.push_back(AddOption("UIntConstant", "Scalar/Variables", "VisualShaderNodeUIntConstant", TTR("Scalar unsigned integer constant."), {}, VisualShaderNode::PORT_TYPE_SCALAR_UINT));
	add_options.push_back(AddOption("FloatParameter", "Scalar/Variables", "VisualShaderNodeFloatParameter", TTR("Scalar floating-point parameter."), {}, VisualShaderNode::PORT_TYPE_SCALAR));
	add_options.push_back(AddOption("IntParameter", "Scalar/Variables", "VisualShaderNodeIntParameter", TTR("Scalar integer parameter."), {}, VisualShaderNode::PORT_TYPE_SCALAR_INT));
	add_options.push_back(AddOption("UIntParameter", "Scalar/Variables", "VisualShaderNodeUIntParameter", TTR("Scalar unsigned integer parameter."), {}, VisualShaderNode::PORT_TYPE_SCALAR_UINT));

	// SDF
	{
		add_options.push_back(AddOption("ScreenUVToSDF", "SDF", "VisualShaderNodeScreenUVToSDF", TTR("Converts screen UV to a SDF."), {}, VisualShaderNode::PORT_TYPE_VECTOR_2D, TYPE_FLAGS_FRAGMENT | TYPE_FLAGS_LIGHT, Shader::MODE_CANVAS_ITEM));
		add_options.push_back(AddOption("SDFRaymarch", "SDF", "VisualShaderNodeSDFRaymarch", TTR("Casts a ray against the screen SDF and returns the distance travelled."), {}, -1, TYPE_FLAGS_FRAGMENT | TYPE_FLAGS_LIGHT, Shader::MODE_CANVAS_ITEM));
		add_options.push_back(AddOption("SDFToScreenUV", "SDF", "VisualShaderNodeSDFToScreenUV", TTR("Converts a SDF to screen UV."), {}, VisualShaderNode::PORT_TYPE_VECTOR_2D, TYPE_FLAGS_FRAGMENT | TYPE_FLAGS_LIGHT, Shader::MODE_CANVAS_ITEM));
		add_options.push_back(AddOption("TextureSDF", "SDF", "VisualShaderNodeTextureSDF", TTR("Performs a SDF texture lookup."), {}, VisualShaderNode::PORT_TYPE_SCALAR, TYPE_FLAGS_FRAGMENT | TYPE_FLAGS_LIGHT, Shader::MODE_CANVAS_ITEM));
		add_options.push_back(AddOption("TextureSDFNormal", "SDF", "VisualShaderNodeTextureSDFNormal", TTR("Performs a SDF normal texture lookup."), {}, VisualShaderNode::PORT_TYPE_VECTOR_2D, TYPE_FLAGS_FRAGMENT | TYPE_FLAGS_LIGHT, Shader::MODE_CANVAS_ITEM));
	}

	// TEXTURES

	add_options.push_back(AddOption("UVFunc", "Textures/Common", "VisualShaderNodeUVFunc", TTR("Function to be applied on texture coordinates."), {}, VisualShaderNode::PORT_TYPE_VECTOR_2D));
	add_options.push_back(AddOption("UVPolarCoord", "Textures/Common", "VisualShaderNodeUVPolarCoord", TTR("Polar coordinates conversion applied on texture coordinates."), {}, VisualShaderNode::PORT_TYPE_VECTOR_2D));

	cubemap_node_option_idx = add_options.size();
	add_options.push_back(AddOption("CubeMap", "Textures/Functions", "VisualShaderNodeCubemap", TTR("Perform the cubic texture lookup."), {}, VisualShaderNode::PORT_TYPE_VECTOR_4D));
	curve_node_option_idx = add_options.size();
	add_options.push_back(AddOption("CurveTexture", "Textures/Functions", "VisualShaderNodeCurveTexture", TTR("Perform the curve texture lookup."), {}, VisualShaderNode::PORT_TYPE_SCALAR));
	curve_xyz_node_option_idx = add_options.size();
	add_options.push_back(AddOption("CurveXYZTexture", "Textures/Functions", "VisualShaderNodeCurveXYZTexture", TTR("Perform the three components curve texture lookup."), {}, VisualShaderNode::PORT_TYPE_VECTOR_3D));
	add_options.push_back(AddOption("LinearSceneDepth", "Textures/Functions", "VisualShaderNodeLinearSceneDepth", TTR("Returns the depth value obtained from the depth prepass in a linear space."), {}, VisualShaderNode::PORT_TYPE_SCALAR, TYPE_FLAGS_FRAGMENT, Shader::MODE_SPATIAL));
	texture2d_node_option_idx = add_options.size();
	add_options.push_back(AddOption("WorldPositionFromDepth", "Textures/Functions", "VisualShaderNodeWorldPositionFromDepth", TTR("Reconstructs the World Position of the Node from the depth texture."), {}, VisualShaderNode::PORT_TYPE_VECTOR_3D, TYPE_FLAGS_FRAGMENT, Shader::MODE_SPATIAL));
	texture2d_node_option_idx = add_options.size();
	add_options.push_back(AddOption("ScreenNormalWorldSpace", "Textures/Functions", "VisualShaderNodeScreenNormalWorldSpace", TTR("Unpacks the Screen Normal Texture in World Space"), {}, VisualShaderNode::PORT_TYPE_VECTOR_3D, TYPE_FLAGS_FRAGMENT, Shader::MODE_SPATIAL));
	texture2d_node_option_idx = add_options.size();
	add_options.push_back(AddOption("Texture2D", "Textures/Functions", "VisualShaderNodeTexture", TTR("Perform the 2D texture lookup."), {}, VisualShaderNode::PORT_TYPE_VECTOR_4D));
	texture2d_array_node_option_idx = add_options.size();
	add_options.push_back(AddOption("Texture2DArray", "Textures/Functions", "VisualShaderNodeTexture2DArray", TTR("Perform the 2D-array texture lookup."), {}, VisualShaderNode::PORT_TYPE_VECTOR_4D));
	texture3d_node_option_idx = add_options.size();
	add_options.push_back(AddOption("Texture3D", "Textures/Functions", "VisualShaderNodeTexture3D", TTR("Perform the 3D texture lookup."), {}, VisualShaderNode::PORT_TYPE_VECTOR_4D));
	add_options.push_back(AddOption("UVPanning", "Textures/Functions", "VisualShaderNodeUVFunc", TTR("Apply panning function on texture coordinates."), { VisualShaderNodeUVFunc::FUNC_PANNING }, VisualShaderNode::PORT_TYPE_VECTOR_2D));
	add_options.push_back(AddOption("UVScaling", "Textures/Functions", "VisualShaderNodeUVFunc", TTR("Apply scaling function on texture coordinates."), { VisualShaderNodeUVFunc::FUNC_SCALING }, VisualShaderNode::PORT_TYPE_VECTOR_2D));

	add_options.push_back(AddOption("CubeMapParameter", "Textures/Variables", "VisualShaderNodeCubemapParameter", TTR("Cubic texture parameter lookup."), {}, VisualShaderNode::PORT_TYPE_SAMPLER));
	add_options.push_back(AddOption("Texture2DParameter", "Textures/Variables", "VisualShaderNodeTexture2DParameter", TTR("2D texture parameter lookup."), {}, VisualShaderNode::PORT_TYPE_SAMPLER));
	add_options.push_back(AddOption("TextureParameterTriplanar", "Textures/Variables", "VisualShaderNodeTextureParameterTriplanar", TTR("2D texture parameter lookup with triplanar."), {}, -1, TYPE_FLAGS_FRAGMENT | TYPE_FLAGS_LIGHT, Shader::MODE_SPATIAL));
	add_options.push_back(AddOption("Texture2DArrayParameter", "Textures/Variables", "VisualShaderNodeTexture2DArrayParameter", TTR("2D array of textures parameter lookup."), {}, VisualShaderNode::PORT_TYPE_SAMPLER));
	add_options.push_back(AddOption("Texture3DParameter", "Textures/Variables", "VisualShaderNodeTexture3DParameter", TTR("3D texture parameter lookup."), {}, VisualShaderNode::PORT_TYPE_SAMPLER));

	// TRANSFORM

	add_options.push_back(AddOption("TransformFunc", "Transform/Common", "VisualShaderNodeTransformFunc", TTR("Transform function."), {}, VisualShaderNode::PORT_TYPE_TRANSFORM));
	add_options.push_back(AddOption("TransformOp", "Transform/Common", "VisualShaderNodeTransformOp", TTR("Transform operator."), {}, VisualShaderNode::PORT_TYPE_TRANSFORM));

	add_options.push_back(AddOption("OuterProduct", "Transform/Composition", "VisualShaderNodeOuterProduct", TTR("Calculate the outer product of a pair of vectors.\n\nOuterProduct treats the first parameter 'c' as a column vector (matrix with one column) and the second parameter 'r' as a row vector (matrix with one row) and does a linear algebraic matrix multiply 'c * r', yielding a matrix whose number of rows is the number of components in 'c' and whose number of columns is the number of components in 'r'."), {}, VisualShaderNode::PORT_TYPE_TRANSFORM));
	add_options.push_back(AddOption("TransformCompose", "Transform/Composition", "VisualShaderNodeTransformCompose", TTR("Composes transform from four vectors."), {}, VisualShaderNode::PORT_TYPE_TRANSFORM));
	add_options.push_back(AddOption("TransformDecompose", "Transform/Composition", "VisualShaderNodeTransformDecompose", TTR("Decomposes transform to four vectors.")));

	add_options.push_back(AddOption("Determinant", "Transform/Functions", "VisualShaderNodeDeterminant", TTR("Calculates the determinant of a transform."), {}, VisualShaderNode::PORT_TYPE_SCALAR));
	add_options.push_back(AddOption("GetBillboardMatrix", "Transform/Functions", "VisualShaderNodeBillboard", TTR("Calculates how the object should face the camera to be applied on Model View Matrix output port for 3D objects."), {}, VisualShaderNode::PORT_TYPE_TRANSFORM, TYPE_FLAGS_VERTEX, Shader::MODE_SPATIAL));
	add_options.push_back(AddOption("Inverse", "Transform/Functions", "VisualShaderNodeTransformFunc", TTR("Calculates the inverse of a transform."), { VisualShaderNodeTransformFunc::FUNC_INVERSE }, VisualShaderNode::PORT_TYPE_TRANSFORM));
	add_options.push_back(AddOption("Transpose", "Transform/Functions", "VisualShaderNodeTransformFunc", TTR("Calculates the transpose of a transform."), { VisualShaderNodeTransformFunc::FUNC_TRANSPOSE }, VisualShaderNode::PORT_TYPE_TRANSFORM));

	add_options.push_back(AddOption("Add (+)", "Transform/Operators", "VisualShaderNodeTransformOp", TTR("Sums two transforms."), { VisualShaderNodeTransformOp::OP_ADD }, VisualShaderNode::PORT_TYPE_TRANSFORM));
	add_options.push_back(AddOption("Divide (/)", "Transform/Operators", "VisualShaderNodeTransformOp", TTR("Divides two transforms."), { VisualShaderNodeTransformOp::OP_A_DIV_B }, VisualShaderNode::PORT_TYPE_TRANSFORM));
	add_options.push_back(AddOption("Multiply (*)", "Transform/Operators", "VisualShaderNodeTransformOp", TTR("Multiplies two transforms."), { VisualShaderNodeTransformOp::OP_AxB }, VisualShaderNode::PORT_TYPE_TRANSFORM));
	add_options.push_back(AddOption("MultiplyComp (*)", "Transform/Operators", "VisualShaderNodeTransformOp", TTR("Performs per-component multiplication of two transforms."), { VisualShaderNodeTransformOp::OP_AxB_COMP }, VisualShaderNode::PORT_TYPE_TRANSFORM));
	add_options.push_back(AddOption("Subtract (-)", "Transform/Operators", "VisualShaderNodeTransformOp", TTR("Subtracts two transforms."), { VisualShaderNodeTransformOp::OP_A_MINUS_B }, VisualShaderNode::PORT_TYPE_TRANSFORM));
	add_options.push_back(AddOption("TransformVectorMult (*)", "Transform/Operators", "VisualShaderNodeTransformVecMult", TTR("Multiplies vector by transform."), {}, VisualShaderNode::PORT_TYPE_VECTOR_3D));

	add_options.push_back(AddOption("TransformConstant", "Transform/Variables", "VisualShaderNodeTransformConstant", TTR("Transform constant."), {}, VisualShaderNode::PORT_TYPE_TRANSFORM));
	add_options.push_back(AddOption("TransformParameter", "Transform/Variables", "VisualShaderNodeTransformParameter", TTR("Transform parameter."), {}, VisualShaderNode::PORT_TYPE_TRANSFORM));

	// UTILITY

	add_options.push_back(AddOption("DistanceFade", "Utility", "VisualShaderNodeDistanceFade", TTR("The distance fade effect fades out each pixel based on its distance to another object."), {}, VisualShaderNode::PORT_TYPE_SCALAR, TYPE_FLAGS_FRAGMENT, Shader::MODE_SPATIAL));
	add_options.push_back(AddOption("ProximityFade", "Utility", "VisualShaderNodeProximityFade", TTR("The proximity fade effect fades out each pixel based on its distance to another object."), {}, VisualShaderNode::PORT_TYPE_SCALAR, TYPE_FLAGS_FRAGMENT, Shader::MODE_SPATIAL));
	add_options.push_back(AddOption("RandomRange", "Utility", "VisualShaderNodeRandomRange", TTR("Returns a random value between the minimum and maximum input values."), {}, VisualShaderNode::PORT_TYPE_SCALAR));
<<<<<<< HEAD
	add_options.push_back(AddOption("Remap", "Utility", "VisualShaderNodeRemap", TTR("Remaps a given input from the input range to the output range."), {}, VisualShaderNode::PORT_TYPE_SCALAR));
=======
>>>>>>> dc5f1b7a
	add_options.push_back(AddOption("RotationByAxis", "Utility", "VisualShaderNodeRotationByAxis", TTR("Builds a rotation matrix from the given axis and angle, multiply the input vector by it and returns both this vector and a matrix."), {}, VisualShaderNode::PORT_TYPE_VECTOR_3D));

	// VECTOR

	add_options.push_back(AddOption("VectorFunc", "Vector/Common", "VisualShaderNodeVectorFunc", TTR("Vector function."), {}, VisualShaderNode::PORT_TYPE_VECTOR_3D));
	add_options.push_back(AddOption("VectorOp", "Vector/Common", "VisualShaderNodeVectorOp", TTR("Vector operator."), {}, VisualShaderNode::PORT_TYPE_VECTOR_3D));
	add_options.push_back(AddOption("VectorCompose", "Vector/Common", "VisualShaderNodeVectorCompose", TTR("Composes vector from scalars.")));
	add_options.push_back(AddOption("VectorDecompose", "Vector/Common", "VisualShaderNodeVectorDecompose", TTR("Decomposes vector to scalars.")));

	add_options.push_back(AddOption("Vector2Compose", "Vector/Composition", "VisualShaderNodeVectorCompose", TTR("Composes 2D vector from two scalars."), { VisualShaderNodeVectorCompose::OP_TYPE_VECTOR_2D }, VisualShaderNode::PORT_TYPE_VECTOR_2D));
	add_options.push_back(AddOption("Vector2Decompose", "Vector/Composition", "VisualShaderNodeVectorDecompose", TTR("Decomposes 2D vector to two scalars."), { VisualShaderNodeVectorDecompose::OP_TYPE_VECTOR_2D }));
	add_options.push_back(AddOption("Vector3Compose", "Vector/Composition", "VisualShaderNodeVectorCompose", TTR("Composes 3D vector from three scalars."), { VisualShaderNodeVectorCompose::OP_TYPE_VECTOR_3D }, VisualShaderNode::PORT_TYPE_VECTOR_3D));
	add_options.push_back(AddOption("Vector3Decompose", "Vector/Composition", "VisualShaderNodeVectorDecompose", TTR("Decomposes 3D vector to three scalars."), { VisualShaderNodeVectorDecompose::OP_TYPE_VECTOR_3D }));
	add_options.push_back(AddOption("Vector4Compose", "Vector/Composition", "VisualShaderNodeVectorCompose", TTR("Composes 4D vector from four scalars."), { VisualShaderNodeVectorCompose::OP_TYPE_VECTOR_4D }, VisualShaderNode::PORT_TYPE_VECTOR_4D));
	add_options.push_back(AddOption("Vector4Decompose", "Vector/Composition", "VisualShaderNodeVectorDecompose", TTR("Decomposes 4D vector to four scalars."), { VisualShaderNodeVectorDecompose::OP_TYPE_VECTOR_4D }));

	add_options.push_back(AddOption("Abs", "Vector/Functions", "VisualShaderNodeVectorFunc", TTR("Returns the absolute value of the parameter."), { VisualShaderNodeVectorFunc::FUNC_ABS, VisualShaderNodeVectorFunc::OP_TYPE_VECTOR_2D }, VisualShaderNode::PORT_TYPE_VECTOR_2D));
	add_options.push_back(AddOption("Abs", "Vector/Functions", "VisualShaderNodeVectorFunc", TTR("Returns the absolute value of the parameter."), { VisualShaderNodeVectorFunc::FUNC_ABS, VisualShaderNodeVectorFunc::OP_TYPE_VECTOR_3D }, VisualShaderNode::PORT_TYPE_VECTOR_3D));
	add_options.push_back(AddOption("Abs", "Vector/Functions", "VisualShaderNodeVectorFunc", TTR("Returns the absolute value of the parameter."), { VisualShaderNodeVectorFunc::FUNC_ABS, VisualShaderNodeVectorFunc::OP_TYPE_VECTOR_4D }, VisualShaderNode::PORT_TYPE_VECTOR_4D));
	add_options.push_back(AddOption("ACos", "Vector/Functions", "VisualShaderNodeVectorFunc", TTR("Returns the arc-cosine of the parameter."), { VisualShaderNodeVectorFunc::FUNC_ACOS, VisualShaderNodeVectorFunc::OP_TYPE_VECTOR_2D }, VisualShaderNode::PORT_TYPE_VECTOR_2D));
	add_options.push_back(AddOption("ACos", "Vector/Functions", "VisualShaderNodeVectorFunc", TTR("Returns the arc-cosine of the parameter."), { VisualShaderNodeVectorFunc::FUNC_ACOS, VisualShaderNodeVectorFunc::OP_TYPE_VECTOR_3D }, VisualShaderNode::PORT_TYPE_VECTOR_3D));
	add_options.push_back(AddOption("ACos", "Vector/Functions", "VisualShaderNodeVectorFunc", TTR("Returns the arc-cosine of the parameter."), { VisualShaderNodeVectorFunc::FUNC_ACOS, VisualShaderNodeVectorFunc::OP_TYPE_VECTOR_4D }, VisualShaderNode::PORT_TYPE_VECTOR_4D));
	add_options.push_back(AddOption("ACosH", "Vector/Functions", "VisualShaderNodeVectorFunc", TTR("Returns the inverse hyperbolic cosine of the parameter."), { VisualShaderNodeVectorFunc::FUNC_ACOSH, VisualShaderNodeVectorFunc::OP_TYPE_VECTOR_2D }, VisualShaderNode::PORT_TYPE_VECTOR_2D));
	add_options.push_back(AddOption("ACosH", "Vector/Functions", "VisualShaderNodeVectorFunc", TTR("Returns the inverse hyperbolic cosine of the parameter."), { VisualShaderNodeVectorFunc::FUNC_ACOSH, VisualShaderNodeVectorFunc::OP_TYPE_VECTOR_3D }, VisualShaderNode::PORT_TYPE_VECTOR_3D));
	add_options.push_back(AddOption("ACosH", "Vector/Functions", "VisualShaderNodeVectorFunc", TTR("Returns the inverse hyperbolic cosine of the parameter."), { VisualShaderNodeVectorFunc::FUNC_ACOSH, VisualShaderNodeVectorFunc::OP_TYPE_VECTOR_4D }, VisualShaderNode::PORT_TYPE_VECTOR_4D));
	add_options.push_back(AddOption("ASin", "Vector/Functions", "VisualShaderNodeVectorFunc", TTR("Returns the arc-sine of the parameter."), { VisualShaderNodeVectorFunc::FUNC_ASIN, VisualShaderNodeVectorFunc::OP_TYPE_VECTOR_2D }, VisualShaderNode::PORT_TYPE_VECTOR_2D));
	add_options.push_back(AddOption("ASin", "Vector/Functions", "VisualShaderNodeVectorFunc", TTR("Returns the arc-sine of the parameter."), { VisualShaderNodeVectorFunc::FUNC_ASIN, VisualShaderNodeVectorFunc::OP_TYPE_VECTOR_3D }, VisualShaderNode::PORT_TYPE_VECTOR_3D));
	add_options.push_back(AddOption("ASin", "Vector/Functions", "VisualShaderNodeVectorFunc", TTR("Returns the arc-sine of the parameter."), { VisualShaderNodeVectorFunc::FUNC_ASIN, VisualShaderNodeVectorFunc::OP_TYPE_VECTOR_4D }, VisualShaderNode::PORT_TYPE_VECTOR_4D));
	add_options.push_back(AddOption("ASinH", "Vector/Functions", "VisualShaderNodeVectorFunc", TTR("Returns the inverse hyperbolic sine of the parameter."), { VisualShaderNodeVectorFunc::FUNC_ASINH, VisualShaderNodeVectorFunc::OP_TYPE_VECTOR_2D }, VisualShaderNode::PORT_TYPE_VECTOR_2D));
	add_options.push_back(AddOption("ASinH", "Vector/Functions", "VisualShaderNodeVectorFunc", TTR("Returns the inverse hyperbolic sine of the parameter."), { VisualShaderNodeVectorFunc::FUNC_ASINH, VisualShaderNodeVectorFunc::OP_TYPE_VECTOR_3D }, VisualShaderNode::PORT_TYPE_VECTOR_3D));
	add_options.push_back(AddOption("ASinH", "Vector/Functions", "VisualShaderNodeVectorFunc", TTR("Returns the inverse hyperbolic sine of the parameter."), { VisualShaderNodeVectorFunc::FUNC_ASINH, VisualShaderNodeVectorFunc::OP_TYPE_VECTOR_4D }, VisualShaderNode::PORT_TYPE_VECTOR_4D));
	add_options.push_back(AddOption("ATan", "Vector/Functions", "VisualShaderNodeVectorFunc", TTR("Returns the arc-tangent of the parameter."), { VisualShaderNodeVectorFunc::FUNC_ATAN, VisualShaderNodeVectorFunc::OP_TYPE_VECTOR_2D }, VisualShaderNode::PORT_TYPE_VECTOR_2D));
	add_options.push_back(AddOption("ATan", "Vector/Functions", "VisualShaderNodeVectorFunc", TTR("Returns the arc-tangent of the parameter."), { VisualShaderNodeVectorFunc::FUNC_ATAN, VisualShaderNodeVectorFunc::OP_TYPE_VECTOR_3D }, VisualShaderNode::PORT_TYPE_VECTOR_3D));
	add_options.push_back(AddOption("ATan", "Vector/Functions", "VisualShaderNodeVectorFunc", TTR("Returns the arc-tangent of the parameter."), { VisualShaderNodeVectorFunc::FUNC_ATAN, VisualShaderNodeVectorFunc::OP_TYPE_VECTOR_4D }, VisualShaderNode::PORT_TYPE_VECTOR_4D));
	add_options.push_back(AddOption("ATan2", "Vector/Functions", "VisualShaderNodeVectorOp", TTR("Returns the arc-tangent of the parameters."), { VisualShaderNodeVectorOp::OP_ATAN2, VisualShaderNodeVectorFunc::OP_TYPE_VECTOR_2D }, VisualShaderNode::PORT_TYPE_VECTOR_2D));
	add_options.push_back(AddOption("ATan2", "Vector/Functions", "VisualShaderNodeVectorOp", TTR("Returns the arc-tangent of the parameters."), { VisualShaderNodeVectorOp::OP_ATAN2, VisualShaderNodeVectorFunc::OP_TYPE_VECTOR_3D }, VisualShaderNode::PORT_TYPE_VECTOR_3D));
	add_options.push_back(AddOption("ATan2", "Vector/Functions", "VisualShaderNodeVectorOp", TTR("Returns the arc-tangent of the parameters."), { VisualShaderNodeVectorOp::OP_ATAN2, VisualShaderNodeVectorFunc::OP_TYPE_VECTOR_4D }, VisualShaderNode::PORT_TYPE_VECTOR_4D));
	add_options.push_back(AddOption("ATanH", "Vector/Functions", "VisualShaderNodeVectorFunc", TTR("Returns the inverse hyperbolic tangent of the parameter."), { VisualShaderNodeVectorFunc::FUNC_ATANH, VisualShaderNodeVectorFunc::OP_TYPE_VECTOR_2D }, VisualShaderNode::PORT_TYPE_VECTOR_2D));
	add_options.push_back(AddOption("ATanH", "Vector/Functions", "VisualShaderNodeVectorFunc", TTR("Returns the inverse hyperbolic tangent of the parameter."), { VisualShaderNodeVectorFunc::FUNC_ATANH, VisualShaderNodeVectorFunc::OP_TYPE_VECTOR_3D }, VisualShaderNode::PORT_TYPE_VECTOR_3D));
	add_options.push_back(AddOption("ATanH", "Vector/Functions", "VisualShaderNodeVectorFunc", TTR("Returns the inverse hyperbolic tangent of the parameter."), { VisualShaderNodeVectorFunc::FUNC_ATANH, VisualShaderNodeVectorFunc::OP_TYPE_VECTOR_4D }, VisualShaderNode::PORT_TYPE_VECTOR_4D));
	add_options.push_back(AddOption("Ceil", "Vector/Functions", "VisualShaderNodeVectorFunc", TTR("Finds the nearest integer that is greater than or equal to the parameter."), { VisualShaderNodeVectorFunc::FUNC_CEIL, VisualShaderNodeVectorFunc::OP_TYPE_VECTOR_2D }, VisualShaderNode::PORT_TYPE_VECTOR_2D));
	add_options.push_back(AddOption("Ceil", "Vector/Functions", "VisualShaderNodeVectorFunc", TTR("Finds the nearest integer that is greater than or equal to the parameter."), { VisualShaderNodeVectorFunc::FUNC_CEIL, VisualShaderNodeVectorFunc::OP_TYPE_VECTOR_3D }, VisualShaderNode::PORT_TYPE_VECTOR_3D));
	add_options.push_back(AddOption("Ceil", "Vector/Functions", "VisualShaderNodeVectorFunc", TTR("Finds the nearest integer that is greater than or equal to the parameter."), { VisualShaderNodeVectorFunc::FUNC_CEIL, VisualShaderNodeVectorFunc::OP_TYPE_VECTOR_4D }, VisualShaderNode::PORT_TYPE_VECTOR_4D));
	add_options.push_back(AddOption("Clamp", "Vector/Functions", "VisualShaderNodeClamp", TTR("Constrains a value to lie between two further values."), { VisualShaderNodeClamp::OP_TYPE_VECTOR_2D }, VisualShaderNode::PORT_TYPE_VECTOR_2D));
	add_options.push_back(AddOption("Clamp", "Vector/Functions", "VisualShaderNodeClamp", TTR("Constrains a value to lie between two further values."), { VisualShaderNodeClamp::OP_TYPE_VECTOR_3D }, VisualShaderNode::PORT_TYPE_VECTOR_3D));
	add_options.push_back(AddOption("Clamp", "Vector/Functions", "VisualShaderNodeClamp", TTR("Constrains a value to lie between two further values."), { VisualShaderNodeClamp::OP_TYPE_VECTOR_4D }, VisualShaderNode::PORT_TYPE_VECTOR_4D));
	add_options.push_back(AddOption("Cos", "Vector/Functions", "VisualShaderNodeVectorFunc", TTR("Returns the cosine of the parameter."), { VisualShaderNodeVectorFunc::FUNC_COS, VisualShaderNodeVectorFunc::OP_TYPE_VECTOR_2D }, VisualShaderNode::PORT_TYPE_VECTOR_2D));
	add_options.push_back(AddOption("Cos", "Vector/Functions", "VisualShaderNodeVectorFunc", TTR("Returns the cosine of the parameter."), { VisualShaderNodeVectorFunc::FUNC_COS, VisualShaderNodeVectorFunc::OP_TYPE_VECTOR_3D }, VisualShaderNode::PORT_TYPE_VECTOR_3D));
	add_options.push_back(AddOption("Cos", "Vector/Functions", "VisualShaderNodeVectorFunc", TTR("Returns the cosine of the parameter."), { VisualShaderNodeVectorFunc::FUNC_COS, VisualShaderNodeVectorFunc::OP_TYPE_VECTOR_4D }, VisualShaderNode::PORT_TYPE_VECTOR_4D));
	add_options.push_back(AddOption("CosH", "Vector/Functions", "VisualShaderNodeVectorFunc", TTR("Returns the hyperbolic cosine of the parameter."), { VisualShaderNodeVectorFunc::FUNC_COSH, VisualShaderNodeVectorFunc::OP_TYPE_VECTOR_2D }, VisualShaderNode::PORT_TYPE_VECTOR_2D));
	add_options.push_back(AddOption("CosH", "Vector/Functions", "VisualShaderNodeVectorFunc", TTR("Returns the hyperbolic cosine of the parameter."), { VisualShaderNodeVectorFunc::FUNC_COSH, VisualShaderNodeVectorFunc::OP_TYPE_VECTOR_3D }, VisualShaderNode::PORT_TYPE_VECTOR_3D));
	add_options.push_back(AddOption("CosH", "Vector/Functions", "VisualShaderNodeVectorFunc", TTR("Returns the hyperbolic cosine of the parameter."), { VisualShaderNodeVectorFunc::FUNC_COSH, VisualShaderNodeVectorFunc::OP_TYPE_VECTOR_4D }, VisualShaderNode::PORT_TYPE_VECTOR_4D));
	add_options.push_back(AddOption("Cross", "Vector/Functions", "VisualShaderNodeVectorOp", TTR("Calculates the cross product of two vectors."), { VisualShaderNodeVectorOp::OP_CROSS, VisualShaderNodeVectorFunc::OP_TYPE_VECTOR_3D }, VisualShaderNode::PORT_TYPE_VECTOR_3D));
	add_options.push_back(AddOption("Degrees", "Vector/Functions", "VisualShaderNodeVectorFunc", TTR("Converts a quantity in radians to degrees."), { VisualShaderNodeVectorFunc::FUNC_DEGREES, VisualShaderNodeVectorFunc::OP_TYPE_VECTOR_2D }, VisualShaderNode::PORT_TYPE_VECTOR_2D));
	add_options.push_back(AddOption("Degrees", "Vector/Functions", "VisualShaderNodeVectorFunc", TTR("Converts a quantity in radians to degrees."), { VisualShaderNodeVectorFunc::FUNC_DEGREES, VisualShaderNodeVectorFunc::OP_TYPE_VECTOR_3D }, VisualShaderNode::PORT_TYPE_VECTOR_3D));
	add_options.push_back(AddOption("Degrees", "Vector/Functions", "VisualShaderNodeVectorFunc", TTR("Converts a quantity in radians to degrees."), { VisualShaderNodeVectorFunc::FUNC_DEGREES, VisualShaderNodeVectorFunc::OP_TYPE_VECTOR_4D }, VisualShaderNode::PORT_TYPE_VECTOR_4D));
	add_options.push_back(AddOption("DFdX", "Vector/Functions", "VisualShaderNodeDerivativeFunc", TTR("(Fragment/Light mode only) (Vector) Derivative in 'x' using local differencing."), { VisualShaderNodeDerivativeFunc::FUNC_X, VisualShaderNodeDerivativeFunc::OP_TYPE_VECTOR_2D }, VisualShaderNode::PORT_TYPE_VECTOR_2D, TYPE_FLAGS_FRAGMENT | TYPE_FLAGS_LIGHT, -1, true));
	add_options.push_back(AddOption("DFdX", "Vector/Functions", "VisualShaderNodeDerivativeFunc", TTR("(Fragment/Light mode only) (Vector) Derivative in 'x' using local differencing."), { VisualShaderNodeDerivativeFunc::FUNC_X, VisualShaderNodeDerivativeFunc::OP_TYPE_VECTOR_3D }, VisualShaderNode::PORT_TYPE_VECTOR_3D, TYPE_FLAGS_FRAGMENT | TYPE_FLAGS_LIGHT, -1, true));
	add_options.push_back(AddOption("DFdX", "Vector/Functions", "VisualShaderNodeDerivativeFunc", TTR("(Fragment/Light mode only) (Vector) Derivative in 'x' using local differencing."), { VisualShaderNodeDerivativeFunc::FUNC_X, VisualShaderNodeDerivativeFunc::OP_TYPE_VECTOR_4D }, VisualShaderNode::PORT_TYPE_VECTOR_4D, TYPE_FLAGS_FRAGMENT | TYPE_FLAGS_LIGHT, -1, true));
	add_options.push_back(AddOption("DFdY", "Vector/Functions", "VisualShaderNodeDerivativeFunc", TTR("(Fragment/Light mode only) (Vector) Derivative in 'y' using local differencing."), { VisualShaderNodeDerivativeFunc::FUNC_Y, VisualShaderNodeDerivativeFunc::OP_TYPE_VECTOR_2D }, VisualShaderNode::PORT_TYPE_VECTOR_2D, TYPE_FLAGS_FRAGMENT | TYPE_FLAGS_LIGHT, -1, true));
	add_options.push_back(AddOption("DFdY", "Vector/Functions", "VisualShaderNodeDerivativeFunc", TTR("(Fragment/Light mode only) (Vector) Derivative in 'y' using local differencing."), { VisualShaderNodeDerivativeFunc::FUNC_Y, VisualShaderNodeDerivativeFunc::OP_TYPE_VECTOR_3D }, VisualShaderNode::PORT_TYPE_VECTOR_3D, TYPE_FLAGS_FRAGMENT | TYPE_FLAGS_LIGHT, -1, true));
	add_options.push_back(AddOption("DFdY", "Vector/Functions", "VisualShaderNodeDerivativeFunc", TTR("(Fragment/Light mode only) (Vector) Derivative in 'y' using local differencing."), { VisualShaderNodeDerivativeFunc::FUNC_Y, VisualShaderNodeDerivativeFunc::OP_TYPE_VECTOR_4D }, VisualShaderNode::PORT_TYPE_VECTOR_4D, TYPE_FLAGS_FRAGMENT | TYPE_FLAGS_LIGHT, -1, true));
	add_options.push_back(AddOption("Distance2D", "Vector/Functions", "VisualShaderNodeVectorDistance", TTR("Returns the distance between two points."), { VisualShaderNodeVectorDistance::OP_TYPE_VECTOR_2D }, VisualShaderNode::PORT_TYPE_SCALAR));
	add_options.push_back(AddOption("Distance3D", "Vector/Functions", "VisualShaderNodeVectorDistance", TTR("Returns the distance between two points."), { VisualShaderNodeVectorDistance::OP_TYPE_VECTOR_3D }, VisualShaderNode::PORT_TYPE_SCALAR));
	add_options.push_back(AddOption("Distance4D", "Vector/Functions", "VisualShaderNodeVectorDistance", TTR("Returns the distance between two points."), { VisualShaderNodeVectorDistance::OP_TYPE_VECTOR_4D }, VisualShaderNode::PORT_TYPE_SCALAR));
	add_options.push_back(AddOption("Dot", "Vector/Functions", "VisualShaderNodeDotProduct", TTR("Calculates the dot product of two vectors."), {}, VisualShaderNode::PORT_TYPE_SCALAR));
	add_options.push_back(AddOption("Exp", "Vector/Functions", "VisualShaderNodeVectorFunc", TTR("Base-e Exponential."), { VisualShaderNodeVectorFunc::FUNC_EXP, VisualShaderNodeVectorFunc::OP_TYPE_VECTOR_2D }, VisualShaderNode::PORT_TYPE_VECTOR_2D));
	add_options.push_back(AddOption("Exp", "Vector/Functions", "VisualShaderNodeVectorFunc", TTR("Base-e Exponential."), { VisualShaderNodeVectorFunc::FUNC_EXP, VisualShaderNodeVectorFunc::OP_TYPE_VECTOR_3D }, VisualShaderNode::PORT_TYPE_VECTOR_3D));
	add_options.push_back(AddOption("Exp", "Vector/Functions", "VisualShaderNodeVectorFunc", TTR("Base-e Exponential."), { VisualShaderNodeVectorFunc::FUNC_EXP, VisualShaderNodeVectorFunc::OP_TYPE_VECTOR_4D }, VisualShaderNode::PORT_TYPE_VECTOR_4D));
	add_options.push_back(AddOption("Exp2", "Vector/Functions", "VisualShaderNodeVectorFunc", TTR("Base-2 Exponential."), { VisualShaderNodeVectorFunc::FUNC_EXP2, VisualShaderNodeVectorFunc::OP_TYPE_VECTOR_2D }, VisualShaderNode::PORT_TYPE_VECTOR_2D));
	add_options.push_back(AddOption("Exp2", "Vector/Functions", "VisualShaderNodeVectorFunc", TTR("Base-2 Exponential."), { VisualShaderNodeVectorFunc::FUNC_EXP2, VisualShaderNodeVectorFunc::OP_TYPE_VECTOR_3D }, VisualShaderNode::PORT_TYPE_VECTOR_3D));
	add_options.push_back(AddOption("Exp2", "Vector/Functions", "VisualShaderNodeVectorFunc", TTR("Base-2 Exponential."), { VisualShaderNodeVectorFunc::FUNC_EXP2, VisualShaderNodeVectorFunc::OP_TYPE_VECTOR_4D }, VisualShaderNode::PORT_TYPE_VECTOR_4D));
	add_options.push_back(AddOption("FaceForward", "Vector/Functions", "VisualShaderNodeFaceForward", TTR("Returns the vector that points in the same direction as a reference vector. The function has three vector parameters : N, the vector to orient, I, the incident vector, and Nref, the reference vector. If the dot product of I and Nref is smaller than zero the return value is N. Otherwise -N is returned."), { VisualShaderNodeFaceForward::OP_TYPE_VECTOR_2D }, VisualShaderNode::PORT_TYPE_VECTOR_2D));
	add_options.push_back(AddOption("FaceForward", "Vector/Functions", "VisualShaderNodeFaceForward", TTR("Returns the vector that points in the same direction as a reference vector. The function has three vector parameters : N, the vector to orient, I, the incident vector, and Nref, the reference vector. If the dot product of I and Nref is smaller than zero the return value is N. Otherwise -N is returned."), { VisualShaderNodeFaceForward::OP_TYPE_VECTOR_3D }, VisualShaderNode::PORT_TYPE_VECTOR_3D));
	add_options.push_back(AddOption("FaceForward", "Vector/Functions", "VisualShaderNodeFaceForward", TTR("Returns the vector that points in the same direction as a reference vector. The function has three vector parameters : N, the vector to orient, I, the incident vector, and Nref, the reference vector. If the dot product of I and Nref is smaller than zero the return value is N. Otherwise -N is returned."), { VisualShaderNodeFaceForward::OP_TYPE_VECTOR_4D }, VisualShaderNode::PORT_TYPE_VECTOR_4D));
	add_options.push_back(AddOption("Floor", "Vector/Functions", "VisualShaderNodeVectorFunc", TTR("Finds the nearest integer less than or equal to the parameter."), { VisualShaderNodeVectorFunc::FUNC_FLOOR, VisualShaderNodeVectorFunc::OP_TYPE_VECTOR_2D }, VisualShaderNode::PORT_TYPE_VECTOR_2D));
	add_options.push_back(AddOption("Floor", "Vector/Functions", "VisualShaderNodeVectorFunc", TTR("Finds the nearest integer less than or equal to the parameter."), { VisualShaderNodeVectorFunc::FUNC_FLOOR, VisualShaderNodeVectorFunc::OP_TYPE_VECTOR_3D }, VisualShaderNode::PORT_TYPE_VECTOR_3D));
	add_options.push_back(AddOption("Floor", "Vector/Functions", "VisualShaderNodeVectorFunc", TTR("Finds the nearest integer less than or equal to the parameter."), { VisualShaderNodeVectorFunc::FUNC_FLOOR, VisualShaderNodeVectorFunc::OP_TYPE_VECTOR_4D }, VisualShaderNode::PORT_TYPE_VECTOR_4D));
	add_options.push_back(AddOption("Fract", "Vector/Functions", "VisualShaderNodeVectorFunc", TTR("Computes the fractional part of the argument."), { VisualShaderNodeVectorFunc::FUNC_FRACT, VisualShaderNodeVectorFunc::OP_TYPE_VECTOR_2D }, VisualShaderNode::PORT_TYPE_VECTOR_2D));
	add_options.push_back(AddOption("Fract", "Vector/Functions", "VisualShaderNodeVectorFunc", TTR("Computes the fractional part of the argument."), { VisualShaderNodeVectorFunc::FUNC_FRACT, VisualShaderNodeVectorFunc::OP_TYPE_VECTOR_3D }, VisualShaderNode::PORT_TYPE_VECTOR_3D));
	add_options.push_back(AddOption("Fract", "Vector/Functions", "VisualShaderNodeVectorFunc", TTR("Computes the fractional part of the argument."), { VisualShaderNodeVectorFunc::FUNC_FRACT, VisualShaderNodeVectorFunc::OP_TYPE_VECTOR_4D }, VisualShaderNode::PORT_TYPE_VECTOR_4D));
	add_options.push_back(AddOption("Fresnel", "Vector/Functions", "VisualShaderNodeFresnel", TTR("Returns falloff based on the dot product of surface normal and view direction of camera (pass associated inputs to it)."), {}, VisualShaderNode::PORT_TYPE_SCALAR));
	add_options.push_back(AddOption("InverseSqrt", "Vector/Functions", "VisualShaderNodeVectorFunc", TTR("Returns the inverse of the square root of the parameter."), { VisualShaderNodeVectorFunc::FUNC_INVERSE_SQRT, VisualShaderNodeVectorFunc::OP_TYPE_VECTOR_2D }, VisualShaderNode::PORT_TYPE_VECTOR_2D));
	add_options.push_back(AddOption("InverseSqrt", "Vector/Functions", "VisualShaderNodeVectorFunc", TTR("Returns the inverse of the square root of the parameter."), { VisualShaderNodeVectorFunc::FUNC_INVERSE_SQRT, VisualShaderNodeVectorFunc::OP_TYPE_VECTOR_3D }, VisualShaderNode::PORT_TYPE_VECTOR_3D));
	add_options.push_back(AddOption("InverseSqrt", "Vector/Functions", "VisualShaderNodeVectorFunc", TTR("Returns the inverse of the square root of the parameter."), { VisualShaderNodeVectorFunc::FUNC_INVERSE_SQRT, VisualShaderNodeVectorFunc::OP_TYPE_VECTOR_4D }, VisualShaderNode::PORT_TYPE_VECTOR_4D));
	add_options.push_back(AddOption("Length2D", "Vector/Functions", "VisualShaderNodeVectorLen", TTR("Calculates the length of a vector."), { VisualShaderNodeVectorLen::OP_TYPE_VECTOR_2D }, VisualShaderNode::PORT_TYPE_SCALAR));
	add_options.push_back(AddOption("Length3D", "Vector/Functions", "VisualShaderNodeVectorLen", TTR("Calculates the length of a vector."), { VisualShaderNodeVectorLen::OP_TYPE_VECTOR_3D }, VisualShaderNode::PORT_TYPE_SCALAR));
	add_options.push_back(AddOption("Length4D", "Vector/Functions", "VisualShaderNodeVectorLen", TTR("Calculates the length of a vector."), { VisualShaderNodeVectorLen::OP_TYPE_VECTOR_4D }, VisualShaderNode::PORT_TYPE_SCALAR));
	add_options.push_back(AddOption("Log", "Vector/Functions", "VisualShaderNodeVectorFunc", TTR("Natural logarithm."), { VisualShaderNodeVectorFunc::FUNC_LOG, VisualShaderNodeVectorFunc::OP_TYPE_VECTOR_2D }, VisualShaderNode::PORT_TYPE_VECTOR_2D));
	add_options.push_back(AddOption("Log", "Vector/Functions", "VisualShaderNodeVectorFunc", TTR("Natural logarithm."), { VisualShaderNodeVectorFunc::FUNC_LOG, VisualShaderNodeVectorFunc::OP_TYPE_VECTOR_3D }, VisualShaderNode::PORT_TYPE_VECTOR_3D));
	add_options.push_back(AddOption("Log", "Vector/Functions", "VisualShaderNodeVectorFunc", TTR("Natural logarithm."), { VisualShaderNodeVectorFunc::FUNC_LOG, VisualShaderNodeVectorFunc::OP_TYPE_VECTOR_4D }, VisualShaderNode::PORT_TYPE_VECTOR_4D));
	add_options.push_back(AddOption("Log2", "Vector/Functions", "VisualShaderNodeVectorFunc", TTR("Base-2 logarithm."), { VisualShaderNodeVectorFunc::FUNC_LOG2, VisualShaderNodeVectorFunc::OP_TYPE_VECTOR_2D }, VisualShaderNode::PORT_TYPE_VECTOR_2D));
	add_options.push_back(AddOption("Log2", "Vector/Functions", "VisualShaderNodeVectorFunc", TTR("Base-2 logarithm."), { VisualShaderNodeVectorFunc::FUNC_LOG2, VisualShaderNodeVectorFunc::OP_TYPE_VECTOR_3D }, VisualShaderNode::PORT_TYPE_VECTOR_3D));
	add_options.push_back(AddOption("Log2", "Vector/Functions", "VisualShaderNodeVectorFunc", TTR("Base-2 logarithm."), { VisualShaderNodeVectorFunc::FUNC_LOG2, VisualShaderNodeVectorFunc::OP_TYPE_VECTOR_4D }, VisualShaderNode::PORT_TYPE_VECTOR_4D));
	add_options.push_back(AddOption("Max", "Vector/Functions", "VisualShaderNodeVectorOp", TTR("Returns the greater of two values."), { VisualShaderNodeVectorOp::OP_MAX, VisualShaderNodeVectorFunc::OP_TYPE_VECTOR_2D }, VisualShaderNode::PORT_TYPE_VECTOR_2D));
	add_options.push_back(AddOption("Max", "Vector/Functions", "VisualShaderNodeVectorOp", TTR("Returns the greater of two values."), { VisualShaderNodeVectorOp::OP_MAX, VisualShaderNodeVectorFunc::OP_TYPE_VECTOR_3D }, VisualShaderNode::PORT_TYPE_VECTOR_3D));
	add_options.push_back(AddOption("Max", "Vector/Functions", "VisualShaderNodeVectorOp", TTR("Returns the greater of two values."), { VisualShaderNodeVectorOp::OP_MAX, VisualShaderNodeVectorFunc::OP_TYPE_VECTOR_4D }, VisualShaderNode::PORT_TYPE_VECTOR_4D));
	add_options.push_back(AddOption("Min", "Vector/Functions", "VisualShaderNodeVectorOp", TTR("Returns the lesser of two values."), { VisualShaderNodeVectorOp::OP_MIN, VisualShaderNodeVectorFunc::OP_TYPE_VECTOR_2D }, VisualShaderNode::PORT_TYPE_VECTOR_2D));
	add_options.push_back(AddOption("Min", "Vector/Functions", "VisualShaderNodeVectorOp", TTR("Returns the lesser of two values."), { VisualShaderNodeVectorOp::OP_MIN, VisualShaderNodeVectorFunc::OP_TYPE_VECTOR_3D }, VisualShaderNode::PORT_TYPE_VECTOR_3D));
	add_options.push_back(AddOption("Min", "Vector/Functions", "VisualShaderNodeVectorOp", TTR("Returns the lesser of two values."), { VisualShaderNodeVectorOp::OP_MIN, VisualShaderNodeVectorFunc::OP_TYPE_VECTOR_4D }, VisualShaderNode::PORT_TYPE_VECTOR_4D));
	add_options.push_back(AddOption("Mix", "Vector/Functions", "VisualShaderNodeMix", TTR("Linear interpolation between two vectors."), { VisualShaderNodeMix::OP_TYPE_VECTOR_2D }, VisualShaderNode::PORT_TYPE_VECTOR_2D));
	add_options.push_back(AddOption("Mix", "Vector/Functions", "VisualShaderNodeMix", TTR("Linear interpolation between two vectors."), { VisualShaderNodeMix::OP_TYPE_VECTOR_3D }, VisualShaderNode::PORT_TYPE_VECTOR_3D));
	add_options.push_back(AddOption("Mix", "Vector/Functions", "VisualShaderNodeMix", TTR("Linear interpolation between two vectors."), { VisualShaderNodeMix::OP_TYPE_VECTOR_4D }, VisualShaderNode::PORT_TYPE_VECTOR_4D));
	add_options.push_back(AddOption("MixS", "Vector/Functions", "VisualShaderNodeMix", TTR("Linear interpolation between two vectors using scalar."), { VisualShaderNodeMix::OP_TYPE_VECTOR_2D_SCALAR }, VisualShaderNode::PORT_TYPE_VECTOR_2D));
	add_options.push_back(AddOption("MixS", "Vector/Functions", "VisualShaderNodeMix", TTR("Linear interpolation between two vectors using scalar."), { VisualShaderNodeMix::OP_TYPE_VECTOR_3D_SCALAR }, VisualShaderNode::PORT_TYPE_VECTOR_3D));
	add_options.push_back(AddOption("MixS", "Vector/Functions", "VisualShaderNodeMix", TTR("Linear interpolation between two vectors using scalar."), { VisualShaderNodeMix::OP_TYPE_VECTOR_4D_SCALAR }, VisualShaderNode::PORT_TYPE_VECTOR_4D));
	add_options.push_back(AddOption("MultiplyAdd (a * b + c)", "Vector/Functions", "VisualShaderNodeMultiplyAdd", TTR("Performs a fused multiply-add operation (a * b + c) on vectors."), { VisualShaderNodeMultiplyAdd::OP_TYPE_VECTOR_2D }, VisualShaderNode::PORT_TYPE_VECTOR_2D));
	add_options.push_back(AddOption("MultiplyAdd (a * b + c)", "Vector/Functions", "VisualShaderNodeMultiplyAdd", TTR("Performs a fused multiply-add operation (a * b + c) on vectors."), { VisualShaderNodeMultiplyAdd::OP_TYPE_VECTOR_3D }, VisualShaderNode::PORT_TYPE_VECTOR_3D));
	add_options.push_back(AddOption("MultiplyAdd (a * b + c)", "Vector/Functions", "VisualShaderNodeMultiplyAdd", TTR("Performs a fused multiply-add operation (a * b + c) on vectors."), { VisualShaderNodeMultiplyAdd::OP_TYPE_VECTOR_4D }, VisualShaderNode::PORT_TYPE_VECTOR_4D));
	add_options.push_back(AddOption("Negate (*-1)", "Vector/Functions", "VisualShaderNodeVectorFunc", TTR("Returns the opposite value of the parameter."), { VisualShaderNodeVectorFunc::FUNC_NEGATE, VisualShaderNodeVectorFunc::OP_TYPE_VECTOR_2D }, VisualShaderNode::PORT_TYPE_VECTOR_2D));
	add_options.push_back(AddOption("Negate (*-1)", "Vector/Functions", "VisualShaderNodeVectorFunc", TTR("Returns the opposite value of the parameter."), { VisualShaderNodeVectorFunc::FUNC_NEGATE, VisualShaderNodeVectorFunc::OP_TYPE_VECTOR_3D }, VisualShaderNode::PORT_TYPE_VECTOR_3D));
	add_options.push_back(AddOption("Negate (*-1)", "Vector/Functions", "VisualShaderNodeVectorFunc", TTR("Returns the opposite value of the parameter."), { VisualShaderNodeVectorFunc::FUNC_NEGATE, VisualShaderNodeVectorFunc::OP_TYPE_VECTOR_4D }, VisualShaderNode::PORT_TYPE_VECTOR_4D));
	add_options.push_back(AddOption("Normalize", "Vector/Functions", "VisualShaderNodeVectorFunc", TTR("Calculates the normalize product of vector."), { VisualShaderNodeVectorFunc::FUNC_NORMALIZE, VisualShaderNodeVectorFunc::OP_TYPE_VECTOR_2D }, VisualShaderNode::PORT_TYPE_VECTOR_2D));
	add_options.push_back(AddOption("Normalize", "Vector/Functions", "VisualShaderNodeVectorFunc", TTR("Calculates the normalize product of vector."), { VisualShaderNodeVectorFunc::FUNC_NORMALIZE, VisualShaderNodeVectorFunc::OP_TYPE_VECTOR_3D }, VisualShaderNode::PORT_TYPE_VECTOR_3D));
	add_options.push_back(AddOption("Normalize", "Vector/Functions", "VisualShaderNodeVectorFunc", TTR("Calculates the normalize product of vector."), { VisualShaderNodeVectorFunc::FUNC_NORMALIZE, VisualShaderNodeVectorFunc::OP_TYPE_VECTOR_4D }, VisualShaderNode::PORT_TYPE_VECTOR_4D));
	add_options.push_back(AddOption("OneMinus (1-)", "Vector/Functions", "VisualShaderNodeVectorFunc", TTR("1.0 - vector"), { VisualShaderNodeVectorFunc::FUNC_ONEMINUS, VisualShaderNodeVectorFunc::OP_TYPE_VECTOR_2D }, VisualShaderNode::PORT_TYPE_VECTOR_2D));
	add_options.push_back(AddOption("OneMinus (1-)", "Vector/Functions", "VisualShaderNodeVectorFunc", TTR("1.0 - vector"), { VisualShaderNodeVectorFunc::FUNC_ONEMINUS, VisualShaderNodeVectorFunc::OP_TYPE_VECTOR_3D }, VisualShaderNode::PORT_TYPE_VECTOR_3D));
	add_options.push_back(AddOption("OneMinus (1-)", "Vector/Functions", "VisualShaderNodeVectorFunc", TTR("1.0 - vector"), { VisualShaderNodeVectorFunc::FUNC_ONEMINUS, VisualShaderNodeVectorFunc::OP_TYPE_VECTOR_4D }, VisualShaderNode::PORT_TYPE_VECTOR_4D));
	add_options.push_back(AddOption("Pow (^)", "Vector/Functions", "VisualShaderNodeVectorOp", TTR("Returns the value of the first parameter raised to the power of the second."), { VisualShaderNodeVectorOp::OP_POW, VisualShaderNodeVectorFunc::OP_TYPE_VECTOR_2D }, VisualShaderNode::PORT_TYPE_VECTOR_2D));
	add_options.push_back(AddOption("Pow (^)", "Vector/Functions", "VisualShaderNodeVectorOp", TTR("Returns the value of the first parameter raised to the power of the second."), { VisualShaderNodeVectorOp::OP_POW, VisualShaderNodeVectorFunc::OP_TYPE_VECTOR_3D }, VisualShaderNode::PORT_TYPE_VECTOR_3D));
	add_options.push_back(AddOption("Pow (^)", "Vector/Functions", "VisualShaderNodeVectorOp", TTR("Returns the value of the first parameter raised to the power of the second."), { VisualShaderNodeVectorOp::OP_POW, VisualShaderNodeVectorFunc::OP_TYPE_VECTOR_4D }, VisualShaderNode::PORT_TYPE_VECTOR_4D));
	add_options.push_back(AddOption("Radians", "Vector/Functions", "VisualShaderNodeVectorFunc", TTR("Converts a quantity in degrees to radians."), { VisualShaderNodeVectorFunc::FUNC_RADIANS, VisualShaderNodeVectorFunc::OP_TYPE_VECTOR_2D }, VisualShaderNode::PORT_TYPE_VECTOR_2D));
	add_options.push_back(AddOption("Radians", "Vector/Functions", "VisualShaderNodeVectorFunc", TTR("Converts a quantity in degrees to radians."), { VisualShaderNodeVectorFunc::FUNC_RADIANS, VisualShaderNodeVectorFunc::OP_TYPE_VECTOR_3D }, VisualShaderNode::PORT_TYPE_VECTOR_3D));
	add_options.push_back(AddOption("Radians", "Vector/Functions", "VisualShaderNodeVectorFunc", TTR("Converts a quantity in degrees to radians."), { VisualShaderNodeVectorFunc::FUNC_RADIANS, VisualShaderNodeVectorFunc::OP_TYPE_VECTOR_4D }, VisualShaderNode::PORT_TYPE_VECTOR_4D));
	add_options.push_back(AddOption("Reciprocal", "Vector/Functions", "VisualShaderNodeVectorFunc", TTR("1.0 / vector"), { VisualShaderNodeVectorFunc::FUNC_RECIPROCAL, VisualShaderNodeVectorFunc::OP_TYPE_VECTOR_2D }, VisualShaderNode::PORT_TYPE_VECTOR_2D));
	add_options.push_back(AddOption("Reciprocal", "Vector/Functions", "VisualShaderNodeVectorFunc", TTR("1.0 / vector"), { VisualShaderNodeVectorFunc::FUNC_RECIPROCAL, VisualShaderNodeVectorFunc::OP_TYPE_VECTOR_3D }, VisualShaderNode::PORT_TYPE_VECTOR_3D));
	add_options.push_back(AddOption("Reciprocal", "Vector/Functions", "VisualShaderNodeVectorFunc", TTR("1.0 / vector"), { VisualShaderNodeVectorFunc::FUNC_RECIPROCAL, VisualShaderNodeVectorFunc::OP_TYPE_VECTOR_4D }, VisualShaderNode::PORT_TYPE_VECTOR_4D));
	add_options.push_back(AddOption("Reflect", "Vector/Functions", "VisualShaderNodeVectorOp", TTR("Returns the vector that points in the direction of reflection ( a : incident vector, b : normal vector )."), { VisualShaderNodeVectorOp::OP_REFLECT, VisualShaderNodeVectorFunc::OP_TYPE_VECTOR_2D }, VisualShaderNode::PORT_TYPE_VECTOR_2D));
	add_options.push_back(AddOption("Reflect", "Vector/Functions", "VisualShaderNodeVectorOp", TTR("Returns the vector that points in the direction of reflection ( a : incident vector, b : normal vector )."), { VisualShaderNodeVectorOp::OP_REFLECT, VisualShaderNodeVectorFunc::OP_TYPE_VECTOR_3D }, VisualShaderNode::PORT_TYPE_VECTOR_3D));
	add_options.push_back(AddOption("Reflect", "Vector/Functions", "VisualShaderNodeVectorOp", TTR("Returns the vector that points in the direction of reflection ( a : incident vector, b : normal vector )."), { VisualShaderNodeVectorOp::OP_REFLECT, VisualShaderNodeVectorFunc::OP_TYPE_VECTOR_4D }, VisualShaderNode::PORT_TYPE_VECTOR_4D));
	add_options.push_back(AddOption("Refract", "Vector/Functions", "VisualShaderNodeVectorRefract", TTR("Returns the vector that points in the direction of refraction."), {}, VisualShaderNode::PORT_TYPE_VECTOR_2D));
	add_options.push_back(AddOption("Refract", "Vector/Functions", "VisualShaderNodeVectorRefract", TTR("Returns the vector that points in the direction of refraction."), {}, VisualShaderNode::PORT_TYPE_VECTOR_3D));
	add_options.push_back(AddOption("Refract", "Vector/Functions", "VisualShaderNodeVectorRefract", TTR("Returns the vector that points in the direction of refraction."), {}, VisualShaderNode::PORT_TYPE_VECTOR_4D));
	add_options.push_back(AddOption("Remap", "Vector/Functions", "VisualShaderNodeRemap", TTR("Remaps a vector from the input range to the output range."), { VisualShaderNodeRemap::OP_TYPE_VECTOR_2D }, VisualShaderNode::PORT_TYPE_VECTOR_2D));
	add_options.push_back(AddOption("Remap", "Vector/Functions", "VisualShaderNodeRemap", TTR("Remaps a vector from the input range to the output range."), { VisualShaderNodeRemap::OP_TYPE_VECTOR_3D }, VisualShaderNode::PORT_TYPE_VECTOR_3D));
	add_options.push_back(AddOption("Remap", "Vector/Functions", "VisualShaderNodeRemap", TTR("Remaps a vector from the input range to the output range."), { VisualShaderNodeRemap::OP_TYPE_VECTOR_4D }, VisualShaderNode::PORT_TYPE_VECTOR_4D));
	add_options.push_back(AddOption("RemapS", "Vector/Functions", "VisualShaderNodeRemap", TTR("Remaps a vector from the input range to the output range. Ranges defined with scalars."), { VisualShaderNodeRemap::OP_TYPE_VECTOR_2D_SCALAR }, VisualShaderNode::PORT_TYPE_VECTOR_2D));
	add_options.push_back(AddOption("RemapS", "Vector/Functions", "VisualShaderNodeRemap", TTR("Remaps a vector from the input range to the output range. Ranges defined with scalars."), { VisualShaderNodeRemap::OP_TYPE_VECTOR_3D_SCALAR }, VisualShaderNode::PORT_TYPE_VECTOR_3D));
	add_options.push_back(AddOption("RemapS", "Vector/Functions", "VisualShaderNodeRemap", TTR("Remaps a vector from the input range to the output range. Ranges defined with scalars."), { VisualShaderNodeRemap::OP_TYPE_VECTOR_4D_SCALAR }, VisualShaderNode::PORT_TYPE_VECTOR_4D));
	add_options.push_back(AddOption("Round", "Vector/Functions", "VisualShaderNodeVectorFunc", TTR("Finds the nearest integer to the parameter."), { VisualShaderNodeVectorFunc::FUNC_ROUND, VisualShaderNodeVectorFunc::OP_TYPE_VECTOR_2D }, VisualShaderNode::PORT_TYPE_VECTOR_2D));
	add_options.push_back(AddOption("Round", "Vector/Functions", "VisualShaderNodeVectorFunc", TTR("Finds the nearest integer to the parameter."), { VisualShaderNodeVectorFunc::FUNC_ROUND, VisualShaderNodeVectorFunc::OP_TYPE_VECTOR_3D }, VisualShaderNode::PORT_TYPE_VECTOR_3D));
	add_options.push_back(AddOption("Round", "Vector/Functions", "VisualShaderNodeVectorFunc", TTR("Finds the nearest integer to the parameter."), { VisualShaderNodeVectorFunc::FUNC_ROUND, VisualShaderNodeVectorFunc::OP_TYPE_VECTOR_4D }, VisualShaderNode::PORT_TYPE_VECTOR_4D));
	add_options.push_back(AddOption("RoundEven", "Vector/Functions", "VisualShaderNodeVectorFunc", TTR("Finds the nearest even integer to the parameter."), { VisualShaderNodeVectorFunc::FUNC_ROUNDEVEN, VisualShaderNodeVectorFunc::OP_TYPE_VECTOR_2D }, VisualShaderNode::PORT_TYPE_VECTOR_2D));
	add_options.push_back(AddOption("RoundEven", "Vector/Functions", "VisualShaderNodeVectorFunc", TTR("Finds the nearest even integer to the parameter."), { VisualShaderNodeVectorFunc::FUNC_ROUNDEVEN, VisualShaderNodeVectorFunc::OP_TYPE_VECTOR_3D }, VisualShaderNode::PORT_TYPE_VECTOR_3D));
	add_options.push_back(AddOption("RoundEven", "Vector/Functions", "VisualShaderNodeVectorFunc", TTR("Finds the nearest even integer to the parameter."), { VisualShaderNodeVectorFunc::FUNC_ROUNDEVEN, VisualShaderNodeVectorFunc::OP_TYPE_VECTOR_4D }, VisualShaderNode::PORT_TYPE_VECTOR_4D));
	add_options.push_back(AddOption("Saturate", "Vector/Functions", "VisualShaderNodeVectorFunc", TTR("Clamps the value between 0.0 and 1.0."), { VisualShaderNodeVectorFunc::FUNC_SATURATE, VisualShaderNodeVectorFunc::OP_TYPE_VECTOR_2D }, VisualShaderNode::PORT_TYPE_VECTOR_2D));
	add_options.push_back(AddOption("Saturate", "Vector/Functions", "VisualShaderNodeVectorFunc", TTR("Clamps the value between 0.0 and 1.0."), { VisualShaderNodeVectorFunc::FUNC_SATURATE, VisualShaderNodeVectorFunc::OP_TYPE_VECTOR_3D }, VisualShaderNode::PORT_TYPE_VECTOR_3D));
	add_options.push_back(AddOption("Saturate", "Vector/Functions", "VisualShaderNodeVectorFunc", TTR("Clamps the value between 0.0 and 1.0."), { VisualShaderNodeVectorFunc::FUNC_SATURATE, VisualShaderNodeVectorFunc::OP_TYPE_VECTOR_4D }, VisualShaderNode::PORT_TYPE_VECTOR_4D));
	add_options.push_back(AddOption("Sign", "Vector/Functions", "VisualShaderNodeVectorFunc", TTR("Extracts the sign of the parameter."), { VisualShaderNodeVectorFunc::FUNC_SIGN, VisualShaderNodeVectorFunc::OP_TYPE_VECTOR_2D }, VisualShaderNode::PORT_TYPE_VECTOR_2D));
	add_options.push_back(AddOption("Sign", "Vector/Functions", "VisualShaderNodeVectorFunc", TTR("Extracts the sign of the parameter."), { VisualShaderNodeVectorFunc::FUNC_SIGN, VisualShaderNodeVectorFunc::OP_TYPE_VECTOR_3D }, VisualShaderNode::PORT_TYPE_VECTOR_3D));
	add_options.push_back(AddOption("Sign", "Vector/Functions", "VisualShaderNodeVectorFunc", TTR("Extracts the sign of the parameter."), { VisualShaderNodeVectorFunc::FUNC_SIGN, VisualShaderNodeVectorFunc::OP_TYPE_VECTOR_4D }, VisualShaderNode::PORT_TYPE_VECTOR_4D));
	add_options.push_back(AddOption("Sin", "Vector/Functions", "VisualShaderNodeVectorFunc", TTR("Returns the sine of the parameter."), { VisualShaderNodeVectorFunc::FUNC_SIN, VisualShaderNodeVectorFunc::OP_TYPE_VECTOR_2D }, VisualShaderNode::PORT_TYPE_VECTOR_2D));
	add_options.push_back(AddOption("Sin", "Vector/Functions", "VisualShaderNodeVectorFunc", TTR("Returns the sine of the parameter."), { VisualShaderNodeVectorFunc::FUNC_SIN, VisualShaderNodeVectorFunc::OP_TYPE_VECTOR_3D }, VisualShaderNode::PORT_TYPE_VECTOR_3D));
	add_options.push_back(AddOption("Sin", "Vector/Functions", "VisualShaderNodeVectorFunc", TTR("Returns the sine of the parameter."), { VisualShaderNodeVectorFunc::FUNC_SIN, VisualShaderNodeVectorFunc::OP_TYPE_VECTOR_4D }, VisualShaderNode::PORT_TYPE_VECTOR_4D));
	add_options.push_back(AddOption("SinH", "Vector/Functions", "VisualShaderNodeVectorFunc", TTR("Returns the hyperbolic sine of the parameter."), { VisualShaderNodeVectorFunc::FUNC_SINH, VisualShaderNodeVectorFunc::OP_TYPE_VECTOR_2D }, VisualShaderNode::PORT_TYPE_VECTOR_2D));
	add_options.push_back(AddOption("SinH", "Vector/Functions", "VisualShaderNodeVectorFunc", TTR("Returns the hyperbolic sine of the parameter."), { VisualShaderNodeVectorFunc::FUNC_SINH, VisualShaderNodeVectorFunc::OP_TYPE_VECTOR_3D }, VisualShaderNode::PORT_TYPE_VECTOR_3D));
	add_options.push_back(AddOption("SinH", "Vector/Functions", "VisualShaderNodeVectorFunc", TTR("Returns the hyperbolic sine of the parameter."), { VisualShaderNodeVectorFunc::FUNC_SINH, VisualShaderNodeVectorFunc::OP_TYPE_VECTOR_4D }, VisualShaderNode::PORT_TYPE_VECTOR_4D));
	add_options.push_back(AddOption("Sqrt", "Vector/Functions", "VisualShaderNodeVectorFunc", TTR("Returns the square root of the parameter."), { VisualShaderNodeVectorFunc::FUNC_SQRT, VisualShaderNodeVectorFunc::OP_TYPE_VECTOR_2D }, VisualShaderNode::PORT_TYPE_VECTOR_2D));
	add_options.push_back(AddOption("Sqrt", "Vector/Functions", "VisualShaderNodeVectorFunc", TTR("Returns the square root of the parameter."), { VisualShaderNodeVectorFunc::FUNC_SQRT, VisualShaderNodeVectorFunc::OP_TYPE_VECTOR_3D }, VisualShaderNode::PORT_TYPE_VECTOR_3D));
	add_options.push_back(AddOption("Sqrt", "Vector/Functions", "VisualShaderNodeVectorFunc", TTR("Returns the square root of the parameter."), { VisualShaderNodeVectorFunc::FUNC_SQRT, VisualShaderNodeVectorFunc::OP_TYPE_VECTOR_4D }, VisualShaderNode::PORT_TYPE_VECTOR_4D));
	add_options.push_back(AddOption("SmoothStep", "Vector/Functions", "VisualShaderNodeSmoothStep", TTR("SmoothStep function( vector(edge0), vector(edge1), vector(x) ).\n\nReturns 0.0 if 'x' is smaller than 'edge0' and 1.0 if 'x' is larger than 'edge1'. Otherwise the return value is interpolated between 0.0 and 1.0 using Hermite polynomials."), { VisualShaderNodeSmoothStep::OP_TYPE_VECTOR_2D }, VisualShaderNode::PORT_TYPE_VECTOR_2D));
	add_options.push_back(AddOption("SmoothStep", "Vector/Functions", "VisualShaderNodeSmoothStep", TTR("SmoothStep function( vector(edge0), vector(edge1), vector(x) ).\n\nReturns 0.0 if 'x' is smaller than 'edge0' and 1.0 if 'x' is larger than 'edge1'. Otherwise the return value is interpolated between 0.0 and 1.0 using Hermite polynomials."), { VisualShaderNodeSmoothStep::OP_TYPE_VECTOR_3D }, VisualShaderNode::PORT_TYPE_VECTOR_3D));
	add_options.push_back(AddOption("SmoothStep", "Vector/Functions", "VisualShaderNodeSmoothStep", TTR("SmoothStep function( vector(edge0), vector(edge1), vector(x) ).\n\nReturns 0.0 if 'x' is smaller than 'edge0' and 1.0 if 'x' is larger than 'edge1'. Otherwise the return value is interpolated between 0.0 and 1.0 using Hermite polynomials."), { VisualShaderNodeSmoothStep::OP_TYPE_VECTOR_4D }, VisualShaderNode::PORT_TYPE_VECTOR_4D));
	add_options.push_back(AddOption("SmoothStepS", "Vector/Functions", "VisualShaderNodeSmoothStep", TTR("SmoothStep function( scalar(edge0), scalar(edge1), vector(x) ).\n\nReturns 0.0 if 'x' is smaller than 'edge0' and 1.0 if 'x' is larger than 'edge1'. Otherwise the return value is interpolated between 0.0 and 1.0 using Hermite polynomials."), { VisualShaderNodeSmoothStep::OP_TYPE_VECTOR_2D_SCALAR }, VisualShaderNode::PORT_TYPE_VECTOR_2D));
	add_options.push_back(AddOption("SmoothStepS", "Vector/Functions", "VisualShaderNodeSmoothStep", TTR("SmoothStep function( scalar(edge0), scalar(edge1), vector(x) ).\n\nReturns 0.0 if 'x' is smaller than 'edge0' and 1.0 if 'x' is larger than 'edge1'. Otherwise the return value is interpolated between 0.0 and 1.0 using Hermite polynomials."), { VisualShaderNodeSmoothStep::OP_TYPE_VECTOR_3D_SCALAR }, VisualShaderNode::PORT_TYPE_VECTOR_3D));
	add_options.push_back(AddOption("SmoothStepS", "Vector/Functions", "VisualShaderNodeSmoothStep", TTR("SmoothStep function( scalar(edge0), scalar(edge1), vector(x) ).\n\nReturns 0.0 if 'x' is smaller than 'edge0' and 1.0 if 'x' is larger than 'edge1'. Otherwise the return value is interpolated between 0.0 and 1.0 using Hermite polynomials."), { VisualShaderNodeSmoothStep::OP_TYPE_VECTOR_4D_SCALAR }, VisualShaderNode::PORT_TYPE_VECTOR_4D));
	add_options.push_back(AddOption("Step", "Vector/Functions", "VisualShaderNodeStep", TTR("Step function( vector(edge), vector(x) ).\n\nReturns 0.0 if 'x' is smaller than 'edge' and otherwise 1.0."), { VisualShaderNodeStep::OP_TYPE_VECTOR_2D }, VisualShaderNode::PORT_TYPE_VECTOR_2D));
	add_options.push_back(AddOption("Step", "Vector/Functions", "VisualShaderNodeStep", TTR("Step function( vector(edge), vector(x) ).\n\nReturns 0.0 if 'x' is smaller than 'edge' and otherwise 1.0."), { VisualShaderNodeStep::OP_TYPE_VECTOR_3D }, VisualShaderNode::PORT_TYPE_VECTOR_3D));
	add_options.push_back(AddOption("StepS", "Vector/Functions", "VisualShaderNodeStep", TTR("Step function( scalar(edge), vector(x) ).\n\nReturns 0.0 if 'x' is smaller than 'edge' and otherwise 1.0."), { VisualShaderNodeStep::OP_TYPE_VECTOR_2D_SCALAR }, VisualShaderNode::PORT_TYPE_VECTOR_2D));
	add_options.push_back(AddOption("StepS", "Vector/Functions", "VisualShaderNodeStep", TTR("Step function( scalar(edge), vector(x) ).\n\nReturns 0.0 if 'x' is smaller than 'edge' and otherwise 1.0."), { VisualShaderNodeStep::OP_TYPE_VECTOR_3D_SCALAR }, VisualShaderNode::PORT_TYPE_VECTOR_3D));
	add_options.push_back(AddOption("StepS", "Vector/Functions", "VisualShaderNodeStep", TTR("Step function( scalar(edge), vector(x) ).\n\nReturns 0.0 if 'x' is smaller than 'edge' and otherwise 1.0."), { VisualShaderNodeStep::OP_TYPE_VECTOR_4D_SCALAR }, VisualShaderNode::PORT_TYPE_VECTOR_4D));
	add_options.push_back(AddOption("Sum (+)", "Vector/Functions", "VisualShaderNodeDerivativeFunc", TTR("(Fragment/Light mode only) (Vector) Sum of absolute derivative in 'x' and 'y'."), { VisualShaderNodeDerivativeFunc::FUNC_SUM, VisualShaderNodeDerivativeFunc::OP_TYPE_VECTOR_2D }, VisualShaderNode::PORT_TYPE_VECTOR_2D, TYPE_FLAGS_FRAGMENT | TYPE_FLAGS_LIGHT, -1, true));
	add_options.push_back(AddOption("Sum (+)", "Vector/Functions", "VisualShaderNodeDerivativeFunc", TTR("(Fragment/Light mode only) (Vector) Sum of absolute derivative in 'x' and 'y'."), { VisualShaderNodeDerivativeFunc::FUNC_SUM, VisualShaderNodeDerivativeFunc::OP_TYPE_VECTOR_3D }, VisualShaderNode::PORT_TYPE_VECTOR_3D, TYPE_FLAGS_FRAGMENT | TYPE_FLAGS_LIGHT, -1, true));
	add_options.push_back(AddOption("Sum (+)", "Vector/Functions", "VisualShaderNodeDerivativeFunc", TTR("(Fragment/Light mode only) (Vector) Sum of absolute derivative in 'x' and 'y'."), { VisualShaderNodeDerivativeFunc::FUNC_SUM, VisualShaderNodeDerivativeFunc::OP_TYPE_VECTOR_4D }, VisualShaderNode::PORT_TYPE_VECTOR_4D, TYPE_FLAGS_FRAGMENT | TYPE_FLAGS_LIGHT, -1, true));
	add_options.push_back(AddOption("Tan", "Vector/Functions", "VisualShaderNodeVectorFunc", TTR("Returns the tangent of the parameter."), { VisualShaderNodeVectorFunc::FUNC_TAN, VisualShaderNodeVectorFunc::OP_TYPE_VECTOR_2D }, VisualShaderNode::PORT_TYPE_VECTOR_2D));
	add_options.push_back(AddOption("Tan", "Vector/Functions", "VisualShaderNodeVectorFunc", TTR("Returns the tangent of the parameter."), { VisualShaderNodeVectorFunc::FUNC_TAN, VisualShaderNodeVectorFunc::OP_TYPE_VECTOR_3D }, VisualShaderNode::PORT_TYPE_VECTOR_3D));
	add_options.push_back(AddOption("Tan", "Vector/Functions", "VisualShaderNodeVectorFunc", TTR("Returns the tangent of the parameter."), { VisualShaderNodeVectorFunc::FUNC_TAN, VisualShaderNodeVectorFunc::OP_TYPE_VECTOR_4D }, VisualShaderNode::PORT_TYPE_VECTOR_4D));
	add_options.push_back(AddOption("TanH", "Vector/Functions", "VisualShaderNodeVectorFunc", TTR("Returns the hyperbolic tangent of the parameter."), { VisualShaderNodeVectorFunc::FUNC_TANH, VisualShaderNodeVectorFunc::OP_TYPE_VECTOR_2D }, VisualShaderNode::PORT_TYPE_VECTOR_2D));
	add_options.push_back(AddOption("TanH", "Vector/Functions", "VisualShaderNodeVectorFunc", TTR("Returns the hyperbolic tangent of the parameter."), { VisualShaderNodeVectorFunc::FUNC_TANH, VisualShaderNodeVectorFunc::OP_TYPE_VECTOR_3D }, VisualShaderNode::PORT_TYPE_VECTOR_3D));
	add_options.push_back(AddOption("TanH", "Vector/Functions", "VisualShaderNodeVectorFunc", TTR("Returns the hyperbolic tangent of the parameter."), { VisualShaderNodeVectorFunc::FUNC_TANH, VisualShaderNodeVectorFunc::OP_TYPE_VECTOR_4D }, VisualShaderNode::PORT_TYPE_VECTOR_4D));
	add_options.push_back(AddOption("Trunc", "Vector/Functions", "VisualShaderNodeVectorFunc", TTR("Finds the truncated value of the parameter."), { VisualShaderNodeVectorFunc::FUNC_TRUNC, VisualShaderNodeVectorFunc::OP_TYPE_VECTOR_2D }, VisualShaderNode::PORT_TYPE_VECTOR_2D));
	add_options.push_back(AddOption("Trunc", "Vector/Functions", "VisualShaderNodeVectorFunc", TTR("Finds the truncated value of the parameter."), { VisualShaderNodeVectorFunc::FUNC_TRUNC, VisualShaderNodeVectorFunc::OP_TYPE_VECTOR_3D }, VisualShaderNode::PORT_TYPE_VECTOR_3D));
	add_options.push_back(AddOption("Trunc", "Vector/Functions", "VisualShaderNodeVectorFunc", TTR("Finds the truncated value of the parameter."), { VisualShaderNodeVectorFunc::FUNC_TRUNC, VisualShaderNodeVectorFunc::OP_TYPE_VECTOR_4D }, VisualShaderNode::PORT_TYPE_VECTOR_4D));

	add_options.push_back(AddOption("Add (+)", "Vector/Operators", "VisualShaderNodeVectorOp", TTR("Adds 2D vector to 2D vector."), { VisualShaderNodeVectorOp::OP_ADD, VisualShaderNodeVectorOp::OP_TYPE_VECTOR_2D }, VisualShaderNode::PORT_TYPE_VECTOR_2D));
	add_options.push_back(AddOption("Add (+)", "Vector/Operators", "VisualShaderNodeVectorOp", TTR("Adds 3D vector to 3D vector."), { VisualShaderNodeVectorOp::OP_ADD, VisualShaderNodeVectorOp::OP_TYPE_VECTOR_3D }, VisualShaderNode::PORT_TYPE_VECTOR_3D));
	add_options.push_back(AddOption("Add (+)", "Vector/Operators", "VisualShaderNodeVectorOp", TTR("Adds 4D vector to 4D vector."), { VisualShaderNodeVectorOp::OP_ADD, VisualShaderNodeVectorOp::OP_TYPE_VECTOR_4D }, VisualShaderNode::PORT_TYPE_VECTOR_4D));
	add_options.push_back(AddOption("Divide (/)", "Vector/Operators", "VisualShaderNodeVectorOp", TTR("Divides 2D vector by 2D vector."), { VisualShaderNodeVectorOp::OP_DIV, VisualShaderNodeVectorOp::OP_TYPE_VECTOR_2D }, VisualShaderNode::PORT_TYPE_VECTOR_2D));
	add_options.push_back(AddOption("Divide (/)", "Vector/Operators", "VisualShaderNodeVectorOp", TTR("Divides 3D vector by 3D vector."), { VisualShaderNodeVectorOp::OP_DIV, VisualShaderNodeVectorOp::OP_TYPE_VECTOR_3D }, VisualShaderNode::PORT_TYPE_VECTOR_3D));
	add_options.push_back(AddOption("Divide (/)", "Vector/Operators", "VisualShaderNodeVectorOp", TTR("Divides 4D vector by 4D vector."), { VisualShaderNodeVectorOp::OP_DIV, VisualShaderNodeVectorOp::OP_TYPE_VECTOR_4D }, VisualShaderNode::PORT_TYPE_VECTOR_4D));
	add_options.push_back(AddOption("Multiply (*)", "Vector/Operators", "VisualShaderNodeVectorOp", TTR("Multiplies 2D vector by 2D vector."), { VisualShaderNodeVectorOp::OP_MUL, VisualShaderNodeVectorOp::OP_TYPE_VECTOR_2D }, VisualShaderNode::PORT_TYPE_VECTOR_2D));
	add_options.push_back(AddOption("Multiply (*)", "Vector/Operators", "VisualShaderNodeVectorOp", TTR("Multiplies 3D vector by 3D vector."), { VisualShaderNodeVectorOp::OP_MUL, VisualShaderNodeVectorOp::OP_TYPE_VECTOR_3D }, VisualShaderNode::PORT_TYPE_VECTOR_3D));
	add_options.push_back(AddOption("Multiply (*)", "Vector/Operators", "VisualShaderNodeVectorOp", TTR("Multiplies 4D vector by 4D vector."), { VisualShaderNodeVectorOp::OP_MUL, VisualShaderNodeVectorOp::OP_TYPE_VECTOR_4D }, VisualShaderNode::PORT_TYPE_VECTOR_4D));
	add_options.push_back(AddOption("Remainder (%)", "Vector/Operators", "VisualShaderNodeVectorOp", TTR("Returns the remainder of the two 2D vectors."), { VisualShaderNodeVectorOp::OP_MOD, VisualShaderNodeVectorOp::OP_TYPE_VECTOR_2D }, VisualShaderNode::PORT_TYPE_VECTOR_2D));
	add_options.push_back(AddOption("Remainder (%)", "Vector/Operators", "VisualShaderNodeVectorOp", TTR("Returns the remainder of the two 3D vectors."), { VisualShaderNodeVectorOp::OP_MOD, VisualShaderNodeVectorOp::OP_TYPE_VECTOR_3D }, VisualShaderNode::PORT_TYPE_VECTOR_3D));
	add_options.push_back(AddOption("Remainder (%)", "Vector/Operators", "VisualShaderNodeVectorOp", TTR("Returns the remainder of the two 4D vectors."), { VisualShaderNodeVectorOp::OP_MOD, VisualShaderNodeVectorOp::OP_TYPE_VECTOR_4D }, VisualShaderNode::PORT_TYPE_VECTOR_4D));
	add_options.push_back(AddOption("Subtract (-)", "Vector/Operators", "VisualShaderNodeVectorOp", TTR("Subtracts 2D vector from 2D vector."), { VisualShaderNodeVectorOp::OP_SUB, VisualShaderNodeVectorOp::OP_TYPE_VECTOR_2D }, VisualShaderNode::PORT_TYPE_VECTOR_2D));
	add_options.push_back(AddOption("Subtract (-)", "Vector/Operators", "VisualShaderNodeVectorOp", TTR("Subtracts 3D vector from 3D vector."), { VisualShaderNodeVectorOp::OP_SUB, VisualShaderNodeVectorOp::OP_TYPE_VECTOR_3D }, VisualShaderNode::PORT_TYPE_VECTOR_3D));
	add_options.push_back(AddOption("Subtract (-)", "Vector/Operators", "VisualShaderNodeVectorOp", TTR("Subtracts 4D vector from 4D vector."), { VisualShaderNodeVectorOp::OP_SUB, VisualShaderNodeVectorOp::OP_TYPE_VECTOR_4D }, VisualShaderNode::PORT_TYPE_VECTOR_4D));

	add_options.push_back(AddOption("Vector2Constant", "Vector/Variables", "VisualShaderNodeVec2Constant", TTR("2D vector constant."), {}, VisualShaderNode::PORT_TYPE_VECTOR_2D));
	add_options.push_back(AddOption("Vector2Parameter", "Vector/Variables", "VisualShaderNodeVec2Parameter", TTR("2D vector parameter."), {}, VisualShaderNode::PORT_TYPE_VECTOR_2D));
	add_options.push_back(AddOption("Vector3Constant", "Vector/Variables", "VisualShaderNodeVec3Constant", TTR("3D vector constant."), {}, VisualShaderNode::PORT_TYPE_VECTOR_3D));
	add_options.push_back(AddOption("Vector3Parameter", "Vector/Variables", "VisualShaderNodeVec3Parameter", TTR("3D vector parameter."), {}, VisualShaderNode::PORT_TYPE_VECTOR_3D));
	add_options.push_back(AddOption("Vector4Constant", "Vector/Variables", "VisualShaderNodeVec4Constant", TTR("4D vector constant."), {}, VisualShaderNode::PORT_TYPE_VECTOR_4D));
	add_options.push_back(AddOption("Vector4Parameter", "Vector/Variables", "VisualShaderNodeVec4Parameter", TTR("4D vector parameter."), {}, VisualShaderNode::PORT_TYPE_VECTOR_4D));

	// SPECIAL
	add_options.push_back(AddOption("Frame", "Special", "VisualShaderNodeFrame", TTR("A rectangular area with a description string for better graph organization.")));
	add_options.push_back(AddOption("Expression", "Special", "VisualShaderNodeExpression", TTR("Custom Godot Shader Language expression, with custom amount of input and output ports. This is a direct injection of code into the vertex/fragment/light function, do not use it to write the function declarations inside.")));
	add_options.push_back(AddOption("GlobalExpression", "Special", "VisualShaderNodeGlobalExpression", TTR("Custom Godot Shader Language expression, which is placed on top of the resulted shader. You can place various function definitions inside and call it later in the Expressions. You can also declare varyings, parameters and constants.")));
	add_options.push_back(AddOption("ParameterRef", "Special", "VisualShaderNodeParameterRef", TTR("A reference to an existing parameter.")));
	add_options.push_back(AddOption("VaryingGetter", "Special", "VisualShaderNodeVaryingGetter", TTR("Get varying parameter."), {}, -1, TYPE_FLAGS_FRAGMENT | TYPE_FLAGS_LIGHT, Shader::MODE_SPATIAL));
	add_options.push_back(AddOption("VaryingSetter", "Special", "VisualShaderNodeVaryingSetter", TTR("Set varying parameter."), {}, -1, TYPE_FLAGS_VERTEX | TYPE_FLAGS_FRAGMENT, Shader::MODE_SPATIAL));
	add_options.push_back(AddOption("VaryingGetter", "Special", "VisualShaderNodeVaryingGetter", TTR("Get varying parameter."), {}, -1, TYPE_FLAGS_FRAGMENT | TYPE_FLAGS_LIGHT, Shader::MODE_CANVAS_ITEM));
	add_options.push_back(AddOption("VaryingSetter", "Special", "VisualShaderNodeVaryingSetter", TTR("Set varying parameter."), {}, -1, TYPE_FLAGS_VERTEX | TYPE_FLAGS_FRAGMENT, Shader::MODE_CANVAS_ITEM));
	add_options.push_back(AddOption("Reroute", "Special", "VisualShaderNodeReroute", TTR("Reroute connections freely, can be used to connect multiple input ports to single output port.")));

	custom_node_option_idx = add_options.size();

	/////////////////////////////////////////////////////////////////////

	Ref<VisualShaderNodePluginDefault> default_plugin;
	default_plugin.instantiate();
	default_plugin->set_editor(this);
	add_plugin(default_plugin);

	graph_plugin.instantiate();
	graph_plugin->set_editor(this);

	property_editor_popup = memnew(PopupPanel);
	property_editor_popup->set_min_size(Size2(360, 0) * EDSCALE);
	add_child(property_editor_popup);

	edited_property_holder.instantiate();
}

class VisualShaderNodePluginInputEditor : public OptionButton {
	GDCLASS(VisualShaderNodePluginInputEditor, OptionButton);

	VisualShaderEditor *editor = nullptr;
	Ref<VisualShaderNodeInput> input;

public:
	void _notification(int p_what) {
		switch (p_what) {
			case NOTIFICATION_READY: {
				connect(SceneStringName(item_selected), callable_mp(this, &VisualShaderNodePluginInputEditor::_item_selected));
			} break;
		}
	}

	void _item_selected(int p_item) {
		editor->call_deferred(SNAME("_input_select_item"), input, get_item_text(p_item));
	}

	void setup(VisualShaderEditor *p_editor, const Ref<VisualShaderNodeInput> &p_input) {
		editor = p_editor;
		input = p_input;
		Ref<Texture2D> type_icon[] = {
			EditorNode::get_singleton()->get_editor_theme()->get_icon(SNAME("float"), EditorStringName(EditorIcons)),
			EditorNode::get_singleton()->get_editor_theme()->get_icon(SNAME("int"), EditorStringName(EditorIcons)),
			EditorNode::get_singleton()->get_editor_theme()->get_icon(SNAME("uint"), EditorStringName(EditorIcons)),
			EditorNode::get_singleton()->get_editor_theme()->get_icon(SNAME("Vector2"), EditorStringName(EditorIcons)),
			EditorNode::get_singleton()->get_editor_theme()->get_icon(SNAME("Vector3"), EditorStringName(EditorIcons)),
			EditorNode::get_singleton()->get_editor_theme()->get_icon(SNAME("Vector4"), EditorStringName(EditorIcons)),
			EditorNode::get_singleton()->get_editor_theme()->get_icon(SNAME("bool"), EditorStringName(EditorIcons)),
			EditorNode::get_singleton()->get_editor_theme()->get_icon(SNAME("Transform3D"), EditorStringName(EditorIcons)),
			EditorNode::get_singleton()->get_editor_theme()->get_icon(SNAME("ImageTexture"), EditorStringName(EditorIcons)),
		};

		add_item("[None]");
		int to_select = -1;
		for (int i = 0; i < input->get_input_index_count(); i++) {
			if (input->get_input_name() == input->get_input_index_name(i)) {
				to_select = i + 1;
			}
			add_icon_item(type_icon[input->get_input_index_type(i)], input->get_input_index_name(i));
		}

		if (to_select >= 0) {
			select(to_select);
		}
	}
};

////////////////

class VisualShaderNodePluginVaryingEditor : public OptionButton {
	GDCLASS(VisualShaderNodePluginVaryingEditor, OptionButton);

	VisualShaderEditor *editor = nullptr;
	Ref<VisualShaderNodeVarying> varying;

public:
	void _notification(int p_what) {
		if (p_what == NOTIFICATION_READY) {
			connect(SceneStringName(item_selected), callable_mp(this, &VisualShaderNodePluginVaryingEditor::_item_selected));
		}
	}

	void _item_selected(int p_item) {
		editor->call_deferred(SNAME("_varying_select_item"), varying, get_item_text(p_item));
	}

	void setup(VisualShaderEditor *p_editor, const Ref<VisualShaderNodeVarying> &p_varying, VisualShader::Type p_type) {
		editor = p_editor;
		varying = p_varying;

		Ref<Texture2D> type_icon[] = {
			EditorNode::get_singleton()->get_editor_theme()->get_icon(SNAME("float"), EditorStringName(EditorIcons)),
			EditorNode::get_singleton()->get_editor_theme()->get_icon(SNAME("int"), EditorStringName(EditorIcons)),
			EditorNode::get_singleton()->get_editor_theme()->get_icon(SNAME("uint"), EditorStringName(EditorIcons)),
			EditorNode::get_singleton()->get_editor_theme()->get_icon(SNAME("Vector2"), EditorStringName(EditorIcons)),
			EditorNode::get_singleton()->get_editor_theme()->get_icon(SNAME("Vector3"), EditorStringName(EditorIcons)),
			EditorNode::get_singleton()->get_editor_theme()->get_icon(SNAME("Vector4"), EditorStringName(EditorIcons)),
			EditorNode::get_singleton()->get_editor_theme()->get_icon(SNAME("bool"), EditorStringName(EditorIcons)),
			EditorNode::get_singleton()->get_editor_theme()->get_icon(SNAME("Transform3D"), EditorStringName(EditorIcons)),
		};

		bool is_getter = Ref<VisualShaderNodeVaryingGetter>(p_varying.ptr()).is_valid();

		add_item("[None]");

		int to_select = -1;
		for (int i = 0, j = 0; i < varying->get_varyings_count(); i++) {
			VisualShader::VaryingMode mode = varying->get_varying_mode_by_index(i);
			if (is_getter) {
				if (mode == VisualShader::VARYING_MODE_FRAG_TO_LIGHT) {
					if (p_type != VisualShader::TYPE_LIGHT) {
						j++;
						continue;
					}
				} else {
					if (p_type != VisualShader::TYPE_FRAGMENT && p_type != VisualShader::TYPE_LIGHT) {
						j++;
						continue;
					}
				}
			} else {
				if (mode == VisualShader::VARYING_MODE_FRAG_TO_LIGHT) {
					if (p_type != VisualShader::TYPE_FRAGMENT) {
						j++;
						continue;
					}
				} else {
					if (p_type != VisualShader::TYPE_VERTEX) {
						j++;
						continue;
					}
				}
			}
			if (varying->get_varying_name() == varying->get_varying_name_by_index(i)) {
				to_select = i - j + 1;
			}
			add_icon_item(type_icon[varying->get_varying_type_by_index(i)], varying->get_varying_name_by_index(i));
		}

		if (to_select >= 0) {
			select(to_select);
		}
	}
};

////////////////

class VisualShaderNodePluginParameterRefEditor : public OptionButton {
	GDCLASS(VisualShaderNodePluginParameterRefEditor, OptionButton);

	VisualShaderEditor *editor = nullptr;
	Ref<VisualShaderNodeParameterRef> parameter_ref;

public:
	void _notification(int p_what) {
		switch (p_what) {
			case NOTIFICATION_READY: {
				connect(SceneStringName(item_selected), callable_mp(this, &VisualShaderNodePluginParameterRefEditor::_item_selected));
			} break;
		}
	}

	void _item_selected(int p_item) {
		editor->call_deferred(SNAME("_parameter_ref_select_item"), parameter_ref, get_item_text(p_item));
	}

	void setup(VisualShaderEditor *p_editor, const Ref<VisualShaderNodeParameterRef> &p_parameter_ref) {
		editor = p_editor;
		parameter_ref = p_parameter_ref;

		Ref<Texture2D> type_icon[] = {
			EditorNode::get_singleton()->get_editor_theme()->get_icon(SNAME("float"), EditorStringName(EditorIcons)),
			EditorNode::get_singleton()->get_editor_theme()->get_icon(SNAME("int"), EditorStringName(EditorIcons)),
			EditorNode::get_singleton()->get_editor_theme()->get_icon(SNAME("uint"), EditorStringName(EditorIcons)),
			EditorNode::get_singleton()->get_editor_theme()->get_icon(SNAME("bool"), EditorStringName(EditorIcons)),
			EditorNode::get_singleton()->get_editor_theme()->get_icon(SNAME("Vector2"), EditorStringName(EditorIcons)),
			EditorNode::get_singleton()->get_editor_theme()->get_icon(SNAME("Vector3"), EditorStringName(EditorIcons)),
			EditorNode::get_singleton()->get_editor_theme()->get_icon(SNAME("Vector4"), EditorStringName(EditorIcons)),
			EditorNode::get_singleton()->get_editor_theme()->get_icon(SNAME("Transform3D"), EditorStringName(EditorIcons)),
			EditorNode::get_singleton()->get_editor_theme()->get_icon(SNAME("Color"), EditorStringName(EditorIcons)),
			EditorNode::get_singleton()->get_editor_theme()->get_icon(SNAME("ImageTexture"), EditorStringName(EditorIcons)),
		};

		add_item("[None]");
		int to_select = -1;
		for (int i = 0; i < p_parameter_ref->get_parameters_count(); i++) {
			if (p_parameter_ref->get_parameter_name() == p_parameter_ref->get_parameter_name_by_index(i)) {
				to_select = i + 1;
			}
			add_icon_item(type_icon[p_parameter_ref->get_parameter_type_by_index(i)], p_parameter_ref->get_parameter_name_by_index(i));
		}

		if (to_select >= 0) {
			select(to_select);
		}
	}
};

////////////////

class VisualShaderNodePluginDefaultEditor : public VBoxContainer {
	GDCLASS(VisualShaderNodePluginDefaultEditor, VBoxContainer);
	VisualShaderEditor *editor = nullptr;
	Ref<Resource> parent_resource;
	int node_id = 0;
	VisualShader::Type shader_type;

public:
	void _property_changed(const String &p_property, const Variant &p_value, const String &p_field = "", bool p_changing = false) {
		if (p_changing) {
			return;
		}

		EditorUndoRedoManager *undo_redo = EditorUndoRedoManager::get_singleton();

		updating = true;
		undo_redo->create_action(vformat(TTR("Edit Visual Property: %s"), p_property), UndoRedo::MERGE_ENDS);
		undo_redo->add_do_property(node.ptr(), p_property, p_value);
		undo_redo->add_undo_property(node.ptr(), p_property, node->get(p_property));

		Ref<VisualShaderNode> vsnode = editor->get_visual_shader()->get_node(shader_type, node_id);
		ERR_FAIL_COND(vsnode.is_null());

		// Check for invalid connections due to removed ports.
		// We need to know the new state of the node to generate the proper undo/redo instructions.
		// Quite hacky but the best way I could come up with for now.
		Ref<VisualShaderNode> vsnode_new = vsnode->duplicate();
		vsnode_new->set(p_property, p_value);
		const int input_port_count = vsnode_new->get_input_port_count();
		const int output_port_count = vsnode_new->get_expanded_output_port_count();

		List<VisualShader::Connection> conns;
		editor->get_visual_shader()->get_node_connections(shader_type, &conns);
		VisualShaderGraphPlugin *graph_plugin = editor->get_graph_plugin();
		bool undo_node_already_updated = false;
		for (const VisualShader::Connection &c : conns) {
			if ((c.from_node == node_id && c.from_port >= output_port_count) || (c.to_node == node_id && c.to_port >= input_port_count)) {
				undo_redo->add_do_method(editor->get_visual_shader().ptr(), "disconnect_nodes", shader_type, c.from_node, c.from_port, c.to_node, c.to_port);
				undo_redo->add_do_method(graph_plugin, "disconnect_nodes", shader_type, c.from_node, c.from_port, c.to_node, c.to_port);
				// We need to update the node before reconnecting to avoid accessing a non-existing port.
				undo_redo->add_undo_method(graph_plugin, "update_node_deferred", shader_type, node_id);
				undo_node_already_updated = true;
				undo_redo->add_undo_method(editor->get_visual_shader().ptr(), "connect_nodes", shader_type, c.from_node, c.from_port, c.to_node, c.to_port);
				undo_redo->add_undo_method(graph_plugin, "connect_nodes", shader_type, c.from_node, c.from_port, c.to_node, c.to_port);
			}
		}

		if (p_value.get_type() == Variant::OBJECT) {
			Ref<Resource> prev_res = vsnode->get(p_property);
			Ref<Resource> curr_res = p_value;

			if (curr_res.is_null()) {
				undo_redo->add_do_method(this, "_open_inspector", (Ref<Resource>)parent_resource.ptr());
			} else {
				undo_redo->add_do_method(this, "_open_inspector", (Ref<Resource>)curr_res.ptr());
			}
			if (!prev_res.is_null()) {
				undo_redo->add_undo_method(this, "_open_inspector", (Ref<Resource>)prev_res.ptr());
			} else {
				undo_redo->add_undo_method(this, "_open_inspector", (Ref<Resource>)parent_resource.ptr());
			}
		}
		if (p_property != "constant") {
			if (graph_plugin) {
				undo_redo->add_do_method(editor, "_update_next_previews", node_id);
				undo_redo->add_undo_method(editor, "_update_next_previews", node_id);
				undo_redo->add_do_method(graph_plugin, "update_node_deferred", shader_type, node_id);
				if (!undo_node_already_updated) {
					undo_redo->add_undo_method(graph_plugin, "update_node_deferred", shader_type, node_id);
				}
			}
		}

		undo_redo->commit_action();

		updating = false;
	}

	void _node_changed() {
		if (updating) {
			return;
		}
		for (int i = 0; i < properties.size(); i++) {
			properties[i]->update_property();
		}
	}

	void _resource_selected(const String &p_path, Ref<Resource> p_resource) {
		_open_inspector(p_resource);
	}

	void _open_inspector(Ref<Resource> p_resource) {
		InspectorDock::get_inspector_singleton()->edit(p_resource.ptr());
	}

	bool updating = false;
	Ref<VisualShaderNode> node;
	Vector<EditorProperty *> properties;
	Vector<Label *> prop_names;

	void _show_prop_names(bool p_show) {
		for (int i = 0; i < prop_names.size(); i++) {
			prop_names[i]->set_visible(p_show);
		}
	}

	void setup(VisualShaderEditor *p_editor, Ref<Resource> p_parent_resource, const Vector<EditorProperty *> &p_properties, const Vector<StringName> &p_names, const HashMap<StringName, String> &p_overrided_names, Ref<VisualShaderNode> p_node) {
		editor = p_editor;
		parent_resource = p_parent_resource;
		updating = false;
		node = p_node;
		properties = p_properties;

		node_id = (int)p_node->get_meta("id");
		shader_type = VisualShader::Type((int)p_node->get_meta("shader_type"));

		for (int i = 0; i < p_properties.size(); i++) {
			HBoxContainer *hbox = memnew(HBoxContainer);
			hbox->set_h_size_flags(SIZE_EXPAND_FILL);
			add_child(hbox);

			Label *prop_name = memnew(Label);
			String prop_name_str = p_names[i];
			if (p_overrided_names.has(p_names[i])) {
				prop_name_str = p_overrided_names[p_names[i]] + ":";
			} else {
				prop_name_str = prop_name_str.capitalize() + ":";
			}
			prop_name->set_auto_translate_mode(AUTO_TRANSLATE_MODE_DISABLED); // TODO: Implement proper translation switch.
			prop_name->set_text(prop_name_str);
			prop_name->set_visible(false);
			hbox->add_child(prop_name);
			prop_names.push_back(prop_name);

			p_properties[i]->set_h_size_flags(SIZE_EXPAND_FILL);
			hbox->add_child(p_properties[i]);

			bool res_prop = Object::cast_to<EditorPropertyResource>(p_properties[i]);
			if (res_prop) {
				p_properties[i]->connect("resource_selected", callable_mp(this, &VisualShaderNodePluginDefaultEditor::_resource_selected));
			}

			properties[i]->connect("property_changed", callable_mp(this, &VisualShaderNodePluginDefaultEditor::_property_changed));
			properties[i]->set_object_and_property(node.ptr(), p_names[i]);
			properties[i]->update_property();
			properties[i]->set_name_split_ratio(0);
		}
		node->connect_changed(callable_mp(this, &VisualShaderNodePluginDefaultEditor::_node_changed));
	}

	static void _bind_methods() {
		ClassDB::bind_method("_open_inspector", &VisualShaderNodePluginDefaultEditor::_open_inspector); // Used by UndoRedo.
		ClassDB::bind_method("_show_prop_names", &VisualShaderNodePluginDefaultEditor::_show_prop_names); // Used with call_deferred.
	}
};

Control *VisualShaderNodePluginDefault::create_editor(const Ref<Resource> &p_parent_resource, const Ref<VisualShaderNode> &p_node) {
	Ref<VisualShader> p_shader = Ref<VisualShader>(p_parent_resource.ptr());

	if (p_shader.is_valid() && (p_node->is_class("VisualShaderNodeVaryingGetter") || p_node->is_class("VisualShaderNodeVaryingSetter"))) {
		VisualShaderNodePluginVaryingEditor *editor = memnew(VisualShaderNodePluginVaryingEditor);
		editor->setup(vseditor, p_node, p_shader->get_shader_type());
		return editor;
	}

	if (p_node->is_class("VisualShaderNodeParameterRef")) {
		VisualShaderNodePluginParameterRefEditor *editor = memnew(VisualShaderNodePluginParameterRefEditor);
		editor->setup(vseditor, p_node);
		return editor;
	}

	if (p_node->is_class("VisualShaderNodeInput")) {
		VisualShaderNodePluginInputEditor *editor = memnew(VisualShaderNodePluginInputEditor);
		editor->setup(vseditor, p_node);
		return editor;
	}

	Vector<StringName> properties = p_node->get_editable_properties();
	if (properties.size() == 0) {
		return nullptr;
	}

	List<PropertyInfo> props;
	p_node->get_property_list(&props);

	Vector<PropertyInfo> pinfo;

	for (const PropertyInfo &E : props) {
		for (int i = 0; i < properties.size(); i++) {
			if (E.name == String(properties[i])) {
				pinfo.push_back(E);
			}
		}
	}

	if (pinfo.size() == 0) {
		return nullptr;
	}

	properties.clear();

	Ref<VisualShaderNode> node = p_node;
	Vector<EditorProperty *> editors;

	for (int i = 0; i < pinfo.size(); i++) {
		EditorProperty *prop = EditorInspector::instantiate_property_editor(node.ptr(), pinfo[i].type, pinfo[i].name, pinfo[i].hint, pinfo[i].hint_string, pinfo[i].usage);
		if (!prop) {
			return nullptr;
		}

		if (Object::cast_to<EditorPropertyResource>(prop)) {
			Object::cast_to<EditorPropertyResource>(prop)->set_use_sub_inspector(false);
			prop->set_custom_minimum_size(Size2(100 * EDSCALE, 0));
		} else if (Object::cast_to<EditorPropertyTransform3D>(prop) || Object::cast_to<EditorPropertyVector3>(prop)) {
			prop->set_custom_minimum_size(Size2(250 * EDSCALE, 0));
		} else if (Object::cast_to<EditorPropertyQuaternion>(prop)) {
			prop->set_custom_minimum_size(Size2(320 * EDSCALE, 0));
		} else if (Object::cast_to<EditorPropertyFloat>(prop)) {
			prop->set_custom_minimum_size(Size2(100 * EDSCALE, 0));
		} else if (Object::cast_to<EditorPropertyEnum>(prop)) {
			prop->set_custom_minimum_size(Size2(100 * EDSCALE, 0));
			Object::cast_to<EditorPropertyEnum>(prop)->set_option_button_clip(false);
		} else if (Object::cast_to<EditorPropertyColor>(prop)) {
			Object::cast_to<EditorPropertyColor>(prop)->set_live_changes_enabled(false);
		}

		editors.push_back(prop);
		properties.push_back(pinfo[i].name);
	}
	VisualShaderNodePluginDefaultEditor *editor = memnew(VisualShaderNodePluginDefaultEditor);
	editor->setup(vseditor, p_parent_resource, editors, properties, p_node->get_editable_properties_names(), p_node);
	return editor;
}

void EditorPropertyVisualShaderMode::_option_selected(int p_which) {
	Ref<VisualShader> visual_shader(Object::cast_to<VisualShader>(get_edited_object()));
	if (visual_shader->get_mode() == p_which) {
		return;
	}

	ShaderEditorPlugin *shader_editor = Object::cast_to<ShaderEditorPlugin>(EditorNode::get_editor_data().get_editor_by_name("Shader"));
	if (!shader_editor) {
		return;
	}
	VisualShaderEditor *editor = Object::cast_to<VisualShaderEditor>(shader_editor->get_shader_editor(visual_shader));
	if (!editor) {
		return;
	}

	EditorUndoRedoManager *undo_redo = EditorUndoRedoManager::get_singleton();
	undo_redo->create_action(TTR("Visual Shader Mode Changed"));
	//do is easy
	undo_redo->add_do_method(visual_shader.ptr(), "set_mode", p_which);
	undo_redo->add_undo_method(visual_shader.ptr(), "set_mode", visual_shader->get_mode());

	undo_redo->add_do_method(editor, "_set_mode", p_which);
	undo_redo->add_undo_method(editor, "_set_mode", visual_shader->get_mode());

	//now undo is hell

	//1. restore connections to output
	for (int i = 0; i < VisualShader::TYPE_MAX; i++) {
		VisualShader::Type type = VisualShader::Type(i);
		List<VisualShader::Connection> conns;
		visual_shader->get_node_connections(type, &conns);
		for (const VisualShader::Connection &E : conns) {
			if (E.to_node == VisualShader::NODE_ID_OUTPUT) {
				undo_redo->add_undo_method(visual_shader.ptr(), "connect_nodes", type, E.from_node, E.from_port, E.to_node, E.to_port);
			}
		}
	}
	//2. restore input indices
	for (int i = 0; i < VisualShader::TYPE_MAX; i++) {
		VisualShader::Type type = VisualShader::Type(i);
		Vector<int> nodes = visual_shader->get_node_list(type);
		for (int j = 0; j < nodes.size(); j++) {
			Ref<VisualShaderNodeInput> input = visual_shader->get_node(type, nodes[j]);
			if (!input.is_valid()) {
				continue;
			}

			undo_redo->add_undo_method(input.ptr(), "set_input_name", input->get_input_name());
		}
	}

	//3. restore enums and flags
	List<PropertyInfo> props;
	visual_shader->get_property_list(&props);

	for (const PropertyInfo &E : props) {
		if (E.name.begins_with("flags/") || E.name.begins_with("modes/")) {
			undo_redo->add_undo_property(visual_shader.ptr(), E.name, visual_shader->get(E.name));
		}
	}

	//4. delete varyings (if needed)
	if (p_which == VisualShader::MODE_PARTICLES || p_which == VisualShader::MODE_SKY || p_which == VisualShader::MODE_FOG) {
		int var_count = visual_shader->get_varyings_count();

		if (var_count > 0) {
			for (int i = 0; i < var_count; i++) {
				const VisualShader::Varying *var = visual_shader->get_varying_by_index(i);
				undo_redo->add_do_method(visual_shader.ptr(), "remove_varying", var->name);
				undo_redo->add_undo_method(visual_shader.ptr(), "add_varying", var->name, var->mode, var->type);
			}

			undo_redo->add_do_method(editor, "_update_varyings");
			undo_redo->add_undo_method(editor, "_update_varyings");
		}
	}

	undo_redo->add_do_method(editor, "_update_nodes");
	undo_redo->add_undo_method(editor, "_update_nodes");

	undo_redo->add_do_method(editor, "_update_graph");
	undo_redo->add_undo_method(editor, "_update_graph");

	undo_redo->commit_action();
}

void EditorPropertyVisualShaderMode::update_property() {
	int which = get_edited_property_value();
	options->select(which);
}

void EditorPropertyVisualShaderMode::setup(const Vector<String> &p_options) {
	for (int i = 0; i < p_options.size(); i++) {
		options->add_item(p_options[i], i);
	}
}

void EditorPropertyVisualShaderMode::set_option_button_clip(bool p_enable) {
	options->set_clip_text(p_enable);
}

EditorPropertyVisualShaderMode::EditorPropertyVisualShaderMode() {
	options = memnew(OptionButton);
	options->set_clip_text(true);
	add_child(options);
	add_focusable(options);
	options->connect(SceneStringName(item_selected), callable_mp(this, &EditorPropertyVisualShaderMode::_option_selected));
}

bool EditorInspectorVisualShaderModePlugin::can_handle(Object *p_object) {
	return true; // Can handle everything.
}

bool EditorInspectorVisualShaderModePlugin::parse_property(Object *p_object, const Variant::Type p_type, const String &p_path, const PropertyHint p_hint, const String &p_hint_text, const BitField<PropertyUsageFlags> p_usage, const bool p_wide) {
	if (p_path == "mode" && p_object->is_class("VisualShader") && p_type == Variant::INT) {
		EditorPropertyVisualShaderMode *mode_editor = memnew(EditorPropertyVisualShaderMode);
		Vector<String> options = p_hint_text.split(",");
		mode_editor->setup(options);
		add_property_editor(p_path, mode_editor);

		return true;
	}

	return false;
}

//////////////////////////////////

void VisualShaderNodePortPreview::_shader_changed() {
	if (!is_valid || shader.is_null()) {
		return;
	}

	Vector<VisualShader::DefaultTextureParam> default_textures;
	String shader_code = shader->generate_preview_shader(type, node, port, default_textures);

	Ref<Shader> preview_shader;
	preview_shader.instantiate();
	preview_shader->set_code(shader_code);
	for (int i = 0; i < default_textures.size(); i++) {
		int j = 0;
		for (List<Ref<Texture>>::ConstIterator itr = default_textures[i].params.begin(); itr != default_textures[i].params.end(); ++itr, ++j) {
			preview_shader->set_default_texture_parameter(default_textures[i].name, *itr, j);
		}
	}

	Ref<ShaderMaterial> mat;
	mat.instantiate();
	mat->set_shader(preview_shader);

<<<<<<< HEAD
	//find if a material is also being edited and copy parameters to this one

	for (int i = EditorNode::get_singleton()->get_editor_selection_history()->get_path_size() - 1; i >= 0; i--) {
		Object *object = ObjectDB::get_instance(EditorNode::get_singleton()->get_editor_selection_history()->get_path_object(i));
		ShaderMaterial *src_mat;
		if (!object) {
			continue;
		}
		if (object->has_method("get_material_override")) { // trying getting material from MeshInstance
			src_mat = Object::cast_to<ShaderMaterial>(object->call("get_material_override"));
		} else if (object->has_method("get_material")) { // from CanvasItem/Node2D
			src_mat = Object::cast_to<ShaderMaterial>(object->call("get_material"));
		} else {
			src_mat = Object::cast_to<ShaderMaterial>(object);
		}
		if (src_mat && src_mat->get_shader().is_valid()) {
			List<PropertyInfo> params;
			src_mat->get_shader()->get_shader_uniform_list(&params);
			for (const PropertyInfo &E : params) {
				mat->set_shader_parameter(E.name, src_mat->get_shader_parameter(E.name));
			}
=======
	if (preview_mat.is_valid() && preview_mat->get_shader().is_valid()) {
		List<PropertyInfo> params;
		preview_mat->get_shader()->get_shader_uniform_list(&params);
		for (const PropertyInfo &E : params) {
			mat->set_shader_parameter(E.name, preview_mat->get_shader_parameter(E.name));
>>>>>>> dc5f1b7a
		}
	}

	set_material(mat);
}

void VisualShaderNodePortPreview::setup(const Ref<VisualShader> &p_shader, Ref<ShaderMaterial> &p_preview_material, VisualShader::Type p_type, bool p_has_transparency, int p_node, int p_port, bool p_is_valid) {
	if (p_has_transparency) {
		checkerboard = memnew(TextureRect);
		checkerboard->set_stretch_mode(TextureRect::STRETCH_TILE);
		checkerboard->set_anchors_and_offsets_preset(Control::PRESET_FULL_RECT);
		checkerboard->set_draw_behind_parent(true);
		add_child(checkerboard);
	}

	shader = p_shader;
	shader->connect_changed(callable_mp(this, &VisualShaderNodePortPreview::_shader_changed), CONNECT_DEFERRED);
	preview_mat = p_preview_material;
	type = p_type;
	port = p_port;
	node = p_node;
	is_valid = p_is_valid;
	queue_redraw();
	_shader_changed();
}

Size2 VisualShaderNodePortPreview::get_minimum_size() const {
	int port_preview_size = EDITOR_GET("editors/visual_editors/visual_shader/port_preview_size");
	return Size2(port_preview_size, port_preview_size) * EDSCALE;
}

void VisualShaderNodePortPreview::_notification(int p_what) {
	switch (p_what) {
		case NOTIFICATION_THEME_CHANGED: {
			if (checkerboard != nullptr) {
				checkerboard->set_texture(get_theme_icon(SNAME("GuiMiniCheckerboard"), EditorStringName(EditorIcons)));
			}
		} break;
		case NOTIFICATION_DRAW: {
			Vector<Vector2> points = {
				Vector2(),
				Vector2(get_size().width, 0),
				get_size(),
				Vector2(0, get_size().height)
			};

			Vector<Vector2> uvs = {
				Vector2(0, 0),
				Vector2(1, 0),
				Vector2(1, 1),
				Vector2(0, 1)
			};

			if (is_valid) {
				Vector<Color> colors = {
					Color(1, 1, 1, 1),
					Color(1, 1, 1, 1),
					Color(1, 1, 1, 1),
					Color(1, 1, 1, 1)
				};
				draw_primitive(points, colors, uvs);
			} else {
				Vector<Color> colors = {
					Color(0, 0, 0, 1),
					Color(0, 0, 0, 1),
					Color(0, 0, 0, 1),
					Color(0, 0, 0, 1)
				};
				draw_primitive(points, colors, uvs);
			}

		} break;
	}
}

//////////////////////////////////

String VisualShaderConversionPlugin::converts_to() const {
	return "Shader";
}

bool VisualShaderConversionPlugin::handles(const Ref<Resource> &p_resource) const {
	Ref<VisualShader> vshader = p_resource;
	return vshader.is_valid();
}

Ref<Resource> VisualShaderConversionPlugin::convert(const Ref<Resource> &p_resource) const {
	Ref<VisualShader> vshader = p_resource;
	ERR_FAIL_COND_V(!vshader.is_valid(), Ref<Resource>());

	Ref<Shader> shader;
	shader.instantiate();

	String code = vshader->get_code();
	shader->set_code(code);

	return shader;
}<|MERGE_RESOLUTION|>--- conflicted
+++ resolved
@@ -7331,10 +7331,6 @@
 	add_options.push_back(AddOption("DistanceFade", "Utility", "VisualShaderNodeDistanceFade", TTR("The distance fade effect fades out each pixel based on its distance to another object."), {}, VisualShaderNode::PORT_TYPE_SCALAR, TYPE_FLAGS_FRAGMENT, Shader::MODE_SPATIAL));
 	add_options.push_back(AddOption("ProximityFade", "Utility", "VisualShaderNodeProximityFade", TTR("The proximity fade effect fades out each pixel based on its distance to another object."), {}, VisualShaderNode::PORT_TYPE_SCALAR, TYPE_FLAGS_FRAGMENT, Shader::MODE_SPATIAL));
 	add_options.push_back(AddOption("RandomRange", "Utility", "VisualShaderNodeRandomRange", TTR("Returns a random value between the minimum and maximum input values."), {}, VisualShaderNode::PORT_TYPE_SCALAR));
-<<<<<<< HEAD
-	add_options.push_back(AddOption("Remap", "Utility", "VisualShaderNodeRemap", TTR("Remaps a given input from the input range to the output range."), {}, VisualShaderNode::PORT_TYPE_SCALAR));
-=======
->>>>>>> dc5f1b7a
 	add_options.push_back(AddOption("RotationByAxis", "Utility", "VisualShaderNodeRotationByAxis", TTR("Builds a rotation matrix from the given axis and angle, multiply the input vector by it and returns both this vector and a matrix."), {}, VisualShaderNode::PORT_TYPE_VECTOR_3D));
 
 	// VECTOR
@@ -8138,35 +8134,11 @@
 	mat.instantiate();
 	mat->set_shader(preview_shader);
 
-<<<<<<< HEAD
-	//find if a material is also being edited and copy parameters to this one
-
-	for (int i = EditorNode::get_singleton()->get_editor_selection_history()->get_path_size() - 1; i >= 0; i--) {
-		Object *object = ObjectDB::get_instance(EditorNode::get_singleton()->get_editor_selection_history()->get_path_object(i));
-		ShaderMaterial *src_mat;
-		if (!object) {
-			continue;
-		}
-		if (object->has_method("get_material_override")) { // trying getting material from MeshInstance
-			src_mat = Object::cast_to<ShaderMaterial>(object->call("get_material_override"));
-		} else if (object->has_method("get_material")) { // from CanvasItem/Node2D
-			src_mat = Object::cast_to<ShaderMaterial>(object->call("get_material"));
-		} else {
-			src_mat = Object::cast_to<ShaderMaterial>(object);
-		}
-		if (src_mat && src_mat->get_shader().is_valid()) {
-			List<PropertyInfo> params;
-			src_mat->get_shader()->get_shader_uniform_list(&params);
-			for (const PropertyInfo &E : params) {
-				mat->set_shader_parameter(E.name, src_mat->get_shader_parameter(E.name));
-			}
-=======
 	if (preview_mat.is_valid() && preview_mat->get_shader().is_valid()) {
 		List<PropertyInfo> params;
 		preview_mat->get_shader()->get_shader_uniform_list(&params);
 		for (const PropertyInfo &E : params) {
 			mat->set_shader_parameter(E.name, preview_mat->get_shader_parameter(E.name));
->>>>>>> dc5f1b7a
 		}
 	}
 
