--- conflicted
+++ resolved
@@ -1067,25 +1067,6 @@
 	// because if a mesh is present in an inherited scene, the resource will be modified in
 	// the inherited scene. Then, get_modified_properties_for_node will return the mesh property,
 	// which will trigger a recopy of the previous mesh, preventing the reload.
-<<<<<<< HEAD
-	for (const String &res_path : p_resources) {
-		if (ResourceLoader::get_resource_type(res_path) == "PackedScene") {
-			preload_reimporting_with_path_in_edited_scenes(res_path);
-		}
-	}
-}
-
-void EditorNode::_resources_reimported(const Vector<String> &p_resources) {
-	List<String> scenes;
-	int current_tab = scene_tabs->get_current_tab();
-
-	for (const String &res_path : p_resources) {
-		String file_type = ResourceLoader::get_resource_type(res_path);
-		if (file_type == "PackedScene") {
-			scenes.push_back(res_path);
-			// Reload later if needed, first go with normal resources.
-			continue;
-=======
 	scenes_modification_table.clear();
 	scenes_reimported.clear();
 	resources_reimported.clear();
@@ -1101,7 +1082,6 @@
 			scenes_reimported.push_back(res_path);
 		} else {
 			resources_reimported.push_back(res_path);
->>>>>>> dc5f1b7a
 		}
 	}
 
@@ -1113,10 +1093,7 @@
 void EditorNode::_resources_reimported(const Vector<String> &p_resources) {
 	int current_tab = scene_tabs->get_current_tab();
 
-<<<<<<< HEAD
-=======
 	for (const String &res_path : resources_reimported) {
->>>>>>> dc5f1b7a
 		if (!ResourceCache::has(res_path)) {
 			// Not loaded, no need to reload.
 			continue;
@@ -3425,11 +3402,8 @@
 		remove_editor_plugin(E.value, false);
 		memdelete(E.value);
 	}
-<<<<<<< HEAD
-=======
 
 	addon_name_to_plugin.clear();
->>>>>>> dc5f1b7a
 }
 
 void EditorNode::_discard_changes(const String &p_str) {
@@ -3457,27 +3431,7 @@
 
 		} break;
 		case RUN_PROJECT_MANAGER: {
-<<<<<<< HEAD
-			project_run_bar->stop_playing();
-			_exit_editor(EXIT_SUCCESS);
-			String exec = OS::get_singleton()->get_executable_path();
-
-			List<String> args;
-			for (const String &a : Main::get_forwardable_cli_arguments(Main::CLI_SCOPE_TOOL)) {
-				args.push_back(a);
-			}
-
-			String exec_base_dir = exec.get_base_dir();
-			if (!exec_base_dir.is_empty()) {
-				args.push_back("--path");
-				args.push_back(exec_base_dir);
-			}
-			args.push_back("--project-manager");
-
-			OS::get_singleton()->set_restart_on_exit(true, args);
-=======
 			restart_editor(true);
->>>>>>> dc5f1b7a
 		} break;
 		case RELOAD_CURRENT_PROJECT: {
 			restart_editor();
@@ -4216,8 +4170,6 @@
 	return modified_property_map;
 }
 
-<<<<<<< HEAD
-=======
 HashMap<StringName, Variant> EditorNode::get_modified_properties_reference_to_nodes(Node *p_node, List<Node *> &p_nodes_referenced_by) {
 	HashMap<StringName, Variant> modified_property_map;
 
@@ -4239,7 +4191,6 @@
 	return modified_property_map;
 }
 
->>>>>>> dc5f1b7a
 void EditorNode::update_node_from_node_modification_entry(Node *p_node, ModificationNodeEntry &p_node_modification) {
 	if (p_node) {
 		// First, attempt to restore the script property since it may affect the get_property_list method.
@@ -4331,14 +4282,6 @@
 		return false;
 	}
 
-<<<<<<< HEAD
-bool EditorNode::is_additional_node_in_scene(Node *p_edited_scene, Node *p_reimported_root, Node *p_node) {
-	if (p_node == p_reimported_root) {
-		return false;
-	}
-
-=======
->>>>>>> dc5f1b7a
 	bool node_part_of_subscene = p_node != p_edited_scene &&
 			p_edited_scene->get_scene_inherited_state().is_valid() &&
 			p_edited_scene->get_scene_inherited_state()->find_node_by_path(p_edited_scene->get_path_to(p_node)) >= 0 &&
@@ -4369,22 +4312,6 @@
 	if (valid_node_owner == p_reimported_root && p_reimported_root != p_edited_scene) {
 		return false;
 	}
-<<<<<<< HEAD
-
-	return true;
-}
-
-void EditorNode::get_preload_scene_modification_table(
-		Node *p_edited_scene,
-		Node *p_reimported_root,
-		Node *p_node, HashMap<NodePath, ModificationNodeEntry> &p_modification_table) {
-	// Only take the nodes that are in the base imported scene. The additional nodes will be managed
-	// after the resources are reimported. It's not important to check which property has
-	// changed on nodes that will not be reimported because they are not part of the reimported scene.
-	if (!is_additional_node_in_scene(p_edited_scene, p_reimported_root, p_node)) {
-		HashMap<StringName, Variant> modified_properties = get_modified_properties_for_node(p_node, false);
-=======
->>>>>>> dc5f1b7a
 
 	return true;
 }
@@ -4501,48 +4428,6 @@
 			p_instance_modifications.modifications[p_reimported_root->get_path_to(p_node)] = modification_node_entry;
 		}
 	}
-<<<<<<< HEAD
-
-	for (int i = 0; i < p_node->get_child_count(); i++) {
-		Node *child = p_node->get_child(i);
-		get_preload_scene_modification_table(p_edited_scene, p_reimported_root, child, p_modification_table);
-	}
-}
-
-void EditorNode::update_reimported_diff_data_for_additional_nodes(
-		Node *p_edited_scene,
-		Node *p_reimported_root,
-		Node *p_node,
-		HashMap<NodePath, ModificationNodeEntry> &p_modification_table,
-		List<AdditiveNodeEntry> &p_addition_list) {
-	if (is_additional_node_in_scene(p_edited_scene, p_reimported_root, p_node)) {
-		// Only save additional nodes which have an owner since this was causing issues transient ownerless nodes
-		// which get recreated upon scene tree entry.
-		// For now instead, assume all ownerless nodes are transient and will have to be recreated.
-		if (p_node->get_owner()) {
-			HashMap<StringName, Variant> modified_properties = get_modified_properties_for_node(p_node, true);
-			if (p_node->get_owner() == p_edited_scene) {
-				AdditiveNodeEntry new_additive_node_entry;
-				new_additive_node_entry.node = p_node;
-				new_additive_node_entry.parent = p_reimported_root->get_path_to(p_node->get_parent());
-				new_additive_node_entry.owner = p_node->get_owner();
-				new_additive_node_entry.index = p_node->get_index();
-
-				Node2D *node_2d = Object::cast_to<Node2D>(p_node);
-				if (node_2d) {
-					new_additive_node_entry.transform_2d = node_2d->get_relative_transform_to_parent(node_2d->get_parent());
-				}
-				Node3D *node_3d = Object::cast_to<Node3D>(p_node);
-				if (node_3d) {
-					new_additive_node_entry.transform_3d = node_3d->get_relative_transform(node_3d->get_parent());
-				}
-
-				p_addition_list.push_back(new_additive_node_entry);
-			}
-			if (!modified_properties.is_empty()) {
-				ModificationNodeEntry modification_node_entry;
-				modification_node_entry.property_table = modified_properties;
-=======
 
 	for (int i = 0; i < p_node->get_child_count(); i++) {
 		get_preload_scene_modification_table(p_edited_scene, p_reimported_root, p_node->get_child(i), p_instance_modifications);
@@ -4564,7 +4449,6 @@
 
 			p_modification_table[p_root->get_path_to(p_node)] = modification_node_entry;
 		}
->>>>>>> dc5f1b7a
 
 		for (int i = 0; i < p_node->get_child_count(); i++) {
 			get_preload_modifications_reference_to_nodes(p_root, p_node->get_child(i), p_excluded_nodes, p_instance_list_with_children, p_modification_table);
@@ -4575,9 +4459,6 @@
 void EditorNode::get_children_nodes(Node *p_node, List<Node *> &p_nodes) {
 	for (int i = 0; i < p_node->get_child_count(); i++) {
 		Node *child = p_node->get_child(i);
-<<<<<<< HEAD
-		update_reimported_diff_data_for_additional_nodes(p_edited_scene, p_reimported_root, child, p_modification_table, p_addition_list);
-=======
 		p_nodes.push_back(child);
 		get_children_nodes(child, p_nodes);
 	}
@@ -4594,7 +4475,6 @@
 
 	for (int i = 0; i < p_node->get_child_count(); i++) {
 		replace_history_reimported_nodes(p_original_root_node, p_new_root_node, p_node->get_child(i));
->>>>>>> dc5f1b7a
 	}
 }
 
@@ -6084,30 +5964,7 @@
 	scene_tabs->set_current_tab(current_tab);
 }
 
-<<<<<<< HEAD
-void EditorNode::get_edited_scene_map(const String &p_instance_path, HashMap<int, List<Node *>> &p_edited_scene_map) {
-	// Walk through each opened scene to get a global list of all instances which match
-	// the current reimported scenes.
-	for (int i = 0; i < editor_data.get_edited_scene_count(); i++) {
-		if (editor_data.get_scene_path(i) == p_instance_path) {
-			continue;
-		}
-		Node *edited_scene_root = editor_data.get_edited_scene_root(i);
-
-		if (edited_scene_root) {
-			List<Node *> valid_nodes;
-			find_all_instances_inheriting_path_in_node(edited_scene_root, edited_scene_root, p_instance_path, valid_nodes);
-			if (valid_nodes.size() > 0) {
-				p_edited_scene_map[i] = valid_nodes;
-			}
-		}
-	}
-}
-
-void EditorNode::find_all_instances_inheriting_path_in_node(Node *p_root, Node *p_node, const String &p_instance_path, List<Node *> &p_instance_list) {
-=======
 void EditorNode::find_all_instances_inheriting_path_in_node(Node *p_root, Node *p_node, const String &p_instance_path, HashSet<Node *> &p_instance_list) {
->>>>>>> dc5f1b7a
 	String scene_file_path = p_node->get_scene_file_path();
 
 	bool valid_instance_found = false;
@@ -6148,44 +6005,6 @@
 	}
 }
 
-<<<<<<< HEAD
-void EditorNode::preload_reimporting_with_path_in_edited_scenes(const String &p_instance_path) {
-	HashMap<int, List<Node *>> edited_scene_map;
-	scenes_modification_table.clear();
-
-	get_edited_scene_map(p_instance_path, edited_scene_map);
-
-	if (edited_scene_map.size() > 0) {
-		scenes_modification_table.clear();
-
-		int original_edited_scene_idx = editor_data.get_edited_scene();
-		Node *original_edited_scene_root = editor_data.get_edited_scene_root();
-
-		// Prevent scene roots with the same name from being in the tree at the same time.
-		scene_root->remove_child(original_edited_scene_root);
-
-		for (const KeyValue<int, List<Node *>> &edited_scene_map_elem : edited_scene_map) {
-			// Set the current scene.
-			int current_scene_idx = edited_scene_map_elem.key;
-			editor_data.set_edited_scene(current_scene_idx);
-			Node *current_edited_scene = editor_data.get_edited_scene_root(current_scene_idx);
-
-			// Make sure the node is in the tree so that editor_selection can add node smoothly.
-			scene_root->add_child(current_edited_scene);
-
-			for (Node *original_node : edited_scene_map_elem.value) {
-				// Fetching all the modified properties of the nodes reimported scene.
-				HashMap<NodePath, ModificationNodeEntry> modification_table;
-				get_preload_scene_modification_table(current_edited_scene, original_node, original_node, modification_table);
-
-				if (modification_table.size() > 0) {
-					NodePath scene_path_to_node = current_edited_scene->get_path_to(original_node);
-					scenes_modification_table[current_scene_idx][scene_path_to_node] = modification_table;
-				}
-			}
-
-			scene_root->remove_child(current_edited_scene);
-=======
 void EditorNode::preload_reimporting_with_path_in_edited_scenes(const List<String> &p_scenes) {
 	EditorProgress progress("preload_reimporting_scene", TTR("Preparing scenes for reload"), editor_data.get_edited_scene_count());
 
@@ -6234,19 +6053,8 @@
 			if (scene_modifications.instance_list.size() > 0) {
 				scenes_modification_table[current_scene_idx] = scene_modifications;
 			}
->>>>>>> dc5f1b7a
-		}
-
-		editor_data.set_edited_scene(original_edited_scene_idx);
-		scene_root->add_child(original_edited_scene_root);
-	}
-}
-
-void EditorNode::reload_instances_with_path_in_edited_scenes(const String &p_instance_path) {
-	HashMap<int, List<Node *>> edited_scene_map;
-	Array replaced_nodes;
-
-	get_edited_scene_map(p_instance_path, edited_scene_map);
+		}
+	}
 
 	editor_data.set_edited_scene(original_edited_scene_idx);
 
@@ -6303,104 +6111,18 @@
 			scene_root->add_child(current_edited_scene);
 		}
 
-<<<<<<< HEAD
-				// Load a replacement scene for the node.
-				Ref<PackedScene> current_packed_scene;
-				Ref<PackedScene> base_packed_scene;
-				if (original_node_file_path == p_instance_path) {
-					// If the node file name directly matches the scene we're replacing,
-					// just load it since we already cached it.
-					current_packed_scene = instance_scene_packed_scene;
-				} else {
-					// Otherwise, check the inheritance chain, reloading and caching any scenes
-					// we require along the way.
-					List<String> required_load_paths;
-=======
 		// Restore the state so that the selection can be updated.
 		editor_state = editor_data.restore_edited_scene_state(editor_selection, &editor_history);
->>>>>>> dc5f1b7a
 
 		int current_history_id = editor_data.get_current_edited_scene_history_id();
 		bool is_unsaved = EditorUndoRedoManager::get_singleton()->is_history_unsaved(current_history_id);
 
-<<<<<<< HEAD
-					// Ensure the inheritance chain is loaded in the correct order so that cache can
-					// be properly updated.
-					for (String path : required_load_paths) {
-						if (current_packed_scene.is_valid()) {
-							base_packed_scene = current_packed_scene;
-						}
-						if (!local_scene_cache.find(path)) {
-							current_packed_scene = ResourceLoader::load(path, "", ResourceFormatLoader::CACHE_MODE_REPLACE_DEEP, &err);
-							local_scene_cache[path] = current_packed_scene;
-						} else {
-							current_packed_scene = local_scene_cache[path];
-						}
-					}
-				}
-=======
 		// Clear the history for this affected tab.
 		EditorUndoRedoManager::get_singleton()->clear_history(current_history_id, false);
->>>>>>> dc5f1b7a
 
 		// Update the version
 		editor_data.is_scene_changed(current_scene_idx);
 
-<<<<<<< HEAD
-				// Instantiate early so that caches cleared on load in SceneState can be rebuilt early.
-				Node *instantiated_node = nullptr;
-
-				// If we are in a inherit scene, it's easier to create a new base scene and
-				// grab the node from there.
-				// When scene_path_to_node is '.' and we have scene_inherited_state, it's because
-				// it's a muli-level inheritance scene. We should use
-				NodePath scene_path_to_node = current_edited_scene->get_path_to(original_node);
-				Ref<SceneState> scene_state = current_edited_scene->get_scene_inherited_state();
-				if (scene_path_to_node != "." && scene_state.is_valid() && scene_state->get_path() != p_instance_path && scene_state->find_node_by_path(scene_path_to_node) >= 0) {
-					Node *root_node = scene_state->instantiate(SceneState::GenEditState::GEN_EDIT_STATE_INSTANCE);
-					instantiated_node = root_node->get_node(scene_path_to_node);
-
-					if (instantiated_node) {
-						if (instantiated_node->get_parent()) {
-							// Remove from the root so we can delete it from memory.
-							instantiated_node->get_parent()->remove_child(instantiated_node);
-							// No need of the additional children that could have been added to the node
-							// in the base scene. That will be managed by the 'addition_list' later.
-							_remove_all_not_owned_children(instantiated_node, instantiated_node);
-							memdelete(root_node);
-						}
-					} else {
-						// Should not happen because we checked with find_node_by_path before, just in case.
-						memdelete(root_node);
-					}
-				}
-
-				if (!instantiated_node) {
-					// If no base scene was found to create the node, we will use the reimported packed scene directly.
-					// But, when the current edited scene is the reimported scene, it's because it's a inherited scene
-					// of the reimported scene. In that case, we will not instantiate current_packed_scene, because
-					// we would reinstanciate ourself. Using the base scene is better.
-					if (current_edited_scene == original_node) {
-						if (base_packed_scene.is_valid()) {
-							instantiated_node = base_packed_scene->instantiate(PackedScene::GEN_EDIT_STATE_INSTANCE);
-						} else {
-							instantiated_node = instance_scene_packed_scene->instantiate(PackedScene::GEN_EDIT_STATE_INSTANCE);
-						}
-					} else {
-						instantiated_node = current_packed_scene->instantiate(PackedScene::GEN_EDIT_STATE_INSTANCE);
-					}
-				}
-				ERR_FAIL_NULL(instantiated_node);
-
-				// Walk the tree for the current node and extract relevant diff data, storing it in the modification table.
-				// For additional nodes which are part of the current scene, they get added to the addition table.
-				HashMap<NodePath, ModificationNodeEntry> modification_table;
-				List<AdditiveNodeEntry> addition_list;
-				if (scenes_modification_table.has(current_scene_idx) && scenes_modification_table[current_scene_idx].has(scene_path_to_node)) {
-					modification_table = scenes_modification_table[current_scene_idx][scene_path_to_node];
-				}
-				update_reimported_diff_data_for_additional_nodes(current_edited_scene, original_node, original_node, modification_table, addition_list);
-=======
 		for (InstanceModificationsEntry instance_modifications : scene_modifications->instance_list) {
 			Node *original_node = instance_modifications.original_node;
 			String original_node_file_path = original_node->get_scene_file_path();
@@ -6431,7 +6153,6 @@
 					}
 					inherited_state = inherited_state->get_base_scene_state();
 				}
->>>>>>> dc5f1b7a
 
 				// Ensure the inheritance chain is loaded in the correct order so that cache can
 				// be properly updated.
@@ -6517,10 +6238,6 @@
 				}
 			}
 
-<<<<<<< HEAD
-				bool original_node_is_displayed_folded = original_node->is_displayed_folded();
-				bool original_node_scene_instance_load_placeholder = original_node->get_scene_instance_load_placeholder();
-=======
 			// Remove all nodes which were added as additional elements (they will be restored later).
 			for (AdditiveNodeEntry additive_node_entry : instance_modifications.addition_list) {
 				Node *addition_node = additive_node_entry.node;
@@ -6534,7 +6251,6 @@
 			for (Node *owned_node : nodes_owned_by_original_node) {
 				owned_node->set_owner(nullptr);
 			}
->>>>>>> dc5f1b7a
 
 			// Replace the old nodes in the history with the new ones.
 			// Otherwise, the history will contain old nodes, and some could still be
@@ -6550,20 +6266,9 @@
 				owner = original_node;
 			}
 
-<<<<<<< HEAD
-				if (current_edited_scene == original_node) {
-					// Set the instance as un inherited scene of itself.
-					instantiated_node->set_scene_inherited_state(instantiated_node->get_scene_instance_state());
-					instantiated_node->set_scene_instance_state(nullptr);
-					instantiated_node->set_scene_file_path(original_node_file_path);
-					current_edited_scene = instantiated_node;
-					editor_data.set_edited_scene_root(current_edited_scene);
-				}
-=======
 			get_scene_editor_data_for_node(owner, original_node, scene_editor_data_table);
 
 			bool original_node_scene_instance_load_placeholder = original_node->get_scene_instance_load_placeholder();
->>>>>>> dc5f1b7a
 
 			// Delete all the remaining node children.
 			while (original_node->get_child_count()) {
@@ -6614,12 +6319,6 @@
 					parent_node = current_edited_scene;
 				}
 
-<<<<<<< HEAD
-						Node3D *node_3d = Object::cast_to<Node3D>(additive_node_entry.node);
-						if (node_3d) {
-							node_3d->set_transform(additive_node_entry.transform_3d);
-						}
-=======
 				parent_node->add_child(additive_node_entry.node);
 				parent_node->move_child(additive_node_entry.node, additive_node_entry.index);
 				// If the additive node's owner was the node which got replaced, update it.
@@ -6639,7 +6338,6 @@
 					Node3D *node_3d = Object::cast_to<Node3D>(additive_node_entry.node);
 					if (node_3d) {
 						node_3d->set_transform(additive_node_entry.transform_3d);
->>>>>>> dc5f1b7a
 					}
 				}
 			}
