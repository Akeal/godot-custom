--- conflicted
+++ resolved
@@ -157,20 +157,12 @@
 	}
 
 	if (ED_IS_SHORTCUT("scene_tree/rename", p_event)) {
-<<<<<<< HEAD
-		// Prevent renaming if a button is focused
-		// to avoid conflict with Enter shortcut on macOS
-		if (!focus_owner || !Object::cast_to<BaseButton>(focus_owner)) {
-			_tool_selected(TOOL_RENAME);
-		}
-=======
 		// Prevent renaming if a button or a range is focused
 		// to avoid conflict with Enter shortcut on macOS.
 		if (focus_owner && (Object::cast_to<BaseButton>(focus_owner) || Object::cast_to<Range>(focus_owner))) {
 			return;
 		}
 		_tool_selected(TOOL_RENAME);
->>>>>>> dc5f1b7a
 #ifdef MODULE_REGEX_ENABLED
 	} else if (ED_IS_SHORTCUT("scene_tree/batch_rename", p_event)) {
 		_tool_selected(TOOL_BATCH_RENAME);
