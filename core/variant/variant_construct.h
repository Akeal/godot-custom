/**************************************************************************/
/*  variant_construct.h                                                   */
/**************************************************************************/
/*                         This file is part of:                          */
/*                             GODOT ENGINE                               */
/*                        https://godotengine.org                         */
/**************************************************************************/
/* Copyright (c) 2014-present Godot Engine contributors (see AUTHORS.md). */
/* Copyright (c) 2007-2014 Juan Linietsky, Ariel Manzur.                  */
/*                                                                        */
/* Permission is hereby granted, free of charge, to any person obtaining  */
/* a copy of this software and associated documentation files (the        */
/* "Software"), to deal in the Software without restriction, including    */
/* without limitation the rights to use, copy, modify, merge, publish,    */
/* distribute, sublicense, and/or sell copies of the Software, and to     */
/* permit persons to whom the Software is furnished to do so, subject to  */
/* the following conditions:                                              */
/*                                                                        */
/* The above copyright notice and this permission notice shall be         */
/* included in all copies or substantial portions of the Software.        */
/*                                                                        */
/* THE SOFTWARE IS PROVIDED "AS IS", WITHOUT WARRANTY OF ANY KIND,        */
/* EXPRESS OR IMPLIED, INCLUDING BUT NOT LIMITED TO THE WARRANTIES OF     */
/* MERCHANTABILITY, FITNESS FOR A PARTICULAR PURPOSE AND NONINFRINGEMENT. */
/* IN NO EVENT SHALL THE AUTHORS OR COPYRIGHT HOLDERS BE LIABLE FOR ANY   */
/* CLAIM, DAMAGES OR OTHER LIABILITY, WHETHER IN AN ACTION OF CONTRACT,   */
/* TORT OR OTHERWISE, ARISING FROM, OUT OF OR IN CONNECTION WITH THE      */
/* SOFTWARE OR THE USE OR OTHER DEALINGS IN THE SOFTWARE.                 */
/**************************************************************************/

#ifndef VARIANT_CONSTRUCT_H
#define VARIANT_CONSTRUCT_H

#include "variant.h"

#include "core/crypto/crypto_core.h"
#include "core/debugger/engine_debugger.h"
#include "core/io/compression.h"
#include "core/object/class_db.h"
#include "core/os/os.h"
#include "core/templates/local_vector.h"
#include "core/templates/oa_hash_map.h"

template <typename T>
struct PtrConstruct {};

#define MAKE_PTRCONSTRUCT(m_type)                                                  \
	template <>                                                                    \
	struct PtrConstruct<m_type> {                                                  \
		_FORCE_INLINE_ static void construct(const m_type &p_value, void *p_ptr) { \
			memnew_placement(p_ptr, m_type(p_value));                              \
		}                                                                          \
	};

MAKE_PTRCONSTRUCT(bool);
MAKE_PTRCONSTRUCT(int64_t);
MAKE_PTRCONSTRUCT(double);
MAKE_PTRCONSTRUCT(String);
MAKE_PTRCONSTRUCT(Vector2);
MAKE_PTRCONSTRUCT(Vector2i);
MAKE_PTRCONSTRUCT(Rect2);
MAKE_PTRCONSTRUCT(Rect2i);
MAKE_PTRCONSTRUCT(Vector3);
MAKE_PTRCONSTRUCT(Vector3i);
MAKE_PTRCONSTRUCT(Vector4);
MAKE_PTRCONSTRUCT(Vector4i);
MAKE_PTRCONSTRUCT(Transform2D);
MAKE_PTRCONSTRUCT(Plane);
MAKE_PTRCONSTRUCT(Quaternion);
MAKE_PTRCONSTRUCT(AABB);
MAKE_PTRCONSTRUCT(Basis);
MAKE_PTRCONSTRUCT(Transform3D);
MAKE_PTRCONSTRUCT(Projection);
MAKE_PTRCONSTRUCT(Color);
MAKE_PTRCONSTRUCT(StringName);
MAKE_PTRCONSTRUCT(NodePath);
MAKE_PTRCONSTRUCT(RID);

template <>
struct PtrConstruct<Object *> {
	_FORCE_INLINE_ static void construct(Object *p_value, void *p_ptr) {
		*((Object **)p_ptr) = p_value;
	}
};

MAKE_PTRCONSTRUCT(Callable);
MAKE_PTRCONSTRUCT(Signal);
MAKE_PTRCONSTRUCT(Dictionary);
MAKE_PTRCONSTRUCT(Array);
MAKE_PTRCONSTRUCT(PackedByteArray);
MAKE_PTRCONSTRUCT(PackedInt32Array);
MAKE_PTRCONSTRUCT(PackedInt64Array);
MAKE_PTRCONSTRUCT(PackedFloat32Array);
MAKE_PTRCONSTRUCT(PackedFloat64Array);
MAKE_PTRCONSTRUCT(PackedStringArray);
MAKE_PTRCONSTRUCT(PackedVector2Array);
MAKE_PTRCONSTRUCT(PackedVector3Array);
MAKE_PTRCONSTRUCT(PackedColorArray);
MAKE_PTRCONSTRUCT(PackedVector4Array);
MAKE_PTRCONSTRUCT(Variant);

template <typename T, typename... P>
class VariantConstructor {
	template <size_t... Is>
	static _FORCE_INLINE_ void construct_helper(T &base, const Variant **p_args, Callable::CallError &r_error, IndexSequence<Is...>) {
		r_error.error = Callable::CallError::CALL_OK;

#ifdef DEBUG_METHODS_ENABLED
		base = T(VariantCasterAndValidate<P>::cast(p_args, Is, r_error)...);
#else
		base = T(VariantCaster<P>::cast(*p_args[Is])...);
#endif
	}

	template <size_t... Is>
	static _FORCE_INLINE_ void validated_construct_helper(T &base, const Variant **p_args, IndexSequence<Is...>) {
		base = T((*VariantGetInternalPtr<P>::get_ptr(p_args[Is]))...);
	}

	template <size_t... Is>
	static _FORCE_INLINE_ void ptr_construct_helper(void *base, const void **p_args, IndexSequence<Is...>) {
		PtrConstruct<T>::construct(T(PtrToArg<P>::convert(p_args[Is])...), base);
	}

public:
	static void construct(Variant &r_ret, const Variant **p_args, Callable::CallError &r_error) {
		r_error.error = Callable::CallError::CALL_OK;
		VariantTypeChanger<T>::change(&r_ret);
		construct_helper(*VariantGetInternalPtr<T>::get_ptr(&r_ret), p_args, r_error, BuildIndexSequence<sizeof...(P)>{});
	}

	static inline void validated_construct(Variant *r_ret, const Variant **p_args) {
		VariantTypeChanger<T>::change(r_ret);
		validated_construct_helper(*VariantGetInternalPtr<T>::get_ptr(r_ret), p_args, BuildIndexSequence<sizeof...(P)>{});
	}
	static void ptr_construct(void *base, const void **p_args) {
		ptr_construct_helper(base, p_args, BuildIndexSequence<sizeof...(P)>{});
	}

	static int get_argument_count() {
		return sizeof...(P);
	}

	static Variant::Type get_argument_type(int p_arg) {
		return call_get_argument_type<P...>(p_arg);
	}

	static Variant::Type get_base_type() {
		return GetTypeInfo<T>::VARIANT_TYPE;
	}
};

class VariantConstructorObject {
public:
	static void construct(Variant &r_ret, const Variant **p_args, Callable::CallError &r_error) {
		if (p_args[0]->get_type() == Variant::NIL) {
			VariantInternal::clear(&r_ret);
			VariantTypeChanger<Object *>::change(&r_ret);
<<<<<<< HEAD
			VariantInternal::object_assign_null(&r_ret);
			r_error.error = Callable::CallError::CALL_OK;
		} else if (p_args[0]->get_type() == Variant::OBJECT) {
			VariantInternal::clear(&r_ret);
=======
			VariantInternal::object_reset_data(&r_ret);
			r_error.error = Callable::CallError::CALL_OK;
		} else if (p_args[0]->get_type() == Variant::OBJECT) {
>>>>>>> dc5f1b7a
			VariantTypeChanger<Object *>::change(&r_ret);
			VariantInternal::object_assign(&r_ret, p_args[0]);
			r_error.error = Callable::CallError::CALL_OK;
		} else {
			VariantInternal::clear(&r_ret);
			r_error.error = Callable::CallError::CALL_ERROR_INVALID_ARGUMENT;
			r_error.argument = 0;
			r_error.expected = Variant::OBJECT;
		}
	}

	static inline void validated_construct(Variant *r_ret, const Variant **p_args) {
<<<<<<< HEAD
		VariantInternal::clear(r_ret);
=======
>>>>>>> dc5f1b7a
		VariantTypeChanger<Object *>::change(r_ret);
		VariantInternal::object_assign(r_ret, p_args[0]);
	}
	static void ptr_construct(void *base, const void **p_args) {
		PtrConstruct<Object *>::construct(PtrToArg<Object *>::convert(p_args[0]), base);
	}

	static int get_argument_count() {
		return 1;
	}

	static Variant::Type get_argument_type(int p_arg) {
		return Variant::OBJECT;
	}

	static Variant::Type get_base_type() {
		return Variant::OBJECT;
	}
};

class VariantConstructorNilObject {
public:
	static void construct(Variant &r_ret, const Variant **p_args, Callable::CallError &r_error) {
		if (p_args[0]->get_type() != Variant::NIL) {
			r_error.error = Callable::CallError::CALL_ERROR_INVALID_ARGUMENT;
			r_error.argument = 0;
			r_error.expected = Variant::NIL;
		}

		VariantInternal::clear(&r_ret);
		VariantTypeChanger<Object *>::change(&r_ret);
<<<<<<< HEAD
		VariantInternal::object_assign_null(&r_ret);
=======
		VariantInternal::object_reset_data(&r_ret);
>>>>>>> dc5f1b7a
	}

	static inline void validated_construct(Variant *r_ret, const Variant **p_args) {
		VariantInternal::clear(r_ret);
		VariantTypeChanger<Object *>::change(r_ret);
<<<<<<< HEAD
		VariantInternal::object_assign_null(r_ret);
=======
		VariantInternal::object_reset_data(r_ret);
>>>>>>> dc5f1b7a
	}
	static void ptr_construct(void *base, const void **p_args) {
		PtrConstruct<Object *>::construct(nullptr, base);
	}

	static int get_argument_count() {
		return 1;
	}

	static Variant::Type get_argument_type(int p_arg) {
		return Variant::NIL;
	}

	static Variant::Type get_base_type() {
		return Variant::OBJECT;
	}
};

template <typename T>
class VariantConstructorFromString {
public:
	static void construct(Variant &r_ret, const Variant **p_args, Callable::CallError &r_error) {
		if (!p_args[0]->is_string()) {
			r_error.error = Callable::CallError::CALL_ERROR_INVALID_ARGUMENT;
			r_error.argument = 0;
			r_error.expected = Variant::STRING;
			return;
		}

		VariantTypeChanger<T>::change(&r_ret);
		const String src_str = *p_args[0];

		if (r_ret.get_type() == Variant::Type::INT) {
			r_ret = src_str.to_int();
		} else if (r_ret.get_type() == Variant::Type::FLOAT) {
			r_ret = src_str.to_float();
		}
	}

	static inline void validated_construct(Variant *r_ret, const Variant **p_args) {
		VariantTypeChanger<T>::change(r_ret);
		const String &src_str = *VariantGetInternalPtr<String>::get_ptr(p_args[0]);
		T ret = Variant();
		if (r_ret->get_type() == Variant::Type::INT) {
			ret = src_str.to_int();
		} else if (r_ret->get_type() == Variant::Type::FLOAT) {
			ret = src_str.to_float();
		}
		*r_ret = ret;
	}

	static void ptr_construct(void *base, const void **p_args) {
		String src_str = PtrToArg<String>::convert(p_args[0]);
		T dst_var = Variant();
		Variant type_test = Variant(dst_var);
		if (type_test.get_type() == Variant::Type::INT) {
			dst_var = src_str.to_int();
		} else if (type_test.get_type() == Variant::Type::FLOAT) {
			dst_var = src_str.to_float();
		}
		PtrConstruct<T>::construct(dst_var, base);
	}

	static int get_argument_count() {
		return 1;
	}

	static Variant::Type get_argument_type(int p_arg) {
		return Variant::STRING;
	}

	static Variant::Type get_base_type() {
		return GetTypeInfo<T>::VARIANT_TYPE;
	}
};

class VariantConstructorCallableArgs {
public:
	static void construct(Variant &r_ret, const Variant **p_args, Callable::CallError &r_error) {
		ObjectID object_id;
		StringName method;

		if (p_args[0]->get_type() == Variant::NIL) {
			// leave as is
		} else if (p_args[0]->get_type() == Variant::OBJECT) {
			object_id = VariantInternal::get_object_id(p_args[0]);
		} else {
			r_error.error = Callable::CallError::CALL_ERROR_INVALID_ARGUMENT;
			r_error.argument = 0;
			r_error.expected = Variant::OBJECT;
			return;
		}

		if (p_args[1]->get_type() == Variant::STRING_NAME) {
			method = *VariantGetInternalPtr<StringName>::get_ptr(p_args[1]);
		} else if (p_args[1]->get_type() == Variant::STRING) {
			method = *VariantGetInternalPtr<String>::get_ptr(p_args[1]);
		} else {
			r_error.error = Callable::CallError::CALL_ERROR_INVALID_ARGUMENT;
			r_error.argument = 1;
			r_error.expected = Variant::STRING_NAME;
			return;
		}

		VariantTypeChanger<Callable>::change(&r_ret);
		*VariantGetInternalPtr<Callable>::get_ptr(&r_ret) = Callable(object_id, method);
	}

	static inline void validated_construct(Variant *r_ret, const Variant **p_args) {
		VariantTypeChanger<Callable>::change(r_ret);
		*VariantGetInternalPtr<Callable>::get_ptr(r_ret) = Callable(VariantInternal::get_object_id(p_args[0]), *VariantGetInternalPtr<StringName>::get_ptr(p_args[1]));
	}
	static void ptr_construct(void *base, const void **p_args) {
		PtrConstruct<Callable>::construct(Callable(PtrToArg<Object *>::convert(p_args[0]), PtrToArg<StringName>::convert(p_args[1])), base);
	}

	static int get_argument_count() {
		return 2;
	}

	static Variant::Type get_argument_type(int p_arg) {
		if (p_arg == 0) {
			return Variant::OBJECT;
		} else {
			return Variant::STRING_NAME;
		}
	}

	static Variant::Type get_base_type() {
		return Variant::CALLABLE;
	}
};

class VariantConstructorSignalArgs {
public:
	static void construct(Variant &r_ret, const Variant **p_args, Callable::CallError &r_error) {
		ObjectID object_id;
		StringName method;

		if (p_args[0]->get_type() == Variant::NIL) {
			// leave as is
		} else if (p_args[0]->get_type() == Variant::OBJECT) {
			object_id = VariantInternal::get_object_id(p_args[0]);
		} else {
			r_error.error = Callable::CallError::CALL_ERROR_INVALID_ARGUMENT;
			r_error.argument = 0;
			r_error.expected = Variant::OBJECT;
			return;
		}

		if (p_args[1]->get_type() == Variant::STRING_NAME) {
			method = *VariantGetInternalPtr<StringName>::get_ptr(p_args[1]);
		} else if (p_args[1]->get_type() == Variant::STRING) {
			method = *VariantGetInternalPtr<String>::get_ptr(p_args[1]);
		} else {
			r_error.error = Callable::CallError::CALL_ERROR_INVALID_ARGUMENT;
			r_error.argument = 1;
			r_error.expected = Variant::STRING_NAME;
			return;
		}

		VariantTypeChanger<Signal>::change(&r_ret);
		*VariantGetInternalPtr<Signal>::get_ptr(&r_ret) = Signal(object_id, method);
	}

	static inline void validated_construct(Variant *r_ret, const Variant **p_args) {
		VariantTypeChanger<Signal>::change(r_ret);
		*VariantGetInternalPtr<Signal>::get_ptr(r_ret) = Signal(VariantInternal::get_object_id(p_args[0]), *VariantGetInternalPtr<StringName>::get_ptr(p_args[1]));
	}
	static void ptr_construct(void *base, const void **p_args) {
		PtrConstruct<Signal>::construct(Signal(PtrToArg<Object *>::convert(p_args[0]), PtrToArg<StringName>::convert(p_args[1])), base);
	}

	static int get_argument_count() {
		return 2;
	}

	static Variant::Type get_argument_type(int p_arg) {
		if (p_arg == 0) {
			return Variant::OBJECT;
		} else {
			return Variant::STRING_NAME;
		}
	}

	static Variant::Type get_base_type() {
		return Variant::SIGNAL;
	}
};

class VariantConstructorTypedDictionary {
public:
	static void construct(Variant &r_ret, const Variant **p_args, Callable::CallError &r_error) {
		if (p_args[0]->get_type() != Variant::DICTIONARY) {
			r_error.error = Callable::CallError::CALL_ERROR_INVALID_ARGUMENT;
			r_error.argument = 0;
			r_error.expected = Variant::DICTIONARY;
			return;
		}

		if (p_args[1]->get_type() != Variant::INT) {
			r_error.error = Callable::CallError::CALL_ERROR_INVALID_ARGUMENT;
			r_error.argument = 1;
			r_error.expected = Variant::INT;
			return;
		}

		if (p_args[2]->get_type() != Variant::STRING_NAME) {
			r_error.error = Callable::CallError::CALL_ERROR_INVALID_ARGUMENT;
			r_error.argument = 2;
			r_error.expected = Variant::STRING_NAME;
			return;
		}

		if (p_args[4]->get_type() != Variant::INT) {
			r_error.error = Callable::CallError::CALL_ERROR_INVALID_ARGUMENT;
			r_error.argument = 4;
			r_error.expected = Variant::INT;
			return;
		}

		if (p_args[5]->get_type() != Variant::STRING_NAME) {
			r_error.error = Callable::CallError::CALL_ERROR_INVALID_ARGUMENT;
			r_error.argument = 5;
			r_error.expected = Variant::STRING_NAME;
			return;
		}

		const Dictionary &base_dict = *VariantGetInternalPtr<Dictionary>::get_ptr(p_args[0]);
		const uint32_t key_type = p_args[1]->operator uint32_t();
		const StringName &key_class_name = *VariantGetInternalPtr<StringName>::get_ptr(p_args[2]);
		const uint32_t value_type = p_args[4]->operator uint32_t();
		const StringName &value_class_name = *VariantGetInternalPtr<StringName>::get_ptr(p_args[5]);
		r_ret = Dictionary(base_dict, key_type, key_class_name, *p_args[3], value_type, value_class_name, *p_args[6]);
	}

	static inline void validated_construct(Variant *r_ret, const Variant **p_args) {
		const Dictionary &base_dict = *VariantGetInternalPtr<Dictionary>::get_ptr(p_args[0]);
		const uint32_t key_type = p_args[1]->operator uint32_t();
		const StringName &key_class_name = *VariantGetInternalPtr<StringName>::get_ptr(p_args[2]);
		const uint32_t value_type = p_args[4]->operator uint32_t();
		const StringName &value_class_name = *VariantGetInternalPtr<StringName>::get_ptr(p_args[5]);
		*r_ret = Dictionary(base_dict, key_type, key_class_name, *p_args[3], value_type, value_class_name, *p_args[6]);
	}

	static void ptr_construct(void *base, const void **p_args) {
		const Dictionary &base_dict = PtrToArg<Dictionary>::convert(p_args[0]);
		const uint32_t key_type = PtrToArg<uint32_t>::convert(p_args[1]);
		const StringName &key_class_name = PtrToArg<StringName>::convert(p_args[2]);
		const Variant &key_script = PtrToArg<Variant>::convert(p_args[3]);
		const uint32_t value_type = PtrToArg<uint32_t>::convert(p_args[4]);
		const StringName &value_class_name = PtrToArg<StringName>::convert(p_args[5]);
		const Variant &value_script = PtrToArg<Variant>::convert(p_args[6]);
		Dictionary dst_arr = Dictionary(base_dict, key_type, key_class_name, key_script, value_type, value_class_name, value_script);

		PtrConstruct<Dictionary>::construct(dst_arr, base);
	}

	static int get_argument_count() {
		return 7;
	}

	static Variant::Type get_argument_type(int p_arg) {
		switch (p_arg) {
			case 0: {
				return Variant::DICTIONARY;
			} break;
			case 1: {
				return Variant::INT;
			} break;
			case 2: {
				return Variant::STRING_NAME;
			} break;
			case 3: {
				return Variant::NIL;
			} break;
			case 4: {
				return Variant::INT;
			} break;
			case 5: {
				return Variant::STRING_NAME;
			} break;
			case 6: {
				return Variant::NIL;
			} break;
			default: {
				return Variant::NIL;
			} break;
		}
	}

	static Variant::Type get_base_type() {
		return Variant::DICTIONARY;
	}
};

class VariantConstructorTypedArray {
public:
	static void construct(Variant &r_ret, const Variant **p_args, Callable::CallError &r_error) {
		if (p_args[0]->get_type() != Variant::ARRAY) {
			r_error.error = Callable::CallError::CALL_ERROR_INVALID_ARGUMENT;
			r_error.argument = 0;
			r_error.expected = Variant::ARRAY;
			return;
		}

		if (p_args[1]->get_type() != Variant::INT) {
			r_error.error = Callable::CallError::CALL_ERROR_INVALID_ARGUMENT;
			r_error.argument = 1;
			r_error.expected = Variant::INT;
			return;
		}

		if (!p_args[2]->is_string()) {
			r_error.error = Callable::CallError::CALL_ERROR_INVALID_ARGUMENT;
			r_error.argument = 2;
			r_error.expected = Variant::STRING_NAME;
			return;
		}

		const Array &base_arr = *VariantGetInternalPtr<Array>::get_ptr(p_args[0]);
		const uint32_t type = p_args[1]->operator uint32_t();
		r_ret = Array(base_arr, type, *p_args[2], *p_args[3]);
	}

	static inline void validated_construct(Variant *r_ret, const Variant **p_args) {
		const Array &base_arr = *VariantGetInternalPtr<Array>::get_ptr(p_args[0]);
		const uint32_t type = p_args[1]->operator uint32_t();
		const StringName &class_name = *VariantGetInternalPtr<StringName>::get_ptr(p_args[2]);
		*r_ret = Array(base_arr, type, class_name, *p_args[3]);
	}

	static void ptr_construct(void *base, const void **p_args) {
		const Array &base_arr = PtrToArg<Array>::convert(p_args[0]);
		const uint32_t type = PtrToArg<uint32_t>::convert(p_args[1]);
		const StringName &class_name = PtrToArg<StringName>::convert(p_args[2]);
		const Variant &script = PtrToArg<Variant>::convert(p_args[3]);
		Array dst_arr = Array(base_arr, type, class_name, script);

		PtrConstruct<Array>::construct(dst_arr, base);
	}

	static int get_argument_count() {
		return 4;
	}

	static Variant::Type get_argument_type(int p_arg) {
		switch (p_arg) {
			case 0: {
				return Variant::ARRAY;
			} break;
			case 1: {
				return Variant::INT;
			} break;
			case 2: {
				return Variant::STRING_NAME;
			} break;
			case 3: {
				return Variant::NIL;
			} break;
			default: {
				return Variant::NIL;
			} break;
		}
	}

	static Variant::Type get_base_type() {
		return Variant::ARRAY;
	}
};

template <typename T>
class VariantConstructorToArray {
public:
	static void construct(Variant &r_ret, const Variant **p_args, Callable::CallError &r_error) {
		if (p_args[0]->get_type() != GetTypeInfo<T>::VARIANT_TYPE) {
			r_error.error = Callable::CallError::CALL_ERROR_INVALID_ARGUMENT;
			r_error.argument = 0;
			r_error.expected = GetTypeInfo<T>::VARIANT_TYPE;
			return;
		}

		r_ret = Array();
		Array &dst_arr = *VariantGetInternalPtr<Array>::get_ptr(&r_ret);
		const T &src_arr = *VariantGetInternalPtr<T>::get_ptr(p_args[0]);

		int size = src_arr.size();
		dst_arr.resize(size);
		for (int i = 0; i < size; i++) {
			dst_arr[i] = src_arr[i];
		}
	}

	static inline void validated_construct(Variant *r_ret, const Variant **p_args) {
		*r_ret = Array();
		Array &dst_arr = *VariantGetInternalPtr<Array>::get_ptr(r_ret);
		const T &src_arr = *VariantGetInternalPtr<T>::get_ptr(p_args[0]);

		int size = src_arr.size();
		dst_arr.resize(size);
		for (int i = 0; i < size; i++) {
			dst_arr[i] = src_arr[i];
		}
	}
	static void ptr_construct(void *base, const void **p_args) {
		Array dst_arr;
		T src_arr = PtrToArg<T>::convert(p_args[0]);

		int size = src_arr.size();
		dst_arr.resize(size);
		for (int i = 0; i < size; i++) {
			dst_arr[i] = src_arr[i];
		}

		PtrConstruct<Array>::construct(dst_arr, base);
	}

	static int get_argument_count() {
		return 1;
	}

	static Variant::Type get_argument_type(int p_arg) {
		return GetTypeInfo<T>::VARIANT_TYPE;
	}

	static Variant::Type get_base_type() {
		return Variant::ARRAY;
	}
};

template <typename T>
class VariantConstructorFromArray {
public:
	static void construct(Variant &r_ret, const Variant **p_args, Callable::CallError &r_error) {
		if (p_args[0]->get_type() != Variant::ARRAY) {
			r_error.error = Callable::CallError::CALL_ERROR_INVALID_ARGUMENT;
			r_error.argument = 0;
			r_error.expected = Variant::ARRAY;
			return;
		}

		VariantTypeChanger<T>::change(&r_ret);
		const Array &src_arr = *VariantGetInternalPtr<Array>::get_ptr(p_args[0]);
		T &dst_arr = *VariantGetInternalPtr<T>::get_ptr(&r_ret);

		int size = src_arr.size();
		dst_arr.resize(size);
		for (int i = 0; i < size; i++) {
			dst_arr.write[i] = src_arr[i];
		}
	}

	static inline void validated_construct(Variant *r_ret, const Variant **p_args) {
		VariantTypeChanger<T>::change(r_ret);
		const Array &src_arr = *VariantGetInternalPtr<Array>::get_ptr(p_args[0]);
		T &dst_arr = *VariantGetInternalPtr<T>::get_ptr(r_ret);

		int size = src_arr.size();
		dst_arr.resize(size);
		for (int i = 0; i < size; i++) {
			dst_arr.write[i] = src_arr[i];
		}
	}
	static void ptr_construct(void *base, const void **p_args) {
		Array src_arr = PtrToArg<Array>::convert(p_args[0]);
		T dst_arr;

		int size = src_arr.size();
		dst_arr.resize(size);
		for (int i = 0; i < size; i++) {
			dst_arr.write[i] = src_arr[i];
		}

		PtrConstruct<T>::construct(dst_arr, base);
	}

	static int get_argument_count() {
		return 1;
	}

	static Variant::Type get_argument_type(int p_arg) {
		return Variant::ARRAY;
	}

	static Variant::Type get_base_type() {
		return GetTypeInfo<T>::VARIANT_TYPE;
	}
};

class VariantConstructorNil {
public:
	static void construct(Variant &r_ret, const Variant **p_args, Callable::CallError &r_error) {
		if (p_args[0]->get_type() != Variant::NIL) {
			r_error.error = Callable::CallError::CALL_ERROR_INVALID_ARGUMENT;
			r_error.argument = 0;
			r_error.expected = Variant::NIL;
			return;
		}

		r_error.error = Callable::CallError::CALL_OK;
		VariantInternal::clear(&r_ret);
	}

	static inline void validated_construct(Variant *r_ret, const Variant **p_args) {
		VariantInternal::clear(r_ret);
	}
	static void ptr_construct(void *base, const void **p_args) {
		PtrConstruct<Variant>::construct(Variant(), base);
	}

	static int get_argument_count() {
		return 1;
	}

	static Variant::Type get_argument_type(int p_arg) {
		return Variant::NIL;
	}

	static Variant::Type get_base_type() {
		return Variant::NIL;
	}
};

template <typename T>
class VariantConstructNoArgs {
public:
	static void construct(Variant &r_ret, const Variant **p_args, Callable::CallError &r_error) {
		VariantTypeChanger<T>::change_and_reset(&r_ret);
		r_error.error = Callable::CallError::CALL_OK;
	}

	static inline void validated_construct(Variant *r_ret, const Variant **p_args) {
		VariantTypeChanger<T>::change_and_reset(r_ret);
	}
	static void ptr_construct(void *base, const void **p_args) {
		PtrConstruct<T>::construct(T(), base);
	}

	static int get_argument_count() {
		return 0;
	}

	static Variant::Type get_argument_type(int p_arg) {
		return Variant::NIL;
	}

	static Variant::Type get_base_type() {
		return GetTypeInfo<T>::VARIANT_TYPE;
	}
};

class VariantConstructNoArgsNil {
public:
	static void construct(Variant &r_ret, const Variant **p_args, Callable::CallError &r_error) {
		VariantInternal::clear(&r_ret);
		r_error.error = Callable::CallError::CALL_OK;
	}

	static inline void validated_construct(Variant *r_ret, const Variant **p_args) {
		VariantInternal::clear(r_ret);
	}
	static void ptr_construct(void *base, const void **p_args) {
		ERR_FAIL_MSG("Cannot ptrcall nil constructor");
	}

	static int get_argument_count() {
		return 0;
	}

	static Variant::Type get_argument_type(int p_arg) {
		return Variant::NIL;
	}

	static Variant::Type get_base_type() {
		return Variant::NIL;
	}
};

class VariantConstructNoArgsObject {
public:
	static void construct(Variant &r_ret, const Variant **p_args, Callable::CallError &r_error) {
		r_ret = (Object *)nullptr; // Must construct a TYPE_OBJECT containing nullptr.
		r_error.error = Callable::CallError::CALL_OK;
	}

	static inline void validated_construct(Variant *r_ret, const Variant **p_args) {
		*r_ret = (Object *)nullptr; // Must construct a TYPE_OBJECT containing nullptr.
	}
	static void ptr_construct(void *base, const void **p_args) {
		PtrConstruct<Object *>::construct(nullptr, base);
	}

	static int get_argument_count() {
		return 0;
	}

	static Variant::Type get_argument_type(int p_arg) {
		return Variant::NIL;
	}

	static Variant::Type get_base_type() {
		return Variant::OBJECT;
	}
};

#endif // VARIANT_CONSTRUCT_H<|MERGE_RESOLUTION|>--- conflicted
+++ resolved
@@ -156,16 +156,9 @@
 		if (p_args[0]->get_type() == Variant::NIL) {
 			VariantInternal::clear(&r_ret);
 			VariantTypeChanger<Object *>::change(&r_ret);
-<<<<<<< HEAD
-			VariantInternal::object_assign_null(&r_ret);
-			r_error.error = Callable::CallError::CALL_OK;
-		} else if (p_args[0]->get_type() == Variant::OBJECT) {
-			VariantInternal::clear(&r_ret);
-=======
 			VariantInternal::object_reset_data(&r_ret);
 			r_error.error = Callable::CallError::CALL_OK;
 		} else if (p_args[0]->get_type() == Variant::OBJECT) {
->>>>>>> dc5f1b7a
 			VariantTypeChanger<Object *>::change(&r_ret);
 			VariantInternal::object_assign(&r_ret, p_args[0]);
 			r_error.error = Callable::CallError::CALL_OK;
@@ -178,10 +171,6 @@
 	}
 
 	static inline void validated_construct(Variant *r_ret, const Variant **p_args) {
-<<<<<<< HEAD
-		VariantInternal::clear(r_ret);
-=======
->>>>>>> dc5f1b7a
 		VariantTypeChanger<Object *>::change(r_ret);
 		VariantInternal::object_assign(r_ret, p_args[0]);
 	}
@@ -213,21 +202,13 @@
 
 		VariantInternal::clear(&r_ret);
 		VariantTypeChanger<Object *>::change(&r_ret);
-<<<<<<< HEAD
-		VariantInternal::object_assign_null(&r_ret);
-=======
 		VariantInternal::object_reset_data(&r_ret);
->>>>>>> dc5f1b7a
 	}
 
 	static inline void validated_construct(Variant *r_ret, const Variant **p_args) {
 		VariantInternal::clear(r_ret);
 		VariantTypeChanger<Object *>::change(r_ret);
-<<<<<<< HEAD
-		VariantInternal::object_assign_null(r_ret);
-=======
 		VariantInternal::object_reset_data(r_ret);
->>>>>>> dc5f1b7a
 	}
 	static void ptr_construct(void *base, const void **p_args) {
 		PtrConstruct<Object *>::construct(nullptr, base);
