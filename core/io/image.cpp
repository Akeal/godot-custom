/**************************************************************************/
/*  image.cpp                                                             */
/**************************************************************************/
/*                         This file is part of:                          */
/*                             GODOT ENGINE                               */
/*                        https://godotengine.org                         */
/**************************************************************************/
/* Copyright (c) 2014-present Godot Engine contributors (see AUTHORS.md). */
/* Copyright (c) 2007-2014 Juan Linietsky, Ariel Manzur.                  */
/*                                                                        */
/* Permission is hereby granted, free of charge, to any person obtaining  */
/* a copy of this software and associated documentation files (the        */
/* "Software"), to deal in the Software without restriction, including    */
/* without limitation the rights to use, copy, modify, merge, publish,    */
/* distribute, sublicense, and/or sell copies of the Software, and to     */
/* permit persons to whom the Software is furnished to do so, subject to  */
/* the following conditions:                                              */
/*                                                                        */
/* The above copyright notice and this permission notice shall be         */
/* included in all copies or substantial portions of the Software.        */
/*                                                                        */
/* THE SOFTWARE IS PROVIDED "AS IS", WITHOUT WARRANTY OF ANY KIND,        */
/* EXPRESS OR IMPLIED, INCLUDING BUT NOT LIMITED TO THE WARRANTIES OF     */
/* MERCHANTABILITY, FITNESS FOR A PARTICULAR PURPOSE AND NONINFRINGEMENT. */
/* IN NO EVENT SHALL THE AUTHORS OR COPYRIGHT HOLDERS BE LIABLE FOR ANY   */
/* CLAIM, DAMAGES OR OTHER LIABILITY, WHETHER IN AN ACTION OF CONTRACT,   */
/* TORT OR OTHERWISE, ARISING FROM, OUT OF OR IN CONNECTION WITH THE      */
/* SOFTWARE OR THE USE OR OTHER DEALINGS IN THE SOFTWARE.                 */
/**************************************************************************/

#include "image.h"

#include "core/config/project_settings.h"
#include "core/error/error_list.h"
#include "core/error/error_macros.h"
#include "core/io/image_loader.h"
#include "core/io/resource_loader.h"
#include "core/math/math_funcs.h"
#include "core/string/print_string.h"
#include "core/templates/hash_map.h"
#include "core/variant/dictionary.h"

#include <stdio.h>
#include <cmath>

const char *Image::format_names[Image::FORMAT_MAX] = {
	"Lum8",
	"LumAlpha8",
	"Red8",
	"RedGreen",
	"RGB8",
	"RGBA8",
	"RGBA4444",
	"RGBA5551", // Actually RGB565, kept as RGBA5551 for compatibility.
	"RFloat",
	"RGFloat",
	"RGBFloat",
	"RGBAFloat",
	"RHalf",
	"RGHalf",
	"RGBHalf",
	"RGBAHalf",
	"RGBE9995",
	"DXT1 RGB8",
	"DXT3 RGBA8",
	"DXT5 RGBA8",
	"RGTC Red8",
	"RGTC RedGreen8",
	"BPTC_RGBA",
	"BPTC_RGBF",
	"BPTC_RGBFU",
	"ETC",
	"ETC2_R11",
	"ETC2_R11S",
	"ETC2_RG11",
	"ETC2_RG11S",
	"ETC2_RGB8",
	"ETC2_RGBA8",
	"ETC2_RGB8A1",
	"ETC2_RA_AS_RG",
	"FORMAT_DXT5_RA_AS_RG",
	"ASTC_4x4",
	"ASTC_4x4_HDR",
	"ASTC_8x8",
	"ASTC_8x8_HDR",
};

// External saver function pointers.

SavePNGFunc Image::save_png_func = nullptr;
SaveJPGFunc Image::save_jpg_func = nullptr;
SaveEXRFunc Image::save_exr_func = nullptr;
SaveWebPFunc Image::save_webp_func = nullptr;

SavePNGBufferFunc Image::save_png_buffer_func = nullptr;
SaveJPGBufferFunc Image::save_jpg_buffer_func = nullptr;
SaveEXRBufferFunc Image::save_exr_buffer_func = nullptr;
SaveWebPBufferFunc Image::save_webp_buffer_func = nullptr;

// External loader function pointers.

ImageMemLoadFunc Image::_png_mem_loader_func = nullptr;
ImageMemLoadFunc Image::_png_mem_unpacker_func = nullptr;
ImageMemLoadFunc Image::_jpg_mem_loader_func = nullptr;
ImageMemLoadFunc Image::_webp_mem_loader_func = nullptr;
ImageMemLoadFunc Image::_tga_mem_loader_func = nullptr;
ImageMemLoadFunc Image::_bmp_mem_loader_func = nullptr;
ScalableImageMemLoadFunc Image::_svg_scalable_mem_loader_func = nullptr;
ImageMemLoadFunc Image::_ktx_mem_loader_func = nullptr;

// External VRAM compression function pointers.

void (*Image::_image_compress_bc_func)(Image *, Image::UsedChannels) = nullptr;
void (*Image::_image_compress_bptc_func)(Image *, Image::UsedChannels) = nullptr;
void (*Image::_image_compress_etc1_func)(Image *) = nullptr;
void (*Image::_image_compress_etc2_func)(Image *, Image::UsedChannels) = nullptr;
void (*Image::_image_compress_astc_func)(Image *, Image::ASTCFormat) = nullptr;

Error (*Image::_image_compress_bptc_rd_func)(Image *, Image::UsedChannels) = nullptr;
Error (*Image::_image_compress_bc_rd_func)(Image *, Image::UsedChannels) = nullptr;

// External VRAM decompression function pointers.

void (*Image::_image_decompress_bc)(Image *) = nullptr;
void (*Image::_image_decompress_bptc)(Image *) = nullptr;
void (*Image::_image_decompress_etc1)(Image *) = nullptr;
void (*Image::_image_decompress_etc2)(Image *) = nullptr;
void (*Image::_image_decompress_astc)(Image *) = nullptr;

// External packer function pointers.

Vector<uint8_t> (*Image::webp_lossy_packer)(const Ref<Image> &, float) = nullptr;
Vector<uint8_t> (*Image::webp_lossless_packer)(const Ref<Image> &) = nullptr;
Vector<uint8_t> (*Image::png_packer)(const Ref<Image> &) = nullptr;
Vector<uint8_t> (*Image::basis_universal_packer)(const Ref<Image> &, Image::UsedChannels) = nullptr;

Ref<Image> (*Image::webp_unpacker)(const Vector<uint8_t> &) = nullptr;
Ref<Image> (*Image::png_unpacker)(const Vector<uint8_t> &) = nullptr;
Ref<Image> (*Image::basis_universal_unpacker)(const Vector<uint8_t> &) = nullptr;
Ref<Image> (*Image::basis_universal_unpacker_ptr)(const uint8_t *, int) = nullptr;

void Image::_put_pixelb(int p_x, int p_y, uint32_t p_pixel_size, uint8_t *p_data, const uint8_t *p_pixel) {
	uint32_t ofs = (p_y * width + p_x) * p_pixel_size;
	memcpy(p_data + ofs, p_pixel, p_pixel_size);
}

void Image::_get_pixelb(int p_x, int p_y, uint32_t p_pixel_size, const uint8_t *p_data, uint8_t *p_pixel) {
	uint32_t ofs = (p_y * width + p_x) * p_pixel_size;
	memcpy(p_pixel, p_data + ofs, p_pixel_size);
}

int Image::get_format_pixel_size(Format p_format) {
	switch (p_format) {
		case FORMAT_L8:
			return 1;
		case FORMAT_LA8:
			return 2;
		case FORMAT_R8:
			return 1;
		case FORMAT_RG8:
			return 2;
		case FORMAT_RGB8:
			return 3;
		case FORMAT_RGBA8:
			return 4;
		case FORMAT_RGBA4444:
			return 2;
		case FORMAT_RGB565:
			return 2;
		case FORMAT_RF:
			return 4;
		case FORMAT_RGF:
			return 8;
		case FORMAT_RGBF:
			return 12;
		case FORMAT_RGBAF:
			return 16;
		case FORMAT_RH:
			return 2;
		case FORMAT_RGH:
			return 4;
		case FORMAT_RGBH:
			return 6;
		case FORMAT_RGBAH:
			return 8;
		case FORMAT_RGBE9995:
			return 4;
		case FORMAT_DXT1:
			return 1;
		case FORMAT_DXT3:
			return 1;
		case FORMAT_DXT5:
			return 1;
		case FORMAT_RGTC_R:
			return 1;
		case FORMAT_RGTC_RG:
			return 1;
		case FORMAT_BPTC_RGBA:
			return 1;
		case FORMAT_BPTC_RGBF:
			return 1;
		case FORMAT_BPTC_RGBFU:
			return 1;
		case FORMAT_ETC:
			return 1;
		case FORMAT_ETC2_R11:
			return 1;
		case FORMAT_ETC2_R11S:
			return 1;
		case FORMAT_ETC2_RG11:
			return 1;
		case FORMAT_ETC2_RG11S:
			return 1;
		case FORMAT_ETC2_RGB8:
			return 1;
		case FORMAT_ETC2_RGBA8:
			return 1;
		case FORMAT_ETC2_RGB8A1:
			return 1;
		case FORMAT_ETC2_RA_AS_RG:
			return 1;
		case FORMAT_DXT5_RA_AS_RG:
			return 1;
		case FORMAT_ASTC_4x4:
			return 1;
		case FORMAT_ASTC_4x4_HDR:
			return 1;
		case FORMAT_ASTC_8x8:
			return 1;
		case FORMAT_ASTC_8x8_HDR:
			return 1;
		case FORMAT_MAX: {
		}
	}
	return 0;
}

void Image::get_format_min_pixel_size(Format p_format, int &r_w, int &r_h) {
	switch (p_format) {
		case FORMAT_DXT1:
		case FORMAT_DXT3:
		case FORMAT_DXT5:
		case FORMAT_RGTC_R:
		case FORMAT_RGTC_RG: {
			r_w = 4;
			r_h = 4;
		} break;
		case FORMAT_ETC: {
			r_w = 4;
			r_h = 4;
		} break;
		case FORMAT_BPTC_RGBA:
		case FORMAT_BPTC_RGBF:
		case FORMAT_BPTC_RGBFU: {
			r_w = 4;
			r_h = 4;
		} break;
		case FORMAT_ETC2_R11:
		case FORMAT_ETC2_R11S:
		case FORMAT_ETC2_RG11:
		case FORMAT_ETC2_RG11S:
		case FORMAT_ETC2_RGB8:
		case FORMAT_ETC2_RGBA8:
		case FORMAT_ETC2_RGB8A1:
		case FORMAT_ETC2_RA_AS_RG:
		case FORMAT_DXT5_RA_AS_RG: {
			r_w = 4;
			r_h = 4;
		} break;
		case FORMAT_ASTC_4x4:
		case FORMAT_ASTC_4x4_HDR: {
			r_w = 4;
			r_h = 4;
		} break;
		case FORMAT_ASTC_8x8:
		case FORMAT_ASTC_8x8_HDR: {
			r_w = 8;
			r_h = 8;
		} break;
		default: {
			r_w = 1;
			r_h = 1;
		} break;
	}
}

int Image::get_format_pixel_rshift(Format p_format) {
	if (p_format == FORMAT_ASTC_8x8) {
		return 2;
	} else if (p_format == FORMAT_DXT1 || p_format == FORMAT_RGTC_R || p_format == FORMAT_ETC || p_format == FORMAT_ETC2_R11 || p_format == FORMAT_ETC2_R11S || p_format == FORMAT_ETC2_RGB8 || p_format == FORMAT_ETC2_RGB8A1) {
		return 1;
	} else {
		return 0;
	}
}

int Image::get_format_block_size(Format p_format) {
	switch (p_format) {
		case FORMAT_DXT1:
		case FORMAT_DXT3:
		case FORMAT_DXT5:
		case FORMAT_RGTC_R:
		case FORMAT_RGTC_RG: {
			return 4;
		}
		case FORMAT_ETC: {
			return 4;
		}
		case FORMAT_BPTC_RGBA:
		case FORMAT_BPTC_RGBF:
		case FORMAT_BPTC_RGBFU: {
			return 4;
		}
		case FORMAT_ETC2_R11:
		case FORMAT_ETC2_R11S:
		case FORMAT_ETC2_RG11:
		case FORMAT_ETC2_RG11S:
		case FORMAT_ETC2_RGB8:
		case FORMAT_ETC2_RGBA8:
		case FORMAT_ETC2_RGB8A1:
		case FORMAT_ETC2_RA_AS_RG:
		case FORMAT_DXT5_RA_AS_RG: {
			return 4;
		}
		case FORMAT_ASTC_4x4:
		case FORMAT_ASTC_4x4_HDR: {
			return 4;
		}
		case FORMAT_ASTC_8x8:
		case FORMAT_ASTC_8x8_HDR: {
			return 8;
		}
		default: {
		}
	}

	return 1;
}

void Image::_get_mipmap_offset_and_size(int p_mipmap, int64_t &r_offset, int &r_width, int &r_height) const {
	int w = width;
	int h = height;
	int64_t ofs = 0;

	int pixel_size = get_format_pixel_size(format);
	int pixel_rshift = get_format_pixel_rshift(format);
	int block = get_format_block_size(format);
	int minw, minh;
	get_format_min_pixel_size(format, minw, minh);

	for (int i = 0; i < p_mipmap; i++) {
		int bw = w % block != 0 ? w + (block - w % block) : w;
		int bh = h % block != 0 ? h + (block - h % block) : h;

		int64_t s = bw * bh;

		s *= pixel_size;
		s >>= pixel_rshift;
		ofs += s;
		w = MAX(minw, w >> 1);
		h = MAX(minh, h >> 1);
	}

	r_offset = ofs;
	r_width = w;
	r_height = h;
}

int64_t Image::get_mipmap_offset(int p_mipmap) const {
	ERR_FAIL_INDEX_V(p_mipmap, get_mipmap_count() + 1, -1);

	int64_t ofs;
	int w, h;
	_get_mipmap_offset_and_size(p_mipmap, ofs, w, h);
	return ofs;
}

void Image::get_mipmap_offset_and_size(int p_mipmap, int64_t &r_ofs, int64_t &r_size) const {
	int64_t ofs;
	int w, h;
	_get_mipmap_offset_and_size(p_mipmap, ofs, w, h);
	int64_t ofs2;
	_get_mipmap_offset_and_size(p_mipmap + 1, ofs2, w, h);
	r_ofs = ofs;
	r_size = ofs2 - ofs;
}

void Image::get_mipmap_offset_size_and_dimensions(int p_mipmap, int64_t &r_ofs, int64_t &r_size, int &w, int &h) const {
	int64_t ofs;
	_get_mipmap_offset_and_size(p_mipmap, ofs, w, h);
	int64_t ofs2;
	int w2, h2;
	_get_mipmap_offset_and_size(p_mipmap + 1, ofs2, w2, h2);
	r_ofs = ofs;
	r_size = ofs2 - ofs;
}

Image::Image3DValidateError Image::validate_3d_image(Image::Format p_format, int p_width, int p_height, int p_depth, bool p_mipmaps, const Vector<Ref<Image>> &p_images) {
	int w = p_width;
	int h = p_height;
	int d = p_depth;

	int arr_ofs = 0;

	while (true) {
		for (int i = 0; i < d; i++) {
			int idx = i + arr_ofs;
			if (idx >= p_images.size()) {
				return VALIDATE_3D_ERR_MISSING_IMAGES;
			}
			if (p_images[idx].is_null() || p_images[idx]->is_empty()) {
				return VALIDATE_3D_ERR_IMAGE_EMPTY;
			}
			if (p_images[idx]->get_format() != p_format) {
				return VALIDATE_3D_ERR_IMAGE_FORMAT_MISMATCH;
			}
			if (p_images[idx]->get_width() != w || p_images[idx]->get_height() != h) {
				return VALIDATE_3D_ERR_IMAGE_SIZE_MISMATCH;
			}
			if (p_images[idx]->has_mipmaps()) {
				return VALIDATE_3D_ERR_IMAGE_HAS_MIPMAPS;
			}
		}

		arr_ofs += d;

		if (!p_mipmaps) {
			break;
		}

		if (w == 1 && h == 1 && d == 1) {
			break;
		}

		w = MAX(1, w >> 1);
		h = MAX(1, h >> 1);
		d = MAX(1, d >> 1);
	}

	if (arr_ofs != p_images.size()) {
		return VALIDATE_3D_ERR_EXTRA_IMAGES;
	}

	return VALIDATE_3D_OK;
}

String Image::get_3d_image_validation_error_text(Image3DValidateError p_error) {
	switch (p_error) {
		case VALIDATE_3D_OK: {
			return "Ok";
		} break;
		case VALIDATE_3D_ERR_IMAGE_EMPTY: {
			return "Empty Image found";
		} break;
		case VALIDATE_3D_ERR_MISSING_IMAGES: {
			return "Missing Images";
		} break;
		case VALIDATE_3D_ERR_EXTRA_IMAGES: {
			return "Too many Images";
		} break;
		case VALIDATE_3D_ERR_IMAGE_SIZE_MISMATCH: {
			return "Image size mismatch";
		} break;
		case VALIDATE_3D_ERR_IMAGE_FORMAT_MISMATCH: {
			return "Image format mismatch";
		} break;
		case VALIDATE_3D_ERR_IMAGE_HAS_MIPMAPS: {
			return "Image has included mipmaps";
		} break;
	}
	return String();
}

int Image::get_width() const {
	return width;
}

int Image::get_height() const {
	return height;
}

Size2i Image::get_size() const {
	return Size2i(width, height);
}

bool Image::has_mipmaps() const {
	return mipmaps;
}

int Image::get_mipmap_count() const {
	if (mipmaps) {
		return get_image_required_mipmaps(width, height, format);
	} else {
		return 0;
	}
}

// Using template generates perfectly optimized code due to constant expression reduction and unused variable removal present in all compilers.
template <uint32_t read_bytes, bool read_alpha, uint32_t write_bytes, bool write_alpha, bool read_gray, bool write_gray>
static void _convert(int p_width, int p_height, const uint8_t *p_src, uint8_t *p_dst) {
	constexpr uint32_t max_bytes = MAX(read_bytes, write_bytes);

	for (int y = 0; y < p_height; y++) {
		for (int x = 0; x < p_width; x++) {
			const uint8_t *rofs = &p_src[((y * p_width) + x) * (read_bytes + (read_alpha ? 1 : 0))];
			uint8_t *wofs = &p_dst[((y * p_width) + x) * (write_bytes + (write_alpha ? 1 : 0))];

			uint8_t rgba[4] = { 0, 0, 0, 255 };

			if constexpr (read_gray) {
				rgba[0] = rofs[0];
				rgba[1] = rofs[0];
				rgba[2] = rofs[0];
			} else {
				for (uint32_t i = 0; i < max_bytes; i++) {
					rgba[i] = (i < read_bytes) ? rofs[i] : 0;
				}
			}

			if constexpr (read_alpha || write_alpha) {
				rgba[3] = read_alpha ? rofs[read_bytes] : 255;
			}

			if constexpr (write_gray) {
				// REC.709
				const uint8_t luminance = (13938U * rgba[0] + 46869U * rgba[1] + 4729U * rgba[2] + 32768U) >> 16U;
				wofs[0] = luminance;
			} else {
				for (uint32_t i = 0; i < write_bytes; i++) {
					wofs[i] = rgba[i];
				}
			}

			if constexpr (write_alpha) {
				wofs[write_bytes] = rgba[3];
			}
		}
	}
}

template <typename T, uint32_t read_channels, uint32_t write_channels, T def_zero, T def_one>
static void _convert_fast(int p_width, int p_height, const T *p_src, T *p_dst) {
	uint32_t dst_count = 0;
	uint32_t src_count = 0;

	const int resolution = p_width * p_height;

	for (int i = 0; i < resolution; i++) {
		memcpy(p_dst + dst_count, p_src + src_count, MIN(read_channels, write_channels) * sizeof(T));

		if constexpr (write_channels > read_channels) {
			const T def_value[4] = { def_zero, def_zero, def_zero, def_one };
			memcpy(p_dst + dst_count + read_channels, &def_value[read_channels], (write_channels - read_channels) * sizeof(T));
		}

		dst_count += write_channels;
		src_count += read_channels;
	}
}

static bool _are_formats_compatible(Image::Format p_format0, Image::Format p_format1) {
	if (p_format0 <= Image::FORMAT_RGBA8 && p_format1 <= Image::FORMAT_RGBA8) {
		return true;
	} else if (p_format0 <= Image::FORMAT_RGBAH && p_format0 >= Image::FORMAT_RH && p_format1 <= Image::FORMAT_RGBAH && p_format1 >= Image::FORMAT_RH) {
		return true;
	} else if (p_format0 <= Image::FORMAT_RGBAF && p_format0 >= Image::FORMAT_RF && p_format1 <= Image::FORMAT_RGBAF && p_format1 >= Image::FORMAT_RF) {
		return true;
	}

	return false;
}

void Image::convert(Format p_new_format) {
	ERR_FAIL_INDEX_MSG(p_new_format, FORMAT_MAX, vformat("The Image format specified (%d) is out of range. See Image's Format enum.", p_new_format));

	if (data.size() == 0 || p_new_format == format) {
		return;
	}

	ERR_FAIL_COND_MSG(Image::is_format_compressed(format) || Image::is_format_compressed(p_new_format),
			"Cannot convert to (or from) compressed formats. Use compress() and decompress() instead.");

	// Includes the main image.
	const int mipmap_count = get_mipmap_count() + 1;

	if (!_are_formats_compatible(format, p_new_format)) {
		// Use put/set pixel which is slower but works with non-byte formats.
		Image new_img(width, height, mipmaps, p_new_format);

		for (int mip = 0; mip < mipmap_count; mip++) {
			Ref<Image> src_mip = get_image_from_mipmap(mip);
			Ref<Image> new_mip = new_img.get_image_from_mipmap(mip);

			for (int y = 0; y < src_mip->height; y++) {
				for (int x = 0; x < src_mip->width; x++) {
					new_mip->set_pixel(x, y, src_mip->get_pixel(x, y));
				}
			}

			int64_t mip_offset = 0;
			int64_t mip_size = 0;
			new_img.get_mipmap_offset_and_size(mip, mip_offset, mip_size);

			memcpy(new_img.data.ptrw() + mip_offset, new_mip->data.ptr(), mip_size);
		}

		_copy_internals_from(new_img);

		return;
	}

	// Convert the formats in an optimized way by removing/adding color channels if necessary.
	Image new_img(width, height, mipmaps, p_new_format);

	const int conversion_type = format | p_new_format << 8;

	for (int mip = 0; mip < mipmap_count; mip++) {
		int64_t mip_offset = 0;
		int64_t mip_size = 0;
		int mip_width = 0;
		int mip_height = 0;
		get_mipmap_offset_size_and_dimensions(mip, mip_offset, mip_size, mip_width, mip_height);

		const uint8_t *rptr = data.ptr() + mip_offset;
		uint8_t *wptr = new_img.data.ptrw() + new_img.get_mipmap_offset(mip);

		switch (conversion_type) {
			case FORMAT_L8 | (FORMAT_LA8 << 8):
				_convert<1, false, 1, true, true, true>(mip_width, mip_height, rptr, wptr);
				break;
			case FORMAT_L8 | (FORMAT_R8 << 8):
				_convert<1, false, 1, false, true, false>(mip_width, mip_height, rptr, wptr);
				break;
			case FORMAT_L8 | (FORMAT_RG8 << 8):
				_convert<1, false, 2, false, true, false>(mip_width, mip_height, rptr, wptr);
				break;
			case FORMAT_L8 | (FORMAT_RGB8 << 8):
				_convert<1, false, 3, false, true, false>(mip_width, mip_height, rptr, wptr);
				break;
			case FORMAT_L8 | (FORMAT_RGBA8 << 8):
				_convert<1, false, 3, true, true, false>(mip_width, mip_height, rptr, wptr);
				break;
			case FORMAT_LA8 | (FORMAT_L8 << 8):
				_convert<1, true, 1, false, true, true>(mip_width, mip_height, rptr, wptr);
				break;
			case FORMAT_LA8 | (FORMAT_R8 << 8):
				_convert<1, true, 1, false, true, false>(mip_width, mip_height, rptr, wptr);
				break;
			case FORMAT_LA8 | (FORMAT_RG8 << 8):
				_convert<1, true, 2, false, true, false>(mip_width, mip_height, rptr, wptr);
				break;
			case FORMAT_LA8 | (FORMAT_RGB8 << 8):
				_convert<1, true, 3, false, true, false>(mip_width, mip_height, rptr, wptr);
				break;
			case FORMAT_LA8 | (FORMAT_RGBA8 << 8):
				_convert<1, true, 3, true, true, false>(mip_width, mip_height, rptr, wptr);
				break;
			case FORMAT_R8 | (FORMAT_L8 << 8):
				_convert<1, false, 1, false, false, true>(mip_width, mip_height, rptr, wptr);
				break;
			case FORMAT_R8 | (FORMAT_LA8 << 8):
				_convert<1, false, 1, true, false, true>(mip_width, mip_height, rptr, wptr);
				break;
			case FORMAT_R8 | (FORMAT_RG8 << 8):
				_convert<1, false, 2, false, false, false>(mip_width, mip_height, rptr, wptr);
				break;
			case FORMAT_R8 | (FORMAT_RGB8 << 8):
				_convert<1, false, 3, false, false, false>(mip_width, mip_height, rptr, wptr);
				break;
			case FORMAT_R8 | (FORMAT_RGBA8 << 8):
				_convert<1, false, 3, true, false, false>(mip_width, mip_height, rptr, wptr);
				break;
			case FORMAT_RG8 | (FORMAT_L8 << 8):
				_convert<2, false, 1, false, false, true>(mip_width, mip_height, rptr, wptr);
				break;
			case FORMAT_RG8 | (FORMAT_LA8 << 8):
				_convert<2, false, 1, true, false, true>(mip_width, mip_height, rptr, wptr);
				break;
			case FORMAT_RG8 | (FORMAT_R8 << 8):
				_convert<2, false, 1, false, false, false>(mip_width, mip_height, rptr, wptr);
				break;
			case FORMAT_RG8 | (FORMAT_RGB8 << 8):
				_convert<2, false, 3, false, false, false>(mip_width, mip_height, rptr, wptr);
				break;
			case FORMAT_RG8 | (FORMAT_RGBA8 << 8):
				_convert<2, false, 3, true, false, false>(mip_width, mip_height, rptr, wptr);
				break;
			case FORMAT_RGB8 | (FORMAT_L8 << 8):
				_convert<3, false, 1, false, false, true>(mip_width, mip_height, rptr, wptr);
				break;
			case FORMAT_RGB8 | (FORMAT_LA8 << 8):
				_convert<3, false, 1, true, false, true>(mip_width, mip_height, rptr, wptr);
				break;
			case FORMAT_RGB8 | (FORMAT_R8 << 8):
				_convert<3, false, 1, false, false, false>(mip_width, mip_height, rptr, wptr);
				break;
			case FORMAT_RGB8 | (FORMAT_RG8 << 8):
				_convert<3, false, 2, false, false, false>(mip_width, mip_height, rptr, wptr);
				break;
			case FORMAT_RGB8 | (FORMAT_RGBA8 << 8):
				_convert<3, false, 3, true, false, false>(mip_width, mip_height, rptr, wptr);
				break;
			case FORMAT_RGBA8 | (FORMAT_L8 << 8):
				_convert<3, true, 1, false, false, true>(mip_width, mip_height, rptr, wptr);
				break;
			case FORMAT_RGBA8 | (FORMAT_LA8 << 8):
				_convert<3, true, 1, true, false, true>(mip_width, mip_height, rptr, wptr);
				break;
			case FORMAT_RGBA8 | (FORMAT_R8 << 8):
				_convert<3, true, 1, false, false, false>(mip_width, mip_height, rptr, wptr);
				break;
			case FORMAT_RGBA8 | (FORMAT_RG8 << 8):
				_convert<3, true, 2, false, false, false>(mip_width, mip_height, rptr, wptr);
				break;
			case FORMAT_RGBA8 | (FORMAT_RGB8 << 8):
				_convert<3, true, 3, false, false, false>(mip_width, mip_height, rptr, wptr);
				break;
			case FORMAT_RH | (FORMAT_RGH << 8):
				_convert_fast<uint16_t, 1, 2, 0x0000, 0x3C00>(mip_width, mip_height, (const uint16_t *)rptr, (uint16_t *)wptr);
				break;
			case FORMAT_RH | (FORMAT_RGBH << 8):
				_convert_fast<uint16_t, 1, 3, 0x0000, 0x3C00>(mip_width, mip_height, (const uint16_t *)rptr, (uint16_t *)wptr);
				break;
			case FORMAT_RH | (FORMAT_RGBAH << 8):
				_convert_fast<uint16_t, 1, 4, 0x0000, 0x3C00>(mip_width, mip_height, (const uint16_t *)rptr, (uint16_t *)wptr);
				break;
			case FORMAT_RGH | (FORMAT_RH << 8):
				_convert_fast<uint16_t, 2, 1, 0x0000, 0x3C00>(mip_width, mip_height, (const uint16_t *)rptr, (uint16_t *)wptr);
				break;
			case FORMAT_RGH | (FORMAT_RGBH << 8):
				_convert_fast<uint16_t, 2, 3, 0x0000, 0x3C00>(mip_width, mip_height, (const uint16_t *)rptr, (uint16_t *)wptr);
				break;
			case FORMAT_RGH | (FORMAT_RGBAH << 8):
				_convert_fast<uint16_t, 2, 4, 0x0000, 0x3C00>(mip_width, mip_height, (const uint16_t *)rptr, (uint16_t *)wptr);
				break;
			case FORMAT_RGBH | (FORMAT_RH << 8):
				_convert_fast<uint16_t, 3, 1, 0x0000, 0x3C00>(mip_width, mip_height, (const uint16_t *)rptr, (uint16_t *)wptr);
				break;
			case FORMAT_RGBH | (FORMAT_RGH << 8):
				_convert_fast<uint16_t, 3, 2, 0x0000, 0x3C00>(mip_width, mip_height, (const uint16_t *)rptr, (uint16_t *)wptr);
				break;
			case FORMAT_RGBH | (FORMAT_RGBAH << 8):
				_convert_fast<uint16_t, 3, 4, 0x0000, 0x3C00>(mip_width, mip_height, (const uint16_t *)rptr, (uint16_t *)wptr);
				break;
			case FORMAT_RGBAH | (FORMAT_RH << 8):
				_convert_fast<uint16_t, 4, 1, 0x0000, 0x3C00>(mip_width, mip_height, (const uint16_t *)rptr, (uint16_t *)wptr);
				break;
			case FORMAT_RGBAH | (FORMAT_RGH << 8):
				_convert_fast<uint16_t, 4, 2, 0x0000, 0x3C00>(mip_width, mip_height, (const uint16_t *)rptr, (uint16_t *)wptr);
				break;
			case FORMAT_RGBAH | (FORMAT_RGBH << 8):
				_convert_fast<uint16_t, 4, 3, 0x0000, 0x3C00>(mip_width, mip_height, (const uint16_t *)rptr, (uint16_t *)wptr);
				break;
			case FORMAT_RF | (FORMAT_RGF << 8):
				_convert_fast<uint32_t, 1, 2, 0x00000000, 0x3F800000>(mip_width, mip_height, (const uint32_t *)rptr, (uint32_t *)wptr);
				break;
			case FORMAT_RF | (FORMAT_RGBF << 8):
				_convert_fast<uint32_t, 1, 3, 0x00000000, 0x3F800000>(mip_width, mip_height, (const uint32_t *)rptr, (uint32_t *)wptr);
				break;
			case FORMAT_RF | (FORMAT_RGBAF << 8):
				_convert_fast<uint32_t, 1, 4, 0x00000000, 0x3F800000>(mip_width, mip_height, (const uint32_t *)rptr, (uint32_t *)wptr);
				break;
			case FORMAT_RGF | (FORMAT_RF << 8):
				_convert_fast<uint32_t, 2, 1, 0x00000000, 0x3F800000>(mip_width, mip_height, (const uint32_t *)rptr, (uint32_t *)wptr);
				break;
			case FORMAT_RGF | (FORMAT_RGBF << 8):
				_convert_fast<uint32_t, 2, 3, 0x00000000, 0x3F800000>(mip_width, mip_height, (const uint32_t *)rptr, (uint32_t *)wptr);
				break;
			case FORMAT_RGF | (FORMAT_RGBAF << 8):
				_convert_fast<uint32_t, 2, 4, 0x00000000, 0x3F800000>(mip_width, mip_height, (const uint32_t *)rptr, (uint32_t *)wptr);
				break;
			case FORMAT_RGBF | (FORMAT_RF << 8):
				_convert_fast<uint32_t, 3, 1, 0x00000000, 0x3F800000>(mip_width, mip_height, (const uint32_t *)rptr, (uint32_t *)wptr);
				break;
			case FORMAT_RGBF | (FORMAT_RGF << 8):
				_convert_fast<uint32_t, 3, 2, 0x00000000, 0x3F800000>(mip_width, mip_height, (const uint32_t *)rptr, (uint32_t *)wptr);
				break;
			case FORMAT_RGBF | (FORMAT_RGBAF << 8):
				_convert_fast<uint32_t, 3, 4, 0x00000000, 0x3F800000>(mip_width, mip_height, (const uint32_t *)rptr, (uint32_t *)wptr);
				break;
			case FORMAT_RGBAF | (FORMAT_RF << 8):
				_convert_fast<uint32_t, 4, 1, 0x00000000, 0x3F800000>(mip_width, mip_height, (const uint32_t *)rptr, (uint32_t *)wptr);
				break;
			case FORMAT_RGBAF | (FORMAT_RGF << 8):
				_convert_fast<uint32_t, 4, 2, 0x00000000, 0x3F800000>(mip_width, mip_height, (const uint32_t *)rptr, (uint32_t *)wptr);
				break;
			case FORMAT_RGBAF | (FORMAT_RGBF << 8):
				_convert_fast<uint32_t, 4, 3, 0x00000000, 0x3F800000>(mip_width, mip_height, (const uint32_t *)rptr, (uint32_t *)wptr);
				break;
		}
	}

	_copy_internals_from(new_img);
}

Image::Format Image::get_format() const {
	return format;
}

static double _bicubic_interp_kernel(double x) {
	x = ABS(x);

	double bc = 0;

	if (x <= 1) {
		bc = (1.5 * x - 2.5) * x * x + 1;
	} else if (x < 2) {
		bc = ((-0.5 * x + 2.5) * x - 4) * x + 2;
	}

	return bc;
}

template <int CC, typename T>
static void _scale_cubic(const uint8_t *__restrict p_src, uint8_t *__restrict p_dst, uint32_t p_src_width, uint32_t p_src_height, uint32_t p_dst_width, uint32_t p_dst_height) {
	// get source image size
	int width = p_src_width;
	int height = p_src_height;
	double xfac = (double)width / p_dst_width;
	double yfac = (double)height / p_dst_height;
	// coordinates of source points and coefficients
	double ox, oy, dx, dy;
	int ox1, oy1, ox2, oy2;
	// destination pixel values
	// width and height decreased by 1
	int ymax = height - 1;
	int xmax = width - 1;
	// temporary pointer

	for (uint32_t y = 0; y < p_dst_height; y++) {
		// Y coordinates
		oy = (double)y * yfac - 0.5f;
		oy1 = (int)oy;
		dy = oy - (double)oy1;

		for (uint32_t x = 0; x < p_dst_width; x++) {
			// X coordinates
			ox = (double)x * xfac - 0.5f;
			ox1 = (int)ox;
			dx = ox - (double)ox1;

			// initial pixel value

			T *__restrict dst = ((T *)p_dst) + (y * p_dst_width + x) * CC;

			double color[CC];
			for (int i = 0; i < CC; i++) {
				color[i] = 0;
			}

			for (int n = -1; n < 3; n++) {
				// get Y coefficient
				[[maybe_unused]] double k1 = _bicubic_interp_kernel(dy - (double)n);

				oy2 = oy1 + n;
				if (oy2 < 0) {
					oy2 = 0;
				}
				if (oy2 > ymax) {
					oy2 = ymax;
				}

				for (int m = -1; m < 3; m++) {
					// get X coefficient
					[[maybe_unused]] double k2 = k1 * _bicubic_interp_kernel((double)m - dx);

					ox2 = ox1 + m;
					if (ox2 < 0) {
						ox2 = 0;
					}
					if (ox2 > xmax) {
						ox2 = xmax;
					}

					// get pixel of original image
					const T *__restrict p = ((T *)p_src) + (oy2 * p_src_width + ox2) * CC;

					for (int i = 0; i < CC; i++) {
						if constexpr (sizeof(T) == 2) { //half float
							color[i] = Math::half_to_float(p[i]);
						} else {
							color[i] += p[i] * k2;
						}
					}
				}
			}

			for (int i = 0; i < CC; i++) {
				if constexpr (sizeof(T) == 1) { //byte
					dst[i] = CLAMP(Math::fast_ftoi(color[i]), 0, 255);
				} else if constexpr (sizeof(T) == 2) { //half float
					dst[i] = Math::make_half_float(color[i]);
				} else {
					dst[i] = color[i];
				}
			}
		}
	}
}

template <int CC, typename T>
static void _scale_bilinear(const uint8_t *__restrict p_src, uint8_t *__restrict p_dst, uint32_t p_src_width, uint32_t p_src_height, uint32_t p_dst_width, uint32_t p_dst_height) {
	constexpr uint32_t FRAC_BITS = 8;
	constexpr uint32_t FRAC_LEN = (1 << FRAC_BITS);
	constexpr uint32_t FRAC_HALF = (FRAC_LEN >> 1);
	constexpr uint32_t FRAC_MASK = FRAC_LEN - 1;

	for (uint32_t i = 0; i < p_dst_height; i++) {
		// Add 0.5 in order to interpolate based on pixel center
		uint32_t src_yofs_up_fp = (i + 0.5) * p_src_height * FRAC_LEN / p_dst_height;
		// Calculate nearest src pixel center above current, and truncate to get y index
		uint32_t src_yofs_up = src_yofs_up_fp >= FRAC_HALF ? (src_yofs_up_fp - FRAC_HALF) >> FRAC_BITS : 0;
		uint32_t src_yofs_down = (src_yofs_up_fp + FRAC_HALF) >> FRAC_BITS;
		if (src_yofs_down >= p_src_height) {
			src_yofs_down = p_src_height - 1;
		}
		// Calculate distance to pixel center of src_yofs_up
		uint32_t src_yofs_frac = src_yofs_up_fp & FRAC_MASK;
		src_yofs_frac = src_yofs_frac >= FRAC_HALF ? src_yofs_frac - FRAC_HALF : src_yofs_frac + FRAC_HALF;

		uint32_t y_ofs_up = src_yofs_up * p_src_width * CC;
		uint32_t y_ofs_down = src_yofs_down * p_src_width * CC;

		for (uint32_t j = 0; j < p_dst_width; j++) {
			uint32_t src_xofs_left_fp = (j + 0.5) * p_src_width * FRAC_LEN / p_dst_width;
			uint32_t src_xofs_left = src_xofs_left_fp >= FRAC_HALF ? (src_xofs_left_fp - FRAC_HALF) >> FRAC_BITS : 0;
			uint32_t src_xofs_right = (src_xofs_left_fp + FRAC_HALF) >> FRAC_BITS;
			if (src_xofs_right >= p_src_width) {
				src_xofs_right = p_src_width - 1;
			}
			uint32_t src_xofs_frac = src_xofs_left_fp & FRAC_MASK;
			src_xofs_frac = src_xofs_frac >= FRAC_HALF ? src_xofs_frac - FRAC_HALF : src_xofs_frac + FRAC_HALF;

			src_xofs_left *= CC;
			src_xofs_right *= CC;

			for (uint32_t l = 0; l < CC; l++) {
				if constexpr (sizeof(T) == 1) { //uint8
					uint32_t p00 = p_src[y_ofs_up + src_xofs_left + l] << FRAC_BITS;
					uint32_t p10 = p_src[y_ofs_up + src_xofs_right + l] << FRAC_BITS;
					uint32_t p01 = p_src[y_ofs_down + src_xofs_left + l] << FRAC_BITS;
					uint32_t p11 = p_src[y_ofs_down + src_xofs_right + l] << FRAC_BITS;

					uint32_t interp_up = p00 + (((p10 - p00) * src_xofs_frac) >> FRAC_BITS);
					uint32_t interp_down = p01 + (((p11 - p01) * src_xofs_frac) >> FRAC_BITS);
					uint32_t interp = interp_up + (((interp_down - interp_up) * src_yofs_frac) >> FRAC_BITS);
					interp >>= FRAC_BITS;
					p_dst[i * p_dst_width * CC + j * CC + l] = uint8_t(interp);
				} else if constexpr (sizeof(T) == 2) { //half float

					float xofs_frac = float(src_xofs_frac) / (1 << FRAC_BITS);
					float yofs_frac = float(src_yofs_frac) / (1 << FRAC_BITS);
					const T *src = ((const T *)p_src);
					T *dst = ((T *)p_dst);

					float p00 = Math::half_to_float(src[y_ofs_up + src_xofs_left + l]);
					float p10 = Math::half_to_float(src[y_ofs_up + src_xofs_right + l]);
					float p01 = Math::half_to_float(src[y_ofs_down + src_xofs_left + l]);
					float p11 = Math::half_to_float(src[y_ofs_down + src_xofs_right + l]);

					float interp_up = p00 + (p10 - p00) * xofs_frac;
					float interp_down = p01 + (p11 - p01) * xofs_frac;
					float interp = interp_up + ((interp_down - interp_up) * yofs_frac);

					dst[i * p_dst_width * CC + j * CC + l] = Math::make_half_float(interp);
				} else if constexpr (sizeof(T) == 4) { //float

					float xofs_frac = float(src_xofs_frac) / (1 << FRAC_BITS);
					float yofs_frac = float(src_yofs_frac) / (1 << FRAC_BITS);
					const T *src = ((const T *)p_src);
					T *dst = ((T *)p_dst);

					float p00 = src[y_ofs_up + src_xofs_left + l];
					float p10 = src[y_ofs_up + src_xofs_right + l];
					float p01 = src[y_ofs_down + src_xofs_left + l];
					float p11 = src[y_ofs_down + src_xofs_right + l];

					float interp_up = p00 + (p10 - p00) * xofs_frac;
					float interp_down = p01 + (p11 - p01) * xofs_frac;
					float interp = interp_up + ((interp_down - interp_up) * yofs_frac);

					dst[i * p_dst_width * CC + j * CC + l] = interp;
				}
			}
		}
	}
}

template <int CC, typename T>
static void _scale_nearest(const uint8_t *__restrict p_src, uint8_t *__restrict p_dst, uint32_t p_src_width, uint32_t p_src_height, uint32_t p_dst_width, uint32_t p_dst_height) {
	for (uint32_t i = 0; i < p_dst_height; i++) {
		uint32_t src_yofs = i * p_src_height / p_dst_height;
		uint32_t y_ofs = src_yofs * p_src_width * CC;

		for (uint32_t j = 0; j < p_dst_width; j++) {
			uint32_t src_xofs = j * p_src_width / p_dst_width;
			src_xofs *= CC;

			for (uint32_t l = 0; l < CC; l++) {
				const T *src = ((const T *)p_src);
				T *dst = ((T *)p_dst);

				T p = src[y_ofs + src_xofs + l];
				dst[i * p_dst_width * CC + j * CC + l] = p;
			}
		}
	}
}

#define LANCZOS_TYPE 3

static float _lanczos(float p_x) {
	return Math::abs(p_x) >= LANCZOS_TYPE ? 0 : Math::sincn(p_x) * Math::sincn(p_x / LANCZOS_TYPE);
}

template <int CC, typename T>
static void _scale_lanczos(const uint8_t *__restrict p_src, uint8_t *__restrict p_dst, uint32_t p_src_width, uint32_t p_src_height, uint32_t p_dst_width, uint32_t p_dst_height) {
	int32_t src_width = p_src_width;
	int32_t src_height = p_src_height;
	int32_t dst_height = p_dst_height;
	int32_t dst_width = p_dst_width;

	uint32_t buffer_size = src_height * dst_width * CC;
	float *buffer = memnew_arr(float, buffer_size); // Store the first pass in a buffer

	{ // FIRST PASS (horizontal)

		float x_scale = float(src_width) / float(dst_width);

		float scale_factor = MAX(x_scale, 1); // A larger kernel is required only when downscaling
		int32_t half_kernel = LANCZOS_TYPE * scale_factor;

		float *kernel = memnew_arr(float, half_kernel * 2);

		for (int32_t buffer_x = 0; buffer_x < dst_width; buffer_x++) {
			// The corresponding point on the source image
			float src_x = (buffer_x + 0.5f) * x_scale; // Offset by 0.5 so it uses the pixel's center
			int32_t start_x = MAX(0, int32_t(src_x) - half_kernel + 1);
			int32_t end_x = MIN(src_width - 1, int32_t(src_x) + half_kernel);

			// Create the kernel used by all the pixels of the column
			for (int32_t target_x = start_x; target_x <= end_x; target_x++) {
				kernel[target_x - start_x] = _lanczos((target_x + 0.5f - src_x) / scale_factor);
			}

			for (int32_t buffer_y = 0; buffer_y < src_height; buffer_y++) {
				float pixel[CC] = { 0 };
				float weight = 0;

				for (int32_t target_x = start_x; target_x <= end_x; target_x++) {
					float lanczos_val = kernel[target_x - start_x];
					weight += lanczos_val;

					const T *__restrict src_data = ((const T *)p_src) + (buffer_y * src_width + target_x) * CC;

					for (uint32_t i = 0; i < CC; i++) {
						if constexpr (sizeof(T) == 2) { //half float
							pixel[i] += Math::half_to_float(src_data[i]) * lanczos_val;
						} else {
							pixel[i] += src_data[i] * lanczos_val;
						}
					}
				}

				float *dst_data = ((float *)buffer) + (buffer_y * dst_width + buffer_x) * CC;

				for (uint32_t i = 0; i < CC; i++) {
					dst_data[i] = pixel[i] / weight; // Normalize the sum of all the samples
				}
			}
		}

		memdelete_arr(kernel);
	} // End of first pass

	{ // SECOND PASS (vertical + result)

		float y_scale = float(src_height) / float(dst_height);

		float scale_factor = MAX(y_scale, 1);
		int32_t half_kernel = LANCZOS_TYPE * scale_factor;

		float *kernel = memnew_arr(float, half_kernel * 2);

		for (int32_t dst_y = 0; dst_y < dst_height; dst_y++) {
			float buffer_y = (dst_y + 0.5f) * y_scale;
			int32_t start_y = MAX(0, int32_t(buffer_y) - half_kernel + 1);
			int32_t end_y = MIN(src_height - 1, int32_t(buffer_y) + half_kernel);

			for (int32_t target_y = start_y; target_y <= end_y; target_y++) {
				kernel[target_y - start_y] = _lanczos((target_y + 0.5f - buffer_y) / scale_factor);
			}

			for (int32_t dst_x = 0; dst_x < dst_width; dst_x++) {
				float pixel[CC] = { 0 };
				float weight = 0;

				for (int32_t target_y = start_y; target_y <= end_y; target_y++) {
					float lanczos_val = kernel[target_y - start_y];
					weight += lanczos_val;

					float *buffer_data = ((float *)buffer) + (target_y * dst_width + dst_x) * CC;

					for (uint32_t i = 0; i < CC; i++) {
						pixel[i] += buffer_data[i] * lanczos_val;
					}
				}

				T *dst_data = ((T *)p_dst) + (dst_y * dst_width + dst_x) * CC;

				for (uint32_t i = 0; i < CC; i++) {
					pixel[i] /= weight;

					if constexpr (sizeof(T) == 1) { //byte
						dst_data[i] = CLAMP(Math::fast_ftoi(pixel[i]), 0, 255);
					} else if constexpr (sizeof(T) == 2) { //half float
						dst_data[i] = Math::make_half_float(pixel[i]);
					} else { // float
						dst_data[i] = pixel[i];
					}
				}
			}
		}

		memdelete_arr(kernel);
	} // End of second pass

	memdelete_arr(buffer);
}

static void _overlay(const uint8_t *__restrict p_src, uint8_t *__restrict p_dst, float p_alpha, uint32_t p_width, uint32_t p_height, uint32_t p_pixel_size) {
	uint16_t alpha = MIN((uint16_t)(p_alpha * 256.0f), 256);

	for (uint32_t i = 0; i < p_width * p_height * p_pixel_size; i++) {
		p_dst[i] = (p_dst[i] * (256 - alpha) + p_src[i] * alpha) >> 8;
	}
}

bool Image::is_size_po2() const {
	return uint32_t(width) == next_power_of_2(width) && uint32_t(height) == next_power_of_2(height);
}

void Image::resize_to_po2(bool p_square, Interpolation p_interpolation) {
	ERR_FAIL_COND_MSG(!_can_modify(format), "Cannot resize in compressed or custom image formats.");

	int w = next_power_of_2(width);
	int h = next_power_of_2(height);
	if (p_square) {
		w = h = MAX(w, h);
	}

	if (w == width && h == height) {
		if (!p_square || w == h) {
			return; //nothing to do
		}
	}

	resize(w, h, p_interpolation);
}

void Image::resize(int p_width, int p_height, Interpolation p_interpolation) {
	ERR_FAIL_COND_MSG(data.is_empty(), "Cannot resize image before creating it, use set_data() first.");
	ERR_FAIL_COND_MSG(!_can_modify(format), "Cannot resize in compressed or custom image formats.");

	bool mipmap_aware = p_interpolation == INTERPOLATE_TRILINEAR /* || p_interpolation == INTERPOLATE_TRICUBIC */;

	ERR_FAIL_COND_MSG(p_width <= 0, "Image width must be greater than 0.");
	ERR_FAIL_COND_MSG(p_height <= 0, "Image height must be greater than 0.");
	ERR_FAIL_COND_MSG(p_width > MAX_WIDTH, vformat("Image width cannot be greater than %d pixels.", MAX_WIDTH));
	ERR_FAIL_COND_MSG(p_height > MAX_HEIGHT, vformat("Image height cannot be greater than %d pixels.", MAX_HEIGHT));
	ERR_FAIL_COND_MSG(p_width * p_height > MAX_PIXELS, vformat("Too many pixels for image, maximum is %d pixels.", MAX_PIXELS));

	if (p_width == width && p_height == height) {
		return;
	}

	Image dst(p_width, p_height, false, format);

	// Setup mipmap-aware scaling
	Image dst2;
	int mip1 = 0;
	int mip2 = 0;
	float mip1_weight = 0;
	if (mipmap_aware) {
		float avg_scale = ((float)p_width / width + (float)p_height / height) * 0.5f;
		if (avg_scale >= 1.0f) {
			mipmap_aware = false;
		} else {
			float level = Math::log(1.0f / avg_scale) / Math::log(2.0f);
			mip1 = CLAMP((int)Math::floor(level), 0, get_mipmap_count());
			mip2 = CLAMP((int)Math::ceil(level), 0, get_mipmap_count());
			mip1_weight = 1.0f - (level - mip1);
		}
	}
	bool interpolate_mipmaps = mipmap_aware && mip1 != mip2;
	if (interpolate_mipmaps) {
		dst2.initialize_data(p_width, p_height, false, format);
	}

	bool had_mipmaps = mipmaps;
	if (interpolate_mipmaps && !had_mipmaps) {
		generate_mipmaps();
	}
	// --

	const uint8_t *r = data.ptr();
	const unsigned char *r_ptr = r;

	uint8_t *w = dst.data.ptrw();
	unsigned char *w_ptr = w;

	switch (p_interpolation) {
		case INTERPOLATE_NEAREST: {
			if (format >= FORMAT_L8 && format <= FORMAT_RGBA8) {
				switch (get_format_pixel_size(format)) {
					case 1:
						_scale_nearest<1, uint8_t>(r_ptr, w_ptr, width, height, p_width, p_height);
						break;
					case 2:
						_scale_nearest<2, uint8_t>(r_ptr, w_ptr, width, height, p_width, p_height);
						break;
					case 3:
						_scale_nearest<3, uint8_t>(r_ptr, w_ptr, width, height, p_width, p_height);
						break;
					case 4:
						_scale_nearest<4, uint8_t>(r_ptr, w_ptr, width, height, p_width, p_height);
						break;
				}
			} else if (format >= FORMAT_RF && format <= FORMAT_RGBAF) {
				switch (get_format_pixel_size(format)) {
					case 4:
						_scale_nearest<1, float>(r_ptr, w_ptr, width, height, p_width, p_height);
						break;
					case 8:
						_scale_nearest<2, float>(r_ptr, w_ptr, width, height, p_width, p_height);
						break;
					case 12:
						_scale_nearest<3, float>(r_ptr, w_ptr, width, height, p_width, p_height);
						break;
					case 16:
						_scale_nearest<4, float>(r_ptr, w_ptr, width, height, p_width, p_height);
						break;
				}

			} else if (format >= FORMAT_RH && format <= FORMAT_RGBAH) {
				switch (get_format_pixel_size(format)) {
					case 2:
						_scale_nearest<1, uint16_t>(r_ptr, w_ptr, width, height, p_width, p_height);
						break;
					case 4:
						_scale_nearest<2, uint16_t>(r_ptr, w_ptr, width, height, p_width, p_height);
						break;
					case 6:
						_scale_nearest<3, uint16_t>(r_ptr, w_ptr, width, height, p_width, p_height);
						break;
					case 8:
						_scale_nearest<4, uint16_t>(r_ptr, w_ptr, width, height, p_width, p_height);
						break;
				}
			}

		} break;
		case INTERPOLATE_BILINEAR:
		case INTERPOLATE_TRILINEAR: {
			for (int i = 0; i < 2; ++i) {
				int src_width;
				int src_height;
				const unsigned char *src_ptr;

				if (!mipmap_aware) {
					if (i == 0) {
						// Standard behavior
						src_width = width;
						src_height = height;
						src_ptr = r_ptr;
					} else {
						// No need for a second iteration
						break;
					}
				} else {
					if (i == 0) {
						// Read from the first mipmap that will be interpolated
						// (if both levels are the same, we will not interpolate, but at least we'll sample from the right level)
						int64_t offs;
						_get_mipmap_offset_and_size(mip1, offs, src_width, src_height);
						src_ptr = r_ptr + offs;
					} else if (!interpolate_mipmaps) {
						// No need generate a second image
						break;
					} else {
						// Switch to read from the second mipmap that will be interpolated
						int64_t offs;
						_get_mipmap_offset_and_size(mip2, offs, src_width, src_height);
						src_ptr = r_ptr + offs;
						// Switch to write to the second destination image
						w = dst2.data.ptrw();
						w_ptr = w;
					}
				}

				if (format >= FORMAT_L8 && format <= FORMAT_RGBA8) {
					switch (get_format_pixel_size(format)) {
						case 1:
							_scale_bilinear<1, uint8_t>(src_ptr, w_ptr, src_width, src_height, p_width, p_height);
							break;
						case 2:
							_scale_bilinear<2, uint8_t>(src_ptr, w_ptr, src_width, src_height, p_width, p_height);
							break;
						case 3:
							_scale_bilinear<3, uint8_t>(src_ptr, w_ptr, src_width, src_height, p_width, p_height);
							break;
						case 4:
							_scale_bilinear<4, uint8_t>(src_ptr, w_ptr, src_width, src_height, p_width, p_height);
							break;
					}
				} else if (format >= FORMAT_RF && format <= FORMAT_RGBAF) {
					switch (get_format_pixel_size(format)) {
						case 4:
							_scale_bilinear<1, float>(src_ptr, w_ptr, src_width, src_height, p_width, p_height);
							break;
						case 8:
							_scale_bilinear<2, float>(src_ptr, w_ptr, src_width, src_height, p_width, p_height);
							break;
						case 12:
							_scale_bilinear<3, float>(src_ptr, w_ptr, src_width, src_height, p_width, p_height);
							break;
						case 16:
							_scale_bilinear<4, float>(src_ptr, w_ptr, src_width, src_height, p_width, p_height);
							break;
					}
				} else if (format >= FORMAT_RH && format <= FORMAT_RGBAH) {
					switch (get_format_pixel_size(format)) {
						case 2:
							_scale_bilinear<1, uint16_t>(src_ptr, w_ptr, src_width, src_height, p_width, p_height);
							break;
						case 4:
							_scale_bilinear<2, uint16_t>(src_ptr, w_ptr, src_width, src_height, p_width, p_height);
							break;
						case 6:
							_scale_bilinear<3, uint16_t>(src_ptr, w_ptr, src_width, src_height, p_width, p_height);
							break;
						case 8:
							_scale_bilinear<4, uint16_t>(src_ptr, w_ptr, src_width, src_height, p_width, p_height);
							break;
					}
				}
			}

			if (interpolate_mipmaps) {
				// Switch to read again from the first scaled mipmap to overlay it over the second
				r = dst.data.ptr();
				_overlay(r, w, mip1_weight, p_width, p_height, get_format_pixel_size(format));
			}

		} break;
		case INTERPOLATE_CUBIC: {
			if (format >= FORMAT_L8 && format <= FORMAT_RGBA8) {
				switch (get_format_pixel_size(format)) {
					case 1:
						_scale_cubic<1, uint8_t>(r_ptr, w_ptr, width, height, p_width, p_height);
						break;
					case 2:
						_scale_cubic<2, uint8_t>(r_ptr, w_ptr, width, height, p_width, p_height);
						break;
					case 3:
						_scale_cubic<3, uint8_t>(r_ptr, w_ptr, width, height, p_width, p_height);
						break;
					case 4:
						_scale_cubic<4, uint8_t>(r_ptr, w_ptr, width, height, p_width, p_height);
						break;
				}
			} else if (format >= FORMAT_RF && format <= FORMAT_RGBAF) {
				switch (get_format_pixel_size(format)) {
					case 4:
						_scale_cubic<1, float>(r_ptr, w_ptr, width, height, p_width, p_height);
						break;
					case 8:
						_scale_cubic<2, float>(r_ptr, w_ptr, width, height, p_width, p_height);
						break;
					case 12:
						_scale_cubic<3, float>(r_ptr, w_ptr, width, height, p_width, p_height);
						break;
					case 16:
						_scale_cubic<4, float>(r_ptr, w_ptr, width, height, p_width, p_height);
						break;
				}
			} else if (format >= FORMAT_RH && format <= FORMAT_RGBAH) {
				switch (get_format_pixel_size(format)) {
					case 2:
						_scale_cubic<1, uint16_t>(r_ptr, w_ptr, width, height, p_width, p_height);
						break;
					case 4:
						_scale_cubic<2, uint16_t>(r_ptr, w_ptr, width, height, p_width, p_height);
						break;
					case 6:
						_scale_cubic<3, uint16_t>(r_ptr, w_ptr, width, height, p_width, p_height);
						break;
					case 8:
						_scale_cubic<4, uint16_t>(r_ptr, w_ptr, width, height, p_width, p_height);
						break;
				}
			}
		} break;
		case INTERPOLATE_LANCZOS: {
			if (format >= FORMAT_L8 && format <= FORMAT_RGBA8) {
				switch (get_format_pixel_size(format)) {
					case 1:
						_scale_lanczos<1, uint8_t>(r_ptr, w_ptr, width, height, p_width, p_height);
						break;
					case 2:
						_scale_lanczos<2, uint8_t>(r_ptr, w_ptr, width, height, p_width, p_height);
						break;
					case 3:
						_scale_lanczos<3, uint8_t>(r_ptr, w_ptr, width, height, p_width, p_height);
						break;
					case 4:
						_scale_lanczos<4, uint8_t>(r_ptr, w_ptr, width, height, p_width, p_height);
						break;
				}
			} else if (format >= FORMAT_RF && format <= FORMAT_RGBAF) {
				switch (get_format_pixel_size(format)) {
					case 4:
						_scale_lanczos<1, float>(r_ptr, w_ptr, width, height, p_width, p_height);
						break;
					case 8:
						_scale_lanczos<2, float>(r_ptr, w_ptr, width, height, p_width, p_height);
						break;
					case 12:
						_scale_lanczos<3, float>(r_ptr, w_ptr, width, height, p_width, p_height);
						break;
					case 16:
						_scale_lanczos<4, float>(r_ptr, w_ptr, width, height, p_width, p_height);
						break;
				}
			} else if (format >= FORMAT_RH && format <= FORMAT_RGBAH) {
				switch (get_format_pixel_size(format)) {
					case 2:
						_scale_lanczos<1, uint16_t>(r_ptr, w_ptr, width, height, p_width, p_height);
						break;
					case 4:
						_scale_lanczos<2, uint16_t>(r_ptr, w_ptr, width, height, p_width, p_height);
						break;
					case 6:
						_scale_lanczos<3, uint16_t>(r_ptr, w_ptr, width, height, p_width, p_height);
						break;
					case 8:
						_scale_lanczos<4, uint16_t>(r_ptr, w_ptr, width, height, p_width, p_height);
						break;
				}
			}
		} break;
	}

	if (interpolate_mipmaps) {
		dst._copy_internals_from(dst2);
	}

	if (had_mipmaps) {
		dst.generate_mipmaps();
	}

	_copy_internals_from(dst);
}

void Image::crop_from_point(int p_x, int p_y, int p_width, int p_height) {
	ERR_FAIL_COND_MSG(!_can_modify(format), "Cannot crop in compressed or custom image formats.");

	ERR_FAIL_COND_MSG(p_x < 0, "Start x position cannot be smaller than 0.");
	ERR_FAIL_COND_MSG(p_y < 0, "Start y position cannot be smaller than 0.");
	ERR_FAIL_COND_MSG(p_width <= 0, "Width of image must be greater than 0.");
	ERR_FAIL_COND_MSG(p_height <= 0, "Height of image must be greater than 0.");
	ERR_FAIL_COND_MSG(p_x + p_width > MAX_WIDTH, vformat("End x position cannot be greater than %d.", MAX_WIDTH));
	ERR_FAIL_COND_MSG(p_y + p_height > MAX_HEIGHT, vformat("End y position cannot be greater than %d.", MAX_HEIGHT));

	/* to save memory, cropping should be done in-place, however, since this function
	   will most likely either not be used much, or in critical areas, for now it won't, because
	   it's a waste of time. */

	if (p_width == width && p_height == height && p_x == 0 && p_y == 0) {
		return;
	}

	uint8_t pdata[16]; //largest is 16
	uint32_t pixel_size = get_format_pixel_size(format);

	Image dst(p_width, p_height, false, format);

	{
		const uint8_t *r = data.ptr();
		uint8_t *w = dst.data.ptrw();

		int m_h = p_y + p_height;
		int m_w = p_x + p_width;
		for (int y = p_y; y < m_h; y++) {
			for (int x = p_x; x < m_w; x++) {
				if ((x >= width || y >= height)) {
					for (uint32_t i = 0; i < pixel_size; i++) {
						pdata[i] = 0;
					}
				} else {
					_get_pixelb(x, y, pixel_size, r, pdata);
				}

				dst._put_pixelb(x - p_x, y - p_y, pixel_size, w, pdata);
			}
		}
	}

	if (has_mipmaps()) {
		dst.generate_mipmaps();
	}
	_copy_internals_from(dst);
}

void Image::crop(int p_width, int p_height) {
	crop_from_point(0, 0, p_width, p_height);
}

void Image::rotate_90(ClockDirection p_direction) {
	ERR_FAIL_COND_MSG(!_can_modify(format), "Cannot rotate in compressed or custom image formats.");
	ERR_FAIL_COND_MSG(width <= 0, vformat("The Image width specified (%d pixels) must be greater than 0 pixels.", width));
	ERR_FAIL_COND_MSG(height <= 0, vformat("The Image height specified (%d pixels) must be greater than 0 pixels.", height));

	bool used_mipmaps = has_mipmaps();
	if (used_mipmaps) {
		clear_mipmaps();
	}

	// In-place 90 degrees rotation by following the permutation cycles.
	{
		// Explanation by example (clockwise):
		//
		//  abc      da
		//  def  ->  eb
		//           fc
		//
		// In memory:
		//  012345    012345
		//  abcdef -> daebfc
		//
		// Permutation cycles:
		//  (0  --a-->  1  --b-->  3  --d-->  0)
		//  (2  --c-->  5  --f-->  4  --e-->  2)
		//
		// Applying cycles (backwards):
		//  0->s  s=a (store)
		//  3->0  abcdef -> dbcdef
		//  1->3  dbcdef -> dbcbef
		//  s->1  dbcbef -> dacbef
		//
		//  2->s  s=c
		//  4->2  dacbef -> daebef
		//  5->4  daebef -> daebff
		//  s->5  daebff -> daebfc

		const int w = width;
		const int h = height;
		const int size = w * h;

		uint8_t *data_ptr = data.ptrw();
		uint32_t pixel_size = get_format_pixel_size(format);

		uint8_t single_pixel_buffer[16];

#define PREV_INDEX_IN_CYCLE(index) (p_direction == CLOCKWISE) ? ((h - 1 - (index % h)) * w + (index / h)) : ((index % h) * w + (w - 1 - (index / h)))

		if (w == h) { // Square case, 4-length cycles only (plus irrelevant thus skipped 1-length cycle in the middle for odd-sized squares).
			for (int y = 0; y < h / 2; y++) {
				for (int x = 0; x < (w + 1) / 2; x++) {
					int current = y * w + x;
					memcpy(single_pixel_buffer, data_ptr + current * pixel_size, pixel_size);
					for (int i = 0; i < 3; i++) {
						int prev = PREV_INDEX_IN_CYCLE(current);
						memcpy(data_ptr + current * pixel_size, data_ptr + prev * pixel_size, pixel_size);
						current = prev;
					}
					memcpy(data_ptr + current * pixel_size, single_pixel_buffer, pixel_size);
				}
			}
		} else { // Rectangular case (w != h), kinda unpredictable cycles.
			int permuted_pixels_count = 0;

			for (int i = 0; i < size; i++) {
				int prev = PREV_INDEX_IN_CYCLE(i);
				if (prev == i) {
					// 1-length cycle, pixel remains at the same index.
					permuted_pixels_count++;
					continue;
				}

				// Check whether we already processed this cycle.
				// We iterate over it and if we'll find an index smaller than `i` then we already
				// processed this cycle because we always start at the smallest index in the cycle.
				// TODO: Improve this naive approach, can be done better.
				while (prev > i) {
					prev = PREV_INDEX_IN_CYCLE(prev);
				}
				if (prev < i) {
					continue;
				}

				// Save the in-cycle pixel with the smallest index (`i`).
				memcpy(single_pixel_buffer, data_ptr + i * pixel_size, pixel_size);

				// Overwrite pixels one by one by the preceding pixel in the cycle.
				int current = i;
				prev = PREV_INDEX_IN_CYCLE(current);
				while (prev != i) {
					memcpy(data_ptr + current * pixel_size, data_ptr + prev * pixel_size, pixel_size);
					permuted_pixels_count++;

					current = prev;
					prev = PREV_INDEX_IN_CYCLE(current);
				};

				// Overwrite the remaining pixel in the cycle by the saved pixel with the smallest index.
				memcpy(data_ptr + current * pixel_size, single_pixel_buffer, pixel_size);
				permuted_pixels_count++;

				if (permuted_pixels_count == size) {
					break;
				}
			}

			width = h;
			height = w;
		}

#undef PREV_INDEX_IN_CYCLE
	}

	if (used_mipmaps) {
		generate_mipmaps();
	}
}

void Image::rotate_180() {
	ERR_FAIL_COND_MSG(!_can_modify(format), "Cannot rotate in compressed or custom image formats.");
	ERR_FAIL_COND_MSG(width <= 0, vformat("The Image width specified (%d pixels) must be greater than 0 pixels.", width));
	ERR_FAIL_COND_MSG(height <= 0, vformat("The Image height specified (%d pixels) must be greater than 0 pixels.", height));

	bool used_mipmaps = has_mipmaps();
	if (used_mipmaps) {
		clear_mipmaps();
	}

	{
		uint8_t *data_ptr = data.ptrw();
		uint32_t pixel_size = get_format_pixel_size(format);

		uint8_t single_pixel_buffer[16];

		uint8_t *from_begin_ptr = data_ptr;
		uint8_t *from_end_ptr = data_ptr + (width * height - 1) * pixel_size;

		while (from_begin_ptr < from_end_ptr) {
			memcpy(single_pixel_buffer, from_begin_ptr, pixel_size);
			memcpy(from_begin_ptr, from_end_ptr, pixel_size);
			memcpy(from_end_ptr, single_pixel_buffer, pixel_size);

			from_begin_ptr += pixel_size;
			from_end_ptr -= pixel_size;
		}
	}

	if (used_mipmaps) {
		generate_mipmaps();
	}
}

void Image::flip_y() {
	ERR_FAIL_COND_MSG(!_can_modify(format), "Cannot flip_y in compressed or custom image formats.");

	bool used_mipmaps = has_mipmaps();
	if (used_mipmaps) {
		clear_mipmaps();
	}

	{
		uint8_t *w = data.ptrw();
		uint8_t up[16];
		uint8_t down[16];
		uint32_t pixel_size = get_format_pixel_size(format);

		for (int y = 0; y < height / 2; y++) {
			for (int x = 0; x < width; x++) {
				_get_pixelb(x, y, pixel_size, w, up);
				_get_pixelb(x, height - y - 1, pixel_size, w, down);

				_put_pixelb(x, height - y - 1, pixel_size, w, up);
				_put_pixelb(x, y, pixel_size, w, down);
			}
		}
	}

	if (used_mipmaps) {
		generate_mipmaps();
	}
}

void Image::flip_x() {
	ERR_FAIL_COND_MSG(!_can_modify(format), "Cannot flip_x in compressed or custom image formats.");

	bool used_mipmaps = has_mipmaps();
	if (used_mipmaps) {
		clear_mipmaps();
	}

	{
		uint8_t *w = data.ptrw();
		uint8_t up[16];
		uint8_t down[16];
		uint32_t pixel_size = get_format_pixel_size(format);

		for (int y = 0; y < height; y++) {
			for (int x = 0; x < width / 2; x++) {
				_get_pixelb(x, y, pixel_size, w, up);
				_get_pixelb(width - x - 1, y, pixel_size, w, down);

				_put_pixelb(width - x - 1, y, pixel_size, w, up);
				_put_pixelb(x, y, pixel_size, w, down);
			}
		}
	}

	if (used_mipmaps) {
		generate_mipmaps();
	}
}

<<<<<<< HEAD
/// Get mipmap size and offset.
=======
// Get mipmap size and offset.
>>>>>>> dc5f1b7a
int64_t Image::_get_dst_image_size(int p_width, int p_height, Format p_format, int &r_mipmaps, int p_mipmaps, int *r_mm_width, int *r_mm_height) {
	// Data offset in mipmaps (including the original texture).
	int64_t size = 0;

	int w = p_width;
	int h = p_height;

	// Current mipmap index in the loop below. p_mipmaps is the target mipmap index.
	// In this function, mipmap 0 represents the first mipmap instead of the original texture.
	int mm = 0;

	int pixsize = get_format_pixel_size(p_format);
	int pixshift = get_format_pixel_rshift(p_format);
	int block = get_format_block_size(p_format);

	// Technically, you can still compress up to 1 px no matter the format, so commenting this.
	//int minw, minh;
	//get_format_min_pixel_size(p_format, minw, minh);
	int minw = 1, minh = 1;

	while (true) {
		int bw = w % block != 0 ? w + (block - w % block) : w;
		int bh = h % block != 0 ? h + (block - h % block) : h;

		int64_t s = bw * bh;

		s *= pixsize;
		s >>= pixshift;

		size += s;

		if (p_mipmaps >= 0) {
			w = MAX(minw, w >> 1);
			h = MAX(minh, h >> 1);
		} else {
			if (w == minw && h == minh) {
				break;
			}
			w = MAX(minw, w >> 1);
			h = MAX(minh, h >> 1);
		}

		// Set mipmap size.
		if (r_mm_width) {
			*r_mm_width = w;
		}
		if (r_mm_height) {
			*r_mm_height = h;
		}

		// Reach target mipmap.
		if (p_mipmaps >= 0 && mm == p_mipmaps) {
			break;
		}

		mm++;
	}

	r_mipmaps = mm;
	return size;
}

bool Image::_can_modify(Format p_format) const {
	return !Image::is_format_compressed(p_format);
}

template <typename Component, int CC, bool renormalize,
		void (*average_func)(Component &, const Component &, const Component &, const Component &, const Component &),
		void (*renormalize_func)(Component *)>
static void _generate_po2_mipmap(const Component *p_src, Component *p_dst, uint32_t p_width, uint32_t p_height) {
	// Fast power of 2 mipmap generation.
	uint32_t dst_w = MAX(p_width >> 1, 1u);
	uint32_t dst_h = MAX(p_height >> 1, 1u);

	int right_step = (p_width == 1) ? 0 : CC;
	int down_step = (p_height == 1) ? 0 : (p_width * CC);

	for (uint32_t i = 0; i < dst_h; i++) {
		const Component *rup_ptr = &p_src[i * 2 * down_step];
		const Component *rdown_ptr = rup_ptr + down_step;
		Component *dst_ptr = &p_dst[i * dst_w * CC];
		uint32_t count = dst_w;

		while (count) {
			count--;
			for (int j = 0; j < CC; j++) {
				average_func(dst_ptr[j], rup_ptr[j], rup_ptr[j + right_step], rdown_ptr[j], rdown_ptr[j + right_step]);
			}

			if (renormalize) {
				renormalize_func(dst_ptr);
			}

			dst_ptr += CC;
			rup_ptr += right_step * 2;
			rdown_ptr += right_step * 2;
		}
	}
}

void Image::_generate_mipmap_from_format(Image::Format p_format, const uint8_t *p_src, uint8_t *p_dst, uint32_t p_width, uint32_t p_height, bool p_renormalize) {
	const float *src_float = reinterpret_cast<const float *>(p_src);
	float *dst_float = reinterpret_cast<float *>(p_dst);

	const uint16_t *src_u16 = reinterpret_cast<const uint16_t *>(p_src);
	uint16_t *dst_u16 = reinterpret_cast<uint16_t *>(p_dst);

	const uint32_t *src_u32 = reinterpret_cast<const uint32_t *>(p_src);
	uint32_t *dst_u32 = reinterpret_cast<uint32_t *>(p_dst);

	switch (p_format) {
		case Image::FORMAT_L8:
		case Image::FORMAT_R8:
			_generate_po2_mipmap<uint8_t, 1, false, Image::average_4_uint8, Image::renormalize_uint8>(p_src, p_dst, p_width, p_height);
			break;
		case Image::FORMAT_LA8:
			_generate_po2_mipmap<uint8_t, 2, false, Image::average_4_uint8, Image::renormalize_uint8>(p_src, p_dst, p_width, p_height);
			break;
		case Image::FORMAT_RG8:
			_generate_po2_mipmap<uint8_t, 2, false, Image::average_4_uint8, Image::renormalize_uint8>(p_src, p_dst, p_width, p_height);
			break;
		case Image::FORMAT_RGB8: {
			if (p_renormalize) {
				_generate_po2_mipmap<uint8_t, 3, true, Image::average_4_uint8, Image::renormalize_uint8>(p_src, p_dst, p_width, p_height);
			} else {
				_generate_po2_mipmap<uint8_t, 3, false, Image::average_4_uint8, Image::renormalize_uint8>(p_src, p_dst, p_width, p_height);
			}
		} break;
		case Image::FORMAT_RGBA8: {
			if (p_renormalize) {
				_generate_po2_mipmap<uint8_t, 4, true, Image::average_4_uint8, Image::renormalize_uint8>(p_src, p_dst, p_width, p_height);
			} else {
				_generate_po2_mipmap<uint8_t, 4, false, Image::average_4_uint8, Image::renormalize_uint8>(p_src, p_dst, p_width, p_height);
			}
		} break;
		case Image::FORMAT_RF:
			_generate_po2_mipmap<float, 1, false, Image::average_4_float, Image::renormalize_float>(src_float, dst_float, p_width, p_height);
			break;
		case Image::FORMAT_RGF:
			_generate_po2_mipmap<float, 2, false, Image::average_4_float, Image::renormalize_float>(src_float, dst_float, p_width, p_height);
			break;
		case Image::FORMAT_RGBF: {
			if (p_renormalize) {
				_generate_po2_mipmap<float, 3, true, Image::average_4_float, Image::renormalize_float>(src_float, dst_float, p_width, p_height);
			} else {
				_generate_po2_mipmap<float, 3, false, Image::average_4_float, Image::renormalize_float>(src_float, dst_float, p_width, p_height);
			}
		} break;
		case Image::FORMAT_RGBAF: {
			if (p_renormalize) {
				_generate_po2_mipmap<float, 4, true, Image::average_4_float, Image::renormalize_float>(src_float, dst_float, p_width, p_height);
			} else {
				_generate_po2_mipmap<float, 4, false, Image::average_4_float, Image::renormalize_float>(src_float, dst_float, p_width, p_height);
			}
		} break;
		case Image::FORMAT_RH:
			_generate_po2_mipmap<uint16_t, 1, false, Image::average_4_half, Image::renormalize_half>(src_u16, dst_u16, p_width, p_height);
			break;
		case Image::FORMAT_RGH:
			_generate_po2_mipmap<uint16_t, 2, false, Image::average_4_half, Image::renormalize_half>(src_u16, dst_u16, p_width, p_height);
			break;
		case Image::FORMAT_RGBH: {
			if (p_renormalize) {
				_generate_po2_mipmap<uint16_t, 3, true, Image::average_4_half, Image::renormalize_half>(src_u16, dst_u16, p_width, p_height);
			} else {
				_generate_po2_mipmap<uint16_t, 3, false, Image::average_4_half, Image::renormalize_half>(src_u16, dst_u16, p_width, p_height);
			}
		} break;
		case Image::FORMAT_RGBAH: {
			if (p_renormalize) {
				_generate_po2_mipmap<uint16_t, 4, true, Image::average_4_half, Image::renormalize_half>(src_u16, dst_u16, p_width, p_height);
			} else {
				_generate_po2_mipmap<uint16_t, 4, false, Image::average_4_half, Image::renormalize_half>(src_u16, dst_u16, p_width, p_height);
			}
		} break;
		case Image::FORMAT_RGBE9995:
			_generate_po2_mipmap<uint32_t, 1, false, Image::average_4_rgbe9995, Image::renormalize_rgbe9995>(src_u32, dst_u32, p_width, p_height);
			break;

		default:
			return;
	}
}

void Image::shrink_x2() {
	ERR_FAIL_COND(data.is_empty());
	Vector<uint8_t> new_data;

	if (mipmaps) {
		// Just use the lower mipmap as base and copy all.
		int64_t ofs = get_mipmap_offset(1);
		int64_t new_size = data.size() - ofs;

		new_data.resize(new_size);
		ERR_FAIL_COND(new_data.is_empty());

		memcpy(new_data.ptrw(), data.ptr() + ofs, new_size);
	} else {
		// Generate a mipmap and replace the original.
		ERR_FAIL_COND(!_can_modify(format));

		new_data.resize((width / 2) * (height / 2) * get_format_pixel_size(format));
		ERR_FAIL_COND(data.is_empty() || new_data.is_empty());

		_generate_mipmap_from_format(format, data.ptr(), new_data.ptrw(), width, height, false);
	}

	width = MAX(width / 2, 1);
	height = MAX(height / 2, 1);
	data = new_data;
}

void Image::normalize() {
	bool used_mipmaps = has_mipmaps();
	if (used_mipmaps) {
		clear_mipmaps();
	}

	for (int y = 0; y < height; y++) {
		for (int x = 0; x < width; x++) {
			Color c = get_pixel(x, y);
			Vector3 v(c.r * 2.0 - 1.0, c.g * 2.0 - 1.0, c.b * 2.0 - 1.0);
			v.normalize();
			c.r = v.x * 0.5 + 0.5;
			c.g = v.y * 0.5 + 0.5;
			c.b = v.z * 0.5 + 0.5;
			set_pixel(x, y, c);
		}
	}

	if (used_mipmaps) {
		generate_mipmaps(true);
	}
}

Error Image::generate_mipmaps(bool p_renormalize) {
	ERR_FAIL_COND_V_MSG(!_can_modify(format), ERR_UNAVAILABLE, "Cannot generate mipmaps in compressed or custom image formats.");
	ERR_FAIL_COND_V_MSG(format == FORMAT_RGBA4444, ERR_UNAVAILABLE, "Cannot generate mipmaps from RGBA4444 format.");
	ERR_FAIL_COND_V_MSG(width == 0 || height == 0, ERR_UNCONFIGURED, "Cannot generate mipmaps with width or height equal to 0.");

	int gen_mipmap_count;

	int64_t size = _get_dst_image_size(width, height, format, gen_mipmap_count);
	data.resize(size);
	uint8_t *wp = data.ptrw();

	int prev_ofs = 0;
	int prev_h = height;
	int prev_w = width;

<<<<<<< HEAD
	for (int i = 1; i <= mmcount; i++) {
=======
	for (int i = 1; i <= gen_mipmap_count; i++) {
>>>>>>> dc5f1b7a
		int64_t ofs;
		int w, h;
		_get_mipmap_offset_and_size(i, ofs, w, h);

		_generate_mipmap_from_format(format, wp + prev_ofs, wp + ofs, prev_w, prev_h, p_renormalize);

		prev_ofs = ofs;
		prev_w = w;
		prev_h = h;
	}

	mipmaps = true;

	return OK;
}

Error Image::generate_mipmap_roughness(RoughnessChannel p_roughness_channel, const Ref<Image> &p_normal_map) {
	LocalVector<double> normal_sat_vec; //summed area table
	int normal_w = 0, normal_h = 0;

	ERR_FAIL_COND_V_MSG(p_normal_map.is_null() || p_normal_map->is_empty(), ERR_INVALID_PARAMETER, "Must provide a valid normal map for roughness mipmaps");

	Ref<Image> nm = p_normal_map->duplicate();
	if (nm->is_compressed()) {
		nm->decompress();
	}

	normal_w = nm->get_width();
	normal_h = nm->get_height();

	normal_sat_vec.resize(normal_w * normal_h * 3);
	double *normal_sat = normal_sat_vec.ptr();

	// Create summed area table.
	for (int y = 0; y < normal_h; y++) {
		double line_sum[3] = { 0, 0, 0 };
		for (int x = 0; x < normal_w; x++) {
			double normal[3];
			Color color = nm->get_pixel(x, y);
			normal[0] = color.r * 2.0 - 1.0;
			normal[1] = color.g * 2.0 - 1.0;
			normal[2] = Math::sqrt(MAX(0.0, 1.0 - (normal[0] * normal[0] + normal[1] * normal[1]))); //reconstruct if missing

			line_sum[0] += normal[0];
			line_sum[1] += normal[1];
			line_sum[2] += normal[2];

			uint32_t ofs = (y * normal_w + x) * 3;

			normal_sat[ofs + 0] = line_sum[0];
			normal_sat[ofs + 1] = line_sum[1];
			normal_sat[ofs + 2] = line_sum[2];

			if (y > 0) {
				uint32_t prev_ofs = ((y - 1) * normal_w + x) * 3;
				normal_sat[ofs + 0] += normal_sat[prev_ofs + 0];
				normal_sat[ofs + 1] += normal_sat[prev_ofs + 1];
				normal_sat[ofs + 2] += normal_sat[prev_ofs + 2];
			}
		}
	}

	int mmcount;

	_get_dst_image_size(width, height, format, mmcount);

	uint8_t *base_ptr = data.ptrw();

	for (int i = 1; i <= mmcount; i++) {
		int64_t ofs;
		int w, h;
		_get_mipmap_offset_and_size(i, ofs, w, h);
		uint8_t *ptr = &base_ptr[ofs];

		for (int x = 0; x < w; x++) {
			for (int y = 0; y < h; y++) {
				int from_x = x * normal_w / w;
				int from_y = y * normal_h / h;
				int to_x = (x + 1) * normal_w / w;
				int to_y = (y + 1) * normal_h / h;
				to_x = MIN(to_x - 1, normal_w);
				to_y = MIN(to_y - 1, normal_h);

				int size_x = (to_x - from_x) + 1;
				int size_y = (to_y - from_y) + 1;

				//summed area table version (much faster)

				double avg[3] = { 0, 0, 0 };

				if (from_x > 0 && from_y > 0) {
					uint32_t tofs = ((from_y - 1) * normal_w + (from_x - 1)) * 3;
					avg[0] += normal_sat[tofs + 0];
					avg[1] += normal_sat[tofs + 1];
					avg[2] += normal_sat[tofs + 2];
				}

				if (from_y > 0 && to_x > 0) {
					uint32_t tofs = ((from_y - 1) * normal_w + to_x) * 3;
					avg[0] -= normal_sat[tofs + 0];
					avg[1] -= normal_sat[tofs + 1];
					avg[2] -= normal_sat[tofs + 2];
				}

				if (from_x > 0 && to_y > 0) {
					uint32_t tofs = (to_y * normal_w + (from_x - 1)) * 3;
					avg[0] -= normal_sat[tofs + 0];
					avg[1] -= normal_sat[tofs + 1];
					avg[2] -= normal_sat[tofs + 2];
				}

				if (to_y > 0 && to_x > 0) {
					uint32_t tofs = (to_y * normal_w + to_x) * 3;
					avg[0] += normal_sat[tofs + 0];
					avg[1] += normal_sat[tofs + 1];
					avg[2] += normal_sat[tofs + 2];
				}

				double div = double(size_x * size_y);
				Vector3 vec(avg[0] / div, avg[1] / div, avg[2] / div);

				float r = vec.length();

				int pixel_ofs = y * w + x;
				Color c = _get_color_at_ofs(ptr, pixel_ofs);

				float roughness = 0;

				switch (p_roughness_channel) {
					case ROUGHNESS_CHANNEL_R: {
						roughness = c.r;
					} break;
					case ROUGHNESS_CHANNEL_G: {
						roughness = c.g;
					} break;
					case ROUGHNESS_CHANNEL_B: {
						roughness = c.b;
					} break;
					case ROUGHNESS_CHANNEL_L: {
						roughness = c.get_v();
					} break;
					case ROUGHNESS_CHANNEL_A: {
						roughness = c.a;
					} break;
				}

				float variance = 0;
				if (r < 1.0f) {
					float r2 = r * r;
					float kappa = (3.0f * r - r * r2) / (1.0f - r2);
					variance = 0.25f / kappa;
				}

				float threshold = 0.4;
				roughness = Math::sqrt(roughness * roughness + MIN(3.0f * variance, threshold * threshold));

				switch (p_roughness_channel) {
					case ROUGHNESS_CHANNEL_R: {
						c.r = roughness;
					} break;
					case ROUGHNESS_CHANNEL_G: {
						c.g = roughness;
					} break;
					case ROUGHNESS_CHANNEL_B: {
						c.b = roughness;
					} break;
					case ROUGHNESS_CHANNEL_L: {
						c.r = roughness;
						c.g = roughness;
						c.b = roughness;
					} break;
					case ROUGHNESS_CHANNEL_A: {
						c.a = roughness;
					} break;
				}

				_set_color_at_ofs(ptr, pixel_ofs, c);
			}
		}
	}

	return OK;
}

void Image::clear_mipmaps() {
	if (!mipmaps) {
		return;
	}

	if (is_empty()) {
		return;
	}

	int64_t ofs;
	int w, h;
	_get_mipmap_offset_and_size(1, ofs, w, h);
	data.resize(ofs);

	mipmaps = false;
}

bool Image::is_empty() const {
	return (data.size() == 0);
}

Vector<uint8_t> Image::get_data() const {
	return data;
}

Ref<Image> Image::create_empty(int p_width, int p_height, bool p_use_mipmaps, Format p_format) {
	Ref<Image> image;
	image.instantiate();
	image->initialize_data(p_width, p_height, p_use_mipmaps, p_format);
	return image;
}

Ref<Image> Image::create_from_data(int p_width, int p_height, bool p_use_mipmaps, Format p_format, const Vector<uint8_t> &p_data) {
	Ref<Image> image;
	image.instantiate();
	image->initialize_data(p_width, p_height, p_use_mipmaps, p_format, p_data);
	return image;
}

void Image::set_data(int p_width, int p_height, bool p_use_mipmaps, Format p_format, const Vector<uint8_t> &p_data) {
	initialize_data(p_width, p_height, p_use_mipmaps, p_format, p_data);
}

void Image::initialize_data(int p_width, int p_height, bool p_use_mipmaps, Format p_format) {
	ERR_FAIL_COND_MSG(p_width <= 0, vformat("The Image width specified (%d pixels) must be greater than 0 pixels.", p_width));
	ERR_FAIL_COND_MSG(p_height <= 0, vformat("The Image height specified (%d pixels) must be greater than 0 pixels.", p_height));
	ERR_FAIL_COND_MSG(p_width > MAX_WIDTH,
			vformat("The Image width specified (%d pixels) cannot be greater than %d pixels.", p_width, MAX_WIDTH));
	ERR_FAIL_COND_MSG(p_height > MAX_HEIGHT,
			vformat("The Image height specified (%d pixels) cannot be greater than %d pixels.", p_height, MAX_HEIGHT));
	ERR_FAIL_COND_MSG(p_width * p_height > MAX_PIXELS,
			vformat("Too many pixels for Image. Maximum is %dx%d = %d pixels.", MAX_WIDTH, MAX_HEIGHT, MAX_PIXELS));
	ERR_FAIL_INDEX_MSG(p_format, FORMAT_MAX, vformat("The Image format specified (%d) is out of range. See Image's Format enum.", p_format));

	int mm = 0;
	int64_t size = _get_dst_image_size(p_width, p_height, p_format, mm, p_use_mipmaps ? -1 : 0);
	data.resize(size);

	{
		uint8_t *w = data.ptrw();
		memset(w, 0, size);
	}

	width = p_width;
	height = p_height;
	mipmaps = p_use_mipmaps;
	format = p_format;
}

void Image::initialize_data(int p_width, int p_height, bool p_use_mipmaps, Format p_format, const Vector<uint8_t> &p_data) {
	ERR_FAIL_COND_MSG(p_width <= 0, vformat("The Image width specified (%d pixels) must be greater than 0 pixels.", p_width));
	ERR_FAIL_COND_MSG(p_height <= 0, vformat("The Image height specified (%d pixels) must be greater than 0 pixels.", p_height));
	ERR_FAIL_COND_MSG(p_width > MAX_WIDTH,
			vformat("The Image width specified (%d pixels) cannot be greater than %d pixels.", p_width, MAX_WIDTH));
	ERR_FAIL_COND_MSG(p_height > MAX_HEIGHT,
			vformat("The Image height specified (%d pixels) cannot be greater than %d pixels.", p_height, MAX_HEIGHT));
	ERR_FAIL_COND_MSG(p_width * p_height > MAX_PIXELS,
			vformat("Too many pixels for Image. Maximum is %dx%d = %d pixels.", MAX_WIDTH, MAX_HEIGHT, MAX_PIXELS));
	ERR_FAIL_INDEX_MSG(p_format, FORMAT_MAX, vformat("The Image format specified (%d) is out of range. See Image's Format enum.", p_format));

	int mm;
	int64_t size = _get_dst_image_size(p_width, p_height, p_format, mm, p_use_mipmaps ? -1 : 0);

	if (unlikely(p_data.size() != size)) {
		String description_mipmaps = get_format_name(p_format) + " ";
		if (p_use_mipmaps) {
			const int num_mipmaps = get_image_required_mipmaps(p_width, p_height, p_format);
			if (num_mipmaps != 1) {
				description_mipmaps += vformat("with %d mipmaps", num_mipmaps);
			} else {
				description_mipmaps += "with 1 mipmap";
			}
		} else {
			description_mipmaps += "without mipmaps";
		}
		const String description = vformat("%dx%dx%d (%s)", p_width, p_height, get_format_pixel_size(p_format), description_mipmaps);
		ERR_FAIL_MSG(vformat("Expected Image data size of %s = %d bytes, got %d bytes instead.", description, size, p_data.size()));
	}

	height = p_height;
	width = p_width;
	format = p_format;
	data = p_data;

	mipmaps = p_use_mipmaps;
}

void Image::initialize_data(const char **p_xpm) {
	int size_width = 0;
	int size_height = 0;
	int pixelchars = 0;
	mipmaps = false;
	bool has_alpha = false;

	enum Status {
		READING_HEADER,
		READING_COLORS,
		READING_PIXELS,
		DONE
	};

	Status status = READING_HEADER;
	int line = 0;

	HashMap<String, Color> colormap;
	int colormap_size = 0;
	uint32_t pixel_size = 0;
	uint8_t *data_write = nullptr;

	while (status != DONE) {
		const char *line_ptr = p_xpm[line];

		switch (status) {
			case READING_HEADER: {
				String line_str = line_ptr;
				line_str.replace("\t", " ");

				size_width = line_str.get_slicec(' ', 0).to_int();
				size_height = line_str.get_slicec(' ', 1).to_int();
				colormap_size = line_str.get_slicec(' ', 2).to_int();
				pixelchars = line_str.get_slicec(' ', 3).to_int();
				ERR_FAIL_COND(colormap_size > 32766);
				ERR_FAIL_COND(pixelchars > 5);
				ERR_FAIL_COND(size_width > 32767);
				ERR_FAIL_COND(size_height > 32767);
				status = READING_COLORS;
			} break;
			case READING_COLORS: {
				String colorstring;
				for (int i = 0; i < pixelchars; i++) {
					colorstring += *line_ptr;
					line_ptr++;
				}
				//skip spaces
				while (*line_ptr == ' ' || *line_ptr == '\t' || *line_ptr == 0) {
					if (*line_ptr == 0) {
						break;
					}
					line_ptr++;
				}
				if (*line_ptr == 'c') {
					line_ptr++;
					while (*line_ptr == ' ' || *line_ptr == '\t' || *line_ptr == 0) {
						if (*line_ptr == 0) {
							break;
						}
						line_ptr++;
					}

					if (*line_ptr == '#') {
						line_ptr++;
						uint8_t col_r = 0;
						uint8_t col_g = 0;
						uint8_t col_b = 0;
						//uint8_t col_a=255;

						for (int i = 0; i < 6; i++) {
							char v = line_ptr[i];

							if (is_digit(v)) {
								v -= '0';
							} else if (v >= 'A' && v <= 'F') {
								v = (v - 'A') + 10;
							} else if (v >= 'a' && v <= 'f') {
								v = (v - 'a') + 10;
							} else {
								break;
							}

							switch (i) {
								case 0:
									col_r = v << 4;
									break;
								case 1:
									col_r |= v;
									break;
								case 2:
									col_g = v << 4;
									break;
								case 3:
									col_g |= v;
									break;
								case 4:
									col_b = v << 4;
									break;
								case 5:
									col_b |= v;
									break;
							}
						}

						// magenta mask
						if (col_r == 255 && col_g == 0 && col_b == 255) {
							colormap[colorstring] = Color(0, 0, 0, 0);
							has_alpha = true;
						} else {
							colormap[colorstring] = Color(col_r / 255.0, col_g / 255.0, col_b / 255.0, 1.0);
						}
					}
				}
				if (line == colormap_size) {
					status = READING_PIXELS;
					initialize_data(size_width, size_height, false, has_alpha ? FORMAT_RGBA8 : FORMAT_RGB8);
					data_write = data.ptrw();
					pixel_size = has_alpha ? 4 : 3;
				}
			} break;
			case READING_PIXELS: {
				int y = line - colormap_size - 1;
				for (int x = 0; x < size_width; x++) {
					char pixelstr[6] = { 0, 0, 0, 0, 0, 0 };
					for (int i = 0; i < pixelchars; i++) {
						pixelstr[i] = line_ptr[x * pixelchars + i];
					}

					Color *colorptr = colormap.getptr(pixelstr);
					ERR_FAIL_NULL(colorptr);
					uint8_t pixel[4];
					for (uint32_t i = 0; i < pixel_size; i++) {
						pixel[i] = CLAMP((*colorptr)[i] * 255, 0, 255);
					}
					_put_pixelb(x, y, pixel_size, data_write, pixel);
				}

				if (y == (size_height - 1)) {
					status = DONE;
				}
			} break;
			default: {
			}
		}

		line++;
	}
}
#define DETECT_ALPHA_MAX_THRESHOLD 254
#define DETECT_ALPHA_MIN_THRESHOLD 2

#define DETECT_ALPHA(m_value)                          \
	{                                                  \
		uint8_t value = m_value;                       \
		if (value < DETECT_ALPHA_MIN_THRESHOLD)        \
			bit = true;                                \
		else if (value < DETECT_ALPHA_MAX_THRESHOLD) { \
			detected = true;                           \
			break;                                     \
		}                                              \
	}

#define DETECT_NON_ALPHA(m_value) \
	{                             \
		uint8_t value = m_value;  \
		if (value > 0) {          \
			detected = true;      \
			break;                \
		}                         \
	}

bool Image::is_invisible() const {
	if (format == FORMAT_L8 || format == FORMAT_RGB8 || format == FORMAT_RG8) {
		return false;
	}

	int64_t len = data.size();

	if (len == 0) {
		return true;
	}

	int w, h;
	_get_mipmap_offset_and_size(1, len, w, h);

	const uint8_t *r = data.ptr();
	const unsigned char *data_ptr = r;

	bool detected = false;

	switch (format) {
		case FORMAT_LA8: {
			for (int i = 0; i < (len >> 1); i++) {
				DETECT_NON_ALPHA(data_ptr[(i << 1) + 1]);
			}

		} break;
		case FORMAT_RGBA8: {
			for (int i = 0; i < (len >> 2); i++) {
				DETECT_NON_ALPHA(data_ptr[(i << 2) + 3])
			}

		} break;

		case FORMAT_DXT3:
		case FORMAT_DXT5: {
			detected = true;
		} break;
		default: {
		}
	}

	return !detected;
}

Image::AlphaMode Image::detect_alpha() const {
	int64_t len = data.size();

	if (len == 0) {
		return ALPHA_NONE;
	}

	int w, h;
	_get_mipmap_offset_and_size(1, len, w, h);

	const uint8_t *r = data.ptr();
	const unsigned char *data_ptr = r;

	bool bit = false;
	bool detected = false;

	switch (format) {
		case FORMAT_LA8: {
			for (int i = 0; i < (len >> 1); i++) {
				DETECT_ALPHA(data_ptr[(i << 1) + 1]);
			}

		} break;
		case FORMAT_RGBA8: {
			for (int i = 0; i < (len >> 2); i++) {
				DETECT_ALPHA(data_ptr[(i << 2) + 3])
			}

		} break;
		case FORMAT_DXT3:
		case FORMAT_DXT5: {
			detected = true;
		} break;
		default: {
		}
	}

	if (detected) {
		return ALPHA_BLEND;
	} else if (bit) {
		return ALPHA_BIT;
	} else {
		return ALPHA_NONE;
	}
}

Error Image::load(const String &p_path) {
	String path = ResourceUID::ensure_path(p_path);
#ifdef DEBUG_ENABLED
	if (path.begins_with("res://") && ResourceLoader::exists(path)) {
		WARN_PRINT(vformat("Loaded resource as image file, this will not work on export: '%s'. Instead, import the image file as an Image resource and load it normally as a resource.", path));
	}
#endif
	return ImageLoader::load_image(path, this);
}

Ref<Image> Image::load_from_file(const String &p_path) {
	String path = ResourceUID::ensure_path(p_path);
#ifdef DEBUG_ENABLED
	if (path.begins_with("res://") && ResourceLoader::exists(path)) {
		WARN_PRINT(vformat("Loaded resource as image file, this will not work on export: '%s'. Instead, import the image file as an Image resource and load it normally as a resource.", path));
	}
#endif
	Ref<Image> image;
	image.instantiate();
	Error err = ImageLoader::load_image(path, image);
	if (err != OK) {
		ERR_FAIL_V_MSG(Ref<Image>(), vformat("Failed to load image. Error %d", err));
	}
	return image;
}

Error Image::save_png(const String &p_path) const {
	if (save_png_func == nullptr) {
		return ERR_UNAVAILABLE;
	}

	return save_png_func(p_path, Ref<Image>((Image *)this));
}

Error Image::save_jpg(const String &p_path, float p_quality) const {
	if (save_jpg_func == nullptr) {
		return ERR_UNAVAILABLE;
	}

	return save_jpg_func(p_path, Ref<Image>((Image *)this), p_quality);
}

Vector<uint8_t> Image::save_png_to_buffer() const {
	if (save_png_buffer_func == nullptr) {
		return Vector<uint8_t>();
	}

	return save_png_buffer_func(Ref<Image>((Image *)this));
}

Vector<uint8_t> Image::save_jpg_to_buffer(float p_quality) const {
	if (save_jpg_buffer_func == nullptr) {
		return Vector<uint8_t>();
	}

	return save_jpg_buffer_func(Ref<Image>((Image *)this), p_quality);
}

Error Image::save_exr(const String &p_path, bool p_grayscale) const {
	if (save_exr_func == nullptr) {
		return ERR_UNAVAILABLE;
	}

	return save_exr_func(p_path, Ref<Image>((Image *)this), p_grayscale);
}

Vector<uint8_t> Image::save_exr_to_buffer(bool p_grayscale) const {
	if (save_exr_buffer_func == nullptr) {
		return Vector<uint8_t>();
	}
	return save_exr_buffer_func(Ref<Image>((Image *)this), p_grayscale);
}

Error Image::save_webp(const String &p_path, const bool p_lossy, const float p_quality) const {
	if (save_webp_func == nullptr) {
		return ERR_UNAVAILABLE;
	}
	ERR_FAIL_COND_V_MSG(p_lossy && !(0.0f <= p_quality && p_quality <= 1.0f), ERR_INVALID_PARAMETER, vformat("The WebP lossy quality was set to %f, which is not valid. WebP lossy quality must be between 0.0 and 1.0 (inclusive).", p_quality));

	return save_webp_func(p_path, Ref<Image>((Image *)this), p_lossy, p_quality);
}

Vector<uint8_t> Image::save_webp_to_buffer(const bool p_lossy, const float p_quality) const {
	if (save_webp_buffer_func == nullptr) {
		return Vector<uint8_t>();
	}
	ERR_FAIL_COND_V_MSG(p_lossy && !(0.0f <= p_quality && p_quality <= 1.0f), Vector<uint8_t>(), vformat("The WebP lossy quality was set to %f, which is not valid. WebP lossy quality must be between 0.0 and 1.0 (inclusive).", p_quality));

	return save_webp_buffer_func(Ref<Image>((Image *)this), p_lossy, p_quality);
}

int64_t Image::get_image_data_size(int p_width, int p_height, Format p_format, bool p_mipmaps) {
	int mm;
	return _get_dst_image_size(p_width, p_height, p_format, mm, p_mipmaps ? -1 : 0);
}

int Image::get_image_required_mipmaps(int p_width, int p_height, Format p_format) {
	int mm;
	_get_dst_image_size(p_width, p_height, p_format, mm, -1);
	return mm;
}

Size2i Image::get_image_mipmap_size(int p_width, int p_height, Format p_format, int p_mipmap) {
	int mm;
	Size2i ret;
	_get_dst_image_size(p_width, p_height, p_format, mm, p_mipmap, &ret.x, &ret.y);
	return ret;
}

int64_t Image::get_image_mipmap_offset(int p_width, int p_height, Format p_format, int p_mipmap) {
	if (p_mipmap <= 0) {
		return 0;
	}
	int mm;
	return _get_dst_image_size(p_width, p_height, p_format, mm, p_mipmap - 1);
}

int64_t Image::get_image_mipmap_offset_and_dimensions(int p_width, int p_height, Format p_format, int p_mipmap, int &r_w, int &r_h) {
	if (p_mipmap <= 0) {
		r_w = p_width;
		r_h = p_height;
		return 0;
	}
	int mm;
	return _get_dst_image_size(p_width, p_height, p_format, mm, p_mipmap - 1, &r_w, &r_h);
}

bool Image::is_compressed() const {
	return is_format_compressed(format);
}

bool Image::is_format_compressed(Format p_format) {
	return p_format > FORMAT_RGBE9995;
}

Error Image::decompress() {
	if (((format >= FORMAT_DXT1 && format <= FORMAT_RGTC_RG) || (format == FORMAT_DXT5_RA_AS_RG)) && _image_decompress_bc) {
		_image_decompress_bc(this);
	} else if (format >= FORMAT_BPTC_RGBA && format <= FORMAT_BPTC_RGBFU && _image_decompress_bptc) {
		_image_decompress_bptc(this);
	} else if (format == FORMAT_ETC && _image_decompress_etc1) {
		_image_decompress_etc1(this);
	} else if (format >= FORMAT_ETC2_R11 && format <= FORMAT_ETC2_RA_AS_RG && _image_decompress_etc2) {
		_image_decompress_etc2(this);
	} else if (format >= FORMAT_ASTC_4x4 && format <= FORMAT_ASTC_8x8_HDR && _image_decompress_astc) {
		_image_decompress_astc(this);
	} else {
		return ERR_UNAVAILABLE;
	}
	return OK;
}

Error Image::compress(CompressMode p_mode, CompressSource p_source, ASTCFormat p_astc_format) {
	ERR_FAIL_INDEX_V_MSG(p_mode, COMPRESS_MAX, ERR_INVALID_PARAMETER, "Invalid compress mode.");
	ERR_FAIL_INDEX_V_MSG(p_source, COMPRESS_SOURCE_MAX, ERR_INVALID_PARAMETER, "Invalid compress source.");
	return compress_from_channels(p_mode, detect_used_channels(p_source), p_astc_format);
}

Error Image::compress_from_channels(CompressMode p_mode, UsedChannels p_channels, ASTCFormat p_astc_format) {
	ERR_FAIL_COND_V(data.is_empty(), ERR_INVALID_DATA);

	// RenderingDevice only.
	if (GLOBAL_GET("rendering/textures/vram_compression/compress_with_gpu")) {
		switch (p_mode) {
			case COMPRESS_BPTC: {
				// BC7 is unsupported currently.
				if ((format >= FORMAT_RF && format <= FORMAT_RGBE9995) && _image_compress_bptc_rd_func) {
					Error result = _image_compress_bptc_rd_func(this, p_channels);

					// If the image was compressed successfully, we return here. If not, we fall back to the default compression scheme.
					if (result == OK) {
						return OK;
					}
				}
			} break;
			case COMPRESS_S3TC: {
				if (_image_compress_bc_rd_func) {
					Error result = _image_compress_bc_rd_func(this, p_channels);

					// If the image was compressed successfully, we return here. If not, we fall back to the default compression scheme.
					if (result == OK) {
						return OK;
					}
				}
			} break;

			default: {
			}
		}
	}

	switch (p_mode) {
		case COMPRESS_S3TC: {
			ERR_FAIL_NULL_V(_image_compress_bc_func, ERR_UNAVAILABLE);
			_image_compress_bc_func(this, p_channels);
		} break;
		case COMPRESS_ETC: {
			ERR_FAIL_NULL_V(_image_compress_etc1_func, ERR_UNAVAILABLE);
			_image_compress_etc1_func(this);
		} break;
		case COMPRESS_ETC2: {
			ERR_FAIL_NULL_V(_image_compress_etc2_func, ERR_UNAVAILABLE);
			_image_compress_etc2_func(this, p_channels);
		} break;
		case COMPRESS_BPTC: {
			ERR_FAIL_NULL_V(_image_compress_bptc_func, ERR_UNAVAILABLE);
			_image_compress_bptc_func(this, p_channels);
		} break;
		case COMPRESS_ASTC: {
			ERR_FAIL_NULL_V(_image_compress_astc_func, ERR_UNAVAILABLE);
			_image_compress_astc_func(this, p_astc_format);
		} break;
		case COMPRESS_MAX: {
			ERR_FAIL_V(ERR_INVALID_PARAMETER);
		} break;
	}

	return OK;
}

Image::Image(const char **p_xpm) {
	width = 0;
	height = 0;
	mipmaps = false;
	format = FORMAT_L8;

	initialize_data(p_xpm);
}

Image::Image(int p_width, int p_height, bool p_use_mipmaps, Format p_format) {
	width = 0;
	height = 0;
	mipmaps = p_use_mipmaps;
	format = FORMAT_L8;

	initialize_data(p_width, p_height, p_use_mipmaps, p_format);
}

Image::Image(int p_width, int p_height, bool p_mipmaps, Format p_format, const Vector<uint8_t> &p_data) {
	width = 0;
	height = 0;
	mipmaps = p_mipmaps;
	format = FORMAT_L8;

	initialize_data(p_width, p_height, p_mipmaps, p_format, p_data);
}

Rect2i Image::get_used_rect() const {
	if (format != FORMAT_LA8 && format != FORMAT_RGBA8 && format != FORMAT_RGBAF && format != FORMAT_RGBAH && format != FORMAT_RGBA4444 && format != FORMAT_RGB565) {
		return Rect2i(0, 0, width, height);
	}

	int len = data.size();

	if (len == 0) {
		return Rect2i();
	}

	int minx = 0xFFFFFF, miny = 0xFFFFFFF;
	int maxx = -1, maxy = -1;
	for (int j = 0; j < height; j++) {
		for (int i = 0; i < width; i++) {
			if (!(get_pixel(i, j).a > 0)) {
				continue;
			}
			if (i > maxx) {
				maxx = i;
			}
			if (j > maxy) {
				maxy = j;
			}
			if (i < minx) {
				minx = i;
			}
			if (j < miny) {
				miny = j;
			}
		}
	}

	if (maxx == -1) {
		return Rect2i();
	} else {
		return Rect2i(minx, miny, maxx - minx + 1, maxy - miny + 1);
	}
}

Ref<Image> Image::get_region(const Rect2i &p_region) const {
	Ref<Image> img = memnew(Image(p_region.size.x, p_region.size.y, mipmaps, format));
	img->blit_rect(Ref<Image>((Image *)this), p_region, Point2i(0, 0));
	return img;
}

void Image::_get_clipped_src_and_dest_rects(const Ref<Image> &p_src, const Rect2i &p_src_rect, const Point2i &p_dest, Rect2i &r_clipped_src_rect, Rect2i &r_clipped_dest_rect) const {
	r_clipped_dest_rect.position = p_dest;
	r_clipped_src_rect = p_src_rect;

	if (r_clipped_src_rect.position.x < 0) {
		r_clipped_dest_rect.position.x -= r_clipped_src_rect.position.x;
		r_clipped_src_rect.size.x += r_clipped_src_rect.position.x;
		r_clipped_src_rect.position.x = 0;
	}
	if (r_clipped_src_rect.position.y < 0) {
		r_clipped_dest_rect.position.y -= r_clipped_src_rect.position.y;
		r_clipped_src_rect.size.y += r_clipped_src_rect.position.y;
		r_clipped_src_rect.position.y = 0;
	}

	if (r_clipped_dest_rect.position.x < 0) {
		r_clipped_src_rect.position.x -= r_clipped_dest_rect.position.x;
		r_clipped_src_rect.size.x += r_clipped_dest_rect.position.x;
		r_clipped_dest_rect.position.x = 0;
	}
	if (r_clipped_dest_rect.position.y < 0) {
		r_clipped_src_rect.position.y -= r_clipped_dest_rect.position.y;
		r_clipped_src_rect.size.y += r_clipped_dest_rect.position.y;
		r_clipped_dest_rect.position.y = 0;
	}

	r_clipped_src_rect.size.x = MAX(0, MIN(r_clipped_src_rect.size.x, MIN(p_src->width - r_clipped_src_rect.position.x, width - r_clipped_dest_rect.position.x)));
	r_clipped_src_rect.size.y = MAX(0, MIN(r_clipped_src_rect.size.y, MIN(p_src->height - r_clipped_src_rect.position.y, height - r_clipped_dest_rect.position.y)));

	r_clipped_dest_rect.size.x = r_clipped_src_rect.size.x;
	r_clipped_dest_rect.size.y = r_clipped_src_rect.size.y;
}

void Image::blit_rect(const Ref<Image> &p_src, const Rect2i &p_src_rect, const Point2i &p_dest) {
	ERR_FAIL_COND_MSG(p_src.is_null(), "Cannot blit_rect an image: invalid source Image object.");
	int dsize = data.size();
	int srcdsize = p_src->data.size();
	ERR_FAIL_COND(dsize == 0);
	ERR_FAIL_COND(srcdsize == 0);
	ERR_FAIL_COND(format != p_src->format);
	ERR_FAIL_COND_MSG(!_can_modify(format), "Cannot blit_rect in compressed or custom image formats.");

	Rect2i src_rect;
	Rect2i dest_rect;
	_get_clipped_src_and_dest_rects(p_src, p_src_rect, p_dest, src_rect, dest_rect);
	if (!src_rect.has_area() || !dest_rect.has_area()) {
		return;
	}

	uint8_t *wp = data.ptrw();
	uint8_t *dst_data_ptr = wp;

	const uint8_t *rp = p_src->data.ptr();
	const uint8_t *src_data_ptr = rp;

	int pixel_size = get_format_pixel_size(format);

	for (int i = 0; i < dest_rect.size.y; i++) {
		for (int j = 0; j < dest_rect.size.x; j++) {
			int src_x = src_rect.position.x + j;
			int src_y = src_rect.position.y + i;

			int dst_x = dest_rect.position.x + j;
			int dst_y = dest_rect.position.y + i;

			const uint8_t *src = &src_data_ptr[(src_y * p_src->width + src_x) * pixel_size];
			uint8_t *dst = &dst_data_ptr[(dst_y * width + dst_x) * pixel_size];

			for (int k = 0; k < pixel_size; k++) {
				dst[k] = src[k];
			}
		}
	}
}

void Image::blit_rect_mask(const Ref<Image> &p_src, const Ref<Image> &p_mask, const Rect2i &p_src_rect, const Point2i &p_dest) {
	ERR_FAIL_COND_MSG(p_src.is_null(), "Cannot blit_rect_mask an image: invalid source Image object.");
	ERR_FAIL_COND_MSG(p_mask.is_null(), "Cannot blit_rect_mask an image: invalid mask Image object.");
	int dsize = data.size();
	int srcdsize = p_src->data.size();
	int maskdsize = p_mask->data.size();
	ERR_FAIL_COND(dsize == 0);
	ERR_FAIL_COND(srcdsize == 0);
	ERR_FAIL_COND(maskdsize == 0);
	ERR_FAIL_COND_MSG(p_src->width != p_mask->width, "Source image width is different from mask width.");
	ERR_FAIL_COND_MSG(p_src->height != p_mask->height, "Source image height is different from mask height.");
	ERR_FAIL_COND(format != p_src->format);

	Rect2i src_rect;
	Rect2i dest_rect;
	_get_clipped_src_and_dest_rects(p_src, p_src_rect, p_dest, src_rect, dest_rect);
	if (!src_rect.has_area() || !dest_rect.has_area()) {
		return;
	}

	uint8_t *wp = data.ptrw();
	uint8_t *dst_data_ptr = wp;

	const uint8_t *rp = p_src->data.ptr();
	const uint8_t *src_data_ptr = rp;

	int pixel_size = get_format_pixel_size(format);

	Ref<Image> msk = p_mask;

	for (int i = 0; i < dest_rect.size.y; i++) {
		for (int j = 0; j < dest_rect.size.x; j++) {
			int src_x = src_rect.position.x + j;
			int src_y = src_rect.position.y + i;

			if (msk->get_pixel(src_x, src_y).a != 0) {
				int dst_x = dest_rect.position.x + j;
				int dst_y = dest_rect.position.y + i;

				const uint8_t *src = &src_data_ptr[(src_y * p_src->width + src_x) * pixel_size];
				uint8_t *dst = &dst_data_ptr[(dst_y * width + dst_x) * pixel_size];

				for (int k = 0; k < pixel_size; k++) {
					dst[k] = src[k];
				}
			}
		}
	}
}

void Image::blend_rect(const Ref<Image> &p_src, const Rect2i &p_src_rect, const Point2i &p_dest) {
	ERR_FAIL_COND_MSG(p_src.is_null(), "Cannot blend_rect an image: invalid source Image object.");
	int dsize = data.size();
	int srcdsize = p_src->data.size();
	ERR_FAIL_COND(dsize == 0);
	ERR_FAIL_COND(srcdsize == 0);
	ERR_FAIL_COND(format != p_src->format);

	Rect2i src_rect;
	Rect2i dest_rect;
	_get_clipped_src_and_dest_rects(p_src, p_src_rect, p_dest, src_rect, dest_rect);
	if (!src_rect.has_area() || !dest_rect.has_area()) {
		return;
	}

	Ref<Image> img = p_src;

	for (int i = 0; i < dest_rect.size.y; i++) {
		for (int j = 0; j < dest_rect.size.x; j++) {
			int src_x = src_rect.position.x + j;
			int src_y = src_rect.position.y + i;

			int dst_x = dest_rect.position.x + j;
			int dst_y = dest_rect.position.y + i;

			Color sc = img->get_pixel(src_x, src_y);
			if (sc.a != 0) {
				Color dc = get_pixel(dst_x, dst_y);
				dc = dc.blend(sc);
				set_pixel(dst_x, dst_y, dc);
			}
		}
	}
}

void Image::blend_rect_mask(const Ref<Image> &p_src, const Ref<Image> &p_mask, const Rect2i &p_src_rect, const Point2i &p_dest) {
	ERR_FAIL_COND_MSG(p_src.is_null(), "Cannot blend_rect_mask an image: invalid source Image object.");
	ERR_FAIL_COND_MSG(p_mask.is_null(), "Cannot blend_rect_mask an image: invalid mask Image object.");
	int dsize = data.size();
	int srcdsize = p_src->data.size();
	int maskdsize = p_mask->data.size();
	ERR_FAIL_COND(dsize == 0);
	ERR_FAIL_COND(srcdsize == 0);
	ERR_FAIL_COND(maskdsize == 0);
	ERR_FAIL_COND_MSG(p_src->width != p_mask->width, "Source image width is different from mask width.");
	ERR_FAIL_COND_MSG(p_src->height != p_mask->height, "Source image height is different from mask height.");
	ERR_FAIL_COND(format != p_src->format);

	Rect2i src_rect;
	Rect2i dest_rect;
	_get_clipped_src_and_dest_rects(p_src, p_src_rect, p_dest, src_rect, dest_rect);
	if (!src_rect.has_area() || !dest_rect.has_area()) {
		return;
	}

	Ref<Image> img = p_src;
	Ref<Image> msk = p_mask;

	for (int i = 0; i < dest_rect.size.y; i++) {
		for (int j = 0; j < dest_rect.size.x; j++) {
			int src_x = src_rect.position.x + j;
			int src_y = src_rect.position.y + i;

			// If the mask's pixel is transparent then we skip it
			//Color c = msk->get_pixel(src_x, src_y);
			//if (c.a == 0) continue;
			if (msk->get_pixel(src_x, src_y).a != 0) {
				int dst_x = dest_rect.position.x + j;
				int dst_y = dest_rect.position.y + i;

				Color sc = img->get_pixel(src_x, src_y);
				if (sc.a != 0) {
					Color dc = get_pixel(dst_x, dst_y);
					dc = dc.blend(sc);
					set_pixel(dst_x, dst_y, dc);
				}
			}
		}
	}
}

// Repeats `p_pixel` `p_count` times in consecutive memory.
// Results in the original pixel and `p_count - 1` subsequent copies of it.
void Image::_repeat_pixel_over_subsequent_memory(uint8_t *p_pixel, int p_pixel_size, int p_count) {
	int offset = 1;
	for (int stride = 1; offset + stride <= p_count; stride *= 2) {
		memcpy(p_pixel + offset * p_pixel_size, p_pixel, stride * p_pixel_size);
		offset += stride;
	}
	if (offset < p_count) {
		memcpy(p_pixel + offset * p_pixel_size, p_pixel, (p_count - offset) * p_pixel_size);
	}
}

void Image::fill(const Color &p_color) {
	if (data.size() == 0) {
		return;
	}
	ERR_FAIL_COND_MSG(!_can_modify(format), "Cannot fill in compressed or custom image formats.");

	uint8_t *dst_data_ptr = data.ptrw();

	int pixel_size = get_format_pixel_size(format);

	// Put first pixel with the format-aware API.
	_set_color_at_ofs(dst_data_ptr, 0, p_color);

	_repeat_pixel_over_subsequent_memory(dst_data_ptr, pixel_size, width * height);
}

void Image::fill_rect(const Rect2i &p_rect, const Color &p_color) {
	if (data.size() == 0) {
		return;
	}
	ERR_FAIL_COND_MSG(!_can_modify(format), "Cannot fill rect in compressed or custom image formats.");

	Rect2i r = Rect2i(0, 0, width, height).intersection(p_rect.abs());
	if (!r.has_area()) {
		return;
	}

	uint8_t *dst_data_ptr = data.ptrw();

	int pixel_size = get_format_pixel_size(format);

	// Put first pixel with the format-aware API.
	uint8_t *rect_first_pixel_ptr = &dst_data_ptr[(r.position.y * width + r.position.x) * pixel_size];
	_set_color_at_ofs(rect_first_pixel_ptr, 0, p_color);

	if (r.size.x == width) {
		// No need to fill rows separately.
		_repeat_pixel_over_subsequent_memory(rect_first_pixel_ptr, pixel_size, width * r.size.y);
	} else {
		_repeat_pixel_over_subsequent_memory(rect_first_pixel_ptr, pixel_size, r.size.x);
		for (int y = 1; y < r.size.y; y++) {
			memcpy(rect_first_pixel_ptr + y * width * pixel_size, rect_first_pixel_ptr, r.size.x * pixel_size);
		}
	}
}

void Image::_set_data(const Dictionary &p_data) {
	ERR_FAIL_COND(!p_data.has("width"));
	ERR_FAIL_COND(!p_data.has("height"));
	ERR_FAIL_COND(!p_data.has("format"));
	ERR_FAIL_COND(!p_data.has("mipmaps"));
	ERR_FAIL_COND(!p_data.has("data"));

	int dwidth = p_data["width"];
	int dheight = p_data["height"];
	String dformat = p_data["format"];
	bool dmipmaps = p_data["mipmaps"];
	Vector<uint8_t> ddata = p_data["data"];
	Format ddformat = FORMAT_MAX;
	for (int i = 0; i < FORMAT_MAX; i++) {
		if (dformat == get_format_name(Format(i))) {
			ddformat = Format(i);
			break;
		}
	}

	ERR_FAIL_COND(ddformat == FORMAT_MAX);

	initialize_data(dwidth, dheight, dmipmaps, ddformat, ddata);
}

Dictionary Image::_get_data() const {
	Dictionary d;
	d["width"] = width;
	d["height"] = height;
	d["format"] = get_format_name(format);
	d["mipmaps"] = mipmaps;
	d["data"] = data;
	return d;
}

Color Image::get_pixelv(const Point2i &p_point) const {
	return get_pixel(p_point.x, p_point.y);
}

void Image::_copy_internals_from(const Image &p_image) {
	format = p_image.format;
	width = p_image.width;
	height = p_image.height;
	mipmaps = p_image.mipmaps;
	data = p_image.data;
}

Color Image::_get_color_at_ofs(const uint8_t *ptr, uint32_t ofs) const {
	switch (format) {
		case FORMAT_L8: {
			float l = ptr[ofs] / 255.0;
			return Color(l, l, l, 1);
		}
		case FORMAT_LA8: {
			float l = ptr[ofs * 2 + 0] / 255.0;
			float a = ptr[ofs * 2 + 1] / 255.0;
			return Color(l, l, l, a);
		}
		case FORMAT_R8: {
			float r = ptr[ofs] / 255.0;
			return Color(r, 0, 0, 1);
		}
		case FORMAT_RG8: {
			float r = ptr[ofs * 2 + 0] / 255.0;
			float g = ptr[ofs * 2 + 1] / 255.0;
			return Color(r, g, 0, 1);
		}
		case FORMAT_RGB8: {
			float r = ptr[ofs * 3 + 0] / 255.0;
			float g = ptr[ofs * 3 + 1] / 255.0;
			float b = ptr[ofs * 3 + 2] / 255.0;
			return Color(r, g, b, 1);
		}
		case FORMAT_RGBA8: {
			float r = ptr[ofs * 4 + 0] / 255.0;
			float g = ptr[ofs * 4 + 1] / 255.0;
			float b = ptr[ofs * 4 + 2] / 255.0;
			float a = ptr[ofs * 4 + 3] / 255.0;
			return Color(r, g, b, a);
		}
		case FORMAT_RGBA4444: {
			uint16_t u = ((uint16_t *)ptr)[ofs];
			float r = ((u >> 12) & 0xF) / 15.0;
			float g = ((u >> 8) & 0xF) / 15.0;
			float b = ((u >> 4) & 0xF) / 15.0;
			float a = (u & 0xF) / 15.0;
			return Color(r, g, b, a);
		}
		case FORMAT_RGB565: {
			uint16_t u = ((uint16_t *)ptr)[ofs];
			float r = (u & 0x1F) / 31.0;
			float g = ((u >> 5) & 0x3F) / 63.0;
			float b = ((u >> 11) & 0x1F) / 31.0;
			return Color(r, g, b, 1.0);
		}
		case FORMAT_RF: {
			float r = ((float *)ptr)[ofs];
			return Color(r, 0, 0, 1);
		}
		case FORMAT_RGF: {
			float r = ((float *)ptr)[ofs * 2 + 0];
			float g = ((float *)ptr)[ofs * 2 + 1];
			return Color(r, g, 0, 1);
		}
		case FORMAT_RGBF: {
			float r = ((float *)ptr)[ofs * 3 + 0];
			float g = ((float *)ptr)[ofs * 3 + 1];
			float b = ((float *)ptr)[ofs * 3 + 2];
			return Color(r, g, b, 1);
		}
		case FORMAT_RGBAF: {
			float r = ((float *)ptr)[ofs * 4 + 0];
			float g = ((float *)ptr)[ofs * 4 + 1];
			float b = ((float *)ptr)[ofs * 4 + 2];
			float a = ((float *)ptr)[ofs * 4 + 3];
			return Color(r, g, b, a);
		}
		case FORMAT_RH: {
			uint16_t r = ((uint16_t *)ptr)[ofs];
			return Color(Math::half_to_float(r), 0, 0, 1);
		}
		case FORMAT_RGH: {
			uint16_t r = ((uint16_t *)ptr)[ofs * 2 + 0];
			uint16_t g = ((uint16_t *)ptr)[ofs * 2 + 1];
			return Color(Math::half_to_float(r), Math::half_to_float(g), 0, 1);
		}
		case FORMAT_RGBH: {
			uint16_t r = ((uint16_t *)ptr)[ofs * 3 + 0];
			uint16_t g = ((uint16_t *)ptr)[ofs * 3 + 1];
			uint16_t b = ((uint16_t *)ptr)[ofs * 3 + 2];
			return Color(Math::half_to_float(r), Math::half_to_float(g), Math::half_to_float(b), 1);
		}
		case FORMAT_RGBAH: {
			uint16_t r = ((uint16_t *)ptr)[ofs * 4 + 0];
			uint16_t g = ((uint16_t *)ptr)[ofs * 4 + 1];
			uint16_t b = ((uint16_t *)ptr)[ofs * 4 + 2];
			uint16_t a = ((uint16_t *)ptr)[ofs * 4 + 3];
			return Color(Math::half_to_float(r), Math::half_to_float(g), Math::half_to_float(b), Math::half_to_float(a));
		}
		case FORMAT_RGBE9995: {
			return Color::from_rgbe9995(((uint32_t *)ptr)[ofs]);
		}

		default: {
			ERR_FAIL_V_MSG(Color(), "Can't get_pixel() on compressed image, sorry.");
		}
	}
}

void Image::_set_color_at_ofs(uint8_t *ptr, uint32_t ofs, const Color &p_color) {
	switch (format) {
		case FORMAT_L8: {
			ptr[ofs] = uint8_t(CLAMP(p_color.get_v() * 255.0, 0, 255));
		} break;
		case FORMAT_LA8: {
			ptr[ofs * 2 + 0] = uint8_t(CLAMP(p_color.get_v() * 255.0, 0, 255));
			ptr[ofs * 2 + 1] = uint8_t(CLAMP(p_color.a * 255.0, 0, 255));
		} break;
		case FORMAT_R8: {
			ptr[ofs] = uint8_t(CLAMP(p_color.r * 255.0, 0, 255));
		} break;
		case FORMAT_RG8: {
			ptr[ofs * 2 + 0] = uint8_t(CLAMP(p_color.r * 255.0, 0, 255));
			ptr[ofs * 2 + 1] = uint8_t(CLAMP(p_color.g * 255.0, 0, 255));
		} break;
		case FORMAT_RGB8: {
			ptr[ofs * 3 + 0] = uint8_t(CLAMP(p_color.r * 255.0, 0, 255));
			ptr[ofs * 3 + 1] = uint8_t(CLAMP(p_color.g * 255.0, 0, 255));
			ptr[ofs * 3 + 2] = uint8_t(CLAMP(p_color.b * 255.0, 0, 255));
		} break;
		case FORMAT_RGBA8: {
			ptr[ofs * 4 + 0] = uint8_t(CLAMP(p_color.r * 255.0, 0, 255));
			ptr[ofs * 4 + 1] = uint8_t(CLAMP(p_color.g * 255.0, 0, 255));
			ptr[ofs * 4 + 2] = uint8_t(CLAMP(p_color.b * 255.0, 0, 255));
			ptr[ofs * 4 + 3] = uint8_t(CLAMP(p_color.a * 255.0, 0, 255));
		} break;
		case FORMAT_RGBA4444: {
			uint16_t rgba = 0;

			rgba = uint16_t(CLAMP(p_color.r * 15.0, 0, 15)) << 12;
			rgba |= uint16_t(CLAMP(p_color.g * 15.0, 0, 15)) << 8;
			rgba |= uint16_t(CLAMP(p_color.b * 15.0, 0, 15)) << 4;
			rgba |= uint16_t(CLAMP(p_color.a * 15.0, 0, 15));

			((uint16_t *)ptr)[ofs] = rgba;
		} break;
		case FORMAT_RGB565: {
			uint16_t rgba = 0;

			rgba = uint16_t(CLAMP(p_color.r * 31.0, 0, 31));
			rgba |= uint16_t(CLAMP(p_color.g * 63.0, 0, 33)) << 5;
			rgba |= uint16_t(CLAMP(p_color.b * 31.0, 0, 31)) << 11;

			((uint16_t *)ptr)[ofs] = rgba;
		} break;
		case FORMAT_RF: {
			((float *)ptr)[ofs] = p_color.r;
		} break;
		case FORMAT_RGF: {
			((float *)ptr)[ofs * 2 + 0] = p_color.r;
			((float *)ptr)[ofs * 2 + 1] = p_color.g;
		} break;
		case FORMAT_RGBF: {
			((float *)ptr)[ofs * 3 + 0] = p_color.r;
			((float *)ptr)[ofs * 3 + 1] = p_color.g;
			((float *)ptr)[ofs * 3 + 2] = p_color.b;
		} break;
		case FORMAT_RGBAF: {
			((float *)ptr)[ofs * 4 + 0] = p_color.r;
			((float *)ptr)[ofs * 4 + 1] = p_color.g;
			((float *)ptr)[ofs * 4 + 2] = p_color.b;
			((float *)ptr)[ofs * 4 + 3] = p_color.a;
		} break;
		case FORMAT_RH: {
			((uint16_t *)ptr)[ofs] = Math::make_half_float(p_color.r);
		} break;
		case FORMAT_RGH: {
			((uint16_t *)ptr)[ofs * 2 + 0] = Math::make_half_float(p_color.r);
			((uint16_t *)ptr)[ofs * 2 + 1] = Math::make_half_float(p_color.g);
		} break;
		case FORMAT_RGBH: {
			((uint16_t *)ptr)[ofs * 3 + 0] = Math::make_half_float(p_color.r);
			((uint16_t *)ptr)[ofs * 3 + 1] = Math::make_half_float(p_color.g);
			((uint16_t *)ptr)[ofs * 3 + 2] = Math::make_half_float(p_color.b);
		} break;
		case FORMAT_RGBAH: {
			((uint16_t *)ptr)[ofs * 4 + 0] = Math::make_half_float(p_color.r);
			((uint16_t *)ptr)[ofs * 4 + 1] = Math::make_half_float(p_color.g);
			((uint16_t *)ptr)[ofs * 4 + 2] = Math::make_half_float(p_color.b);
			((uint16_t *)ptr)[ofs * 4 + 3] = Math::make_half_float(p_color.a);
		} break;
		case FORMAT_RGBE9995: {
			((uint32_t *)ptr)[ofs] = p_color.to_rgbe9995();
		} break;

		default: {
			ERR_FAIL_MSG("Can't set_pixel() on compressed image, sorry.");
		}
	}
}

Color Image::get_pixel(int p_x, int p_y) const {
#ifdef DEBUG_ENABLED
	ERR_FAIL_INDEX_V(p_x, width, Color());
	ERR_FAIL_INDEX_V(p_y, height, Color());
#endif

	uint32_t ofs = p_y * width + p_x;
	return _get_color_at_ofs(data.ptr(), ofs);
}

void Image::set_pixelv(const Point2i &p_point, const Color &p_color) {
	set_pixel(p_point.x, p_point.y, p_color);
}

void Image::set_pixel(int p_x, int p_y, const Color &p_color) {
#ifdef DEBUG_ENABLED
	ERR_FAIL_INDEX(p_x, width);
	ERR_FAIL_INDEX(p_y, height);
#endif

	uint32_t ofs = p_y * width + p_x;
	_set_color_at_ofs(data.ptrw(), ofs, p_color);
}

const uint8_t *Image::ptr() const {
	return data.ptr();
}

uint8_t *Image::ptrw() {
	return data.ptrw();
}

int64_t Image::get_data_size() const {
	return data.size();
}

void Image::adjust_bcs(float p_brightness, float p_contrast, float p_saturation) {
	ERR_FAIL_COND_MSG(!_can_modify(format), "Cannot adjust_bcs in compressed or custom image formats.");

	uint8_t *w = data.ptrw();
	uint32_t pixel_size = get_format_pixel_size(format);
	uint32_t pixel_count = data.size() / pixel_size;

	for (uint32_t i = 0; i < pixel_count; i++) {
		Color c = _get_color_at_ofs(w, i);
		Vector3 rgb(c.r, c.g, c.b);

		rgb *= p_brightness;
		rgb = Vector3(0.5, 0.5, 0.5).lerp(rgb, p_contrast);
		float center = (rgb.x + rgb.y + rgb.z) / 3.0;
		rgb = Vector3(center, center, center).lerp(rgb, p_saturation);
		c.r = rgb.x;
		c.g = rgb.y;
		c.b = rgb.z;
		_set_color_at_ofs(w, i, c);
	}
}

Image::UsedChannels Image::detect_used_channels(CompressSource p_source) const {
	ERR_FAIL_COND_V(data.is_empty(), USED_CHANNELS_RGBA);
	ERR_FAIL_COND_V(is_compressed(), USED_CHANNELS_RGBA);

	if (p_source == COMPRESS_SOURCE_NORMAL) {
		return USED_CHANNELS_RG; // Normal maps only use RG channels.
	}

	if (format == FORMAT_L8) {
		return USED_CHANNELS_L; // Grayscale only cannot have any channel less.
	} else if (format == FORMAT_R8 || format == FORMAT_RH || format == FORMAT_RF) {
		return USED_CHANNELS_R; // Red only cannot have any channel less.
	}

	const bool supports_alpha = format == FORMAT_RGBA8 || format == FORMAT_RGBA4444 || format == FORMAT_RGBAH || format == FORMAT_RGBAF;
	bool r = false, g = false, b = false, a = false, c = false;

	const uint8_t *data_ptr = data.ptr();
	const uint32_t data_total = width * height;

	for (uint32_t i = 0; i < data_total; i++) {
		Color col = _get_color_at_ofs(data_ptr, i);

		if (!r && col.r > 0.001) {
			r = true;
		}
		if (!g && col.g > 0.001) {
			g = true;
		}
		if (!b && col.b > 0.001) {
			b = true;
		}
		if (!a && col.a < 0.999) {
			a = true;
		}

		if (col.r != col.b || col.r != col.g || col.b != col.g) {
			c = true; // The image is not grayscale.
		}

		if (r && g && b && c) {
			// All channels are used, no need to continue.
			if (!supports_alpha) {
				break;
			} else if (a) {
				break;
			}
		}
	}

	UsedChannels used_channels;

	if (!c && !a) {
		used_channels = USED_CHANNELS_L;
	} else if (!c && a) {
		used_channels = USED_CHANNELS_LA;
	} else if (r && !g && !b && !a) {
		used_channels = USED_CHANNELS_R;
	} else if (r && g && !b && !a) {
		used_channels = USED_CHANNELS_RG;
	} else if (r && g && b && !a) {
		used_channels = USED_CHANNELS_RGB;
	} else {
		used_channels = USED_CHANNELS_RGBA;
	}

	if (p_source == COMPRESS_SOURCE_SRGB && (used_channels == USED_CHANNELS_R || used_channels == USED_CHANNELS_RG)) {
		used_channels = USED_CHANNELS_RGB; // R and RG do not support SRGB.
	}

	return used_channels;
}

void Image::optimize_channels() {
	switch (detect_used_channels()) {
		case USED_CHANNELS_L:
			convert(FORMAT_L8);
			break;
		case USED_CHANNELS_LA:
			convert(FORMAT_LA8);
			break;
		case USED_CHANNELS_R:
			convert(FORMAT_R8);
			break;
		case USED_CHANNELS_RG:
			convert(FORMAT_RG8);
			break;
		case USED_CHANNELS_RGB:
			convert(FORMAT_RGB8);
			break;
		case USED_CHANNELS_RGBA:
			convert(FORMAT_RGBA8);
			break;
	}
}

void Image::_bind_methods() {
	ClassDB::bind_method(D_METHOD("get_width"), &Image::get_width);
	ClassDB::bind_method(D_METHOD("get_height"), &Image::get_height);
	ClassDB::bind_method(D_METHOD("get_size"), &Image::get_size);
	ClassDB::bind_method(D_METHOD("has_mipmaps"), &Image::has_mipmaps);
	ClassDB::bind_method(D_METHOD("get_format"), &Image::get_format);
	ClassDB::bind_method(D_METHOD("get_data"), &Image::get_data);
	ClassDB::bind_method(D_METHOD("get_data_size"), &Image::get_data_size);

	ClassDB::bind_method(D_METHOD("convert", "format"), &Image::convert);

	ClassDB::bind_method(D_METHOD("get_mipmap_count"), &Image::get_mipmap_count);
	ClassDB::bind_method(D_METHOD("get_mipmap_offset", "mipmap"), &Image::get_mipmap_offset);

	ClassDB::bind_method(D_METHOD("resize_to_po2", "square", "interpolation"), &Image::resize_to_po2, DEFVAL(false), DEFVAL(INTERPOLATE_BILINEAR));
	ClassDB::bind_method(D_METHOD("resize", "width", "height", "interpolation"), &Image::resize, DEFVAL(INTERPOLATE_BILINEAR));
	ClassDB::bind_method(D_METHOD("shrink_x2"), &Image::shrink_x2);

	ClassDB::bind_method(D_METHOD("crop", "width", "height"), &Image::crop);
	ClassDB::bind_method(D_METHOD("flip_x"), &Image::flip_x);
	ClassDB::bind_method(D_METHOD("flip_y"), &Image::flip_y);
	ClassDB::bind_method(D_METHOD("generate_mipmaps", "renormalize"), &Image::generate_mipmaps, DEFVAL(false));
	ClassDB::bind_method(D_METHOD("clear_mipmaps"), &Image::clear_mipmaps);

#ifndef DISABLE_DEPRECATED
	ClassDB::bind_static_method("Image", D_METHOD("create", "width", "height", "use_mipmaps", "format"), &Image::create_empty);
#endif
	ClassDB::bind_static_method("Image", D_METHOD("create_empty", "width", "height", "use_mipmaps", "format"), &Image::create_empty);
	ClassDB::bind_static_method("Image", D_METHOD("create_from_data", "width", "height", "use_mipmaps", "format", "data"), &Image::create_from_data);
	ClassDB::bind_method(D_METHOD("set_data", "width", "height", "use_mipmaps", "format", "data"), &Image::set_data);

	ClassDB::bind_method(D_METHOD("is_empty"), &Image::is_empty);

	ClassDB::bind_method(D_METHOD("load", "path"), &Image::load);
	ClassDB::bind_static_method("Image", D_METHOD("load_from_file", "path"), &Image::load_from_file);
	ClassDB::bind_method(D_METHOD("save_png", "path"), &Image::save_png);
	ClassDB::bind_method(D_METHOD("save_png_to_buffer"), &Image::save_png_to_buffer);
	ClassDB::bind_method(D_METHOD("save_jpg", "path", "quality"), &Image::save_jpg, DEFVAL(0.75));
	ClassDB::bind_method(D_METHOD("save_jpg_to_buffer", "quality"), &Image::save_jpg_to_buffer, DEFVAL(0.75));
	ClassDB::bind_method(D_METHOD("save_exr", "path", "grayscale"), &Image::save_exr, DEFVAL(false));
	ClassDB::bind_method(D_METHOD("save_exr_to_buffer", "grayscale"), &Image::save_exr_to_buffer, DEFVAL(false));
	ClassDB::bind_method(D_METHOD("save_webp", "path", "lossy", "quality"), &Image::save_webp, DEFVAL(false), DEFVAL(0.75f));
	ClassDB::bind_method(D_METHOD("save_webp_to_buffer", "lossy", "quality"), &Image::save_webp_to_buffer, DEFVAL(false), DEFVAL(0.75f));

	ClassDB::bind_method(D_METHOD("detect_alpha"), &Image::detect_alpha);
	ClassDB::bind_method(D_METHOD("is_invisible"), &Image::is_invisible);

	ClassDB::bind_method(D_METHOD("detect_used_channels", "source"), &Image::detect_used_channels, DEFVAL(COMPRESS_SOURCE_GENERIC));
	ClassDB::bind_method(D_METHOD("compress", "mode", "source", "astc_format"), &Image::compress, DEFVAL(COMPRESS_SOURCE_GENERIC), DEFVAL(ASTC_FORMAT_4x4));
	ClassDB::bind_method(D_METHOD("compress_from_channels", "mode", "channels", "astc_format"), &Image::compress_from_channels, DEFVAL(ASTC_FORMAT_4x4));
	ClassDB::bind_method(D_METHOD("decompress"), &Image::decompress);
	ClassDB::bind_method(D_METHOD("is_compressed"), &Image::is_compressed);

	ClassDB::bind_method(D_METHOD("rotate_90", "direction"), &Image::rotate_90);
	ClassDB::bind_method(D_METHOD("rotate_180"), &Image::rotate_180);

	ClassDB::bind_method(D_METHOD("fix_alpha_edges"), &Image::fix_alpha_edges);
	ClassDB::bind_method(D_METHOD("premultiply_alpha"), &Image::premultiply_alpha);
	ClassDB::bind_method(D_METHOD("srgb_to_linear"), &Image::srgb_to_linear);
	ClassDB::bind_method(D_METHOD("linear_to_srgb"), &Image::linear_to_srgb);
	ClassDB::bind_method(D_METHOD("normal_map_to_xy"), &Image::normal_map_to_xy);
	ClassDB::bind_method(D_METHOD("rgbe_to_srgb"), &Image::rgbe_to_srgb);
	ClassDB::bind_method(D_METHOD("bump_map_to_normal_map", "bump_scale"), &Image::bump_map_to_normal_map, DEFVAL(1.0));

	ClassDB::bind_method(D_METHOD("compute_image_metrics", "compared_image", "use_luma"), &Image::compute_image_metrics);

	ClassDB::bind_method(D_METHOD("blit_rect", "src", "src_rect", "dst"), &Image::blit_rect);
	ClassDB::bind_method(D_METHOD("blit_rect_mask", "src", "mask", "src_rect", "dst"), &Image::blit_rect_mask);
	ClassDB::bind_method(D_METHOD("blend_rect", "src", "src_rect", "dst"), &Image::blend_rect);
	ClassDB::bind_method(D_METHOD("blend_rect_mask", "src", "mask", "src_rect", "dst"), &Image::blend_rect_mask);
	ClassDB::bind_method(D_METHOD("fill", "color"), &Image::fill);
	ClassDB::bind_method(D_METHOD("fill_rect", "rect", "color"), &Image::fill_rect);

	ClassDB::bind_method(D_METHOD("get_used_rect"), &Image::get_used_rect);
	ClassDB::bind_method(D_METHOD("get_region", "region"), &Image::get_region);

	ClassDB::bind_method(D_METHOD("copy_from", "src"), &Image::copy_internals_from);

	ClassDB::bind_method(D_METHOD("_set_data", "data"), &Image::_set_data);
	ClassDB::bind_method(D_METHOD("_get_data"), &Image::_get_data);

	ClassDB::bind_method(D_METHOD("get_pixelv", "point"), &Image::get_pixelv);
	ClassDB::bind_method(D_METHOD("get_pixel", "x", "y"), &Image::get_pixel);
	ClassDB::bind_method(D_METHOD("set_pixelv", "point", "color"), &Image::set_pixelv);
	ClassDB::bind_method(D_METHOD("set_pixel", "x", "y", "color"), &Image::set_pixel);

	ClassDB::bind_method(D_METHOD("adjust_bcs", "brightness", "contrast", "saturation"), &Image::adjust_bcs);

	ClassDB::bind_method(D_METHOD("load_png_from_buffer", "buffer"), &Image::load_png_from_buffer);
	ClassDB::bind_method(D_METHOD("load_jpg_from_buffer", "buffer"), &Image::load_jpg_from_buffer);
	ClassDB::bind_method(D_METHOD("load_webp_from_buffer", "buffer"), &Image::load_webp_from_buffer);
	ClassDB::bind_method(D_METHOD("load_tga_from_buffer", "buffer"), &Image::load_tga_from_buffer);
	ClassDB::bind_method(D_METHOD("load_bmp_from_buffer", "buffer"), &Image::load_bmp_from_buffer);
	ClassDB::bind_method(D_METHOD("load_ktx_from_buffer", "buffer"), &Image::load_ktx_from_buffer);

	ClassDB::bind_method(D_METHOD("load_svg_from_buffer", "buffer", "scale"), &Image::load_svg_from_buffer, DEFVAL(1.0));
	ClassDB::bind_method(D_METHOD("load_svg_from_string", "svg_str", "scale"), &Image::load_svg_from_string, DEFVAL(1.0));

	ADD_PROPERTY(PropertyInfo(Variant::DICTIONARY, "data", PROPERTY_HINT_NONE, "", PROPERTY_USAGE_STORAGE), "_set_data", "_get_data");

	BIND_CONSTANT(MAX_WIDTH);
	BIND_CONSTANT(MAX_HEIGHT);

	BIND_ENUM_CONSTANT(FORMAT_L8);
	BIND_ENUM_CONSTANT(FORMAT_LA8);
	BIND_ENUM_CONSTANT(FORMAT_R8);
	BIND_ENUM_CONSTANT(FORMAT_RG8);
	BIND_ENUM_CONSTANT(FORMAT_RGB8);
	BIND_ENUM_CONSTANT(FORMAT_RGBA8);
	BIND_ENUM_CONSTANT(FORMAT_RGBA4444);
	BIND_ENUM_CONSTANT(FORMAT_RGB565);
	BIND_ENUM_CONSTANT(FORMAT_RF);
	BIND_ENUM_CONSTANT(FORMAT_RGF);
	BIND_ENUM_CONSTANT(FORMAT_RGBF);
	BIND_ENUM_CONSTANT(FORMAT_RGBAF);
	BIND_ENUM_CONSTANT(FORMAT_RH);
	BIND_ENUM_CONSTANT(FORMAT_RGH);
	BIND_ENUM_CONSTANT(FORMAT_RGBH);
	BIND_ENUM_CONSTANT(FORMAT_RGBAH);
	BIND_ENUM_CONSTANT(FORMAT_RGBE9995);
	BIND_ENUM_CONSTANT(FORMAT_DXT1);
	BIND_ENUM_CONSTANT(FORMAT_DXT3);
	BIND_ENUM_CONSTANT(FORMAT_DXT5);
	BIND_ENUM_CONSTANT(FORMAT_RGTC_R);
	BIND_ENUM_CONSTANT(FORMAT_RGTC_RG);
	BIND_ENUM_CONSTANT(FORMAT_BPTC_RGBA);
	BIND_ENUM_CONSTANT(FORMAT_BPTC_RGBF);
	BIND_ENUM_CONSTANT(FORMAT_BPTC_RGBFU);
	BIND_ENUM_CONSTANT(FORMAT_ETC);
	BIND_ENUM_CONSTANT(FORMAT_ETC2_R11);
	BIND_ENUM_CONSTANT(FORMAT_ETC2_R11S);
	BIND_ENUM_CONSTANT(FORMAT_ETC2_RG11);
	BIND_ENUM_CONSTANT(FORMAT_ETC2_RG11S);
	BIND_ENUM_CONSTANT(FORMAT_ETC2_RGB8);
	BIND_ENUM_CONSTANT(FORMAT_ETC2_RGBA8);
	BIND_ENUM_CONSTANT(FORMAT_ETC2_RGB8A1);
	BIND_ENUM_CONSTANT(FORMAT_ETC2_RA_AS_RG);
	BIND_ENUM_CONSTANT(FORMAT_DXT5_RA_AS_RG);
	BIND_ENUM_CONSTANT(FORMAT_ASTC_4x4);
	BIND_ENUM_CONSTANT(FORMAT_ASTC_4x4_HDR);
	BIND_ENUM_CONSTANT(FORMAT_ASTC_8x8);
	BIND_ENUM_CONSTANT(FORMAT_ASTC_8x8_HDR);
	BIND_ENUM_CONSTANT(FORMAT_MAX);

	BIND_ENUM_CONSTANT(INTERPOLATE_NEAREST);
	BIND_ENUM_CONSTANT(INTERPOLATE_BILINEAR);
	BIND_ENUM_CONSTANT(INTERPOLATE_CUBIC);
	BIND_ENUM_CONSTANT(INTERPOLATE_TRILINEAR);
	BIND_ENUM_CONSTANT(INTERPOLATE_LANCZOS);

	BIND_ENUM_CONSTANT(ALPHA_NONE);
	BIND_ENUM_CONSTANT(ALPHA_BIT);
	BIND_ENUM_CONSTANT(ALPHA_BLEND);

	BIND_ENUM_CONSTANT(COMPRESS_S3TC);
	BIND_ENUM_CONSTANT(COMPRESS_ETC);
	BIND_ENUM_CONSTANT(COMPRESS_ETC2);
	BIND_ENUM_CONSTANT(COMPRESS_BPTC);
	BIND_ENUM_CONSTANT(COMPRESS_ASTC);
	BIND_ENUM_CONSTANT(COMPRESS_MAX);

	BIND_ENUM_CONSTANT(USED_CHANNELS_L);
	BIND_ENUM_CONSTANT(USED_CHANNELS_LA);
	BIND_ENUM_CONSTANT(USED_CHANNELS_R);
	BIND_ENUM_CONSTANT(USED_CHANNELS_RG);
	BIND_ENUM_CONSTANT(USED_CHANNELS_RGB);
	BIND_ENUM_CONSTANT(USED_CHANNELS_RGBA);

	BIND_ENUM_CONSTANT(COMPRESS_SOURCE_GENERIC);
	BIND_ENUM_CONSTANT(COMPRESS_SOURCE_SRGB);
	BIND_ENUM_CONSTANT(COMPRESS_SOURCE_NORMAL);

	BIND_ENUM_CONSTANT(ASTC_FORMAT_4x4);
	BIND_ENUM_CONSTANT(ASTC_FORMAT_8x8);
}

void Image::normal_map_to_xy() {
	convert(Image::FORMAT_RGBA8);

	{
		int len = data.size() / 4;
		uint8_t *data_ptr = data.ptrw();

		for (int i = 0; i < len; i++) {
			data_ptr[(i << 2) + 3] = data_ptr[(i << 2) + 0]; //x to w
			data_ptr[(i << 2) + 0] = data_ptr[(i << 2) + 1]; //y to xz
			data_ptr[(i << 2) + 2] = data_ptr[(i << 2) + 1];
		}
	}

	convert(Image::FORMAT_LA8);
}

Ref<Image> Image::rgbe_to_srgb() {
	if (data.size() == 0) {
		return Ref<Image>();
	}

	ERR_FAIL_COND_V(format != FORMAT_RGBE9995, Ref<Image>());

	Ref<Image> new_image = create_empty(width, height, false, Image::FORMAT_RGB8);

	for (int row = 0; row < height; row++) {
		for (int col = 0; col < width; col++) {
			new_image->set_pixel(col, row, get_pixel(col, row).linear_to_srgb());
		}
	}

	if (has_mipmaps()) {
		new_image->generate_mipmaps();
	}

	return new_image;
}

Ref<Image> Image::get_image_from_mipmap(int p_mipmap) const {
	int64_t ofs, size;
	int w, h;
	get_mipmap_offset_size_and_dimensions(p_mipmap, ofs, size, w, h);

	Vector<uint8_t> new_data;
	new_data.resize(size);

	{
		uint8_t *wr = new_data.ptrw();
		const uint8_t *rd = data.ptr();
		memcpy(wr, rd + ofs, size);
	}

	Ref<Image> image;
	image.instantiate();
	image->width = w;
	image->height = h;
	image->format = format;
	image->data = new_data;

	image->mipmaps = false;
	return image;
}

void Image::bump_map_to_normal_map(float bump_scale) {
	ERR_FAIL_COND(!_can_modify(format));
	clear_mipmaps();
	convert(Image::FORMAT_RF);

	Vector<uint8_t> result_image; //rgba output
	result_image.resize(width * height * 4);

	{
		const uint8_t *rp = data.ptr();
		uint8_t *wp = result_image.ptrw();

		ERR_FAIL_NULL(rp);

		unsigned char *write_ptr = wp;
		float *read_ptr = (float *)rp;

		for (int ty = 0; ty < height; ty++) {
			int py = ty + 1;
			if (py >= height) {
				py -= height;
			}

			for (int tx = 0; tx < width; tx++) {
				int px = tx + 1;
				if (px >= width) {
					px -= width;
				}
				float here = read_ptr[ty * width + tx];
				float to_right = read_ptr[ty * width + px];
				float above = read_ptr[py * width + tx];
				Vector3 up = Vector3(0, 1, (here - above) * bump_scale);
				Vector3 across = Vector3(1, 0, (to_right - here) * bump_scale);

				Vector3 normal = across.cross(up);
				normal.normalize();

				write_ptr[((ty * width + tx) << 2) + 0] = (127.5 + normal.x * 127.5);
				write_ptr[((ty * width + tx) << 2) + 1] = (127.5 + normal.y * 127.5);
				write_ptr[((ty * width + tx) << 2) + 2] = (127.5 + normal.z * 127.5);
				write_ptr[((ty * width + tx) << 2) + 3] = 255;
			}
		}
	}
	format = FORMAT_RGBA8;
	data = result_image;
}

bool Image::detect_signed(bool p_include_mips) const {
	ERR_FAIL_COND_V(is_compressed(), false);

	if (format >= Image::FORMAT_RH && format <= Image::FORMAT_RGBAH) {
		const uint16_t *img_data = reinterpret_cast<const uint16_t *>(data.ptr());
		const uint64_t img_size = p_include_mips ? (data.size() / 2) : (width * height * get_format_pixel_size(format) / 2);

		for (uint64_t i = 0; i < img_size; i++) {
			if ((img_data[i] & 0x8000) != 0 && (img_data[i] & 0x7fff) != 0) {
				return true;
			}
		}

	} else if (format >= Image::FORMAT_RF && format <= Image::FORMAT_RGBAF) {
		const uint32_t *img_data = reinterpret_cast<const uint32_t *>(data.ptr());
		const uint64_t img_size = p_include_mips ? (data.size() / 4) : (width * height * get_format_pixel_size(format) / 4);

		for (uint64_t i = 0; i < img_size; i++) {
			if ((img_data[i] & 0x80000000) != 0 && (img_data[i] & 0x7fffffff) != 0) {
				return true;
			}
		}
	}

	return false;
}

void Image::srgb_to_linear() {
	if (data.size() == 0) {
		return;
	}

	static const uint8_t srgb2lin[256] = { 0, 0, 0, 0, 0, 0, 0, 0, 0, 0, 0, 0, 0, 1, 1, 1, 1, 1, 1, 1, 1, 1, 2, 2, 2, 2, 2, 2, 2, 3, 3, 3, 3, 3, 4, 4, 4, 4, 4, 5, 5, 5, 5, 6, 6, 6, 6, 7, 7, 7, 8, 8, 8, 9, 9, 9, 10, 10, 10, 11, 11, 11, 12, 12, 13, 13, 13, 14, 14, 15, 15, 16, 16, 16, 17, 17, 18, 18, 19, 19, 20, 20, 21, 22, 22, 23, 23, 24, 24, 25, 26, 26, 27, 27, 28, 29, 29, 30, 31, 31, 32, 33, 33, 34, 35, 36, 36, 37, 38, 38, 39, 40, 41, 42, 42, 43, 44, 45, 46, 47, 47, 48, 49, 50, 51, 52, 53, 54, 55, 55, 56, 57, 58, 59, 60, 61, 62, 63, 64, 65, 66, 67, 68, 70, 71, 72, 73, 74, 75, 76, 77, 78, 80, 81, 82, 83, 84, 85, 87, 88, 89, 90, 92, 93, 94, 95, 97, 98, 99, 101, 102, 103, 105, 106, 107, 109, 110, 112, 113, 114, 116, 117, 119, 120, 122, 123, 125, 126, 128, 129, 131, 132, 134, 135, 137, 139, 140, 142, 144, 145, 147, 148, 150, 152, 153, 155, 157, 159, 160, 162, 164, 166, 167, 169, 171, 173, 175, 176, 178, 180, 182, 184, 186, 188, 190, 192, 193, 195, 197, 199, 201, 203, 205, 207, 209, 211, 213, 215, 218, 220, 222, 224, 226, 228, 230, 232, 235, 237, 239, 241, 243, 245, 248, 250, 252, 255 };

	ERR_FAIL_COND(format != FORMAT_RGB8 && format != FORMAT_RGBA8);

	if (format == FORMAT_RGBA8) {
		int len = data.size() / 4;
		uint8_t *data_ptr = data.ptrw();

		for (int i = 0; i < len; i++) {
			data_ptr[(i << 2) + 0] = srgb2lin[data_ptr[(i << 2) + 0]];
			data_ptr[(i << 2) + 1] = srgb2lin[data_ptr[(i << 2) + 1]];
			data_ptr[(i << 2) + 2] = srgb2lin[data_ptr[(i << 2) + 2]];
		}

	} else if (format == FORMAT_RGB8) {
		int len = data.size() / 3;
		uint8_t *data_ptr = data.ptrw();

		for (int i = 0; i < len; i++) {
			data_ptr[(i * 3) + 0] = srgb2lin[data_ptr[(i * 3) + 0]];
			data_ptr[(i * 3) + 1] = srgb2lin[data_ptr[(i * 3) + 1]];
			data_ptr[(i * 3) + 2] = srgb2lin[data_ptr[(i * 3) + 2]];
		}
	}
}

void Image::linear_to_srgb() {
	if (data.size() == 0) {
		return;
	}

	static const uint8_t lin2srgb[256] = { 0, 12, 21, 28, 33, 38, 42, 46, 49, 52, 55, 58, 61, 63, 66, 68, 70, 73, 75, 77, 79, 81, 82, 84, 86, 88, 89, 91, 93, 94, 96, 97, 99, 100, 102, 103, 104, 106, 107, 109, 110, 111, 112, 114, 115, 116, 117, 118, 120, 121, 122, 123, 124, 125, 126, 127, 129, 130, 131, 132, 133, 134, 135, 136, 137, 138, 139, 140, 141, 142, 142, 143, 144, 145, 146, 147, 148, 149, 150, 151, 151, 152, 153, 154, 155, 156, 157, 157, 158, 159, 160, 161, 161, 162, 163, 164, 165, 165, 166, 167, 168, 168, 169, 170, 171, 171, 172, 173, 174, 174, 175, 176, 176, 177, 178, 179, 179, 180, 181, 181, 182, 183, 183, 184, 185, 185, 186, 187, 187, 188, 189, 189, 190, 191, 191, 192, 193, 193, 194, 194, 195, 196, 196, 197, 197, 198, 199, 199, 200, 201, 201, 202, 202, 203, 204, 204, 205, 205, 206, 206, 207, 208, 208, 209, 209, 210, 210, 211, 212, 212, 213, 213, 214, 214, 215, 215, 216, 217, 217, 218, 218, 219, 219, 220, 220, 221, 221, 222, 222, 223, 223, 224, 224, 225, 226, 226, 227, 227, 228, 228, 229, 229, 230, 230, 231, 231, 232, 232, 233, 233, 234, 234, 235, 235, 236, 236, 237, 237, 237, 238, 238, 239, 239, 240, 240, 241, 241, 242, 242, 243, 243, 244, 244, 245, 245, 245, 246, 246, 247, 247, 248, 248, 249, 249, 250, 250, 251, 251, 251, 252, 252, 253, 253, 254, 254, 255 };

	ERR_FAIL_COND(format != FORMAT_RGB8 && format != FORMAT_RGBA8);

	if (format == FORMAT_RGBA8) {
		int len = data.size() / 4;
		uint8_t *data_ptr = data.ptrw();

		for (int i = 0; i < len; i++) {
			data_ptr[(i << 2) + 0] = lin2srgb[data_ptr[(i << 2) + 0]];
			data_ptr[(i << 2) + 1] = lin2srgb[data_ptr[(i << 2) + 1]];
			data_ptr[(i << 2) + 2] = lin2srgb[data_ptr[(i << 2) + 2]];
		}

	} else if (format == FORMAT_RGB8) {
		int len = data.size() / 3;
		uint8_t *data_ptr = data.ptrw();

		for (int i = 0; i < len; i++) {
			data_ptr[(i * 3) + 0] = lin2srgb[data_ptr[(i * 3) + 0]];
			data_ptr[(i * 3) + 1] = lin2srgb[data_ptr[(i * 3) + 1]];
			data_ptr[(i * 3) + 2] = lin2srgb[data_ptr[(i * 3) + 2]];
		}
	}
}

void Image::premultiply_alpha() {
	if (data.size() == 0) {
		return;
	}

	if (format != FORMAT_RGBA8) {
		return; //not needed
	}

	uint8_t *data_ptr = data.ptrw();

	for (int i = 0; i < height; i++) {
		for (int j = 0; j < width; j++) {
			uint8_t *ptr = &data_ptr[(i * width + j) * 4];

			ptr[0] = (uint16_t(ptr[0]) * uint16_t(ptr[3]) + 255U) >> 8;
			ptr[1] = (uint16_t(ptr[1]) * uint16_t(ptr[3]) + 255U) >> 8;
			ptr[2] = (uint16_t(ptr[2]) * uint16_t(ptr[3]) + 255U) >> 8;
		}
	}
}

void Image::fix_alpha_edges() {
	if (data.size() == 0) {
		return;
	}

	if (format != FORMAT_RGBA8) {
		return; //not needed
	}

	Vector<uint8_t> dcopy = data;
	const uint8_t *srcptr = dcopy.ptr();

	uint8_t *data_ptr = data.ptrw();

	const int max_radius = 4;
	const int alpha_threshold = 20;
	const int max_dist = 0x7FFFFFFF;

	for (int i = 0; i < height; i++) {
		for (int j = 0; j < width; j++) {
			const uint8_t *rptr = &srcptr[(i * width + j) * 4];
			uint8_t *wptr = &data_ptr[(i * width + j) * 4];

			if (rptr[3] >= alpha_threshold) {
				continue;
			}

			int closest_dist = max_dist;
			uint8_t closest_color[3] = { 0 };

			int from_x = MAX(0, j - max_radius);
			int to_x = MIN(width - 1, j + max_radius);
			int from_y = MAX(0, i - max_radius);
			int to_y = MIN(height - 1, i + max_radius);

			for (int k = from_y; k <= to_y; k++) {
				for (int l = from_x; l <= to_x; l++) {
					int dy = i - k;
					int dx = j - l;
					int dist = dy * dy + dx * dx;
					if (dist >= closest_dist) {
						continue;
					}

					const uint8_t *rp2 = &srcptr[(k * width + l) << 2];

					if (rp2[3] < alpha_threshold) {
						continue;
					}

					closest_dist = dist;
					closest_color[0] = rp2[0];
					closest_color[1] = rp2[1];
					closest_color[2] = rp2[2];
				}
			}

			if (closest_dist != max_dist) {
				wptr[0] = closest_color[0];
				wptr[1] = closest_color[1];
				wptr[2] = closest_color[2];
			}
		}
	}
}

String Image::get_format_name(Format p_format) {
	ERR_FAIL_INDEX_V(p_format, FORMAT_MAX, String());
	return format_names[p_format];
}

Error Image::load_png_from_buffer(const Vector<uint8_t> &p_array) {
	return _load_from_buffer(p_array, _png_mem_loader_func);
}

Error Image::load_jpg_from_buffer(const Vector<uint8_t> &p_array) {
	return _load_from_buffer(p_array, _jpg_mem_loader_func);
}

Error Image::load_webp_from_buffer(const Vector<uint8_t> &p_array) {
	return _load_from_buffer(p_array, _webp_mem_loader_func);
}

Error Image::load_tga_from_buffer(const Vector<uint8_t> &p_array) {
	ERR_FAIL_NULL_V_MSG(
			_tga_mem_loader_func,
			ERR_UNAVAILABLE,
			"The TGA module isn't enabled. Recompile the Godot editor or export template binary with the `module_tga_enabled=yes` SCons option.");
	return _load_from_buffer(p_array, _tga_mem_loader_func);
}

Error Image::load_bmp_from_buffer(const Vector<uint8_t> &p_array) {
	ERR_FAIL_NULL_V_MSG(
			_bmp_mem_loader_func,
			ERR_UNAVAILABLE,
			"The BMP module isn't enabled. Recompile the Godot editor or export template binary with the `module_bmp_enabled=yes` SCons option.");
	return _load_from_buffer(p_array, _bmp_mem_loader_func);
}

Error Image::load_svg_from_buffer(const Vector<uint8_t> &p_array, float scale) {
	ERR_FAIL_NULL_V_MSG(
			_svg_scalable_mem_loader_func,
			ERR_UNAVAILABLE,
			"The SVG module isn't enabled. Recompile the Godot editor or export template binary with the `module_svg_enabled=yes` SCons option.");

	int buffer_size = p_array.size();

	ERR_FAIL_COND_V(buffer_size == 0, ERR_INVALID_PARAMETER);

	Ref<Image> image = _svg_scalable_mem_loader_func(p_array.ptr(), buffer_size, scale);
	ERR_FAIL_COND_V(!image.is_valid(), ERR_PARSE_ERROR);

	copy_internals_from(image);

	return OK;
}

Error Image::load_svg_from_string(const String &p_svg_str, float scale) {
	return load_svg_from_buffer(p_svg_str.to_utf8_buffer(), scale);
}

Error Image::load_ktx_from_buffer(const Vector<uint8_t> &p_array) {
	ERR_FAIL_NULL_V_MSG(
			_ktx_mem_loader_func,
			ERR_UNAVAILABLE,
			"The KTX module isn't enabled. Recompile the Godot editor or export template binary with the `module_ktx_enabled=yes` SCons option.");
	return _load_from_buffer(p_array, _ktx_mem_loader_func);
}

void Image::convert_rg_to_ra_rgba8() {
	ERR_FAIL_COND(format != FORMAT_RGBA8);
	ERR_FAIL_COND(data.is_empty());

	int s = data.size();
	uint8_t *w = data.ptrw();
	for (int i = 0; i < s; i += 4) {
		w[i + 3] = w[i + 1];
		w[i + 1] = 0;
		w[i + 2] = 0;
	}
}

void Image::convert_ra_rgba8_to_rg() {
	ERR_FAIL_COND(format != FORMAT_RGBA8);
	ERR_FAIL_COND(data.is_empty());

	int s = data.size();
	uint8_t *w = data.ptrw();
	for (int i = 0; i < s; i += 4) {
		w[i + 1] = w[i + 3];
		w[i + 2] = 0;
		w[i + 3] = 255;
	}
}

void Image::convert_rgba8_to_bgra8() {
	ERR_FAIL_COND(format != FORMAT_RGBA8);
	ERR_FAIL_COND(data.is_empty());

	int s = data.size();
	uint8_t *w = data.ptrw();
	for (int i = 0; i < s; i += 4) {
		uint8_t r = w[i];
		w[i] = w[i + 2]; // Swap R to B
		w[i + 2] = r; // Swap B to R
	}
}

Error Image::_load_from_buffer(const Vector<uint8_t> &p_array, ImageMemLoadFunc p_loader) {
	int buffer_size = p_array.size();

	ERR_FAIL_COND_V(buffer_size == 0, ERR_INVALID_PARAMETER);
	ERR_FAIL_NULL_V(p_loader, ERR_INVALID_PARAMETER);

	const uint8_t *r = p_array.ptr();

	Ref<Image> image = p_loader(r, buffer_size);
	ERR_FAIL_COND_V(!image.is_valid(), ERR_PARSE_ERROR);

	copy_internals_from(image);

	return OK;
}

void Image::average_4_uint8(uint8_t &p_out, const uint8_t &p_a, const uint8_t &p_b, const uint8_t &p_c, const uint8_t &p_d) {
	p_out = static_cast<uint8_t>((p_a + p_b + p_c + p_d + 2) >> 2);
}

void Image::average_4_float(float &p_out, const float &p_a, const float &p_b, const float &p_c, const float &p_d) {
	p_out = (p_a + p_b + p_c + p_d) * 0.25f;
}

void Image::average_4_half(uint16_t &p_out, const uint16_t &p_a, const uint16_t &p_b, const uint16_t &p_c, const uint16_t &p_d) {
	p_out = Math::make_half_float((Math::half_to_float(p_a) + Math::half_to_float(p_b) + Math::half_to_float(p_c) + Math::half_to_float(p_d)) * 0.25f);
}

void Image::average_4_rgbe9995(uint32_t &p_out, const uint32_t &p_a, const uint32_t &p_b, const uint32_t &p_c, const uint32_t &p_d) {
	p_out = ((Color::from_rgbe9995(p_a) + Color::from_rgbe9995(p_b) + Color::from_rgbe9995(p_c) + Color::from_rgbe9995(p_d)) * 0.25f).to_rgbe9995();
}

void Image::renormalize_uint8(uint8_t *p_rgb) {
	Vector3 n(p_rgb[0] / 255.0, p_rgb[1] / 255.0, p_rgb[2] / 255.0);
	n *= 2.0;
	n -= Vector3(1, 1, 1);
	n.normalize();
	n += Vector3(1, 1, 1);
	n *= 0.5;
	n *= 255;
	p_rgb[0] = CLAMP(int(n.x), 0, 255);
	p_rgb[1] = CLAMP(int(n.y), 0, 255);
	p_rgb[2] = CLAMP(int(n.z), 0, 255);
}

void Image::renormalize_float(float *p_rgb) {
	Vector3 n(p_rgb[0], p_rgb[1], p_rgb[2]);
	n.normalize();
	p_rgb[0] = n.x;
	p_rgb[1] = n.y;
	p_rgb[2] = n.z;
}

void Image::renormalize_half(uint16_t *p_rgb) {
	Vector3 n(Math::half_to_float(p_rgb[0]), Math::half_to_float(p_rgb[1]), Math::half_to_float(p_rgb[2]));
	n.normalize();
	p_rgb[0] = Math::make_half_float(n.x);
	p_rgb[1] = Math::make_half_float(n.y);
	p_rgb[2] = Math::make_half_float(n.z);
}

void Image::renormalize_rgbe9995(uint32_t *p_rgb) {
	// Never used.
}

Image::Image(const uint8_t *p_mem_png_jpg, int p_len) {
	width = 0;
	height = 0;
	mipmaps = false;
	format = FORMAT_L8;

	if (_png_mem_loader_func) {
		copy_internals_from(_png_mem_loader_func(p_mem_png_jpg, p_len));
	}

	if (is_empty() && _jpg_mem_loader_func) {
		copy_internals_from(_jpg_mem_loader_func(p_mem_png_jpg, p_len));
	}

	if (is_empty() && _webp_mem_loader_func) {
		copy_internals_from(_webp_mem_loader_func(p_mem_png_jpg, p_len));
	}
}

Ref<Resource> Image::duplicate(bool p_subresources) const {
	Ref<Image> copy;
	copy.instantiate();
	copy->_copy_internals_from(*this);
	return copy;
}

void Image::set_as_black() {
	memset(data.ptrw(), 0, data.size());
}

void Image::copy_internals_from(const Ref<Image> &p_image) {
	ERR_FAIL_COND_MSG(p_image.is_null(), "Cannot copy image internals: invalid Image object.");
	format = p_image->format;
	width = p_image->width;
	height = p_image->height;
	mipmaps = p_image->mipmaps;
	data = p_image->data;
}

Dictionary Image::compute_image_metrics(const Ref<Image> p_compared_image, bool p_luma_metric) {
	// https://github.com/richgel999/bc7enc_rdo/blob/master/LICENSE
	//
	// This is free and unencumbered software released into the public domain.
	// Anyone is free to copy, modify, publish, use, compile, sell, or distribute this
	// software, either in source code form or as a compiled binary, for any purpose,
	// commercial or non - commercial, and by any means.
	// In jurisdictions that recognize copyright laws, the author or authors of this
	// software dedicate any and all copyright interest in the software to the public
	// domain. We make this dedication for the benefit of the public at large and to
	// the detriment of our heirs and successors. We intend this dedication to be an
	// overt act of relinquishment in perpetuity of all present and future rights to
	// this software under copyright law.
	// THE SOFTWARE IS PROVIDED "AS IS", WITHOUT WARRANTY OF ANY KIND, EXPRESS OR
	// IMPLIED, INCLUDING BUT NOT LIMITED TO THE WARRANTIES OF MERCHANTABILITY,
	// FITNESS FOR A PARTICULAR PURPOSE AND NONINFRINGEMENT.IN NO EVENT SHALL THE
	// AUTHORS BE LIABLE FOR ANY CLAIM, DAMAGES OR OTHER LIABILITY, WHETHER IN AN
	// ACTION OF CONTRACT, TORT OR OTHERWISE, ARISING FROM, OUT OF OR IN CONNECTION
	// WITH THE SOFTWARE OR THE USE OR OTHER DEALINGS IN THE SOFTWARE.

	Dictionary result;
	result["max"] = INFINITY;
	result["mean"] = INFINITY;
	result["mean_squared"] = INFINITY;
	result["root_mean_squared"] = INFINITY;
	result["peak_snr"] = 0.0f;

	ERR_FAIL_COND_V(p_compared_image.is_null(), result);
	Error err = OK;
	Ref<Image> compared_image = duplicate(true);
	if (compared_image->is_compressed()) {
		err = compared_image->decompress();
	}
	ERR_FAIL_COND_V(err != OK, result);
	Ref<Image> source_image = p_compared_image->duplicate(true);
	if (source_image->is_compressed()) {
		err = source_image->decompress();
	}
	ERR_FAIL_COND_V(err != OK, result);

	ERR_FAIL_COND_V_MSG((compared_image->get_format() >= Image::FORMAT_RH) && (compared_image->get_format() <= Image::FORMAT_RGBE9995), result, "Metrics on HDR images are not supported.");
	ERR_FAIL_COND_V_MSG((source_image->get_format() >= Image::FORMAT_RH) && (source_image->get_format() <= Image::FORMAT_RGBE9995), result, "Metrics on HDR images are not supported.");

	double image_metric_max, image_metric_mean, image_metric_mean_squared, image_metric_root_mean_squared, image_metric_peak_snr = 0.0;
	const bool average_component_error = true;

	const uint32_t w = MIN(compared_image->get_width(), source_image->get_width());
	const uint32_t h = MIN(compared_image->get_height(), source_image->get_height());

	// Histogram approach originally due to Charles Bloom.
	double hist[256];
	memset(hist, 0, sizeof(hist));

	for (uint32_t y = 0; y < h; y++) {
		for (uint32_t x = 0; x < w; x++) {
			const Color color_a = compared_image->get_pixel(x, y);

			const Color color_b = source_image->get_pixel(x, y);

			if (!p_luma_metric) {
				ERR_FAIL_COND_V_MSG(color_a.r > 1.0f, Dictionary(), "Can't compare HDR colors.");
				ERR_FAIL_COND_V_MSG(color_b.r > 1.0f, Dictionary(), "Can't compare HDR colors.");
				hist[Math::abs(color_a.get_r8() - color_b.get_r8())]++;
				ERR_FAIL_COND_V_MSG(color_a.g > 1.0f, Dictionary(), "Can't compare HDR colors.");
				ERR_FAIL_COND_V_MSG(color_b.g > 1.0f, Dictionary(), "Can't compare HDR colors.");
				hist[Math::abs(color_a.get_g8() - color_b.get_g8())]++;
				ERR_FAIL_COND_V_MSG(color_a.b > 1.0f, Dictionary(), "Can't compare HDR colors.");
				ERR_FAIL_COND_V_MSG(color_b.b > 1.0f, Dictionary(), "Can't compare HDR colors.");
				hist[Math::abs(color_a.get_b8() - color_b.get_b8())]++;
				ERR_FAIL_COND_V_MSG(color_a.a > 1.0f, Dictionary(), "Can't compare HDR colors.");
				ERR_FAIL_COND_V_MSG(color_b.a > 1.0f, Dictionary(), "Can't compare HDR colors.");
				hist[Math::abs(color_a.get_a8() - color_b.get_a8())]++;
			} else {
				ERR_FAIL_COND_V_MSG(color_a.r > 1.0f, Dictionary(), "Can't compare HDR colors.");
				ERR_FAIL_COND_V_MSG(color_b.r > 1.0f, Dictionary(), "Can't compare HDR colors.");
				// REC709 weightings
				int luma_a = (13938U * color_a.get_r8() + 46869U * color_a.get_g8() + 4729U * color_a.get_b8() + 32768U) >> 16U;
				int luma_b = (13938U * color_b.get_r8() + 46869U * color_b.get_g8() + 4729U * color_b.get_b8() + 32768U) >> 16U;
				hist[Math::abs(luma_a - luma_b)]++;
			}
		}
	}

	image_metric_max = 0;
	double sum = 0.0f, sum2 = 0.0f;
	for (uint32_t i = 0; i < 256; i++) {
		if (!hist[i]) {
			continue;
		}

		image_metric_max = i;

		double x = i * hist[i];

		sum += x;
		sum2 += i * x;
	}

	// See http://richg42.blogspot.com/2016/09/how-to-compute-psnr-from-old-berkeley.html
	double total_values = w * h;

	if (average_component_error) {
		total_values *= 4;
	}

	image_metric_mean = CLAMP(sum / total_values, 0.0f, 255.0f);
	image_metric_mean_squared = CLAMP(sum2 / total_values, 0.0f, 255.0f * 255.0f);

	image_metric_root_mean_squared = sqrt(image_metric_mean_squared);

	if (!image_metric_root_mean_squared) {
		image_metric_peak_snr = 1e+10f;
	} else {
		image_metric_peak_snr = CLAMP(log10(255.0f / image_metric_root_mean_squared) * 20.0f, 0.0f, 500.0f);
	}
	result["max"] = image_metric_max;
	result["mean"] = image_metric_mean;
	result["mean_squared"] = image_metric_mean_squared;
	result["root_mean_squared"] = image_metric_root_mean_squared;
	result["peak_snr"] = image_metric_peak_snr;
	return result;
}<|MERGE_RESOLUTION|>--- conflicted
+++ resolved
@@ -1728,11 +1728,7 @@
 	}
 }
 
-<<<<<<< HEAD
-/// Get mipmap size and offset.
-=======
 // Get mipmap size and offset.
->>>>>>> dc5f1b7a
 int64_t Image::_get_dst_image_size(int p_width, int p_height, Format p_format, int &r_mipmaps, int p_mipmaps, int *r_mm_width, int *r_mm_height) {
 	// Data offset in mipmaps (including the original texture).
 	int64_t size = 0;
@@ -1983,11 +1979,7 @@
 	int prev_h = height;
 	int prev_w = width;
 
-<<<<<<< HEAD
-	for (int i = 1; i <= mmcount; i++) {
-=======
 	for (int i = 1; i <= gen_mipmap_count; i++) {
->>>>>>> dc5f1b7a
 		int64_t ofs;
 		int w, h;
 		_get_mipmap_offset_and_size(i, ofs, w, h);
