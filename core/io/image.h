/**************************************************************************/
/*  image.h                                                               */
/**************************************************************************/
/*                         This file is part of:                          */
/*                             GODOT ENGINE                               */
/*                        https://godotengine.org                         */
/**************************************************************************/
/* Copyright (c) 2014-present Godot Engine contributors (see AUTHORS.md). */
/* Copyright (c) 2007-2014 Juan Linietsky, Ariel Manzur.                  */
/*                                                                        */
/* Permission is hereby granted, free of charge, to any person obtaining  */
/* a copy of this software and associated documentation files (the        */
/* "Software"), to deal in the Software without restriction, including    */
/* without limitation the rights to use, copy, modify, merge, publish,    */
/* distribute, sublicense, and/or sell copies of the Software, and to     */
/* permit persons to whom the Software is furnished to do so, subject to  */
/* the following conditions:                                              */
/*                                                                        */
/* The above copyright notice and this permission notice shall be         */
/* included in all copies or substantial portions of the Software.        */
/*                                                                        */
/* THE SOFTWARE IS PROVIDED "AS IS", WITHOUT WARRANTY OF ANY KIND,        */
/* EXPRESS OR IMPLIED, INCLUDING BUT NOT LIMITED TO THE WARRANTIES OF     */
/* MERCHANTABILITY, FITNESS FOR A PARTICULAR PURPOSE AND NONINFRINGEMENT. */
/* IN NO EVENT SHALL THE AUTHORS OR COPYRIGHT HOLDERS BE LIABLE FOR ANY   */
/* CLAIM, DAMAGES OR OTHER LIABILITY, WHETHER IN AN ACTION OF CONTRACT,   */
/* TORT OR OTHERWISE, ARISING FROM, OUT OF OR IN CONNECTION WITH THE      */
/* SOFTWARE OR THE USE OR OTHER DEALINGS IN THE SOFTWARE.                 */
/**************************************************************************/

#ifndef IMAGE_H
#define IMAGE_H

#include "core/io/resource.h"
#include "core/math/color.h"
#include "core/math/rect2.h"

/**
 * Image storage class. This is used to store an image in user memory, as well as
 * providing some basic methods for image manipulation.
 * Images can be loaded from a file, or registered into the Render object as textures.
 */

class Image;

// Function pointer prototypes.

typedef Error (*SavePNGFunc)(const String &p_path, const Ref<Image> &p_img);
typedef Vector<uint8_t> (*SavePNGBufferFunc)(const Ref<Image> &p_img);

typedef Error (*SaveJPGFunc)(const String &p_path, const Ref<Image> &p_img, float p_quality);
typedef Vector<uint8_t> (*SaveJPGBufferFunc)(const Ref<Image> &p_img, float p_quality);

typedef Ref<Image> (*ImageMemLoadFunc)(const uint8_t *p_png, int p_size);
typedef Ref<Image> (*ScalableImageMemLoadFunc)(const uint8_t *p_data, int p_size, float p_scale);

typedef Error (*SaveWebPFunc)(const String &p_path, const Ref<Image> &p_img, const bool p_lossy, const float p_quality);
typedef Vector<uint8_t> (*SaveWebPBufferFunc)(const Ref<Image> &p_img, const bool p_lossy, const float p_quality);

typedef Error (*SaveEXRFunc)(const String &p_path, const Ref<Image> &p_img, bool p_grayscale);
typedef Vector<uint8_t> (*SaveEXRBufferFunc)(const Ref<Image> &p_img, bool p_grayscale);

class Image : public Resource {
	GDCLASS(Image, Resource);

public:
	enum {
		MAX_WIDTH = (1 << 24), // Force a limit somehow.
		MAX_HEIGHT = (1 << 24), // Force a limit somehow.
		MAX_PIXELS = 268435456 // 16384 ^ 2
	};

	enum Format {
		FORMAT_L8, // Luminance
		FORMAT_LA8, // Luminance-Alpha
		FORMAT_R8,
		FORMAT_RG8,
		FORMAT_RGB8,
		FORMAT_RGBA8,
		FORMAT_RGBA4444,
		FORMAT_RGB565,
		FORMAT_RF, // Float
		FORMAT_RGF,
		FORMAT_RGBF,
		FORMAT_RGBAF,
		FORMAT_RH, // Half
		FORMAT_RGH,
		FORMAT_RGBH,
		FORMAT_RGBAH,
		FORMAT_RGBE9995,
		FORMAT_DXT1, // BC1
		FORMAT_DXT3, // BC2
		FORMAT_DXT5, // BC3
		FORMAT_RGTC_R, // BC4
		FORMAT_RGTC_RG, // BC5
		FORMAT_BPTC_RGBA, // BC7
		FORMAT_BPTC_RGBF, // BC6 Signed
		FORMAT_BPTC_RGBFU, // BC6 Unsigned
		FORMAT_ETC, // ETC1
		FORMAT_ETC2_R11,
		FORMAT_ETC2_R11S, // Signed, NOT srgb.
		FORMAT_ETC2_RG11,
		FORMAT_ETC2_RG11S, // Signed, NOT srgb.
		FORMAT_ETC2_RGB8,
		FORMAT_ETC2_RGBA8,
		FORMAT_ETC2_RGB8A1,
		FORMAT_ETC2_RA_AS_RG, // ETC2 RGBA with a RA-RG swizzle for normal maps.
		FORMAT_DXT5_RA_AS_RG, // BC3 with a RA-RG swizzle for normal maps.
		FORMAT_ASTC_4x4,
		FORMAT_ASTC_4x4_HDR,
		FORMAT_ASTC_8x8,
		FORMAT_ASTC_8x8_HDR,
		FORMAT_MAX
	};

	static const char *format_names[FORMAT_MAX];

	enum Interpolation {
		INTERPOLATE_NEAREST,
		INTERPOLATE_BILINEAR,
		INTERPOLATE_CUBIC,
		INTERPOLATE_TRILINEAR,
		INTERPOLATE_LANCZOS,
		// INTERPOLATE_TRICUBIC,
		// INTERPOLATE_GAUSS
	};

	// Used for obtaining optimal compression quality.
	enum UsedChannels {
		USED_CHANNELS_L,
		USED_CHANNELS_LA,
		USED_CHANNELS_R,
		USED_CHANNELS_RG,
		USED_CHANNELS_RGB,
		USED_CHANNELS_RGBA,
	};

	// ASTC supports block formats other than 4x4.
	enum ASTCFormat {
		ASTC_FORMAT_4x4,
		ASTC_FORMAT_8x8,
	};

	enum RoughnessChannel {
		ROUGHNESS_CHANNEL_R,
		ROUGHNESS_CHANNEL_G,
		ROUGHNESS_CHANNEL_B,
		ROUGHNESS_CHANNEL_A,
		ROUGHNESS_CHANNEL_L,
	};

	enum Image3DValidateError {
		VALIDATE_3D_OK,
		VALIDATE_3D_ERR_IMAGE_EMPTY,
		VALIDATE_3D_ERR_MISSING_IMAGES,
		VALIDATE_3D_ERR_EXTRA_IMAGES,
		VALIDATE_3D_ERR_IMAGE_SIZE_MISMATCH,
		VALIDATE_3D_ERR_IMAGE_FORMAT_MISMATCH,
		VALIDATE_3D_ERR_IMAGE_HAS_MIPMAPS,
	};

	enum CompressMode {
		COMPRESS_S3TC,
		COMPRESS_ETC,
		COMPRESS_ETC2,
		COMPRESS_BPTC,
		COMPRESS_ASTC,
		COMPRESS_MAX,
	};

	enum CompressSource {
		COMPRESS_SOURCE_GENERIC,
		COMPRESS_SOURCE_SRGB,
		COMPRESS_SOURCE_NORMAL,
		COMPRESS_SOURCE_MAX,
	};

	enum AlphaMode {
		ALPHA_NONE,
		ALPHA_BIT,
		ALPHA_BLEND
	};

	// External saver function pointers.

	static SavePNGFunc save_png_func;
	static SaveJPGFunc save_jpg_func;
	static SaveEXRFunc save_exr_func;
	static SaveWebPFunc save_webp_func;
	static SavePNGBufferFunc save_png_buffer_func;
	static SaveEXRBufferFunc save_exr_buffer_func;
	static SaveJPGBufferFunc save_jpg_buffer_func;
	static SaveWebPBufferFunc save_webp_buffer_func;

	// External loader function pointers.

	static ImageMemLoadFunc _png_mem_loader_func;
	static ImageMemLoadFunc _png_mem_unpacker_func;
	static ImageMemLoadFunc _jpg_mem_loader_func;
	static ImageMemLoadFunc _webp_mem_loader_func;
	static ImageMemLoadFunc _tga_mem_loader_func;
	static ImageMemLoadFunc _bmp_mem_loader_func;
	static ScalableImageMemLoadFunc _svg_scalable_mem_loader_func;
	static ImageMemLoadFunc _ktx_mem_loader_func;

	// External VRAM compression function pointers.

	static void (*_image_compress_bc_func)(Image *, UsedChannels p_channels);
	static void (*_image_compress_bptc_func)(Image *, UsedChannels p_channels);
	static void (*_image_compress_etc1_func)(Image *);
	static void (*_image_compress_etc2_func)(Image *, UsedChannels p_channels);
	static void (*_image_compress_astc_func)(Image *, ASTCFormat p_format);

	static Error (*_image_compress_bptc_rd_func)(Image *, UsedChannels p_channels);
	static Error (*_image_compress_bc_rd_func)(Image *, UsedChannels p_channels);

	// External VRAM decompression function pointers.

	static void (*_image_decompress_bc)(Image *);
	static void (*_image_decompress_bptc)(Image *);
	static void (*_image_decompress_etc1)(Image *);
	static void (*_image_decompress_etc2)(Image *);
	static void (*_image_decompress_astc)(Image *);

	// External packer function pointers.

	static Vector<uint8_t> (*webp_lossy_packer)(const Ref<Image> &p_image, float p_quality);
	static Vector<uint8_t> (*webp_lossless_packer)(const Ref<Image> &p_image);
	static Vector<uint8_t> (*png_packer)(const Ref<Image> &p_image);
	static Vector<uint8_t> (*basis_universal_packer)(const Ref<Image> &p_image, UsedChannels p_channels);

	static Ref<Image> (*webp_unpacker)(const Vector<uint8_t> &p_buffer);
	static Ref<Image> (*png_unpacker)(const Vector<uint8_t> &p_buffer);
	static Ref<Image> (*basis_universal_unpacker)(const Vector<uint8_t> &p_buffer);
	static Ref<Image> (*basis_universal_unpacker_ptr)(const uint8_t *p_data, int p_size);

protected:
	static void _bind_methods();

private:
	Format format = FORMAT_L8;
	Vector<uint8_t> data;
	int width = 0;
	int height = 0;
	bool mipmaps = false;

	void _copy_internals_from(const Image &p_image);

<<<<<<< HEAD
	_FORCE_INLINE_ void _get_mipmap_offset_and_size(int p_mipmap, int64_t &r_offset, int &r_width, int &r_height) const; //get where the mipmap begins in data
=======
	_FORCE_INLINE_ Color _get_color_at_ofs(const uint8_t *ptr, uint32_t ofs) const;
	_FORCE_INLINE_ void _set_color_at_ofs(uint8_t *ptr, uint32_t ofs, const Color &p_color);

	_FORCE_INLINE_ void _get_mipmap_offset_and_size(int p_mipmap, int64_t &r_offset, int &r_width, int &r_height) const; // Get where the mipmap begins in data.
>>>>>>> dc5f1b7a

	static int64_t _get_dst_image_size(int p_width, int p_height, Format p_format, int &r_mipmaps, int p_mipmaps = -1, int *r_mm_width = nullptr, int *r_mm_height = nullptr);
	bool _can_modify(Format p_format) const;

	_FORCE_INLINE_ void _get_clipped_src_and_dest_rects(const Ref<Image> &p_src, const Rect2i &p_src_rect, const Point2i &p_dest, Rect2i &r_clipped_src_rect, Rect2i &r_clipped_dest_rect) const;

	_FORCE_INLINE_ void _put_pixelb(int p_x, int p_y, uint32_t p_pixel_size, uint8_t *p_data, const uint8_t *p_pixel);
	_FORCE_INLINE_ void _get_pixelb(int p_x, int p_y, uint32_t p_pixel_size, const uint8_t *p_data, uint8_t *p_pixel);

	_FORCE_INLINE_ void _repeat_pixel_over_subsequent_memory(uint8_t *p_pixel, int p_pixel_size, int p_count);

	void _set_data(const Dictionary &p_data);
	Dictionary _get_data() const;

	Error _load_from_buffer(const Vector<uint8_t> &p_array, ImageMemLoadFunc p_loader);

	_FORCE_INLINE_ void _generate_mipmap_from_format(Image::Format p_format, const uint8_t *p_src, uint8_t *p_dst, uint32_t p_width, uint32_t p_height, bool p_renormalize = false);

	static void average_4_uint8(uint8_t &p_out, const uint8_t &p_a, const uint8_t &p_b, const uint8_t &p_c, const uint8_t &p_d);
	static void average_4_float(float &p_out, const float &p_a, const float &p_b, const float &p_c, const float &p_d);
	static void average_4_half(uint16_t &p_out, const uint16_t &p_a, const uint16_t &p_b, const uint16_t &p_c, const uint16_t &p_d);
	static void average_4_rgbe9995(uint32_t &p_out, const uint32_t &p_a, const uint32_t &p_b, const uint32_t &p_c, const uint32_t &p_d);
	static void renormalize_uint8(uint8_t *p_rgb);
	static void renormalize_float(float *p_rgb);
	static void renormalize_half(uint16_t *p_rgb);
	static void renormalize_rgbe9995(uint32_t *p_rgb);

public:
	int get_width() const;
	int get_height() const;
	Size2i get_size() const;
	bool has_mipmaps() const;
	int get_mipmap_count() const;

	// Convert the image to another format, conversion only to raw byte format.
	void convert(Format p_new_format);

	Format get_format() const;

<<<<<<< HEAD
	/**
	 * Get where the mipmap begins in data.
	 */
	int64_t get_mipmap_offset(int p_mipmap) const;
	void get_mipmap_offset_and_size(int p_mipmap, int64_t &r_ofs, int64_t &r_size) const;
	void get_mipmap_offset_size_and_dimensions(int p_mipmap, int64_t &r_ofs, int64_t &r_size, int &w, int &h) const;

	enum Image3DValidateError {
		VALIDATE_3D_OK,
		VALIDATE_3D_ERR_IMAGE_EMPTY,
		VALIDATE_3D_ERR_MISSING_IMAGES,
		VALIDATE_3D_ERR_EXTRA_IMAGES,
		VALIDATE_3D_ERR_IMAGE_SIZE_MISMATCH,
		VALIDATE_3D_ERR_IMAGE_FORMAT_MISMATCH,
		VALIDATE_3D_ERR_IMAGE_HAS_MIPMAPS,
	};
=======
	// Get where the mipmap begins in data.
	int64_t get_mipmap_offset(int p_mipmap) const;
	void get_mipmap_offset_and_size(int p_mipmap, int64_t &r_ofs, int64_t &r_size) const;
	void get_mipmap_offset_size_and_dimensions(int p_mipmap, int64_t &r_ofs, int64_t &r_size, int &w, int &h) const;
>>>>>>> dc5f1b7a

	static Image3DValidateError validate_3d_image(Format p_format, int p_width, int p_height, int p_depth, bool p_mipmaps, const Vector<Ref<Image>> &p_images);
	static String get_3d_image_validation_error_text(Image3DValidateError p_error);

	// Resize the image, using the preferred interpolation method.
	void resize_to_po2(bool p_square = false, Interpolation p_interpolation = INTERPOLATE_BILINEAR);
	void resize(int p_width, int p_height, Interpolation p_interpolation = INTERPOLATE_BILINEAR);
	void shrink_x2();
	bool is_size_po2() const;

	// Crop the image to a specific size, if larger, then the image is filled by black.
	void crop_from_point(int p_x, int p_y, int p_width, int p_height);
	void crop(int p_width, int p_height);

	void rotate_90(ClockDirection p_direction);
	void rotate_180();

	void flip_x();
	void flip_y();

	// Generate a mipmap chain of an image (creates an image 1/4 the size, with averaging of 4->1).
	Error generate_mipmaps(bool p_renormalize = false);

	Error generate_mipmap_roughness(RoughnessChannel p_roughness_channel, const Ref<Image> &p_normal_map);

	void clear_mipmaps();
	void normalize();

	// Creates new internal image data of a given size and format. Current image will be lost.
	void initialize_data(int p_width, int p_height, bool p_use_mipmaps, Format p_format);
	void initialize_data(int p_width, int p_height, bool p_use_mipmaps, Format p_format, const Vector<uint8_t> &p_data);
	void initialize_data(const char **p_xpm);

	// Returns true when the image is empty (0,0) in size.
	bool is_empty() const;

	Vector<uint8_t> get_data() const;

	Error load(const String &p_path);
	static Ref<Image> load_from_file(const String &p_path);
	Error save_png(const String &p_path) const;
	Error save_jpg(const String &p_path, float p_quality = 0.75) const;
	Vector<uint8_t> save_png_to_buffer() const;
	Vector<uint8_t> save_jpg_to_buffer(float p_quality = 0.75) const;
	Vector<uint8_t> save_exr_to_buffer(bool p_grayscale = false) const;
	Error save_exr(const String &p_path, bool p_grayscale = false) const;
	Error save_webp(const String &p_path, const bool p_lossy = false, const float p_quality = 0.75f) const;
	Vector<uint8_t> save_webp_to_buffer(const bool p_lossy = false, const float p_quality = 0.75f) const;

	static Ref<Image> create_empty(int p_width, int p_height, bool p_use_mipmaps, Format p_format);
	static Ref<Image> create_from_data(int p_width, int p_height, bool p_use_mipmaps, Format p_format, const Vector<uint8_t> &p_data);
	void set_data(int p_width, int p_height, bool p_use_mipmaps, Format p_format, const Vector<uint8_t> &p_data);

	Image() = default; // Create an empty image.
	Image(int p_width, int p_height, bool p_use_mipmaps, Format p_format); // Create an empty image of a specific size and format.
	Image(int p_width, int p_height, bool p_mipmaps, Format p_format, const Vector<uint8_t> &p_data); // Import an image of a specific size and format from a byte vector.
	Image(const uint8_t *p_mem_png_jpg, int p_len = -1); // Import either a png or jpg from a pointer.
	Image(const char **p_xpm); // Import an XPM image.

	~Image() {}

	AlphaMode detect_alpha() const;
	bool is_invisible() const;

	static int get_format_pixel_size(Format p_format);
	static int get_format_pixel_rshift(Format p_format);
	static int get_format_block_size(Format p_format);
	static void get_format_min_pixel_size(Format p_format, int &r_w, int &r_h);

	static int64_t get_image_data_size(int p_width, int p_height, Format p_format, bool p_mipmaps = false);
	static int get_image_required_mipmaps(int p_width, int p_height, Format p_format);
	static Size2i get_image_mipmap_size(int p_width, int p_height, Format p_format, int p_mipmap);
	static int64_t get_image_mipmap_offset(int p_width, int p_height, Format p_format, int p_mipmap);
	static int64_t get_image_mipmap_offset_and_dimensions(int p_width, int p_height, Format p_format, int p_mipmap, int &r_w, int &r_h);
<<<<<<< HEAD

	enum CompressMode {
		COMPRESS_S3TC,
		COMPRESS_ETC,
		COMPRESS_ETC2,
		COMPRESS_BPTC,
		COMPRESS_ASTC,
		COMPRESS_MAX,
	};
	enum CompressSource {
		COMPRESS_SOURCE_GENERIC,
		COMPRESS_SOURCE_SRGB,
		COMPRESS_SOURCE_NORMAL,
		COMPRESS_SOURCE_MAX,
	};
=======
>>>>>>> dc5f1b7a

	Error compress(CompressMode p_mode, CompressSource p_source = COMPRESS_SOURCE_GENERIC, ASTCFormat p_astc_format = ASTC_FORMAT_4x4);
	Error compress_from_channels(CompressMode p_mode, UsedChannels p_channels, ASTCFormat p_astc_format = ASTC_FORMAT_4x4);
	Error decompress();
	bool is_compressed() const;
	static bool is_format_compressed(Format p_format);

	void fix_alpha_edges();
	void premultiply_alpha();
	void srgb_to_linear();
	void linear_to_srgb();
	void normal_map_to_xy();
	Ref<Image> rgbe_to_srgb();
	Ref<Image> get_image_from_mipmap(int p_mipmap) const;
	void bump_map_to_normal_map(float bump_scale = 1.0);

	bool detect_signed(bool p_include_mips = true) const;

	void blit_rect(const Ref<Image> &p_src, const Rect2i &p_src_rect, const Point2i &p_dest);
	void blit_rect_mask(const Ref<Image> &p_src, const Ref<Image> &p_mask, const Rect2i &p_src_rect, const Point2i &p_dest);
	void blend_rect(const Ref<Image> &p_src, const Rect2i &p_src_rect, const Point2i &p_dest);
	void blend_rect_mask(const Ref<Image> &p_src, const Ref<Image> &p_mask, const Rect2i &p_src_rect, const Point2i &p_dest);
	void fill(const Color &p_color);
	void fill_rect(const Rect2i &p_rect, const Color &p_color);

	Rect2i get_used_rect() const;
	Ref<Image> get_region(const Rect2i &p_area) const;

	static String get_format_name(Format p_format);

	Error load_png_from_buffer(const Vector<uint8_t> &p_array);
	Error load_jpg_from_buffer(const Vector<uint8_t> &p_array);
	Error load_webp_from_buffer(const Vector<uint8_t> &p_array);
	Error load_tga_from_buffer(const Vector<uint8_t> &p_array);
	Error load_bmp_from_buffer(const Vector<uint8_t> &p_array);
	Error load_ktx_from_buffer(const Vector<uint8_t> &p_array);

	Error load_svg_from_buffer(const Vector<uint8_t> &p_array, float scale = 1.0);
	Error load_svg_from_string(const String &p_svg_str, float scale = 1.0);

	void convert_rg_to_ra_rgba8();
	void convert_ra_rgba8_to_rg();
	void convert_rgba8_to_bgra8();

	virtual Ref<Resource> duplicate(bool p_subresources = false) const override;

	UsedChannels detect_used_channels(CompressSource p_source = COMPRESS_SOURCE_GENERIC) const;
	void optimize_channels();

	Color get_pixelv(const Point2i &p_point) const;
	Color get_pixel(int p_x, int p_y) const;
	void set_pixelv(const Point2i &p_point, const Color &p_color);
	void set_pixel(int p_x, int p_y, const Color &p_color);

	const uint8_t *ptr() const;
	uint8_t *ptrw();
	int64_t get_data_size() const;

	void adjust_bcs(float p_brightness, float p_contrast, float p_saturation);

	void set_as_black();

	void copy_internals_from(const Ref<Image> &p_image);

	Dictionary compute_image_metrics(const Ref<Image> p_compared_image, bool p_luma_metric = true);
};

VARIANT_ENUM_CAST(Image::Format)
VARIANT_ENUM_CAST(Image::Interpolation)
VARIANT_ENUM_CAST(Image::CompressMode)
VARIANT_ENUM_CAST(Image::CompressSource)
VARIANT_ENUM_CAST(Image::UsedChannels)
VARIANT_ENUM_CAST(Image::AlphaMode)
VARIANT_ENUM_CAST(Image::RoughnessChannel)
VARIANT_ENUM_CAST(Image::ASTCFormat)

#endif // IMAGE_H<|MERGE_RESOLUTION|>--- conflicted
+++ resolved
@@ -246,14 +246,10 @@
 
 	void _copy_internals_from(const Image &p_image);
 
-<<<<<<< HEAD
-	_FORCE_INLINE_ void _get_mipmap_offset_and_size(int p_mipmap, int64_t &r_offset, int &r_width, int &r_height) const; //get where the mipmap begins in data
-=======
 	_FORCE_INLINE_ Color _get_color_at_ofs(const uint8_t *ptr, uint32_t ofs) const;
 	_FORCE_INLINE_ void _set_color_at_ofs(uint8_t *ptr, uint32_t ofs, const Color &p_color);
 
 	_FORCE_INLINE_ void _get_mipmap_offset_and_size(int p_mipmap, int64_t &r_offset, int &r_width, int &r_height) const; // Get where the mipmap begins in data.
->>>>>>> dc5f1b7a
 
 	static int64_t _get_dst_image_size(int p_width, int p_height, Format p_format, int &r_mipmaps, int p_mipmaps = -1, int *r_mm_width = nullptr, int *r_mm_height = nullptr);
 	bool _can_modify(Format p_format) const;
@@ -293,29 +289,10 @@
 
 	Format get_format() const;
 
-<<<<<<< HEAD
-	/**
-	 * Get where the mipmap begins in data.
-	 */
-	int64_t get_mipmap_offset(int p_mipmap) const;
-	void get_mipmap_offset_and_size(int p_mipmap, int64_t &r_ofs, int64_t &r_size) const;
-	void get_mipmap_offset_size_and_dimensions(int p_mipmap, int64_t &r_ofs, int64_t &r_size, int &w, int &h) const;
-
-	enum Image3DValidateError {
-		VALIDATE_3D_OK,
-		VALIDATE_3D_ERR_IMAGE_EMPTY,
-		VALIDATE_3D_ERR_MISSING_IMAGES,
-		VALIDATE_3D_ERR_EXTRA_IMAGES,
-		VALIDATE_3D_ERR_IMAGE_SIZE_MISMATCH,
-		VALIDATE_3D_ERR_IMAGE_FORMAT_MISMATCH,
-		VALIDATE_3D_ERR_IMAGE_HAS_MIPMAPS,
-	};
-=======
 	// Get where the mipmap begins in data.
 	int64_t get_mipmap_offset(int p_mipmap) const;
 	void get_mipmap_offset_and_size(int p_mipmap, int64_t &r_ofs, int64_t &r_size) const;
 	void get_mipmap_offset_size_and_dimensions(int p_mipmap, int64_t &r_ofs, int64_t &r_size, int &w, int &h) const;
->>>>>>> dc5f1b7a
 
 	static Image3DValidateError validate_3d_image(Format p_format, int p_width, int p_height, int p_depth, bool p_mipmaps, const Vector<Ref<Image>> &p_images);
 	static String get_3d_image_validation_error_text(Image3DValidateError p_error);
@@ -390,24 +367,6 @@
 	static Size2i get_image_mipmap_size(int p_width, int p_height, Format p_format, int p_mipmap);
 	static int64_t get_image_mipmap_offset(int p_width, int p_height, Format p_format, int p_mipmap);
 	static int64_t get_image_mipmap_offset_and_dimensions(int p_width, int p_height, Format p_format, int p_mipmap, int &r_w, int &r_h);
-<<<<<<< HEAD
-
-	enum CompressMode {
-		COMPRESS_S3TC,
-		COMPRESS_ETC,
-		COMPRESS_ETC2,
-		COMPRESS_BPTC,
-		COMPRESS_ASTC,
-		COMPRESS_MAX,
-	};
-	enum CompressSource {
-		COMPRESS_SOURCE_GENERIC,
-		COMPRESS_SOURCE_SRGB,
-		COMPRESS_SOURCE_NORMAL,
-		COMPRESS_SOURCE_MAX,
-	};
-=======
->>>>>>> dc5f1b7a
 
 	Error compress(CompressMode p_mode, CompressSource p_source = COMPRESS_SOURCE_GENERIC, ASTCFormat p_astc_format = ASTC_FORMAT_4x4);
 	Error compress_from_channels(CompressMode p_mode, UsedChannels p_channels, ASTCFormat p_astc_format = ASTC_FORMAT_4x4);
