--- conflicted
+++ resolved
@@ -180,10 +180,6 @@
 		bool need_wait = true;
 		LoadToken *load_token = nullptr;
 		String local_path;
-<<<<<<< HEAD
-		String remapped_path;
-=======
->>>>>>> dc5f1b7a
 		String type_hint;
 		float progress = 0.0f;
 		float max_reported_progress = 0.0f;
