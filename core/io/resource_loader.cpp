--- conflicted
+++ resolved
@@ -346,12 +346,7 @@
 	// Thread-safe either if it's the current thread or a brand new one.
 	CallQueue *own_mq_override = nullptr;
 	if (load_nesting == 0) {
-<<<<<<< HEAD
-		load_paths_stack = memnew(Vector<String>);
-
-=======
 		DEV_ASSERT(load_paths_stack.is_empty());
->>>>>>> dc5f1b7a
 		if (!Thread::is_main_thread()) {
 			// Let the caller thread use its own, for added flexibility. Provide one otherwise.
 			if (MessageQueue::get_singleton() == MessageQueue::get_main_singleton()) {
@@ -363,10 +358,6 @@
 	}
 	// --
 
-<<<<<<< HEAD
-	Error load_err = OK;
-	Ref<Resource> res = _load(load_task.remapped_path, load_task.remapped_path != load_task.local_path ? load_task.local_path : String(), load_task.type_hint, load_task.cache_mode, &load_err, load_task.use_sub_threads, &load_task.progress);
-=======
 	bool xl_remapped = false;
 	const String &remapped_path = _path_remap(load_task.local_path, &xl_remapped);
 
@@ -374,7 +365,6 @@
 
 	Error load_err = OK;
 	Ref<Resource> res = _load(remapped_path, remapped_path != load_task.local_path ? load_task.local_path : String(), load_task.type_hint, load_task.cache_mode, &load_err, load_task.use_sub_threads, &load_task.progress);
->>>>>>> dc5f1b7a
 	if (MessageQueue::get_singleton() != MessageQueue::get_main_singleton()) {
 		MessageQueue::get_singleton()->flush();
 	}
@@ -469,12 +459,9 @@
 		}
 	}
 
-<<<<<<< HEAD
-=======
 	// It's safe now to let the task go in case no one else was grabbing the token.
 	load_task.load_token->unreference();
 
->>>>>>> dc5f1b7a
 	if (unlock_pending) {
 		thread_load_mutex.unlock();
 	}
@@ -572,14 +559,11 @@
 		if (!ignoring_cache && thread_load_tasks.has(local_path)) {
 			load_token = Ref<LoadToken>(thread_load_tasks[local_path].load_token);
 			if (load_token.is_valid()) {
-<<<<<<< HEAD
-=======
 				if (p_for_user) {
 					// Load task exists, with no user tokens at the moment.
 					// Let's "attach" to it.
 					_load_threaded_request_setup_user_token(load_token.ptr(), p_path);
 				}
->>>>>>> dc5f1b7a
 				return load_token;
 			} else {
 				// The token is dying (reached 0 on another thread).
@@ -687,17 +671,7 @@
 		}
 
 		String local_path = _validate_local_path(p_path);
-<<<<<<< HEAD
-		if (!thread_load_tasks.has(local_path)) {
-#ifdef DEV_ENABLED
-			CRASH_NOW();
-#endif
-			// On non-dev, be defensive and at least avoid crashing (at this point at least).
-			return THREAD_LOAD_INVALID_RESOURCE;
-		}
-=======
 		ERR_FAIL_COND_V_MSG(!thread_load_tasks.has(local_path), THREAD_LOAD_INVALID_RESOURCE, "Bug in ResourceLoader logic, please report.");
->>>>>>> dc5f1b7a
 
 		ThreadLoadTask &load_task = thread_load_tasks[local_path];
 		status = load_task.status;
@@ -747,17 +721,10 @@
 		if (Thread::is_main_thread() && !load_token->local_path.is_empty()) {
 			const ThreadLoadTask &load_task = thread_load_tasks[load_token->local_path];
 			while (load_task.status == THREAD_LOAD_IN_PROGRESS) {
-<<<<<<< HEAD
-				thread_load_lock.~MutexLock();
-				bool exit = !_ensure_load_progress();
-				OS::get_singleton()->delay_usec(1000);
-				new (&thread_load_lock) MutexLock(thread_load_mutex);
-=======
 				thread_load_lock.temp_unlock();
 				bool exit = !_ensure_load_progress();
 				OS::get_singleton()->delay_usec(1000);
 				thread_load_lock.temp_relock();
->>>>>>> dc5f1b7a
 				if (exit) {
 					break;
 				}
@@ -821,43 +788,6 @@
 			bool loader_is_wtp = load_task.task_id != 0;
 			if (loader_is_wtp) {
 				// Loading thread is in the worker pool.
-<<<<<<< HEAD
-				load_task.awaited = true;
-				thread_load_mutex.unlock();
-				wtp_task_err = WorkerThreadPool::get_singleton()->wait_for_task_completion(load_task.task_id);
-			}
-
-			if (load_task.status == THREAD_LOAD_IN_PROGRESS) { // If early errored, awaiting would deadlock.
-				if (loader_is_wtp) {
-					if (wtp_task_err == ERR_BUSY) {
-						// The WorkerThreadPool has reported that the current task wants to await on an older one.
-						// That't not allowed for safety, to avoid deadlocks. Fortunately, though, in the context of
-						// resource loading that means that the task to wait for can be restarted here to break the
-						// cycle, with as much recursion into this process as needed.
-						// When the stack is eventually unrolled, the original load will have been notified to go on.
-						// CACHE_MODE_IGNORE is needed because, otherwise, the new request would just see there's
-						// an ongoing load for that resource and wait for it again. This value forces a new load.
-						Ref<ResourceLoader::LoadToken> token = _load_start(load_task.local_path, load_task.type_hint, LOAD_THREAD_DISTRIBUTE, ResourceFormatLoader::CACHE_MODE_IGNORE);
-						Ref<Resource> resource = _load_complete(*token.ptr(), &wtp_task_err);
-						if (r_error) {
-							*r_error = wtp_task_err;
-						}
-						thread_load_mutex.lock();
-						return resource;
-					} else {
-						DEV_ASSERT(wtp_task_err == OK);
-						thread_load_mutex.lock();
-					}
-				} else {
-					// Loading thread is main or user thread.
-					if (!load_task.cond_var) {
-						load_task.cond_var = memnew(ConditionVariable);
-					}
-					do {
-						load_task.cond_var->wait(p_thread_load_lock);
-						DEV_ASSERT(thread_load_tasks.has(p_load_token.local_path) && p_load_token.get_reference_count());
-					} while (load_task.cond_var);
-=======
 				p_thread_load_lock.temp_unlock();
 
 				PREPARE_FOR_WTP_WAIT
@@ -883,7 +813,6 @@
 				// Loading thread is main or user thread.
 				if (!load_task.cond_var) {
 					load_task.cond_var = memnew(ConditionVariable);
->>>>>>> dc5f1b7a
 				}
 				load_task.awaiters_count++;
 				do {
