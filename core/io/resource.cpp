/**************************************************************************/
/*  resource.cpp                                                          */
/**************************************************************************/
/*                         This file is part of:                          */
/*                             GODOT ENGINE                               */
/*                        https://godotengine.org                         */
/**************************************************************************/
/* Copyright (c) 2014-present Godot Engine contributors (see AUTHORS.md). */
/* Copyright (c) 2007-2014 Juan Linietsky, Ariel Manzur.                  */
/*                                                                        */
/* Permission is hereby granted, free of charge, to any person obtaining  */
/* a copy of this software and associated documentation files (the        */
/* "Software"), to deal in the Software without restriction, including    */
/* without limitation the rights to use, copy, modify, merge, publish,    */
/* distribute, sublicense, and/or sell copies of the Software, and to     */
/* permit persons to whom the Software is furnished to do so, subject to  */
/* the following conditions:                                              */
/*                                                                        */
/* The above copyright notice and this permission notice shall be         */
/* included in all copies or substantial portions of the Software.        */
/*                                                                        */
/* THE SOFTWARE IS PROVIDED "AS IS", WITHOUT WARRANTY OF ANY KIND,        */
/* EXPRESS OR IMPLIED, INCLUDING BUT NOT LIMITED TO THE WARRANTIES OF     */
/* MERCHANTABILITY, FITNESS FOR A PARTICULAR PURPOSE AND NONINFRINGEMENT. */
/* IN NO EVENT SHALL THE AUTHORS OR COPYRIGHT HOLDERS BE LIABLE FOR ANY   */
/* CLAIM, DAMAGES OR OTHER LIABILITY, WHETHER IN AN ACTION OF CONTRACT,   */
/* TORT OR OTHERWISE, ARISING FROM, OUT OF OR IN CONNECTION WITH THE      */
/* SOFTWARE OR THE USE OR OTHER DEALINGS IN THE SOFTWARE.                 */
/**************************************************************************/

#include "resource.h"

#include "core/io/file_access.h"
#include "core/io/resource_loader.h"
#include "core/math/math_funcs.h"
#include "core/object/script_language.h"
#include "core/os/os.h"
#include "scene/main/node.h" //only so casting works

#include <stdio.h>

void Resource::emit_changed() {
<<<<<<< HEAD
	if (ResourceLoader::is_within_load() && MessageQueue::get_main_singleton() != MessageQueue::get_singleton() && !MessageQueue::get_singleton()->is_flushing()) {
		// Let the connection happen on the call queue, later, since signals are not thread-safe.
		call_deferred("emit_signal", CoreStringName(changed));
	} else {
		emit_signal(CoreStringName(changed));
	}
=======
	if (ResourceLoader::is_within_load() && !Thread::is_main_thread()) {
		ResourceLoader::resource_changed_emit(this);
		return;
	}

	emit_signal(CoreStringName(changed));
>>>>>>> dc5f1b7a
}

void Resource::_resource_path_changed() {
}

void Resource::set_path(const String &p_path, bool p_take_over) {
	if (path_cache == p_path) {
		return;
	}

	if (p_path.is_empty()) {
		p_take_over = false; // Can't take over an empty path
	}

	{
		MutexLock lock(ResourceCache::lock);

		if (!path_cache.is_empty()) {
			ResourceCache::resources.erase(path_cache);
		}

		path_cache = "";

		Ref<Resource> existing = ResourceCache::get_ref(p_path);

		if (existing.is_valid()) {
			if (p_take_over) {
				existing->path_cache = String();
				ResourceCache::resources.erase(p_path);
			} else {
				ERR_FAIL_MSG(vformat("Another resource is loaded from path '%s' (possible cyclic resource inclusion).", p_path));
			}
		}

		path_cache = p_path;

		if (!path_cache.is_empty()) {
			ResourceCache::resources[path_cache] = this;
		}
	}

	_resource_path_changed();
}

String Resource::get_path() const {
	return path_cache;
}

void Resource::set_path_cache(const String &p_path) {
	path_cache = p_path;
	GDVIRTUAL_CALL(_set_path_cache, p_path);
}

static thread_local RandomPCG unique_id_gen(0, RandomPCG::DEFAULT_INC);

void Resource::seed_scene_unique_id(uint32_t p_seed) {
	unique_id_gen.seed(p_seed);
}

String Resource::generate_scene_unique_id() {
	// Generate a unique enough hash, but still user-readable.
	// If it's not unique it does not matter because the saver will try again.
	if (unique_id_gen.get_seed() == 0) {
		OS::DateTime dt = OS::get_singleton()->get_datetime();
		uint32_t hash = hash_murmur3_one_32(OS::get_singleton()->get_ticks_usec());
		hash = hash_murmur3_one_32(dt.year, hash);
		hash = hash_murmur3_one_32(dt.month, hash);
		hash = hash_murmur3_one_32(dt.day, hash);
		hash = hash_murmur3_one_32(dt.hour, hash);
		hash = hash_murmur3_one_32(dt.minute, hash);
		hash = hash_murmur3_one_32(dt.second, hash);
		hash = hash_murmur3_one_32(Math::rand(), hash);
		unique_id_gen.seed(hash);
	}

	uint32_t random_num = unique_id_gen.rand();

	static constexpr uint32_t characters = 5;
	static constexpr uint32_t char_count = ('z' - 'a');
	static constexpr uint32_t base = char_count + ('9' - '0');
	String id;
	for (uint32_t i = 0; i < characters; i++) {
		uint32_t c = random_num % base;
		if (c < char_count) {
			id += String::chr('a' + c);
		} else {
			id += String::chr('0' + (c - char_count));
		}
		random_num /= base;
	}

	return id;
}

void Resource::set_scene_unique_id(const String &p_id) {
	bool is_valid = true;
	for (int i = 0; i < p_id.length(); i++) {
		if (!is_ascii_identifier_char(p_id[i])) {
			is_valid = false;
			scene_unique_id = Resource::generate_scene_unique_id();
			break;
		}
	}

	ERR_FAIL_COND_MSG(!is_valid, "The scene unique ID must contain only letters, numbers, and underscores.");
	scene_unique_id = p_id;
}

String Resource::get_scene_unique_id() const {
	return scene_unique_id;
}

void Resource::set_name(const String &p_name) {
	name = p_name;
	emit_changed();
}

String Resource::get_name() const {
	return name;
}

void Resource::update_configuration_warning() {
	if (_update_configuration_warning) {
		_update_configuration_warning();
	}
}

bool Resource::editor_can_reload_from_file() {
	return true; //by default yes
}

void Resource::connect_changed(const Callable &p_callable, uint32_t p_flags) {
<<<<<<< HEAD
	if (ResourceLoader::is_within_load() && MessageQueue::get_main_singleton() != MessageQueue::get_singleton() && !MessageQueue::get_singleton()->is_flushing()) {
		// Let the check and connection happen on the call queue, later, since signals are not thread-safe.
		callable_mp(this, &Resource::connect_changed).call_deferred(p_callable, p_flags);
		return;
	}
=======
	if (ResourceLoader::is_within_load() && !Thread::is_main_thread()) {
		ResourceLoader::resource_changed_connect(this, p_callable, p_flags);
		return;
	}

>>>>>>> dc5f1b7a
	if (!is_connected(CoreStringName(changed), p_callable) || p_flags & CONNECT_REFERENCE_COUNTED) {
		connect(CoreStringName(changed), p_callable, p_flags);
	}
}

void Resource::disconnect_changed(const Callable &p_callable) {
<<<<<<< HEAD
	if (ResourceLoader::is_within_load() && MessageQueue::get_main_singleton() != MessageQueue::get_singleton() && !MessageQueue::get_singleton()->is_flushing()) {
		// Let the check and disconnection happen on the call queue, later, since signals are not thread-safe.
		callable_mp(this, &Resource::disconnect_changed).call_deferred(p_callable);
		return;
	}
=======
	if (ResourceLoader::is_within_load() && !Thread::is_main_thread()) {
		ResourceLoader::resource_changed_disconnect(this, p_callable);
		return;
	}

>>>>>>> dc5f1b7a
	if (is_connected(CoreStringName(changed), p_callable)) {
		disconnect(CoreStringName(changed), p_callable);
	}
}

void Resource::reset_state() {
	GDVIRTUAL_CALL(_reset_state);
}

Error Resource::copy_from(const Ref<Resource> &p_resource) {
	ERR_FAIL_COND_V(p_resource.is_null(), ERR_INVALID_PARAMETER);
	if (get_class() != p_resource->get_class()) {
		return ERR_INVALID_PARAMETER;
	}

	reset_state(); // May want to reset state.

	List<PropertyInfo> pi;
	p_resource->get_property_list(&pi);

	for (const PropertyInfo &E : pi) {
		if (!(E.usage & PROPERTY_USAGE_STORAGE)) {
			continue;
		}
		if (E.name == "resource_path") {
			continue; //do not change path
		}

		set(E.name, p_resource->get(E.name));
	}
	return OK;
}

void Resource::reload_from_file() {
	String path = get_path();
	if (!path.is_resource_file()) {
		return;
	}

	Ref<Resource> s = ResourceLoader::load(ResourceLoader::path_remap(path), get_class(), ResourceFormatLoader::CACHE_MODE_IGNORE);

	if (!s.is_valid()) {
		return;
	}

	copy_from(s);
}

void Resource::_dupe_sub_resources(Variant &r_variant, Node *p_for_scene, HashMap<Ref<Resource>, Ref<Resource>> &p_remap_cache) {
	switch (r_variant.get_type()) {
		case Variant::ARRAY: {
			Array a = r_variant;
			for (int i = 0; i < a.size(); i++) {
				_dupe_sub_resources(a[i], p_for_scene, p_remap_cache);
			}
		} break;
		case Variant::DICTIONARY: {
			Dictionary d = r_variant;
			List<Variant> keys;
			d.get_key_list(&keys);
			for (Variant &k : keys) {
				if (k.get_type() == Variant::OBJECT) {
					// Replace in dictionary key.
					Ref<Resource> sr = k;
					if (sr.is_valid() && sr->is_local_to_scene()) {
						if (p_remap_cache.has(sr)) {
							d[p_remap_cache[sr]] = d[k];
							d.erase(k);
						} else {
							Ref<Resource> dupe = sr->duplicate_for_local_scene(p_for_scene, p_remap_cache);
							d[dupe] = d[k];
							d.erase(k);
							p_remap_cache[sr] = dupe;
						}
					}
				} else {
					_dupe_sub_resources(k, p_for_scene, p_remap_cache);
				}

				_dupe_sub_resources(d[k], p_for_scene, p_remap_cache);
			}
		} break;
		case Variant::OBJECT: {
			Ref<Resource> sr = r_variant;
			if (sr.is_valid() && sr->is_local_to_scene()) {
				if (p_remap_cache.has(sr)) {
					r_variant = p_remap_cache[sr];
				} else {
					Ref<Resource> dupe = sr->duplicate_for_local_scene(p_for_scene, p_remap_cache);
					r_variant = dupe;
					p_remap_cache[sr] = dupe;
				}
			}
		} break;
		default: {
		}
	}
}

Ref<Resource> Resource::duplicate_for_local_scene(Node *p_for_scene, HashMap<Ref<Resource>, Ref<Resource>> &p_remap_cache) {
	List<PropertyInfo> plist;
	get_property_list(&plist);

	Ref<Resource> r = Object::cast_to<Resource>(ClassDB::instantiate(get_class()));
	ERR_FAIL_COND_V(r.is_null(), Ref<Resource>());

	r->local_scene = p_for_scene;

	for (const PropertyInfo &E : plist) {
		if (!(E.usage & PROPERTY_USAGE_STORAGE)) {
			continue;
		}
		Variant p = get(E.name).duplicate(true);

		_dupe_sub_resources(p, p_for_scene, p_remap_cache);

		r->set(E.name, p);
	}

	return r;
}

void Resource::_find_sub_resources(const Variant &p_variant, HashSet<Ref<Resource>> &p_resources_found) {
	switch (p_variant.get_type()) {
		case Variant::ARRAY: {
			Array a = p_variant;
			for (int i = 0; i < a.size(); i++) {
				_find_sub_resources(a[i], p_resources_found);
			}
		} break;
		case Variant::DICTIONARY: {
			Dictionary d = p_variant;
			List<Variant> keys;
			d.get_key_list(&keys);
			for (const Variant &k : keys) {
				_find_sub_resources(k, p_resources_found);
				_find_sub_resources(d[k], p_resources_found);
			}
		} break;
		case Variant::OBJECT: {
			Ref<Resource> r = p_variant;
			if (r.is_valid()) {
				p_resources_found.insert(r);
			}
		} break;
		default: {
		}
	}
}

void Resource::configure_for_local_scene(Node *p_for_scene, HashMap<Ref<Resource>, Ref<Resource>> &p_remap_cache) {
	List<PropertyInfo> plist;
	get_property_list(&plist);

	reset_local_to_scene();
	local_scene = p_for_scene;

	for (const PropertyInfo &E : plist) {
		if (!(E.usage & PROPERTY_USAGE_STORAGE)) {
			continue;
		}
		Variant p = get(E.name);

		HashSet<Ref<Resource>> sub_resources;
		_find_sub_resources(p, sub_resources);

		for (Ref<Resource> sr : sub_resources) {
			if (sr->is_local_to_scene()) {
				if (!p_remap_cache.has(sr)) {
					sr->configure_for_local_scene(p_for_scene, p_remap_cache);
					p_remap_cache[sr] = sr;
				}
			}
		}
	}
}

Ref<Resource> Resource::duplicate(bool p_subresources) const {
	List<PropertyInfo> plist;
	get_property_list(&plist);

	Ref<Resource> r = static_cast<Resource *>(ClassDB::instantiate(get_class()));
	ERR_FAIL_COND_V(r.is_null(), Ref<Resource>());

	for (const PropertyInfo &E : plist) {
		if (!(E.usage & PROPERTY_USAGE_STORAGE)) {
			continue;
		}
		Variant p = get(E.name);

		switch (p.get_type()) {
			case Variant::Type::DICTIONARY:
			case Variant::Type::ARRAY:
			case Variant::Type::PACKED_BYTE_ARRAY:
			case Variant::Type::PACKED_COLOR_ARRAY:
			case Variant::Type::PACKED_INT32_ARRAY:
			case Variant::Type::PACKED_INT64_ARRAY:
			case Variant::Type::PACKED_FLOAT32_ARRAY:
			case Variant::Type::PACKED_FLOAT64_ARRAY:
			case Variant::Type::PACKED_STRING_ARRAY:
			case Variant::Type::PACKED_VECTOR2_ARRAY:
			case Variant::Type::PACKED_VECTOR3_ARRAY:
			case Variant::Type::PACKED_VECTOR4_ARRAY: {
				r->set(E.name, p.duplicate(p_subresources));
			} break;

			case Variant::Type::OBJECT: {
				if (!(E.usage & PROPERTY_USAGE_NEVER_DUPLICATE) && (p_subresources || (E.usage & PROPERTY_USAGE_ALWAYS_DUPLICATE))) {
					Ref<Resource> sr = p;
					if (sr.is_valid()) {
						r->set(E.name, sr->duplicate(p_subresources));
					}
				} else {
					r->set(E.name, p);
				}
			} break;

			default: {
				r->set(E.name, p);
			}
		}
	}

	return r;
}

void Resource::_set_path(const String &p_path) {
	set_path(p_path, false);
}

void Resource::_take_over_path(const String &p_path) {
	set_path(p_path, true);
}

RID Resource::get_rid() const {
	RID ret;
	if (!GDVIRTUAL_CALL(_get_rid, ret)) {
#ifndef DISABLE_DEPRECATED
		if (_get_extension() && _get_extension()->get_rid) {
			ret = RID::from_uint64(_get_extension()->get_rid(_get_extension_instance()));
		}
#endif
	}
	return ret;
}

#ifdef TOOLS_ENABLED

uint32_t Resource::hash_edited_version_for_preview() const {
	uint32_t hash = hash_murmur3_one_32(get_edited_version());

	List<PropertyInfo> plist;
	get_property_list(&plist);

	for (const PropertyInfo &E : plist) {
		if (E.usage & PROPERTY_USAGE_STORAGE && E.type == Variant::OBJECT && E.hint == PROPERTY_HINT_RESOURCE_TYPE) {
			Ref<Resource> res = get(E.name);
			if (res.is_valid()) {
				hash = hash_murmur3_one_32(res->hash_edited_version_for_preview(), hash);
			}
		}
	}

	return hash;
}

#endif

void Resource::set_local_to_scene(bool p_enable) {
	local_to_scene = p_enable;
}

bool Resource::is_local_to_scene() const {
	return local_to_scene;
}

Node *Resource::get_local_scene() const {
	if (local_scene) {
		return local_scene;
	}

	if (_get_local_scene_func) {
		return _get_local_scene_func();
	}

	return nullptr;
}

void Resource::setup_local_to_scene() {
	emit_signal(SNAME("setup_local_to_scene_requested"));
	GDVIRTUAL_CALL(_setup_local_to_scene);
}

void Resource::reset_local_to_scene() {
	// Restores the state as if setup_local_to_scene() hadn't been called.
}

Node *(*Resource::_get_local_scene_func)() = nullptr;
void (*Resource::_update_configuration_warning)() = nullptr;

void Resource::set_as_translation_remapped(bool p_remapped) {
	if (remapped_list.in_list() == p_remapped) {
		return;
	}

	MutexLock lock(ResourceCache::lock);

	if (p_remapped) {
		ResourceLoader::remapped_list.add(&remapped_list);
	} else {
		ResourceLoader::remapped_list.remove(&remapped_list);
	}
}

//helps keep IDs same number when loading/saving scenes. -1 clears ID and it Returns -1 when no id stored
void Resource::set_id_for_path(const String &p_path, const String &p_id) {
#ifdef TOOLS_ENABLED
	if (p_id.is_empty()) {
		ResourceCache::path_cache_lock.write_lock();
		ResourceCache::resource_path_cache[p_path].erase(get_path());
		ResourceCache::path_cache_lock.write_unlock();
	} else {
		ResourceCache::path_cache_lock.write_lock();
		ResourceCache::resource_path_cache[p_path][get_path()] = p_id;
		ResourceCache::path_cache_lock.write_unlock();
	}
#endif
}

String Resource::get_id_for_path(const String &p_path) const {
#ifdef TOOLS_ENABLED
	ResourceCache::path_cache_lock.read_lock();
	if (ResourceCache::resource_path_cache[p_path].has(get_path())) {
		String result = ResourceCache::resource_path_cache[p_path][get_path()];
		ResourceCache::path_cache_lock.read_unlock();
		return result;
	} else {
		ResourceCache::path_cache_lock.read_unlock();
		return "";
	}
#else
	return "";
#endif
}

void Resource::_bind_methods() {
	ClassDB::bind_method(D_METHOD("set_path", "path"), &Resource::_set_path);
	ClassDB::bind_method(D_METHOD("take_over_path", "path"), &Resource::_take_over_path);
	ClassDB::bind_method(D_METHOD("get_path"), &Resource::get_path);
	ClassDB::bind_method(D_METHOD("set_path_cache", "path"), &Resource::set_path_cache);
	ClassDB::bind_method(D_METHOD("set_name", "name"), &Resource::set_name);
	ClassDB::bind_method(D_METHOD("get_name"), &Resource::get_name);
	ClassDB::bind_method(D_METHOD("get_rid"), &Resource::get_rid);
	ClassDB::bind_method(D_METHOD("set_local_to_scene", "enable"), &Resource::set_local_to_scene);
	ClassDB::bind_method(D_METHOD("is_local_to_scene"), &Resource::is_local_to_scene);
	ClassDB::bind_method(D_METHOD("get_local_scene"), &Resource::get_local_scene);
	ClassDB::bind_method(D_METHOD("setup_local_to_scene"), &Resource::setup_local_to_scene);
	ClassDB::bind_method(D_METHOD("reset_state"), &Resource::reset_state);

	ClassDB::bind_method(D_METHOD("set_id_for_path", "path", "id"), &Resource::set_id_for_path);
	ClassDB::bind_method(D_METHOD("get_id_for_path", "path"), &Resource::get_id_for_path);

	ClassDB::bind_method(D_METHOD("is_built_in"), &Resource::is_built_in);

	ClassDB::bind_static_method("Resource", D_METHOD("generate_scene_unique_id"), &Resource::generate_scene_unique_id);
	ClassDB::bind_method(D_METHOD("set_scene_unique_id", "id"), &Resource::set_scene_unique_id);
	ClassDB::bind_method(D_METHOD("get_scene_unique_id"), &Resource::get_scene_unique_id);

	ClassDB::bind_method(D_METHOD("emit_changed"), &Resource::emit_changed);

	ClassDB::bind_method(D_METHOD("duplicate", "subresources"), &Resource::duplicate, DEFVAL(false));
	ADD_SIGNAL(MethodInfo("changed"));
	ADD_SIGNAL(MethodInfo("setup_local_to_scene_requested"));

	ADD_GROUP("Resource", "resource_");
	ADD_PROPERTY(PropertyInfo(Variant::BOOL, "resource_local_to_scene"), "set_local_to_scene", "is_local_to_scene");
	ADD_PROPERTY(PropertyInfo(Variant::STRING, "resource_path", PROPERTY_HINT_NONE, "", PROPERTY_USAGE_EDITOR), "set_path", "get_path");
	ADD_PROPERTY(PropertyInfo(Variant::STRING, "resource_name"), "set_name", "get_name");
	ADD_PROPERTY(PropertyInfo(Variant::STRING, "resource_scene_unique_id", PROPERTY_HINT_NONE, "", PROPERTY_USAGE_NONE), "set_scene_unique_id", "get_scene_unique_id");

	GDVIRTUAL_BIND(_setup_local_to_scene);
	GDVIRTUAL_BIND(_get_rid);
	GDVIRTUAL_BIND(_reset_state);
	GDVIRTUAL_BIND(_set_path_cache, "path");
}

Resource::Resource() :
		remapped_list(this) {}

Resource::~Resource() {
	if (unlikely(path_cache.is_empty())) {
		return;
	}

	MutexLock lock(ResourceCache::lock);
	// Only unregister from the cache if this is the actual resource listed there.
	// (Other resources can have the same value in `path_cache` if loaded with `CACHE_IGNORE`.)
	HashMap<String, Resource *>::Iterator E = ResourceCache::resources.find(path_cache);
	if (likely(E && E->value == this)) {
		ResourceCache::resources.remove(E);
	}
}

HashMap<String, Resource *> ResourceCache::resources;
#ifdef TOOLS_ENABLED
HashMap<String, HashMap<String, String>> ResourceCache::resource_path_cache;
#endif

Mutex ResourceCache::lock;
#ifdef TOOLS_ENABLED
RWLock ResourceCache::path_cache_lock;
#endif

void ResourceCache::clear() {
	if (!resources.is_empty()) {
		if (OS::get_singleton()->is_stdout_verbose()) {
			ERR_PRINT(vformat("%d resources still in use at exit.", resources.size()));
			for (const KeyValue<String, Resource *> &E : resources) {
				print_line(vformat("Resource still in use: %s (%s)", E.key, E.value->get_class()));
			}
		} else {
			ERR_PRINT(vformat("%d resources still in use at exit (run with --verbose for details).", resources.size()));
		}
	}

	resources.clear();
}

bool ResourceCache::has(const String &p_path) {
	Resource **res = nullptr;

	{
		MutexLock mutex_lock(lock);

		res = resources.getptr(p_path);

		if (res && (*res)->get_reference_count() == 0) {
			// This resource is in the process of being deleted, ignore its existence.
			(*res)->path_cache = String();
			resources.erase(p_path);
			res = nullptr;
		}
	}

	if (!res) {
		return false;
	}

	return true;
}

Ref<Resource> ResourceCache::get_ref(const String &p_path) {
	Ref<Resource> ref;
	{
		MutexLock mutex_lock(lock);
		Resource **res = resources.getptr(p_path);

		if (res) {
			ref = Ref<Resource>(*res);
		}

		if (res && !ref.is_valid()) {
			// This resource is in the process of being deleted, ignore its existence
			(*res)->path_cache = String();
			resources.erase(p_path);
			res = nullptr;
		}
	}

	return ref;
}

void ResourceCache::get_cached_resources(List<Ref<Resource>> *p_resources) {
	MutexLock mutex_lock(lock);

	LocalVector<String> to_remove;

	for (KeyValue<String, Resource *> &E : resources) {
		Ref<Resource> ref = Ref<Resource>(E.value);

		if (!ref.is_valid()) {
			// This resource is in the process of being deleted, ignore its existence
			E.value->path_cache = String();
			to_remove.push_back(E.key);
			continue;
		}

		p_resources->push_back(ref);
	}

	for (const String &E : to_remove) {
		resources.erase(E);
	}
}

int ResourceCache::get_cached_resource_count() {
	MutexLock mutex_lock(lock);
	return resources.size();
}<|MERGE_RESOLUTION|>--- conflicted
+++ resolved
@@ -40,21 +40,12 @@
 #include <stdio.h>
 
 void Resource::emit_changed() {
-<<<<<<< HEAD
-	if (ResourceLoader::is_within_load() && MessageQueue::get_main_singleton() != MessageQueue::get_singleton() && !MessageQueue::get_singleton()->is_flushing()) {
-		// Let the connection happen on the call queue, later, since signals are not thread-safe.
-		call_deferred("emit_signal", CoreStringName(changed));
-	} else {
-		emit_signal(CoreStringName(changed));
-	}
-=======
 	if (ResourceLoader::is_within_load() && !Thread::is_main_thread()) {
 		ResourceLoader::resource_changed_emit(this);
 		return;
 	}
 
 	emit_signal(CoreStringName(changed));
->>>>>>> dc5f1b7a
 }
 
 void Resource::_resource_path_changed() {
@@ -187,38 +178,22 @@
 }
 
 void Resource::connect_changed(const Callable &p_callable, uint32_t p_flags) {
-<<<<<<< HEAD
-	if (ResourceLoader::is_within_load() && MessageQueue::get_main_singleton() != MessageQueue::get_singleton() && !MessageQueue::get_singleton()->is_flushing()) {
-		// Let the check and connection happen on the call queue, later, since signals are not thread-safe.
-		callable_mp(this, &Resource::connect_changed).call_deferred(p_callable, p_flags);
-		return;
-	}
-=======
 	if (ResourceLoader::is_within_load() && !Thread::is_main_thread()) {
 		ResourceLoader::resource_changed_connect(this, p_callable, p_flags);
 		return;
 	}
 
->>>>>>> dc5f1b7a
 	if (!is_connected(CoreStringName(changed), p_callable) || p_flags & CONNECT_REFERENCE_COUNTED) {
 		connect(CoreStringName(changed), p_callable, p_flags);
 	}
 }
 
 void Resource::disconnect_changed(const Callable &p_callable) {
-<<<<<<< HEAD
-	if (ResourceLoader::is_within_load() && MessageQueue::get_main_singleton() != MessageQueue::get_singleton() && !MessageQueue::get_singleton()->is_flushing()) {
-		// Let the check and disconnection happen on the call queue, later, since signals are not thread-safe.
-		callable_mp(this, &Resource::disconnect_changed).call_deferred(p_callable);
-		return;
-	}
-=======
 	if (ResourceLoader::is_within_load() && !Thread::is_main_thread()) {
 		ResourceLoader::resource_changed_disconnect(this, p_callable);
 		return;
 	}
 
->>>>>>> dc5f1b7a
 	if (is_connected(CoreStringName(changed), p_callable)) {
 		disconnect(CoreStringName(changed), p_callable);
 	}
