--- conflicted
+++ resolved
@@ -63,10 +63,6 @@
 		// Tasks must start with these at default values. They are free to set-and-forget otherwise.
 		set_current_thread_safe_for_nodes(false);
 		MessageQueue::set_thread_singleton_override(nullptr);
-<<<<<<< HEAD
-=======
-
->>>>>>> dc5f1b7a
 		// Since the WorkerThreadPool is started before the script server,
 		// its pre-created threads can't have ScriptServer::thread_enter() called on them early.
 		// Therefore, we do it late at the first opportunity, so in case the task
@@ -726,17 +722,11 @@
 	}
 }
 
-<<<<<<< HEAD
-uint32_t WorkerThreadPool::_thread_enter_unlock_allowance_zone(void *p_mutex, bool p_is_binary) {
-	for (uint32_t i = 0; i < MAX_UNLOCKABLE_MUTEXES; i++) {
-		if (unlikely((unlockable_mutexes[i] & ~1) == (uintptr_t)p_mutex)) {
-=======
 #ifdef THREADS_ENABLED
 uint32_t WorkerThreadPool::_thread_enter_unlock_allowance_zone(THREADING_NAMESPACE::unique_lock<THREADING_NAMESPACE::mutex> &p_ulock) {
 	for (uint32_t i = 0; i < MAX_UNLOCKABLE_LOCKS; i++) {
 		DEV_ASSERT((bool)unlockable_locks[i].ulock == (bool)unlockable_locks[i].rc);
 		if (unlockable_locks[i].ulock == &p_ulock) {
->>>>>>> dc5f1b7a
 			// Already registered in the current thread.
 			unlockable_locks[i].rc++;
 			return i;
