--- conflicted
+++ resolved
@@ -776,28 +776,9 @@
 }
 
 bool ClassDB::is_abstract(const StringName &p_class) {
-<<<<<<< HEAD
-	OBJTYPE_RLOCK;
-
-	ClassInfo *ti = classes.getptr(p_class);
-	if (!ti) {
-		if (!ScriptServer::is_global_class(p_class)) {
-			ERR_FAIL_V_MSG(false, "Cannot get class '" + String(p_class) + "'.");
-		}
-		String path = ScriptServer::get_global_class_path(p_class);
-		Ref<Script> scr = ResourceLoader::load(path);
-		return scr.is_valid() && scr->is_valid() && scr->is_abstract();
-	}
-	return ti->creation_func == nullptr && (!ti->gdextension || ti->gdextension->create_instance == nullptr);
-}
-
-bool ClassDB::is_virtual(const StringName &p_class) {
-	OBJTYPE_RLOCK;
-=======
 	String script_path;
 	{
 		OBJTYPE_RLOCK;
->>>>>>> dc5f1b7a
 
 		ClassInfo *ti = classes.getptr(p_class);
 		if (!ti) {
@@ -824,6 +805,21 @@
 use_script:
 	Ref<Script> scr = ResourceLoader::load(script_path);
 	return scr.is_valid() && scr->is_valid() && scr->is_abstract();
+}
+
+bool ClassDB::is_abstract(const StringName &p_class) {
+	OBJTYPE_RLOCK;
+
+	ClassInfo *ti = classes.getptr(p_class);
+	if (!ti) {
+		if (!ScriptServer::is_global_class(p_class)) {
+			ERR_FAIL_V_MSG(false, "Cannot get class '" + String(p_class) + "'.");
+		}
+		String path = ScriptServer::get_global_class_path(p_class);
+		Ref<Script> scr = ResourceLoader::load(path);
+		return scr.is_valid() && scr->is_valid() && scr->is_abstract();
+	}
+	return ti->creation_func == nullptr && (!ti->gdextension || ti->gdextension->create_instance == nullptr);
 }
 
 bool ClassDB::is_virtual(const StringName &p_class) {
@@ -2119,11 +2115,7 @@
 	OBJTYPE_RLOCK;
 
 	ClassInfo *ti = classes.getptr(p_class);
-<<<<<<< HEAD
-	ERR_FAIL_NULL_V_MSG(ti, false, "Cannot get class '" + String(p_class) + "'.");
-=======
 	ERR_FAIL_NULL_V_MSG(ti, false, vformat("Cannot get class '%s'.", String(p_class)));
->>>>>>> dc5f1b7a
 	return ti->is_runtime;
 }
 
@@ -2240,11 +2232,7 @@
 
 #ifdef TOOLS_ENABLED
 	// @todo This is a limitation of the current implementation, but it should be possible to remove.
-<<<<<<< HEAD
-	ERR_FAIL_COND_MSG(p_extension->is_runtime && parent->gdextension && !parent->is_runtime, "Extension runtime class " + String(p_extension->class_name) + " cannot descend from " + parent->name + " which isn't also a runtime class");
-=======
 	ERR_FAIL_COND_MSG(p_extension->is_runtime && parent->gdextension && !parent->is_runtime, vformat("Extension runtime class '%s' cannot descend from '%s' which isn't also a runtime class.", String(p_extension->class_name), parent->name));
->>>>>>> dc5f1b7a
 #endif
 
 	ClassInfo c;
