<?xml version="1.0" encoding="UTF-8" ?>
<class name="Transform2D" xmlns:xsi="http://www.w3.org/2001/XMLSchema-instance" xsi:noNamespaceSchemaLocation="../class.xsd">
	<brief_description>
		A 2×3 matrix representing a 2D transformation.
	</brief_description>
	<description>
		The [Transform2D] built-in [Variant] type is a 2×3 [url=https://en.wikipedia.org/wiki/Matrix_(mathematics)]matrix[/url] representing a transformation in 2D space. It contains three [Vector2] values: [member x], [member y], and [member origin]. Together, they can represent translation, rotation, scale, and skew.
		The [member x] and [member y] axes form a 2×2 matrix, known as the transform's [b]basis[/b]. The length of each axis ([method Vector2.length]) influences the transform's scale, while the direction of all axes influence the rotation. Usually, both axes are perpendicular to one another. However, when you rotate one axis individually, the transform becomes skewed. Applying a skewed transform to a 2D sprite will make the sprite appear distorted.
		For a general introduction, see the [url=$DOCS_URL/tutorials/math/matrices_and_transforms.html]Matrices and transforms[/url] tutorial.
		[b]Note:[/b] Unlike [Transform3D], there is no 2D equivalent to the [Basis] type. All mentions of "basis" refer to the [member x] and [member y] components of [Transform2D].
	</description>
	<tutorials>
		<link title="Math documentation index">$DOCS_URL/tutorials/math/index.html</link>
		<link title="Matrices and transforms">$DOCS_URL/tutorials/math/matrices_and_transforms.html</link>
		<link title="Matrix Transform Demo">https://godotengine.org/asset-library/asset/2787</link>
		<link title="2.5D Game Demo">https://godotengine.org/asset-library/asset/2783</link>
	</tutorials>
	<constructors>
		<constructor name="Transform2D">
			<return type="Transform2D" />
			<description>
				Constructs a [Transform2D] identical to [constant IDENTITY].
<<<<<<< HEAD
=======
				[b]Note:[/b] In C#, this constructs a [Transform2D] with all of its components set to [constant Vector2.ZERO].
>>>>>>> dc5f1b7a
			</description>
		</constructor>
		<constructor name="Transform2D">
			<return type="Transform2D" />
			<param index="0" name="from" type="Transform2D" />
			<description>
				Constructs a [Transform2D] as a copy of the given [Transform2D].
			</description>
		</constructor>
		<constructor name="Transform2D">
			<return type="Transform2D" />
			<param index="0" name="rotation" type="float" />
			<param index="1" name="position" type="Vector2" />
			<description>
				Constructs a [Transform2D] from a given angle (in radians) and position.
			</description>
		</constructor>
		<constructor name="Transform2D">
			<return type="Transform2D" />
			<param index="0" name="rotation" type="float" />
			<param index="1" name="scale" type="Vector2" />
			<param index="2" name="skew" type="float" />
			<param index="3" name="position" type="Vector2" />
			<description>
				Constructs a [Transform2D] from a given angle (in radians), scale, skew (in radians), and position.
			</description>
		</constructor>
		<constructor name="Transform2D">
			<return type="Transform2D" />
			<param index="0" name="x_axis" type="Vector2" />
			<param index="1" name="y_axis" type="Vector2" />
			<param index="2" name="origin" type="Vector2" />
			<description>
				Constructs a [Transform2D] from 3 [Vector2] values representing [member x], [member y], and the [member origin] (the three matrix columns).
			</description>
		</constructor>
	</constructors>
	<methods>
		<method name="affine_inverse" qualifiers="const">
			<return type="Transform2D" />
			<description>
<<<<<<< HEAD
				Returns the inverted version of this transform. Unlike [method inverse], this method works with almost any basis, including non-uniform ones, but is slower. See also [method inverse].
				[b]Note:[/b] For this method to return correctly, the transform's basis needs to have a determinant that is not exactly [code]0[/code] (see [method determinant]).
=======
				Returns the inverted version of this transform. Unlike [method inverse], this method works with almost any basis, including non-uniform ones, but is slower.
				[b]Note:[/b] For this method to return correctly, the transform's basis needs to have a determinant that is not exactly [code]0.0[/code] (see [method determinant]).
>>>>>>> dc5f1b7a
			</description>
		</method>
		<method name="basis_xform" qualifiers="const">
			<return type="Vector2" />
			<param index="0" name="v" type="Vector2" />
			<description>
				Returns a copy of the [param v] vector, transformed (multiplied) by the transform basis's matrix. Unlike the multiplication operator ([code]*[/code]), this method ignores the [member origin].
			</description>
		</method>
		<method name="basis_xform_inv" qualifiers="const">
			<return type="Vector2" />
			<param index="0" name="v" type="Vector2" />
			<description>
				Returns a copy of the [param v] vector, transformed (multiplied) by the inverse transform basis's matrix (see [method inverse]). This method ignores the [member origin].
				[b]Note:[/b] This method assumes that this transform's basis is [i]orthonormal[/i] (see [method orthonormalized]). If the basis is not orthonormal, [code]transform.affine_inverse().basis_xform(vector)[/code] should be used instead (see [method affine_inverse]).
			</description>
		</method>
		<method name="determinant" qualifiers="const">
			<return type="float" />
			<description>
				Returns the [url=https://en.wikipedia.org/wiki/Determinant]determinant[/url] of this transform basis's matrix. For advanced math, this number can be used to determine a few attributes:
<<<<<<< HEAD
				- If the determinant is exactly [code]0[/code], the basis is not invertible (see [method inverse]).
=======
				- If the determinant is exactly [code]0.0[/code], the basis is not invertible (see [method inverse]).
>>>>>>> dc5f1b7a
				- If the determinant is a negative number, the basis represents a negative scale.
				[b]Note:[/b] If the basis's scale is the same for every axis, its determinant is always that scale by the power of 2.
			</description>
		</method>
		<method name="get_origin" qualifiers="const">
			<return type="Vector2" />
			<description>
				Returns this transform's translation. Equivalent to [member origin].
			</description>
		</method>
		<method name="get_rotation" qualifiers="const">
			<return type="float" />
			<description>
				Returns this transform's rotation (in radians). This is equivalent to [member x]'s angle (see [method Vector2.angle]).
			</description>
		</method>
		<method name="get_scale" qualifiers="const">
			<return type="Vector2" />
			<description>
				Returns the length of both [member x] and [member y], as a [Vector2]. If this transform's basis is not skewed, this value is the scaling factor. It is not affected by rotation.
				[codeblocks]
				[gdscript]
				var my_transform = Transform2D(
				    Vector2(2, 0),
				    Vector2(0, 4),
				    Vector2(0, 0)
				)
				# Rotating the Transform2D in any way preserves its scale.
				my_transform = my_transform.rotated(TAU / 2)

<<<<<<< HEAD
				print(my_transform.get_scale()) # Prints (2, 4).
=======
				print(my_transform.get_scale()) # Prints (2.0, 4.0)
>>>>>>> dc5f1b7a
				[/gdscript]
				[csharp]
				var myTransform = new Transform2D(
				    Vector3(2.0f, 0.0f),
				    Vector3(0.0f, 4.0f),
				    Vector3(0.0f, 0.0f)
				);
				// Rotating the Transform2D in any way preserves its scale.
				myTransform = myTransform.Rotated(Mathf.Tau / 2.0f);

<<<<<<< HEAD
				GD.Print(myTransform.GetScale()); // Prints (2, 4, 8).
=======
				GD.Print(myTransform.GetScale()); // Prints (2, 4)
>>>>>>> dc5f1b7a
				[/csharp]
				[/codeblocks]
				[b]Note:[/b] If the value returned by [method determinant] is negative, the scale is also negative.
			</description>
		</method>
		<method name="get_skew" qualifiers="const">
			<return type="float" />
			<description>
				Returns this transform's skew (in radians).
			</description>
		</method>
		<method name="interpolate_with" qualifiers="const">
			<return type="Transform2D" />
			<param index="0" name="xform" type="Transform2D" />
			<param index="1" name="weight" type="float" />
			<description>
				Returns the result of the linear interpolation between this transform and [param xform] by the given [param weight].
				The [param weight] should be between [code]0.0[/code] and [code]1.0[/code] (inclusive). Values outside this range are allowed and can be used to perform [i]extrapolation[/i] instead.
			</description>
		</method>
		<method name="inverse" qualifiers="const">
			<return type="Transform2D" />
			<description>
				Returns the [url=https://en.wikipedia.org/wiki/Invertible_matrix]inverted version of this transform[/url].
<<<<<<< HEAD
				[b]Note:[/b] For this method to return correctly, the transform's basis needs to be [i]orthonormal[/i] (see [method orthonormalized]). That means, the basis should only represent a rotation. If it does not, use [method affine_inverse] instead.
=======
				[b]Note:[/b] For this method to return correctly, the transform's basis needs to be [i]orthonormal[/i] (see [method orthonormalized]). That means the basis should only represent a rotation. If it does not, use [method affine_inverse] instead.
>>>>>>> dc5f1b7a
			</description>
		</method>
		<method name="is_conformal" qualifiers="const">
			<return type="bool" />
			<description>
				Returns [code]true[/code] if this transform's basis is conformal. A conformal basis is both [i]orthogonal[/i] (the axes are perpendicular to each other) and [i]uniform[/i] (the axes share the same length). This method can be especially useful during physics calculations.
			</description>
		</method>
		<method name="is_equal_approx" qualifiers="const">
			<return type="bool" />
			<param index="0" name="xform" type="Transform2D" />
			<description>
				Returns [code]true[/code] if this transform and [param xform] are approximately equal, by running [method @GlobalScope.is_equal_approx] on each component.
			</description>
		</method>
		<method name="is_finite" qualifiers="const">
			<return type="bool" />
			<description>
				Returns [code]true[/code] if this transform is finite, by calling [method @GlobalScope.is_finite] on each component.
			</description>
		</method>
		<method name="looking_at" qualifiers="const">
			<return type="Transform2D" />
			<param index="0" name="target" type="Vector2" default="Vector2(0, 0)" />
			<description>
				Returns a copy of the transform rotated such that the rotated X-axis points towards the [param target] position, in global space.
			</description>
		</method>
		<method name="orthonormalized" qualifiers="const">
			<return type="Transform2D" />
			<description>
<<<<<<< HEAD
				Returns a copy of this transform with its basis orthonormalized. An orthonormal basis is both [i]orthogonal[/i] (the axes are perpendicular to each other) and [i]normalized[/i] (the axes have a length of [code]1[/code]), which also means it can only represent rotation.
=======
				Returns a copy of this transform with its basis orthonormalized. An orthonormal basis is both [i]orthogonal[/i] (the axes are perpendicular to each other) and [i]normalized[/i] (the axes have a length of [code]1.0[/code]), which also means it can only represent a rotation.
>>>>>>> dc5f1b7a
			</description>
		</method>
		<method name="rotated" qualifiers="const">
			<return type="Transform2D" />
			<param index="0" name="angle" type="float" />
			<description>
				Returns a copy of this transform rotated by the given [param angle] (in radians).
				If [param angle] is positive, the transform is rotated clockwise.
				This method is an optimized version of multiplying the given transform [code]X[/code] with a corresponding rotation transform [code]R[/code] from the left, i.e., [code]R * X[/code].
				This can be seen as transforming with respect to the global/parent frame.
			</description>
		</method>
		<method name="rotated_local" qualifiers="const">
			<return type="Transform2D" />
			<param index="0" name="angle" type="float" />
			<description>
				Returns a copy of the transform rotated by the given [param angle] (in radians).
				This method is an optimized version of multiplying the given transform [code]X[/code] with a corresponding rotation transform [code]R[/code] from the right, i.e., [code]X * R[/code].
				This can be seen as transforming with respect to the local frame.
			</description>
		</method>
		<method name="scaled" qualifiers="const">
			<return type="Transform2D" />
			<param index="0" name="scale" type="Vector2" />
			<description>
				Returns a copy of the transform scaled by the given [param scale] factor.
				This method is an optimized version of multiplying the given transform [code]X[/code] with a corresponding scaling transform [code]S[/code] from the left, i.e., [code]S * X[/code].
				This can be seen as transforming with respect to the global/parent frame.
			</description>
		</method>
		<method name="scaled_local" qualifiers="const">
			<return type="Transform2D" />
			<param index="0" name="scale" type="Vector2" />
			<description>
				Returns a copy of the transform scaled by the given [param scale] factor.
				This method is an optimized version of multiplying the given transform [code]X[/code] with a corresponding scaling transform [code]S[/code] from the right, i.e., [code]X * S[/code].
				This can be seen as transforming with respect to the local frame.
			</description>
		</method>
		<method name="translated" qualifiers="const">
			<return type="Transform2D" />
			<param index="0" name="offset" type="Vector2" />
			<description>
				Returns a copy of the transform translated by the given [param offset].
				This method is an optimized version of multiplying the given transform [code]X[/code] with a corresponding translation transform [code]T[/code] from the left, i.e., [code]T * X[/code].
				This can be seen as transforming with respect to the global/parent frame.
			</description>
		</method>
		<method name="translated_local" qualifiers="const">
			<return type="Transform2D" />
			<param index="0" name="offset" type="Vector2" />
			<description>
				Returns a copy of the transform translated by the given [param offset].
				This method is an optimized version of multiplying the given transform [code]X[/code] with a corresponding translation transform [code]T[/code] from the right, i.e., [code]X * T[/code].
				This can be seen as transforming with respect to the local frame.
			</description>
		</method>
	</methods>
	<members>
		<member name="origin" type="Vector2" setter="" getter="" default="Vector2(0, 0)">
			The translation offset of this transform, and the column [code]2[/code] of the matrix. In 2D space, this can be seen as the position.
		</member>
		<member name="x" type="Vector2" setter="" getter="" default="Vector2(1, 0)">
			The transform basis's X axis, and the column [code]0[/code] of the matrix. Combined with [member y], this represents the transform's rotation, scale, and skew.
			On the identity transform, this vector points right ([constant Vector2.RIGHT]).
		</member>
		<member name="y" type="Vector2" setter="" getter="" default="Vector2(0, 1)">
			The transform basis's Y axis, and the column [code]1[/code] of the matrix. Combined with [member x], this represents the transform's rotation, scale, and skew.
<<<<<<< HEAD
			On the identity transform, this vector points up ([constant Vector2.UP]).
=======
			On the identity transform, this vector points down ([constant Vector2.DOWN]).
>>>>>>> dc5f1b7a
		</member>
	</members>
	<constants>
		<constant name="IDENTITY" value="Transform2D(1, 0, 0, 1, 0, 0)">
<<<<<<< HEAD
			The identity [Transform2D]. A transform with no translation, no rotation, and its scale being [code]1[/code]. When multiplied by another [Variant] such as [Rect2] or another [Transform2D], no transformation occurs. This means that:
			- The [member x] points right ([constant Vector2.RIGHT]);
			- The [member y] points up ([constant Vector2.UP]).
			[codeblock]
			var transform = Transform2D.IDENTITY
			print("| X | Y | Origin")
			print("| %s | %s | %s" % [transform.x.x, transform.y.x, transform.origin.x])
			print("| %s | %s | %s" % [transform.x.y, transform.y.y, transform.origin.y])
=======
			The identity [Transform2D]. This is a transform with no translation, no rotation, and a scale of [constant Vector2.ONE]. This also means that:
			- The [member x] points right ([constant Vector2.RIGHT]);
			- The [member y] points down ([constant Vector2.DOWN]).
			[codeblock]
			var transform = Transform2D.IDENTITY
			print("| X | Y | Origin")
			print("| %.f | %.f | %.f" % [transform.x.x, transform.y.x, transform.origin.x])
			print("| %.f | %.f | %.f" % [transform.x.y, transform.y.y, transform.origin.y])
>>>>>>> dc5f1b7a
			# Prints:
			# | X | Y | Origin
			# | 1 | 0 | 0
			# | 0 | 1 | 0
			[/codeblock]
<<<<<<< HEAD
			This is identical to creating [constructor Transform2D] without any parameters. This constant can be used to make your code clearer, and for consistency with C#.
		</constant>
		<constant name="FLIP_X" value="Transform2D(-1, 0, 0, 1, 0, 0)">
			When any transform is multiplied by [constant FLIP_X], it negates all components of the [member x] axis (the X column).
			When [constant FLIP_X] is multiplied by any basis, it negates the [member Vector2.x] component of all axes (the X row).
		</constant>
		<constant name="FLIP_Y" value="Transform2D(1, 0, 0, -1, 0, 0)">
			When any transform is multiplied by [constant FLIP_Y], it negates all components of the [member y] axis (the Y column).
			When [constant FLIP_Y] is multiplied by any basis, it negates the [member Vector2.y] component of all axes (the Y row).
=======
			If a [Vector2], a [Rect2], a [PackedVector2Array], or another [Transform2D] is transformed (multiplied) by this constant, no transformation occurs.
			[b]Note:[/b] In GDScript, this constant is equivalent to creating a [constructor Transform2D] without any arguments. It can be used to make your code clearer, and for consistency with C#.
		</constant>
		<constant name="FLIP_X" value="Transform2D(-1, 0, 0, 1, 0, 0)">
			When any transform is multiplied by [constant FLIP_X], it negates all components of the [member x] axis (the X column).
			When [constant FLIP_X] is multiplied by any transform, it negates the [member Vector2.x] component of all axes (the X row).
		</constant>
		<constant name="FLIP_Y" value="Transform2D(1, 0, 0, -1, 0, 0)">
			When any transform is multiplied by [constant FLIP_Y], it negates all components of the [member y] axis (the Y column).
			When [constant FLIP_Y] is multiplied by any transform, it negates the [member Vector2.y] component of all axes (the Y row).
>>>>>>> dc5f1b7a
		</constant>
	</constants>
	<operators>
		<operator name="operator !=">
			<return type="bool" />
			<param index="0" name="right" type="Transform2D" />
			<description>
				Returns [code]true[/code] if the components of both transforms are not equal.
				[b]Note:[/b] Due to floating-point precision errors, consider using [method is_equal_approx] instead, which is more reliable.
			</description>
		</operator>
		<operator name="operator *">
			<return type="PackedVector2Array" />
			<param index="0" name="right" type="PackedVector2Array" />
			<description>
				Transforms (multiplies) every [Vector2] element of the given [PackedVector2Array] by this transformation matrix.
				On larger arrays, this operation is much faster than transforming each [Vector2] individually.
			</description>
		</operator>
		<operator name="operator *">
			<return type="Rect2" />
			<param index="0" name="right" type="Rect2" />
			<description>
				Transforms (multiplies) the [Rect2] by this transformation matrix.
			</description>
		</operator>
		<operator name="operator *">
			<return type="Transform2D" />
			<param index="0" name="right" type="Transform2D" />
			<description>
				Transforms (multiplies) this transform by the [param right] transform.
				This is the operation performed between parent and child [CanvasItem] nodes.
				[b]Note:[/b] If you need to only modify one attribute of this transform, consider using one of the following methods, instead:
				- For translation, see [method translated] or [method translated_local].
				- For rotation, see [method rotated] or [method rotated_local].
				- For scale, see [method scaled] or [method scaled_local].
			</description>
		</operator>
		<operator name="operator *">
			<return type="Vector2" />
			<param index="0" name="right" type="Vector2" />
			<description>
				Transforms (multiplies) the [Vector2] by this transformation matrix.
			</description>
		</operator>
		<operator name="operator *">
			<return type="Transform2D" />
			<param index="0" name="right" type="float" />
			<description>
				Multiplies all components of the [Transform2D] by the given [float], including the [member origin]. This affects the transform's scale uniformly.
			</description>
		</operator>
		<operator name="operator *">
			<return type="Transform2D" />
			<param index="0" name="right" type="int" />
			<description>
				Multiplies all components of the [Transform2D] by the given [int], including the [member origin]. This affects the transform's scale uniformly.
			</description>
		</operator>
		<operator name="operator /">
			<return type="Transform2D" />
			<param index="0" name="right" type="float" />
			<description>
				Divides all components of the [Transform2D] by the given [float], including the [member origin]. This affects the transform's scale uniformly.
			</description>
		</operator>
		<operator name="operator /">
			<return type="Transform2D" />
			<param index="0" name="right" type="int" />
			<description>
				Divides all components of the [Transform2D] by the given [int], including the [member origin]. This affects the transform's scale uniformly.
			</description>
		</operator>
		<operator name="operator ==">
			<return type="bool" />
			<param index="0" name="right" type="Transform2D" />
			<description>
				Returns [code]true[/code] if the components of both transforms are exactly equal.
				[b]Note:[/b] Due to floating-point precision errors, consider using [method is_equal_approx] instead, which is more reliable.
			</description>
		</operator>
		<operator name="operator []">
			<return type="Vector2" />
			<param index="0" name="index" type="int" />
			<description>
				Accesses each axis (column) of this transform by their index. Index [code]0[/code] is the same as [member x], index [code]1[/code] is the same as [member y], and index [code]2[/code] is the same as [member origin].
			</description>
		</operator>
	</operators>
</class><|MERGE_RESOLUTION|>--- conflicted
+++ resolved
@@ -20,10 +20,7 @@
 			<return type="Transform2D" />
 			<description>
 				Constructs a [Transform2D] identical to [constant IDENTITY].
-<<<<<<< HEAD
-=======
 				[b]Note:[/b] In C#, this constructs a [Transform2D] with all of its components set to [constant Vector2.ZERO].
->>>>>>> dc5f1b7a
 			</description>
 		</constructor>
 		<constructor name="Transform2D">
@@ -65,13 +62,8 @@
 		<method name="affine_inverse" qualifiers="const">
 			<return type="Transform2D" />
 			<description>
-<<<<<<< HEAD
-				Returns the inverted version of this transform. Unlike [method inverse], this method works with almost any basis, including non-uniform ones, but is slower. See also [method inverse].
-				[b]Note:[/b] For this method to return correctly, the transform's basis needs to have a determinant that is not exactly [code]0[/code] (see [method determinant]).
-=======
 				Returns the inverted version of this transform. Unlike [method inverse], this method works with almost any basis, including non-uniform ones, but is slower.
 				[b]Note:[/b] For this method to return correctly, the transform's basis needs to have a determinant that is not exactly [code]0.0[/code] (see [method determinant]).
->>>>>>> dc5f1b7a
 			</description>
 		</method>
 		<method name="basis_xform" qualifiers="const">
@@ -93,11 +85,7 @@
 			<return type="float" />
 			<description>
 				Returns the [url=https://en.wikipedia.org/wiki/Determinant]determinant[/url] of this transform basis's matrix. For advanced math, this number can be used to determine a few attributes:
-<<<<<<< HEAD
-				- If the determinant is exactly [code]0[/code], the basis is not invertible (see [method inverse]).
-=======
 				- If the determinant is exactly [code]0.0[/code], the basis is not invertible (see [method inverse]).
->>>>>>> dc5f1b7a
 				- If the determinant is a negative number, the basis represents a negative scale.
 				[b]Note:[/b] If the basis's scale is the same for every axis, its determinant is always that scale by the power of 2.
 			</description>
@@ -128,11 +116,7 @@
 				# Rotating the Transform2D in any way preserves its scale.
 				my_transform = my_transform.rotated(TAU / 2)
 
-<<<<<<< HEAD
-				print(my_transform.get_scale()) # Prints (2, 4).
-=======
 				print(my_transform.get_scale()) # Prints (2.0, 4.0)
->>>>>>> dc5f1b7a
 				[/gdscript]
 				[csharp]
 				var myTransform = new Transform2D(
@@ -143,11 +127,7 @@
 				// Rotating the Transform2D in any way preserves its scale.
 				myTransform = myTransform.Rotated(Mathf.Tau / 2.0f);
 
-<<<<<<< HEAD
-				GD.Print(myTransform.GetScale()); // Prints (2, 4, 8).
-=======
 				GD.Print(myTransform.GetScale()); // Prints (2, 4)
->>>>>>> dc5f1b7a
 				[/csharp]
 				[/codeblocks]
 				[b]Note:[/b] If the value returned by [method determinant] is negative, the scale is also negative.
@@ -172,11 +152,7 @@
 			<return type="Transform2D" />
 			<description>
 				Returns the [url=https://en.wikipedia.org/wiki/Invertible_matrix]inverted version of this transform[/url].
-<<<<<<< HEAD
-				[b]Note:[/b] For this method to return correctly, the transform's basis needs to be [i]orthonormal[/i] (see [method orthonormalized]). That means, the basis should only represent a rotation. If it does not, use [method affine_inverse] instead.
-=======
 				[b]Note:[/b] For this method to return correctly, the transform's basis needs to be [i]orthonormal[/i] (see [method orthonormalized]). That means the basis should only represent a rotation. If it does not, use [method affine_inverse] instead.
->>>>>>> dc5f1b7a
 			</description>
 		</method>
 		<method name="is_conformal" qualifiers="const">
@@ -208,11 +184,7 @@
 		<method name="orthonormalized" qualifiers="const">
 			<return type="Transform2D" />
 			<description>
-<<<<<<< HEAD
-				Returns a copy of this transform with its basis orthonormalized. An orthonormal basis is both [i]orthogonal[/i] (the axes are perpendicular to each other) and [i]normalized[/i] (the axes have a length of [code]1[/code]), which also means it can only represent rotation.
-=======
 				Returns a copy of this transform with its basis orthonormalized. An orthonormal basis is both [i]orthogonal[/i] (the axes are perpendicular to each other) and [i]normalized[/i] (the axes have a length of [code]1.0[/code]), which also means it can only represent a rotation.
->>>>>>> dc5f1b7a
 			</description>
 		</method>
 		<method name="rotated" qualifiers="const">
@@ -281,25 +253,11 @@
 		</member>
 		<member name="y" type="Vector2" setter="" getter="" default="Vector2(0, 1)">
 			The transform basis's Y axis, and the column [code]1[/code] of the matrix. Combined with [member x], this represents the transform's rotation, scale, and skew.
-<<<<<<< HEAD
-			On the identity transform, this vector points up ([constant Vector2.UP]).
-=======
 			On the identity transform, this vector points down ([constant Vector2.DOWN]).
->>>>>>> dc5f1b7a
 		</member>
 	</members>
 	<constants>
 		<constant name="IDENTITY" value="Transform2D(1, 0, 0, 1, 0, 0)">
-<<<<<<< HEAD
-			The identity [Transform2D]. A transform with no translation, no rotation, and its scale being [code]1[/code]. When multiplied by another [Variant] such as [Rect2] or another [Transform2D], no transformation occurs. This means that:
-			- The [member x] points right ([constant Vector2.RIGHT]);
-			- The [member y] points up ([constant Vector2.UP]).
-			[codeblock]
-			var transform = Transform2D.IDENTITY
-			print("| X | Y | Origin")
-			print("| %s | %s | %s" % [transform.x.x, transform.y.x, transform.origin.x])
-			print("| %s | %s | %s" % [transform.x.y, transform.y.y, transform.origin.y])
-=======
 			The identity [Transform2D]. This is a transform with no translation, no rotation, and a scale of [constant Vector2.ONE]. This also means that:
 			- The [member x] points right ([constant Vector2.RIGHT]);
 			- The [member y] points down ([constant Vector2.DOWN]).
@@ -308,23 +266,11 @@
 			print("| X | Y | Origin")
 			print("| %.f | %.f | %.f" % [transform.x.x, transform.y.x, transform.origin.x])
 			print("| %.f | %.f | %.f" % [transform.x.y, transform.y.y, transform.origin.y])
->>>>>>> dc5f1b7a
 			# Prints:
 			# | X | Y | Origin
 			# | 1 | 0 | 0
 			# | 0 | 1 | 0
 			[/codeblock]
-<<<<<<< HEAD
-			This is identical to creating [constructor Transform2D] without any parameters. This constant can be used to make your code clearer, and for consistency with C#.
-		</constant>
-		<constant name="FLIP_X" value="Transform2D(-1, 0, 0, 1, 0, 0)">
-			When any transform is multiplied by [constant FLIP_X], it negates all components of the [member x] axis (the X column).
-			When [constant FLIP_X] is multiplied by any basis, it negates the [member Vector2.x] component of all axes (the X row).
-		</constant>
-		<constant name="FLIP_Y" value="Transform2D(1, 0, 0, -1, 0, 0)">
-			When any transform is multiplied by [constant FLIP_Y], it negates all components of the [member y] axis (the Y column).
-			When [constant FLIP_Y] is multiplied by any basis, it negates the [member Vector2.y] component of all axes (the Y row).
-=======
 			If a [Vector2], a [Rect2], a [PackedVector2Array], or another [Transform2D] is transformed (multiplied) by this constant, no transformation occurs.
 			[b]Note:[/b] In GDScript, this constant is equivalent to creating a [constructor Transform2D] without any arguments. It can be used to make your code clearer, and for consistency with C#.
 		</constant>
@@ -335,7 +281,6 @@
 		<constant name="FLIP_Y" value="Transform2D(1, 0, 0, -1, 0, 0)">
 			When any transform is multiplied by [constant FLIP_Y], it negates all components of the [member y] axis (the Y column).
 			When [constant FLIP_Y] is multiplied by any transform, it negates the [member Vector2.y] component of all axes (the Y row).
->>>>>>> dc5f1b7a
 		</constant>
 	</constants>
 	<operators>
