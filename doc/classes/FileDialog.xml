--- conflicted
+++ resolved
@@ -160,21 +160,13 @@
 		</member>
 		<member name="show_hidden_files" type="bool" setter="set_show_hidden_files" getter="is_showing_hidden_files" default="false">
 			If [code]true[/code], the dialog will show hidden files.
-<<<<<<< HEAD
-			[b]Note:[/b] This property is ignored by native file dialogs on Linux.
-=======
 			[b]Note:[/b] This property is ignored by native file dialogs on Android and Linux.
->>>>>>> dc5f1b7a
 		</member>
 		<member name="size" type="Vector2i" setter="set_size" getter="get_size" overrides="Window" default="Vector2i(640, 360)" />
 		<member name="title" type="String" setter="set_title" getter="get_title" overrides="Window" default="&quot;Save a File&quot;" />
 		<member name="use_native_dialog" type="bool" setter="set_use_native_dialog" getter="get_use_native_dialog" default="false">
-<<<<<<< HEAD
-			If [code]true[/code], [member access] is set to [constant ACCESS_FILESYSTEM], and it is supported by the current [DisplayServer], OS native dialog will be used instead of custom one.
-=======
 			If [code]true[/code], and if supported by the current [DisplayServer], OS native dialog will be used instead of custom one.
 			[b]Note:[/b] On Android, it is only supported when using [constant ACCESS_FILESYSTEM]. For access mode [constant ACCESS_RESOURCES] and [constant ACCESS_USERDATA], the system will fall back to custom FileDialog.
->>>>>>> dc5f1b7a
 			[b]Note:[/b] On Linux and macOS, sandboxed apps always use native dialogs to access the host file system.
 			[b]Note:[/b] On macOS, sandboxed apps will save security-scoped bookmarks to retain access to the opened folders across multiple sessions. Use [method OS.get_granted_permissions] to get a list of saved bookmarks.
 			[b]Note:[/b] Native dialogs are isolated from the base process, file dialog properties can't be modified once the dialog is shown.
