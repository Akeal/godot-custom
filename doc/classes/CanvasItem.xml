--- conflicted
+++ resolved
@@ -528,10 +528,7 @@
 			<description>
 				Returns [code]true[/code] if the node is present in the [SceneTree], its [member visible] property is [code]true[/code] and all its ancestors are also visible. If any ancestor is hidden, this node will not be visible in the scene tree, and is therefore not drawn (see [method _draw]).
 				Visibility is checked only in parent nodes that inherit from [CanvasItem], [CanvasLayer], and [Window]. If the parent is of any other type (such as [Node], [AnimationPlayer], or [Node3D]), it is assumed to be visible.
-<<<<<<< HEAD
-=======
 				[b]Note:[/b] This method does not take [member visibility_layer] into account, so even if this method returns [code]true[/code] the node might end up not being rendered.
->>>>>>> dc5f1b7a
 			</description>
 		</method>
 		<method name="make_canvas_position_local" qualifiers="const">
