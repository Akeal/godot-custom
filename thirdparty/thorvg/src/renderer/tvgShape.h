--- conflicted
+++ resolved
@@ -100,11 +100,7 @@
         return true;
     }
 
-<<<<<<< HEAD
-    RenderData update(RenderMethod* renderer, const RenderTransform* transform, Array<RenderData>& clips, uint8_t opacity, RenderUpdateFlag pFlag, bool clipper)
-=======
     RenderData update(RenderMethod* renderer, const Matrix& transform, Array<RenderData>& clips, uint8_t opacity, RenderUpdateFlag pFlag, bool clipper)
->>>>>>> dc5f1b7a
     {
         if (static_cast<RenderUpdateFlag>(pFlag | flag) == RenderUpdateFlag::None) return rd;
 
