--- conflicted
+++ resolved
@@ -100,27 +100,6 @@
     }
 };
 
-<<<<<<< HEAD
-struct RenderTransform
-{
-    Matrix m;
-    float degree = 0.0f;  //rotation degree
-    float scale = 1.0f;   //scale factor
-    bool overriding = false;  //user transform?
-
-    void update();
-    void override(const Matrix& m);
-
-    RenderTransform()
-    {
-        m.e13 = m.e23 = 0.0f;
-    }
-
-    RenderTransform(const RenderTransform* lhs, const RenderTransform* rhs);
-};
-
-=======
->>>>>>> dc5f1b7a
 struct RenderStroke
 {
     float width = 0.0f;
@@ -291,8 +270,6 @@
     SceneEffect type;
     bool invalid = false;
 
-<<<<<<< HEAD
-=======
     virtual ~RenderEffect()
     {
         free(rd);
@@ -348,7 +325,6 @@
     uint32_t refCnt = 0;        //reference count
     Key key;
 
->>>>>>> dc5f1b7a
 public:
     uint32_t ref();
     uint32_t unref();
