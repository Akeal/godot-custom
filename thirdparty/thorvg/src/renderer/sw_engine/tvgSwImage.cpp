--- conflicted
+++ resolved
@@ -78,13 +78,8 @@
 
     //Fast track: Non-transformed image but just shifted.
     if (image->direct) {
-<<<<<<< HEAD
-        image->ox = -static_cast<int32_t>(nearbyint(transform->e13));
-        image->oy = -static_cast<int32_t>(nearbyint(transform->e23));
-=======
         image->ox = -static_cast<int32_t>(nearbyint(transform.e13));
         image->oy = -static_cast<int32_t>(nearbyint(transform.e23));
->>>>>>> dc5f1b7a
     //Figure out the scale factor by transform matrix
     } else {
         auto scaleX = sqrtf((transform.e11 * transform.e11) + (transform.e21 * transform.e21));
