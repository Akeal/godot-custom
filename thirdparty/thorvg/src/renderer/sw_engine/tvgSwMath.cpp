--- conflicted
+++ resolved
@@ -179,11 +179,7 @@
 SwFixed mathAtan(const SwPoint& pt)
 {
     if (pt.zero()) return 0;
-<<<<<<< HEAD
-    return SwFixed(mathAtan2(TO_FLOAT(pt.y), TO_FLOAT(pt.x)) * (180.0f / MATH_PI) * 65536.0f);
-=======
     return SwFixed(tvg::atan2(TO_FLOAT(pt.y), TO_FLOAT(pt.x)) * (180.0f / MATH_PI) * 65536.0f);
->>>>>>> dc5f1b7a
 }
 
 
