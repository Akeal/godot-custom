/*
 * Copyright (c) 2020 - 2024 the ThorVG project. All rights reserved.

 * Permission is hereby granted, free of charge, to any person obtaining a copy
 * of this software and associated documentation files (the "Software"), to deal
 * in the Software without restriction, including without limitation the rights
 * to use, copy, modify, merge, publish, distribute, sublicense, and/or sell
 * copies of the Software, and to permit persons to whom the Software is
 * furnished to do so, subject to the following conditions:

 * The above copyright notice and this permission notice shall be included in all
 * copies or substantial portions of the Software.

 * THE SOFTWARE IS PROVIDED "AS IS", WITHOUT WARRANTY OF ANY KIND, EXPRESS OR
 * IMPLIED, INCLUDING BUT NOT LIMITED TO THE WARRANTIES OF MERCHANTABILITY,
 * FITNESS FOR A PARTICULAR PURPOSE AND NONINFRINGEMENT. IN NO EVENT SHALL THE
 * AUTHORS OR COPYRIGHT HOLDERS BE LIABLE FOR ANY CLAIM, DAMAGES OR OTHER
 * LIABILITY, WHETHER IN AN ACTION OF CONTRACT, TORT OR OTHERWISE, ARISING FROM,
 * OUT OF OR IN CONNECTION WITH THE SOFTWARE OR THE USE OR OTHER DEALINGS IN THE
 * SOFTWARE.
 */

/*
 *                   The FreeType Project LICENSE
 *                   ----------------------------

 *                           2006-Jan-27

 *                   Copyright 1996-2002, 2006 by
 *         David Turner, Robert Wilhelm, and Werner Lemberg



 * Introduction
 * ============

 * The FreeType  Project is distributed in  several archive packages;
 * some of them may contain, in addition to the FreeType font engine,
 * various tools and  contributions which rely on, or  relate to, the
 * FreeType Project.

 * This  license applies  to all  files found  in such  packages, and
 * which do not  fall under their own explicit  license.  The license
 * affects  thus  the  FreeType   font  engine,  the  test  programs,
 * documentation and makefiles, at the very least.

 * This  license   was  inspired  by  the  BSD,   Artistic,  and  IJG
 * (Independent JPEG  Group) licenses, which  all encourage inclusion
 * and  use of  free  software in  commercial  and freeware  products
 * alike.  As a consequence, its main points are that:

 *   o We don't promise that this software works. However, we will be
 *     interested in any kind of bug reports. (`as is' distribution)

 *   o You can  use this software for whatever you  want, in parts or
 *      full form, without having to pay us. (`royalty-free' usage)

 *    o You may not pretend that  you wrote this software.  If you use
 *      it, or  only parts of it,  in a program,  you must acknowledge
 *     somewhere  in  your  documentation  that  you  have  used  the
 *     FreeType code. (`credits')

 * We  specifically  permit  and  encourage  the  inclusion  of  this
 * software, with  or without modifications,  in commercial products.
 * We  disclaim  all warranties  covering  The  FreeType Project  and
 * assume no liability related to The FreeType Project.


 *  Finally,  many  people  asked  us  for  a  preferred  form  for  a
 *  credit/disclaimer to use in compliance with this license.  We thus
 * encourage you to use the following text:

 *   """
 *    Portions of this software are copyright � <year> The FreeType
 *    Project (www.freetype.org).  All rights reserved.
 *   """

 *  Please replace <year> with the value from the FreeType version you
 *  actually use.

* Legal Terms
* ===========

* 0. Definitions
* --------------

*   Throughout this license,  the terms `package', `FreeType Project',
*   and  `FreeType  archive' refer  to  the  set  of files  originally
*   distributed  by the  authors  (David Turner,  Robert Wilhelm,  and
*   Werner Lemberg) as the `FreeType Project', be they named as alpha,
*   beta or final release.

*   `You' refers to  the licensee, or person using  the project, where
*   `using' is a generic term including compiling the project's source
*   code as  well as linking it  to form a  `program' or `executable'.
*   This  program is  referred to  as  `a program  using the  FreeType
*   engine'.

*   This  license applies  to all  files distributed  in  the original
*   FreeType  Project,   including  all  source   code,  binaries  and
*   documentation,  unless  otherwise  stated   in  the  file  in  its
*   original, unmodified form as  distributed in the original archive.
*   If you are  unsure whether or not a particular  file is covered by
*   this license, you must contact us to verify this.

*   The FreeType  Project is copyright (C) 1996-2000  by David Turner,
*   Robert Wilhelm, and Werner Lemberg.  All rights reserved except as
*   specified below.

* 1. No Warranty
* --------------

*   THE FREETYPE PROJECT  IS PROVIDED `AS IS' WITHOUT  WARRANTY OF ANY
*   KIND, EITHER  EXPRESS OR IMPLIED,  INCLUDING, BUT NOT  LIMITED TO,
*   WARRANTIES  OF  MERCHANTABILITY   AND  FITNESS  FOR  A  PARTICULAR
*   PURPOSE.  IN NO EVENT WILL ANY OF THE AUTHORS OR COPYRIGHT HOLDERS
*   BE LIABLE  FOR ANY DAMAGES CAUSED  BY THE USE OR  THE INABILITY TO
*   USE, OF THE FREETYPE PROJECT.

* 2. Redistribution
* -----------------

*   This  license  grants  a  worldwide, royalty-free,  perpetual  and
*   irrevocable right  and license to use,  execute, perform, compile,
*   display,  copy,   create  derivative  works   of,  distribute  and
*   sublicense the  FreeType Project (in  both source and  object code
*   forms)  and  derivative works  thereof  for  any  purpose; and  to
*   authorize others  to exercise  some or all  of the  rights granted
*   herein, subject to the following conditions:

*    o Redistribution of  source code  must retain this  license file
*      (`FTL.TXT') unaltered; any  additions, deletions or changes to
*      the original  files must be clearly  indicated in accompanying
*      documentation.   The  copyright   notices  of  the  unaltered,
*      original  files must  be  preserved in  all  copies of  source
*      files.

*    o Redistribution in binary form must provide a  disclaimer  that
*      states  that  the software is based in part of the work of the
*      FreeType Team,  in  the  distribution  documentation.  We also
*      encourage you to put an URL to the FreeType web page  in  your
*      documentation, though this isn't mandatory.

*  These conditions  apply to any  software derived from or  based on
*  the FreeType Project,  not just the unmodified files.   If you use
*  our work, you  must acknowledge us.  However, no  fee need be paid
*  to us.

* 3. Advertising
* --------------

*  Neither the  FreeType authors and  contributors nor you  shall use
*  the name of the  other for commercial, advertising, or promotional
*  purposes without specific prior written permission.

*  We suggest,  but do not require, that  you use one or  more of the
*  following phrases to refer  to this software in your documentation
*  or advertising  materials: `FreeType Project',  `FreeType Engine',
*  `FreeType library', or `FreeType Distribution'.

*  As  you have  not signed  this license,  you are  not  required to
*  accept  it.   However,  as  the FreeType  Project  is  copyrighted
*  material, only  this license, or  another one contracted  with the
*  authors, grants you  the right to use, distribute,  and modify it.
*  Therefore,  by  using,  distributing,  or modifying  the  FreeType
*  Project, you indicate that you understand and accept all the terms
*  of this license.

* 4. Contacts
* -----------

*  There are two mailing lists related to FreeType:

*    o freetype@nongnu.org

*      Discusses general use and applications of FreeType, as well as
*      future and  wanted additions to the  library and distribution.
*      If  you are looking  for support,  start in  this list  if you
*      haven't found anything to help you in the documentation.

*    o freetype-devel@nongnu.org

*      Discusses bugs,  as well  as engine internals,  design issues,
*      specific licenses, porting, etc.

*  Our home page can be found at

*    http://www.freetype.org
*/

#include <setjmp.h>
#include <limits.h>
#include <memory.h>
#include "tvgSwCommon.h"

/************************************************************************/
/* Internal Class Implementation                                        */
/************************************************************************/

constexpr auto PIXEL_BITS = 8;   //must be at least 6 bits!
constexpr auto ONE_PIXEL = (1L << PIXEL_BITS);

using Area = long;

struct Band
{
    SwCoord min, max;
};

struct Cell
{
    SwCoord x;
    SwCoord cover;
    Area area;
    Cell *next;
};

struct RleWorker
{
    SwRle* rle;

    SwPoint cellPos;
    SwPoint cellMin;
    SwPoint cellMax;
    SwCoord cellXCnt;
    SwCoord cellYCnt;

    Area area;
    SwCoord cover;

    Cell* cells;
    ptrdiff_t maxCells;
    ptrdiff_t cellsCnt;

    SwPoint pos;

    SwPoint bezStack[32 * 3 + 1];
    SwPoint lineStack[32 + 1];
    int levStack[32];

    SwOutline* outline;

    int bandSize;
    int bandShoot;

    jmp_buf jmpBuf;

    void* buffer;
    long bufferSize;

    Cell** yCells;
    SwCoord yCnt;

    bool invalid;
    bool antiAlias;
};


static inline SwPoint UPSCALE(const SwPoint& pt)
{
    return {SwCoord(((unsigned long) pt.x) << (PIXEL_BITS - 6)), SwCoord(((unsigned long) pt.y) << (PIXEL_BITS - 6))};
}


static inline SwPoint TRUNC(const SwPoint& pt)
{
    return  {pt.x >> PIXEL_BITS, pt.y >> PIXEL_BITS};
}


static inline SwCoord TRUNC(const SwCoord x)
{
    return  x >> PIXEL_BITS;
}


static inline SwPoint SUBPIXELS(const SwPoint& pt)
{
    return {SwCoord(((unsigned long) pt.x) << PIXEL_BITS), SwCoord(((unsigned long) pt.y) << PIXEL_BITS)};
}


static inline SwCoord SUBPIXELS(const SwCoord x)
{
    return SwCoord(((unsigned long) x) << PIXEL_BITS);
}

/*
 *  Approximate sqrt(x*x+y*y) using the `alpha max plus beta min'
 *  algorithm.  We use alpha = 1, beta = 3/8, giving us results with a
 *  largest error less than 7% compared to the exact value.
 */
static inline SwCoord HYPOT(SwPoint pt)
{
    if (pt.x < 0) pt.x = -pt.x;
    if (pt.y < 0) pt.y = -pt.y;
    return ((pt.x > pt.y) ? (pt.x + (3 * pt.y >> 3)) : (pt.y + (3 * pt.x >> 3)));
}


static void _horizLine(RleWorker& rw, SwCoord x, SwCoord y, SwCoord area, SwCoord aCount)
{
    x += rw.cellMin.x;
    y += rw.cellMin.y;

    //Clip Y range
    if (y < rw.cellMin.y || y >= rw.cellMax.y) return;

    /* compute the coverage line's coverage, depending on the outline fill rule */
    /* the coverage percentage is area/(PIXEL_BITS*PIXEL_BITS*2) */
    auto coverage = static_cast<int>(area >> (PIXEL_BITS * 2 + 1 - 8));    //range 0 - 255

    if (coverage < 0) coverage = -coverage;

    if (rw.outline->fillRule == FillRule::EvenOdd) {
        coverage &= 511;
        if (coverage > 255) coverage = 511 - coverage;
    } else {
        //normal non-zero winding rule
        if (coverage > 255) coverage = 255;
    }

    if (coverage == 0) return;

    //span has ushort coordinates. check limit overflow
    if (x >= SHRT_MAX) {
        TVGERR("SW_ENGINE", "X-coordinate overflow!");
        return;
    }
    if (y >= SHRT_MAX) {
        TVGERR("SW_ENGINE", "Y-coordinate overflow!");
        return;
    }

    auto rle = rw.rle;

    if (!rw.antiAlias) coverage = 255;

    //see whether we can add this span to the current list
    if (rle->size > 0) {
        auto span = rle->spans + rle->size - 1;
        if ((span->coverage == coverage) && (span->y == y) && (span->x + span->len == x)) {
            //Clip x range
            SwCoord xOver = 0;
            if (x + aCount >= rw.cellMax.x) xOver -= (x + aCount - rw.cellMax.x);
            if (x < rw.cellMin.x) xOver -= (rw.cellMin.x - x);

            //span->len += (aCount + xOver) - 1;
            span->len += (aCount + xOver);
            return;
        }
    }

    //span pool is full, grow it.
    if (rle->size >= rle->alloc) {
        auto newSize = (rle->size > 0) ? (rle->size * 2) : 256;
        if (rle->alloc < newSize) {
            rle->alloc = newSize;
            rle->spans = static_cast<SwSpan*>(realloc(rle->spans, rle->alloc * sizeof(SwSpan)));
        }
    }
<<<<<<< HEAD

    //Clip x range
    SwCoord xOver = 0;
    if (x + acount >= rw.cellMax.x) xOver -= (x + acount - rw.cellMax.x);
=======
        
    //Clip x range
    SwCoord xOver = 0;
    if (x + aCount >= rw.cellMax.x) xOver -= (x + aCount - rw.cellMax.x);
>>>>>>> dc5f1b7a
    if (x < rw.cellMin.x) {
        xOver -= (rw.cellMin.x - x);
        x = rw.cellMin.x;
    }

    //Nothing to draw
<<<<<<< HEAD
    if (acount + xOver <= 0) return;
=======
    if (aCount + xOver <= 0) return;
>>>>>>> dc5f1b7a

    //add a span to the current list
    auto span = rle->spans + rle->size;
    span->x = x;
    span->y = y;
<<<<<<< HEAD
    span->len = (acount + xOver);
=======
    span->len = (aCount + xOver);
>>>>>>> dc5f1b7a
    span->coverage = coverage;
    rle->size++;
}


static void _sweep(RleWorker& rw)
{
    if (rw.cellsCnt == 0) return;

    for (int y = 0; y < rw.yCnt; ++y) {
        auto cover = 0;
        auto x = 0;
        auto cell = rw.yCells[y];

        while (cell) {
            if (cell->x > x && cover != 0) _horizLine(rw, x, y, cover * (ONE_PIXEL * 2), cell->x - x);
            cover += cell->cover;
            auto area = cover * (ONE_PIXEL * 2) - cell->area;
            if (area != 0 && cell->x >= 0) _horizLine(rw, cell->x, y, area, 1);
            x = cell->x + 1;
            cell = cell->next;
        }

        if (cover != 0) _horizLine(rw, x, y, cover * (ONE_PIXEL * 2), rw.cellXCnt - x);
    }
}


static Cell* _findCell(RleWorker& rw)
{
    auto x = rw.cellPos.x;
    if (x > rw.cellXCnt) x = rw.cellXCnt;

    auto pcell = &rw.yCells[rw.cellPos.y];

    while(true) {
        Cell* cell = *pcell;
        if (!cell || cell->x > x) break;
        if (cell->x == x) return cell;
        pcell = &cell->next;
    }

    if (rw.cellsCnt >= rw.maxCells) longjmp(rw.jmpBuf, 1);

    auto cell = rw.cells + rw.cellsCnt++;
    cell->x = x;
    cell->area = 0;
    cell->cover = 0;
    cell->next = *pcell;
    *pcell = cell;

    return cell;
}


static void _recordCell(RleWorker& rw)
{
    if (rw.area | rw.cover) {
        auto cell = _findCell(rw);
        cell->area += rw.area;
        cell->cover += rw.cover;
    }
}


static void _setCell(RleWorker& rw, SwPoint pos)
{
    /* Move the cell pointer to a new position.  We set the `invalid'      */
    /* flag to indicate that the cell isn't part of those we're interested */
    /* in during the render phase.  This means that:                       */
    /*                                                                     */
    /* . the new vertical position must be within min_ey..max_ey-1.        */
    /* . the new horizontal position must be strictly less than max_ex     */
    /*                                                                     */
    /* Note that if a cell is to the left of the clipping region, it is    */
    /* actually set to the (min_ex-1) horizontal position.                 */

    /* All cells that are on the left of the clipping region go to the
       min_ex - 1 horizontal position. */
    pos.x -= rw.cellMin.x;
    pos.y -= rw.cellMin.y;

    if (pos.x > rw.cellMax.x) pos.x = rw.cellMax.x;

    //Are we moving to a different cell?
    if (pos != rw.cellPos) {
        //Record the current one if it is valid
        if (!rw.invalid) _recordCell(rw);
    }

    rw.area = 0;
    rw.cover = 0;
    rw.cellPos = pos;
    rw.invalid = ((unsigned)pos.y >= (unsigned)rw.cellYCnt || pos.x >= rw.cellXCnt);
}


static void _startCell(RleWorker& rw, SwPoint pos)
{
    if (pos.x > rw.cellMax.x) pos.x = rw.cellMax.x;
    if (pos.x < rw.cellMin.x) pos.x = rw.cellMin.x;

    rw.area = 0;
    rw.cover = 0;
    rw.cellPos = pos - rw.cellMin;
    rw.invalid = false;

    _setCell(rw, pos);
}


static void _moveTo(RleWorker& rw, const SwPoint& to)
{
    //record current cell, if any */
    if (!rw.invalid) _recordCell(rw);

    //start to a new position
    _startCell(rw, TRUNC(to));

    rw.pos = to;
}


static void _lineTo(RleWorker& rw, const SwPoint& to)
{
#define SW_UDIV(a, b) \
    static_cast<SwCoord>(((unsigned long)(a) * (unsigned long)(b)) >> \
    (sizeof(long) * CHAR_BIT - PIXEL_BITS))

    auto e1 = TRUNC(rw.pos);
    auto e2 = TRUNC(to);

    //vertical clipping
    if ((e1.y >= rw.cellMax.y && e2.y >= rw.cellMax.y) || (e1.y < rw.cellMin.y && e2.y < rw.cellMin.y)) {
        rw.pos = to;
        return;
    }

    auto line = rw.lineStack;
    line[0] = to;
    line[1] = rw.pos;

    while (true) {
        auto diff = line[0] - line[1];
        auto L = HYPOT(diff);

        if (L > SHRT_MAX) {
            mathSplitLine(line);
            ++line;
            continue;
        }
        e1 = TRUNC(line[1]);
        e2 = TRUNC(line[0]);

        auto f1 = line[1] - SUBPIXELS(e1);
        SwPoint f2;

        //inside one cell
        if (e1 == e2) {
            ;
        //any horizontal line
        } else if (diff.y == 0) {
            e1.x = e2.x;
            _setCell(rw, e1);
        } else if (diff.x == 0) {
            //vertical line up
            if (diff.y > 0) {
                do {
                    f2.y = ONE_PIXEL;
                    rw.cover += (f2.y - f1.y);
                    rw.area += (f2.y - f1.y) * f1.x * 2;
                    f1.y = 0;
                    ++e1.y;
                    _setCell(rw, e1);
                } while(e1.y != e2.y);
            //vertical line down
            } else {
                do {
                    f2.y = 0;
                    rw.cover += (f2.y - f1.y);
                    rw.area += (f2.y - f1.y) * f1.x * 2;
                    f1.y = ONE_PIXEL;
                    --e1.y;
                    _setCell(rw, e1);
                } while(e1.y != e2.y);
            }
        //any other line
        } else {
            Area prod = diff.x * f1.y - diff.y * f1.x;

            /* These macros speed up repetitive divisions by replacing them
               with multiplications and right shifts. */
            auto dx_r = static_cast<long>(ULONG_MAX >> PIXEL_BITS) / (diff.x);
            auto dy_r = static_cast<long>(ULONG_MAX >> PIXEL_BITS) / (diff.y);

            /* The fundamental value `prod' determines which side and the  */
            /* exact coordinate where the line exits current cell.  It is  */
            /* also easily updated when moving from one cell to the next.  */
            do {
                auto px = diff.x * ONE_PIXEL;
                auto py = diff.y * ONE_PIXEL;

                //left
                if (prod <= 0 && prod - px > 0) {
                    f2 = {0, SW_UDIV(-prod, -dx_r)};
                    prod -= py;
                    rw.cover += (f2.y - f1.y);
                    rw.area += (f2.y - f1.y) * (f1.x + f2.x);
                    f1 = {ONE_PIXEL, f2.y};
                    --e1.x;
                //up
                } else if (prod - px <= 0 && prod - px + py > 0) {
                    prod -= px;
                    f2 = {SW_UDIV(-prod, dy_r), ONE_PIXEL};
                    rw.cover += (f2.y - f1.y);
                    rw.area += (f2.y - f1.y) * (f1.x + f2.x);
                    f1 = {f2.x, 0};
                    ++e1.y;
                //right
                } else if (prod - px + py <= 0 && prod + py >= 0) {
                    prod += py;
                    f2 = {ONE_PIXEL, SW_UDIV(prod, dx_r)};
                    rw.cover += (f2.y - f1.y);
                    rw.area += (f2.y - f1.y) * (f1.x + f2.x);
                    f1 = {0, f2.y};
                    ++e1.x;
                //down
                } else {
                    f2 = {SW_UDIV(prod, -dy_r), 0};
                    prod += px;
                    rw.cover += (f2.y - f1.y);
                    rw.area += (f2.y - f1.y) * (f1.x + f2.x);
                    f1 = {f2.x, ONE_PIXEL};
                    --e1.y;
                }

                _setCell(rw, e1);

            } while(e1 != e2);
        }

        f2 = {line[0].x - SUBPIXELS(e2.x), line[0].y - SUBPIXELS(e2.y)};
        rw.cover += (f2.y - f1.y);
        rw.area += (f2.y - f1.y) * (f1.x + f2.x);
        rw.pos = line[0];

        if (line-- == rw.lineStack) return;
    }
}


static void _cubicTo(RleWorker& rw, const SwPoint& ctrl1, const SwPoint& ctrl2, const SwPoint& to)
{
    auto arc = rw.bezStack;
    arc[0] = to;
    arc[1] = ctrl2;
    arc[2] = ctrl1;
    arc[3] = rw.pos;

    //Short-cut the arc that crosses the current band
    auto min = arc[0].y;
    auto max = arc[0].y;

    SwCoord y;
    for (auto i = 1; i < 4; ++i) {
        y = arc[i].y;
        if (y < min) min = y;
        if (y > max) max = y;
    }

    if (TRUNC(min) >= rw.cellMax.y || TRUNC(max) < rw.cellMin.y) goto draw;

    /* Decide whether to split or draw. See `Rapid Termination          */
    /* Evaluation for Recursive Subdivision of Bezier Curves' by Thomas */
    /* F. Hain, at                                                      */
    /* http://www.cis.southalabama.edu/~hain/general/Publications/Bezier/Camera-ready%20CISST02%202.pdf */
    while (true) {
        {
            //diff is the P0 - P3 chord vector
            auto diff = arc[3] - arc[0];
            auto L = HYPOT(diff);

            //avoid possible arithmetic overflow below by splitting
            if (L > SHRT_MAX) goto split;

            //max deviation may be as much as (s/L) * 3/4 (if Hain's v = 1)
            auto sLimit = L * (ONE_PIXEL / 6);

            auto diff1 = arc[1] - arc[0];
            auto s = diff.y * diff1.x - diff.x * diff1.y;
            if (s < 0) s = -s;
            if (s > sLimit) goto split;

            //s is L * the perpendicular distance from P2 to the line P0 - P3
            auto diff2 = arc[2] - arc[0];
            s = diff.y * diff2.x - diff.x * diff2.y;
            if (s < 0) s = -s;
            if (s > sLimit) goto split;

            /* Split super curvy segments where the off points are so far
            from the chord that the angles P0-P1-P3 or P0-P2-P3 become
            acute as detected by appropriate dot products */
            if (diff1.x * (diff1.x - diff.x) + diff1.y * (diff1.y - diff.y) > 0 ||
                diff2.x * (diff2.x - diff.x) + diff2.y * (diff2.y - diff.y) > 0)
                goto split;

            //no reason to split
            goto draw;
        }
    split:
        mathSplitCubic(arc);
        arc += 3;
        continue;

    draw:
        _lineTo(rw, arc[0]);
        if (arc == rw.bezStack) return;
        arc -= 3;
    }
}


static void _decomposeOutline(RleWorker& rw)
{
    auto outline = rw.outline;
    auto first = 0;  //index of first point in contour

    for (auto cntr = outline->cntrs.begin(); cntr < outline->cntrs.end(); ++cntr) {
        auto last = *cntr;
        auto limit = outline->pts.data + last;
        auto start = UPSCALE(outline->pts[first]);
        auto pt = outline->pts.data + first;
        auto types = outline->types.data + first;
        ++types;

        _moveTo(rw, UPSCALE(outline->pts[first]));

        while (pt < limit) {
            //emit a single line_to
            if (types[0] == SW_CURVE_TYPE_POINT) {
                ++pt;
                ++types;
                _lineTo(rw, UPSCALE(*pt));
            //types cubic
            } else {
                pt += 3;
                types += 3;
                if (pt <= limit) _cubicTo(rw, UPSCALE(pt[-2]), UPSCALE(pt[-1]), UPSCALE(pt[0]));
                else if (pt - 1 == limit) _cubicTo(rw, UPSCALE(pt[-2]), UPSCALE(pt[-1]), start);
                else goto close;
            }
        }
    close:
        _lineTo(rw, start);
       first = last + 1;
    }
}


static int _genRle(RleWorker& rw)
{
    if (setjmp(rw.jmpBuf) == 0) {
        _decomposeOutline(rw);
        if (!rw.invalid) _recordCell(rw);
        return 0;
    }
    return -1;              //lack of cell memory
}


static SwSpan* _intersectSpansRegion(const SwRle *clip, const SwRle *target, SwSpan *outSpans, uint32_t outSpansCnt)
{
    auto out = outSpans;
    auto spans = target->spans;
    auto end = target->spans + target->size;
    auto clipSpans = clip->spans;
    auto clipEnd = clip->spans + clip->size;

    while (spans < end && clipSpans < clipEnd) {
        //align y-coordinates.
        if (clipSpans->y > spans->y) {
            ++spans;
            continue;
        }
        if (spans->y > clipSpans->y) {
            ++clipSpans;
            continue;
        }

        //Try clipping with all clip spans which have a same y-coordinate.
        auto temp = clipSpans;
        while(temp < clipEnd && outSpansCnt > 0 && temp->y == clipSpans->y) {
            auto sx1 = spans->x;
            auto sx2 = sx1 + spans->len;
            auto cx1 = temp->x;
            auto cx2 = cx1 + temp->len;

            //The span must be left(x1) to right(x2) direction. Not intersected.
            if (cx2 < sx1 || sx2 < cx1) {
                ++temp;
                continue;
            }

            //clip span region.
            auto x = sx1 > cx1 ? sx1 : cx1;
            auto len = (sx2 < cx2 ? sx2 : cx2) - x;
            if (len > 0) {
                out->x = x;
                out->y = temp->y;
                out->len = len;
                out->coverage = (uint8_t)(((spans->coverage * temp->coverage) + 0xff) >> 8);
                ++out;
                --outSpansCnt;
            }
            ++temp;
        }
        ++spans;
    }
    return out;
}


static SwSpan* _intersectSpansRect(const SwBBox *bbox, const SwRle *targetRle, SwSpan *outSpans, uint32_t outSpansCnt)
{
    auto out = outSpans;
    auto spans = targetRle->spans;
    auto end = targetRle->spans + targetRle->size;
    auto minx = static_cast<int16_t>(bbox->min.x);
    auto miny = static_cast<int16_t>(bbox->min.y);
    auto maxx = minx + static_cast<int16_t>(bbox->max.x - bbox->min.x) - 1;
    auto maxy = miny + static_cast<int16_t>(bbox->max.y - bbox->min.y) - 1;

    while (outSpansCnt > 0 && spans < end) {
        if (spans->y > maxy) {
            spans = end;
            break;
        }
        if (spans->y < miny || spans->x > maxx || spans->x + spans->len <= minx) {
            ++spans;
            continue;
        }
        if (spans->x < minx) {
            out->len = (spans->len - (minx - spans->x)) < (maxx - minx + 1) ? (spans->len - (minx - spans->x)) : (maxx - minx + 1);
            out->x = minx;
        }
        else {
            out->x = spans->x;
            out->len = spans->len < (maxx - spans->x + 1) ? spans->len : (maxx - spans->x + 1);
        }
        if (out->len > 0) {
            out->y = spans->y;
            out->coverage = spans->coverage;
            ++out;
            --outSpansCnt;
        }
        ++spans;
    }
    return out;
}


void _replaceClipSpan(SwRle *rle, SwSpan* clippedSpans, uint32_t size)
{
    free(rle->spans);
    rle->spans = clippedSpans;
    rle->size = rle->alloc = size;
}


/************************************************************************/
/* External Class Implementation                                        */
/************************************************************************/

SwRle* rleRender(SwRle* rle, const SwOutline* outline, const SwBBox& renderRegion, bool antiAlias)
{
    constexpr auto RENDER_POOL_SIZE = 16384L;
    constexpr auto BAND_SIZE = 40;

    //TODO: We can preserve several static workers in advance
    RleWorker rw;
    Cell buffer[RENDER_POOL_SIZE / sizeof(Cell)];

    //Init Cells
    rw.buffer = buffer;
    rw.bufferSize = sizeof(buffer);
    rw.yCells = reinterpret_cast<Cell**>(buffer);
    rw.cells = nullptr;
    rw.maxCells = 0;
    rw.cellsCnt = 0;
    rw.area = 0;
    rw.cover = 0;
    rw.invalid = true;
    rw.cellMin = renderRegion.min;
    rw.cellMax = renderRegion.max;
    rw.cellXCnt = rw.cellMax.x - rw.cellMin.x;
    rw.cellYCnt = rw.cellMax.y - rw.cellMin.y;
    rw.outline = const_cast<SwOutline*>(outline);
    rw.bandSize = rw.bufferSize / (sizeof(Cell) * 2);  //bandSize: 256
    rw.bandShoot = 0;
    rw.antiAlias = antiAlias;

    if (!rle) rw.rle = reinterpret_cast<SwRle*>(calloc(1, sizeof(SwRle)));
    else rw.rle = rle;

    //Generate RLE
    Band bands[BAND_SIZE];
    Band* band;

    /* set up vertical bands */
    auto bandCnt = static_cast<int>((rw.cellMax.y - rw.cellMin.y) / rw.bandSize);
    if (bandCnt == 0) bandCnt = 1;
    else if (bandCnt >= BAND_SIZE) bandCnt = (BAND_SIZE - 1);

    auto min = rw.cellMin.y;
    auto yMax = rw.cellMax.y;
    SwCoord max;
    int ret;

    for (int n = 0; n < bandCnt; ++n, min = max) {
        max = min + rw.bandSize;
        if (n == bandCnt -1 || max > yMax) max = yMax;

        bands[0].min = min;
        bands[0].max = max;
        band = bands;

        while (band >= bands) {
            rw.yCells = static_cast<Cell**>(rw.buffer);
            rw.yCnt = band->max - band->min;

            int cellStart = sizeof(Cell*) * (int)rw.yCnt;
            int cellMod = cellStart % sizeof(Cell);

            if (cellMod > 0) cellStart += sizeof(Cell) - cellMod;

            auto cellsMax = reinterpret_cast<Cell*>((char*)rw.buffer + rw.bufferSize);
            rw.cells = reinterpret_cast<Cell*>((char*)rw.buffer + cellStart);

            if (rw.cells >= cellsMax) goto reduce_bands;

            rw.maxCells = cellsMax - rw.cells;
            if (rw.maxCells < 2) goto reduce_bands;

            for (int y = 0; y < rw.yCnt; ++y)
                rw.yCells[y] = nullptr;

            rw.cellsCnt = 0;
            rw.invalid = true;
            rw.cellMin.y = band->min;
            rw.cellMax.y = band->max;
            rw.cellYCnt = band->max - band->min;

            ret = _genRle(rw);
            if (ret == 0) {
                _sweep(rw);
                --band;
                continue;
            } else if (ret == 1) {
                goto error;
            }

        reduce_bands:
            /* render pool overflow: we will reduce the render band by half */
            auto bottom = band->min;
            auto top = band->max;
            auto middle = bottom + ((top - bottom) >> 1);

            /* This is too complex for a single scanline; there must
               be some problems */
            if (middle == bottom) goto error;

            if (bottom - top >= rw.bandSize) ++rw.bandShoot;

            band[1].min = bottom;
            band[1].max = middle;
            band[0].min = middle;
            band[0].max = top;
            ++band;
        }
    }

    if (rw.bandShoot > 8 && rw.bandSize > 16)
        rw.bandSize = (rw.bandSize >> 1);

    return rw.rle;

error:
    free(rw.rle);
    return nullptr;
}


SwRle* rleRender(const SwBBox* bbox)
{
    auto width = static_cast<uint16_t>(bbox->max.x - bbox->min.x);
    auto height = static_cast<uint16_t>(bbox->max.y - bbox->min.y);

    auto rle = static_cast<SwRle*>(malloc(sizeof(SwRle)));
    rle->spans = static_cast<SwSpan*>(malloc(sizeof(SwSpan) * height));
    rle->size = height;
    rle->alloc = height;

    auto span = rle->spans;
    for (uint16_t i = 0; i < height; ++i, ++span) {
        span->x = bbox->min.x;
        span->y = bbox->min.y + i;
        span->len = width;
        span->coverage = 255;
    }

    return rle;
}


void rleReset(SwRle* rle)
{
    if (!rle) return;
    rle->size = 0;
}


void rleFree(SwRle* rle)
{
    if (!rle) return;
    if (rle->spans) free(rle->spans);
    free(rle);
}


void rleClip(SwRle *rle, const SwRle *clip)
{
    if (rle->size == 0 || clip->size == 0) return;
    auto spanCnt = rle->size > clip->size ? rle->size : clip->size;
    auto spans = static_cast<SwSpan*>(malloc(sizeof(SwSpan) * (spanCnt)));
    auto spansEnd = _intersectSpansRegion(clip, rle, spans, spanCnt);

    _replaceClipSpan(rle, spans, spansEnd - spans);

    TVGLOG("SW_ENGINE", "Using Path Clipping!");
}


void rleClip(SwRle *rle, const SwBBox* clip)
{
    if (rle->size == 0) return;
    auto spans = static_cast<SwSpan*>(malloc(sizeof(SwSpan) * (rle->size)));
    auto spansEnd = _intersectSpansRect(clip, rle, spans, rle->size);

    _replaceClipSpan(rle, spans, spansEnd - spans);

    TVGLOG("SW_ENGINE", "Using Box Clipping!");
}<|MERGE_RESOLUTION|>--- conflicted
+++ resolved
@@ -359,38 +359,23 @@
             rle->spans = static_cast<SwSpan*>(realloc(rle->spans, rle->alloc * sizeof(SwSpan)));
         }
     }
-<<<<<<< HEAD
-
-    //Clip x range
-    SwCoord xOver = 0;
-    if (x + acount >= rw.cellMax.x) xOver -= (x + acount - rw.cellMax.x);
-=======
         
     //Clip x range
     SwCoord xOver = 0;
     if (x + aCount >= rw.cellMax.x) xOver -= (x + aCount - rw.cellMax.x);
->>>>>>> dc5f1b7a
     if (x < rw.cellMin.x) {
         xOver -= (rw.cellMin.x - x);
         x = rw.cellMin.x;
     }
 
     //Nothing to draw
-<<<<<<< HEAD
-    if (acount + xOver <= 0) return;
-=======
     if (aCount + xOver <= 0) return;
->>>>>>> dc5f1b7a
 
     //add a span to the current list
     auto span = rle->spans + rle->size;
     span->x = x;
     span->y = y;
-<<<<<<< HEAD
-    span->len = (acount + xOver);
-=======
     span->len = (aCount + xOver);
->>>>>>> dc5f1b7a
     span->coverage = coverage;
     rle->size++;
 }
