/*
 * Copyright (c) 2020 - 2024 the ThorVG project. All rights reserved.

 * Permission is hereby granted, free of charge, to any person obtaining a copy
 * of this software and associated documentation files (the "Software"), to deal
 * in the Software without restriction, including without limitation the rights
 * to use, copy, modify, merge, publish, distribute, sublicense, and/or sell
 * copies of the Software, and to permit persons to whom the Software is
 * furnished to do so, subject to the following conditions:

 * The above copyright notice and this permission notice shall be included in all
 * copies or substantial portions of the Software.

 * THE SOFTWARE IS PROVIDED "AS IS", WITHOUT WARRANTY OF ANY KIND, EXPRESS OR
 * IMPLIED, INCLUDING BUT NOT LIMITED TO THE WARRANTIES OF MERCHANTABILITY,
 * FITNESS FOR A PARTICULAR PURPOSE AND NONINFRINGEMENT. IN NO EVENT SHALL THE
 * AUTHORS OR COPYRIGHT HOLDERS BE LIABLE FOR ANY CLAIM, DAMAGES OR OTHER
 * LIABILITY, WHETHER IN AN ACTION OF CONTRACT, TORT OR OTHERWISE, ARISING FROM,
 * OUT OF OR IN CONNECTION WITH THE SOFTWARE OR THE USE OR OTHER DEALINGS IN THE
 * SOFTWARE.
 */

#ifndef _TVG_PAINT_H_
#define _TVG_PAINT_H_

#include "tvgRender.h"
#include "tvgMath.h"

namespace tvg
{
    enum ContextFlag : uint8_t {Invalid = 0, FastTrack = 1};

    struct Iterator
    {
        virtual ~Iterator() {}
        virtual const Paint* next() = 0;
        virtual uint32_t count() = 0;
        virtual void begin() = 0;
    };

    struct Composite
    {
        Paint* target;
        Paint* source;
        CompositeMethod method;
    };

    struct Paint::Impl
    {
        Paint* paint = nullptr;
        Composite* compData = nullptr;
        Paint* clipper = nullptr;
        RenderMethod* renderer = nullptr;
        struct {
            Matrix m;                 //input matrix
            Matrix cm;                //multipled parents matrix
            float degree;             //rotation degree
            float scale;              //scale factor
            bool overriding;          //user transform?

            void update()
            {
                if (overriding) return;
                m.e11 = 1.0f;
                m.e12 = 0.0f;
                m.e21 = 0.0f;
                m.e22 = 1.0f;
                m.e31 = 0.0f;
                m.e32 = 0.0f;
                m.e33 = 1.0f;
                tvg::scale(&m, scale, scale);
                tvg::rotate(&m, degree);
            }
        } tr;
        BlendMethod blendMethod;
        uint8_t renderFlag;
        uint8_t ctxFlag;
        uint8_t opacity;
        uint8_t refCnt = 0;                              //reference count

        Impl(Paint* pnt) : paint(pnt)
        {
            reset();
        }

        ~Impl()
        {
            if (compData) {
                if (P(compData->target)->unref() == 0) delete(compData->target);
                free(compData);
            }
            if (clipper && P(clipper)->unref() == 0) delete(clipper);
            if (renderer && (renderer->unref() == 0)) delete(renderer);
        }

        uint8_t ref()
        {
            if (refCnt == 255) TVGERR("RENDERER", "Corrupted reference count!");
            return ++refCnt;
        }

        uint8_t unref()
        {
            if (refCnt == 0) TVGERR("RENDERER", "Corrupted reference count!");
            return --refCnt;
        }

        bool transform(const Matrix& m)
        {
<<<<<<< HEAD
            if (!rTransform) {
                if (mathIdentity(&m)) return true;
                rTransform = new RenderTransform();
            }
            rTransform->override(m);
=======
            if (&tr.m != &m) tr.m = m;
            tr.overriding = true;
>>>>>>> dc5f1b7a
            renderFlag |= RenderUpdateFlag::Transform;

            return true;
        }

        Matrix& transform(bool origin = false)
        {
<<<<<<< HEAD
            if (rTransform) {
                if (renderFlag & RenderUpdateFlag::Transform) rTransform->update();
                return &rTransform->m;
=======
            //update transform
            if (renderFlag & RenderUpdateFlag::Transform) tr.update();
            if (origin) return tr.cm;
            return tr.m;
        }

        void clip(Paint* clp)
        {
            if (this->clipper) {
                P(this->clipper)->unref();
                if (this->clipper != clp && P(this->clipper)->refCnt == 0) {
                    delete(this->clipper);
                }
>>>>>>> dc5f1b7a
            }
            this->clipper = clp;
            if (!clp) return;

            P(clipper)->ref();
        }

        bool composite(Paint* source, Paint* target, CompositeMethod method)
        {
            //Invalid case
            if ((!target && method != CompositeMethod::None) || (target && method == CompositeMethod::None)) return false;

            if (compData) {
                P(compData->target)->unref();
                if ((compData->target != target) && P(compData->target)->refCnt == 0) {
                    delete(compData->target);
                }
                //Reset scenario
                if (!target && method == CompositeMethod::None) {
                    free(compData);
                    compData = nullptr;
                    return true;
                }
            } else {
                if (!target && method == CompositeMethod::None) return true;
                compData = static_cast<Composite*>(calloc(1, sizeof(Composite)));
            }
            P(target)->ref();
            compData->target = target;
            compData->source = source;
            compData->method = method;
            return true;
        }

        RenderRegion bounds(RenderMethod* renderer) const;
        Iterator* iterator();
        bool rotate(float degree);
        bool scale(float factor);
        bool translate(float x, float y);
        bool bounds(float* x, float* y, float* w, float* h, bool transformed, bool stroking, bool origin = false);
        RenderData update(RenderMethod* renderer, const Matrix& pm, Array<RenderData>& clips, uint8_t opacity, RenderUpdateFlag pFlag, bool clipper = false);
        bool render(RenderMethod* renderer);
        Paint* duplicate(Paint* ret = nullptr);
        void reset();
    };
}

#endif //_TVG_PAINT_H_<|MERGE_RESOLUTION|>--- conflicted
+++ resolved
@@ -107,16 +107,8 @@
 
         bool transform(const Matrix& m)
         {
-<<<<<<< HEAD
-            if (!rTransform) {
-                if (mathIdentity(&m)) return true;
-                rTransform = new RenderTransform();
-            }
-            rTransform->override(m);
-=======
             if (&tr.m != &m) tr.m = m;
             tr.overriding = true;
->>>>>>> dc5f1b7a
             renderFlag |= RenderUpdateFlag::Transform;
 
             return true;
@@ -124,11 +116,6 @@
 
         Matrix& transform(bool origin = false)
         {
-<<<<<<< HEAD
-            if (rTransform) {
-                if (renderFlag & RenderUpdateFlag::Transform) rTransform->update();
-                return &rTransform->m;
-=======
             //update transform
             if (renderFlag & RenderUpdateFlag::Transform) tr.update();
             if (origin) return tr.cm;
@@ -142,7 +129,6 @@
                 if (this->clipper != clp && P(this->clipper)->refCnt == 0) {
                     delete(this->clipper);
                 }
->>>>>>> dc5f1b7a
             }
             this->clipper = clp;
             if (!clp) return;
