/**************************************************************************/
/*  GodotInputHandler.java                                                */
/**************************************************************************/
/*                         This file is part of:                          */
/*                             GODOT ENGINE                               */
/*                        https://godotengine.org                         */
/**************************************************************************/
/* Copyright (c) 2014-present Godot Engine contributors (see AUTHORS.md). */
/* Copyright (c) 2007-2014 Juan Linietsky, Ariel Manzur.                  */
/*                                                                        */
/* Permission is hereby granted, free of charge, to any person obtaining  */
/* a copy of this software and associated documentation files (the        */
/* "Software"), to deal in the Software without restriction, including    */
/* without limitation the rights to use, copy, modify, merge, publish,    */
/* distribute, sublicense, and/or sell copies of the Software, and to     */
/* permit persons to whom the Software is furnished to do so, subject to  */
/* the following conditions:                                              */
/*                                                                        */
/* The above copyright notice and this permission notice shall be         */
/* included in all copies or substantial portions of the Software.        */
/*                                                                        */
/* THE SOFTWARE IS PROVIDED "AS IS", WITHOUT WARRANTY OF ANY KIND,        */
/* EXPRESS OR IMPLIED, INCLUDING BUT NOT LIMITED TO THE WARRANTIES OF     */
/* MERCHANTABILITY, FITNESS FOR A PARTICULAR PURPOSE AND NONINFRINGEMENT. */
/* IN NO EVENT SHALL THE AUTHORS OR COPYRIGHT HOLDERS BE LIABLE FOR ANY   */
/* CLAIM, DAMAGES OR OTHER LIABILITY, WHETHER IN AN ACTION OF CONTRACT,   */
/* TORT OR OTHERWISE, ARISING FROM, OUT OF OR IN CONNECTION WITH THE      */
/* SOFTWARE OR THE USE OR OTHER DEALINGS IN THE SOFTWARE.                 */
/**************************************************************************/

package org.godotengine.godot.input;

import static org.godotengine.godot.utils.GLUtils.DEBUG;

import org.godotengine.godot.Godot;
import org.godotengine.godot.GodotLib;
import org.godotengine.godot.GodotRenderView;

import android.content.Context;
import android.hardware.Sensor;
import android.hardware.SensorEvent;
import android.hardware.SensorEventListener;
import android.hardware.input.InputManager;
import android.os.Build;
import android.util.Log;
import android.util.SparseArray;
import android.util.SparseIntArray;
import android.view.GestureDetector;
import android.view.InputDevice;
import android.view.KeyEvent;
import android.view.MotionEvent;
import android.view.ScaleGestureDetector;
import android.view.Surface;
import android.view.WindowManager;

import androidx.annotation.NonNull;

import java.util.Collections;
import java.util.HashSet;
import java.util.Set;

/**
 * Handles input related events for the {@link GodotRenderView} view.
 */
public class GodotInputHandler implements InputManager.InputDeviceListener, SensorEventListener {
	private static final String TAG = GodotInputHandler.class.getSimpleName();

	private static final int ROTARY_INPUT_VERTICAL_AXIS = 1;
	private static final int ROTARY_INPUT_HORIZONTAL_AXIS = 0;

	private final SparseIntArray mJoystickIds = new SparseIntArray(4);
	private final SparseArray<Joystick> mJoysticksDevices = new SparseArray<>(4);
	private final HashSet<Integer> mHardwareKeyboardIds = new HashSet<>();

	private final Godot godot;
	private final InputManager mInputManager;
	private final WindowManager windowManager;
	private final GestureDetector gestureDetector;
	private final ScaleGestureDetector scaleGestureDetector;
	private final GodotGestureHandler godotGestureHandler;

	/**
	 * Used to decide whether mouse capture can be enabled.
	 */
	private int lastSeenToolType = MotionEvent.TOOL_TYPE_UNKNOWN;

	private int rotaryInputAxis = ROTARY_INPUT_VERTICAL_AXIS;

<<<<<<< HEAD
	public GodotInputHandler(GodotRenderView godotView) {
		final Context context = godotView.getView().getContext();
		mRenderView = godotView;
=======
	public GodotInputHandler(Context context, Godot godot) {
		this.godot = godot;
>>>>>>> dc5f1b7a
		mInputManager = (InputManager)context.getSystemService(Context.INPUT_SERVICE);
		mInputManager.registerInputDeviceListener(this, null);

		windowManager = (WindowManager)context.getSystemService(Context.WINDOW_SERVICE);

		this.godotGestureHandler = new GodotGestureHandler(this);
		this.gestureDetector = new GestureDetector(context, godotGestureHandler);
		this.gestureDetector.setIsLongpressEnabled(false);
		this.scaleGestureDetector = new ScaleGestureDetector(context, godotGestureHandler);
		if (Build.VERSION.SDK_INT >= Build.VERSION_CODES.M) {
			this.scaleGestureDetector.setStylusScaleEnabled(true);
		}
	}

	/**
	 * Enable long press events. This is false by default.
	 */
	public void enableLongPress(boolean enable) {
		this.gestureDetector.setIsLongpressEnabled(enable);
	}

	/**
	 * Enable multi-fingers pan & scale gestures. This is false by default.
	 * <p>
	 * Note: This may interfere with multi-touch handling / support.
	 */
	public void enablePanningAndScalingGestures(boolean enable) {
		this.godotGestureHandler.setPanningAndScalingEnabled(enable);
	}

	/**
	 * @return true if input must be dispatched from the render thread. If false, input is
	 * dispatched from the UI thread.
	 */
	private boolean shouldDispatchInputToRenderThread() {
		return GodotLib.shouldDispatchInputToRenderThread();
	}

	/**
	 * On Wear OS devices, sets which axis of the mouse wheel rotary input is mapped to. This is 1 (vertical axis) by default.
	 */
	public void setRotaryInputAxis(int axis) {
		rotaryInputAxis = axis;
	}

	boolean hasHardwareKeyboard() {
		return !mHardwareKeyboardIds.isEmpty();
	}

	private boolean isKeyEventGameDevice(int source) {
		// Note that keyboards are often (SOURCE_KEYBOARD | SOURCE_DPAD)
		if (source == (InputDevice.SOURCE_KEYBOARD | InputDevice.SOURCE_DPAD))
			return false;

		return (source & InputDevice.SOURCE_JOYSTICK) == InputDevice.SOURCE_JOYSTICK || (source & InputDevice.SOURCE_DPAD) == InputDevice.SOURCE_DPAD || (source & InputDevice.SOURCE_GAMEPAD) == InputDevice.SOURCE_GAMEPAD;
	}

	public boolean canCapturePointer() {
		return lastSeenToolType == MotionEvent.TOOL_TYPE_MOUSE;
	}

	public void onPointerCaptureChange(boolean hasCapture) {
		godotGestureHandler.onPointerCaptureChange(hasCapture);
	}

	public boolean onKeyUp(final int keyCode, KeyEvent event) {
		if (keyCode == KeyEvent.KEYCODE_BACK) {
			return true;
		}

		if (keyCode == KeyEvent.KEYCODE_VOLUME_UP || keyCode == KeyEvent.KEYCODE_VOLUME_DOWN) {
			return false;
		}

		int source = event.getSource();
		if (isKeyEventGameDevice(source)) {
			// Check if the device exists
			final int deviceId = event.getDeviceId();
			if (mJoystickIds.indexOfKey(deviceId) >= 0) {
				final int button = getGodotButton(keyCode);
				final int godotJoyId = mJoystickIds.get(deviceId);
				handleJoystickButtonEvent(godotJoyId, button, false);
			}
		} else {
			// getKeyCode(): The physical key that was pressed.
			final int physical_keycode = event.getKeyCode();
			final int unicode = event.getUnicodeChar();
			final int key_label = event.getDisplayLabel();
			handleKeyEvent(physical_keycode, unicode, key_label, false, event.getRepeatCount() > 0);
		};

		return true;
	}

	public boolean onKeyDown(final int keyCode, KeyEvent event) {
		if (keyCode == KeyEvent.KEYCODE_BACK) {
			godot.onBackPressed();
			// press 'back' button should not terminate program
			//normal handle 'back' event in game logic
			return true;
		}

		if (keyCode == KeyEvent.KEYCODE_VOLUME_UP || keyCode == KeyEvent.KEYCODE_VOLUME_DOWN) {
			return false;
		}

		int source = event.getSource();

		final int deviceId = event.getDeviceId();
		// Check if source is a game device and that the device is a registered gamepad
		if (isKeyEventGameDevice(source)) {
			if (event.getRepeatCount() > 0) // ignore key echo
				return true;

			if (mJoystickIds.indexOfKey(deviceId) >= 0) {
				final int button = getGodotButton(keyCode);
				final int godotJoyId = mJoystickIds.get(deviceId);
				handleJoystickButtonEvent(godotJoyId, button, true);
			}
		} else {
			final int physical_keycode = event.getKeyCode();
			final int unicode = event.getUnicodeChar();
			final int key_label = event.getDisplayLabel();
			handleKeyEvent(physical_keycode, unicode, key_label, true, event.getRepeatCount() > 0);
		}

		return true;
	}

	public boolean onTouchEvent(final MotionEvent event) {
		lastSeenToolType = getEventToolType(event);

		this.scaleGestureDetector.onTouchEvent(event);
		if (this.gestureDetector.onTouchEvent(event)) {
			// The gesture detector has handled the event.
			return true;
		}

		if (godotGestureHandler.onMotionEvent(event)) {
			// The gesture handler has handled the event.
			return true;
		}

		// Drag events are handled by the [GodotGestureHandler]
		if (event.getActionMasked() == MotionEvent.ACTION_MOVE) {
			return true;
		}

		if (isMouseEvent(event)) {
			return handleMouseEvent(event);
		}

		return handleTouchEvent(event);
	}

	public boolean onGenericMotionEvent(MotionEvent event) {
		lastSeenToolType = getEventToolType(event);

		if (event.isFromSource(InputDevice.SOURCE_JOYSTICK) && event.getActionMasked() == MotionEvent.ACTION_MOVE) {
			// Check if the device exists
			final int deviceId = event.getDeviceId();
			if (mJoystickIds.indexOfKey(deviceId) >= 0) {
				final int godotJoyId = mJoystickIds.get(deviceId);
				Joystick joystick = mJoysticksDevices.get(deviceId);
				if (joystick == null) {
					return true;
				}

				for (int i = 0; i < joystick.axes.size(); i++) {
					final int axis = joystick.axes.get(i);
					final float value = event.getAxisValue(axis);
					/*
					  As all axes are polled for each event, only fire an axis event if the value has actually changed.
					  Prevents flooding Godot with repeated events.
					 */
					if (joystick.axesValues.indexOfKey(axis) < 0 || (float)joystick.axesValues.get(axis) != value) {
						// save value to prevent repeats
						joystick.axesValues.put(axis, value);
						handleJoystickAxisEvent(godotJoyId, i, value);
					}
				}

				if (joystick.hasAxisHat) {
					final int hatX = Math.round(event.getAxisValue(MotionEvent.AXIS_HAT_X));
					final int hatY = Math.round(event.getAxisValue(MotionEvent.AXIS_HAT_Y));
					if (joystick.hatX != hatX || joystick.hatY != hatY) {
						joystick.hatX = hatX;
						joystick.hatY = hatY;
						handleJoystickHatEvent(godotJoyId, hatX, hatY);
					}
				}
				return true;
			}
			return false;
		}

		if (Build.VERSION.SDK_INT >= Build.VERSION_CODES.M && gestureDetector.onGenericMotionEvent(event)) {
			// The gesture detector has handled the event.
			return true;
		}

		if (godotGestureHandler.onMotionEvent(event)) {
			// The gesture handler has handled the event.
			return true;
		}

		return handleMouseEvent(event);
	}

	public void initInputDevices() {
		/* initially add input devices*/
		int[] deviceIds = mInputManager.getInputDeviceIds();
		for (int deviceId : deviceIds) {
			InputDevice device = mInputManager.getInputDevice(deviceId);
			if (device != null) {
				if (DEBUG) {
					Log.v(TAG, String.format("init() deviceId:%d, Name:%s\n", deviceId, device.getName()));
				}
				onInputDeviceAdded(deviceId);
			}
		}
	}

	private int assignJoystickIdNumber(int deviceId) {
		int godotJoyId = 0;
		while (mJoystickIds.indexOfValue(godotJoyId) >= 0) {
			godotJoyId++;
		}
		mJoystickIds.put(deviceId, godotJoyId);
		return godotJoyId;
	}

	@Override
	public void onInputDeviceAdded(int deviceId) {
		// Check if the device has not been already added

		if (mJoystickIds.indexOfKey(deviceId) >= 0) {
			return;
		}

		InputDevice device = mInputManager.getInputDevice(deviceId);
		//device can be null if deviceId is not found
		if (device == null) {
			return;
		}

		// Device may be an external keyboard; store the device id
		if (Build.VERSION.SDK_INT >= Build.VERSION_CODES.Q &&
				device.supportsSource(InputDevice.SOURCE_KEYBOARD) &&
				device.isExternal() &&
				device.getKeyboardType() == InputDevice.KEYBOARD_TYPE_ALPHABETIC) {
			mHardwareKeyboardIds.add(deviceId);
		}

		// Device may not be a joystick or gamepad
		if (!device.supportsSource(InputDevice.SOURCE_GAMEPAD) &&
				!device.supportsSource(InputDevice.SOURCE_JOYSTICK)) {
			return;
		}

		// Assign first available number. Reuse numbers where possible.
		final int id = assignJoystickIdNumber(deviceId);

		final Joystick joystick = new Joystick();
		joystick.device_id = deviceId;
		joystick.name = device.getName();

		//Helps with creating new joypad mappings.
		Log.i(TAG, "=== New Input Device: " + joystick.name);

		Set<Integer> already = new HashSet<>();
		for (InputDevice.MotionRange range : device.getMotionRanges()) {
			boolean isJoystick = range.isFromSource(InputDevice.SOURCE_JOYSTICK);
			boolean isGamepad = range.isFromSource(InputDevice.SOURCE_GAMEPAD);
			if (!isJoystick && !isGamepad) {
				continue;
			}
			final int axis = range.getAxis();
			if (axis == MotionEvent.AXIS_HAT_X || axis == MotionEvent.AXIS_HAT_Y) {
				joystick.hasAxisHat = true;
			} else {
				if (!already.contains(axis)) {
					already.add(axis);
					joystick.axes.add(axis);
				} else {
					Log.w(TAG, " - DUPLICATE AXIS VALUE IN LIST: " + axis);
				}
			}
		}
		Collections.sort(joystick.axes);
		for (int idx = 0; idx < joystick.axes.size(); idx++) {
			//Helps with creating new joypad mappings.
			Log.i(TAG, " - Mapping Android axis " + joystick.axes.get(idx) + " to Godot axis " + idx);
		}
		mJoysticksDevices.put(deviceId, joystick);

		handleJoystickConnectionChangedEvent(id, true, joystick.name);
	}

	@Override
	public void onInputDeviceRemoved(int deviceId) {
		mHardwareKeyboardIds.remove(deviceId);

		// Check if the device has not been already removed
		if (mJoystickIds.indexOfKey(deviceId) < 0) {
			return;
		}
		final int godotJoyId = mJoystickIds.get(deviceId);
		mJoystickIds.delete(deviceId);
		mJoysticksDevices.delete(deviceId);
		handleJoystickConnectionChangedEvent(godotJoyId, false, "");
	}

	@Override
	public void onInputDeviceChanged(int deviceId) {
		onInputDeviceRemoved(deviceId);
		onInputDeviceAdded(deviceId);
	}

	public static int getGodotButton(int keyCode) {
		int button;
		switch (keyCode) {
			case KeyEvent.KEYCODE_BUTTON_A: // Android A is SNES B
				button = 0;
				break;
			case KeyEvent.KEYCODE_BUTTON_B:
				button = 1;
				break;
			case KeyEvent.KEYCODE_BUTTON_X: // Android X is SNES Y
				button = 2;
				break;
			case KeyEvent.KEYCODE_BUTTON_Y:
				button = 3;
				break;
			case KeyEvent.KEYCODE_BUTTON_L1:
				button = 9;
				break;
			case KeyEvent.KEYCODE_BUTTON_L2:
				button = 15;
				break;
			case KeyEvent.KEYCODE_BUTTON_R1:
				button = 10;
				break;
			case KeyEvent.KEYCODE_BUTTON_R2:
				button = 16;
				break;
			case KeyEvent.KEYCODE_BUTTON_SELECT:
				button = 4;
				break;
			case KeyEvent.KEYCODE_BUTTON_START:
				button = 6;
				break;
			case KeyEvent.KEYCODE_BUTTON_THUMBL:
				button = 7;
				break;
			case KeyEvent.KEYCODE_BUTTON_THUMBR:
				button = 8;
				break;
			case KeyEvent.KEYCODE_DPAD_UP:
				button = 11;
				break;
			case KeyEvent.KEYCODE_DPAD_DOWN:
				button = 12;
				break;
			case KeyEvent.KEYCODE_DPAD_LEFT:
				button = 13;
				break;
			case KeyEvent.KEYCODE_DPAD_RIGHT:
				button = 14;
				break;
			case KeyEvent.KEYCODE_BUTTON_C:
				button = 17;
				break;
			case KeyEvent.KEYCODE_BUTTON_Z:
				button = 18;
				break;

			default:
				button = keyCode - KeyEvent.KEYCODE_BUTTON_1 + 20;
				break;
		}
		return button;
	}

	static int getEventToolType(MotionEvent event) {
		return event.getPointerCount() > 0 ? event.getToolType(0) : MotionEvent.TOOL_TYPE_UNKNOWN;
	}

	static boolean isMouseEvent(MotionEvent event) {
		int toolType = getEventToolType(event);
		int eventSource = event.getSource();

		switch (toolType) {
			case MotionEvent.TOOL_TYPE_FINGER:
				return false;

			case MotionEvent.TOOL_TYPE_MOUSE:
			case MotionEvent.TOOL_TYPE_STYLUS:
			case MotionEvent.TOOL_TYPE_ERASER:
				return true;

			case MotionEvent.TOOL_TYPE_UNKNOWN:
			default:
				boolean mouseSource =
						((eventSource & InputDevice.SOURCE_MOUSE) == InputDevice.SOURCE_MOUSE) ||
						((eventSource & (InputDevice.SOURCE_TOUCHSCREEN | InputDevice.SOURCE_STYLUS)) == InputDevice.SOURCE_STYLUS);
				if (Build.VERSION.SDK_INT >= Build.VERSION_CODES.O) {
					mouseSource = mouseSource ||
							((eventSource & InputDevice.SOURCE_MOUSE_RELATIVE) == InputDevice.SOURCE_MOUSE_RELATIVE);
				}
				return mouseSource;
		}
	}

	boolean handleMotionEvent(final MotionEvent event) {
		return handleMotionEvent(event, event.getActionMasked());
	}

	boolean handleMotionEvent(final MotionEvent event, int eventActionOverride) {
		return handleMotionEvent(event, eventActionOverride, false);
	}

	boolean handleMotionEvent(final MotionEvent event, int eventActionOverride, boolean doubleTap) {
		if (isMouseEvent(event)) {
			return handleMouseEvent(event, eventActionOverride, doubleTap);
		}
		return handleTouchEvent(event, eventActionOverride, doubleTap);
	}

	static float getEventTiltX(MotionEvent event) {
		// Orientation is returned as a radian value between 0 to pi clockwise or 0 to -pi counterclockwise.
		final float orientation = event.getOrientation();

		// Tilt is zero is perpendicular to the screen and pi/2 is flat on the surface.
		final float tilt = event.getAxisValue(MotionEvent.AXIS_TILT);

		float tiltMult = (float)Math.sin(tilt);

		// To be consistent with expected tilt.
		return (float)-Math.sin(orientation) * tiltMult;
	}

	static float getEventTiltY(MotionEvent event) {
		// Orientation is returned as a radian value between 0 to pi clockwise or 0 to -pi counterclockwise.
		final float orientation = event.getOrientation();

		// Tilt is zero is perpendicular to the screen and pi/2 is flat on the surface.
		final float tilt = event.getAxisValue(MotionEvent.AXIS_TILT);

		float tiltMult = (float)Math.sin(tilt);

		// To be consistent with expected tilt.
		return (float)Math.cos(orientation) * tiltMult;
	}

	boolean handleMouseEvent(final MotionEvent event) {
		return handleMouseEvent(event, event.getActionMasked());
	}

	boolean handleMouseEvent(final MotionEvent event, int eventActionOverride) {
		return handleMouseEvent(event, eventActionOverride, false);
	}

	boolean handleMouseEvent(final MotionEvent event, int eventActionOverride, boolean doubleTap) {
		return handleMouseEvent(event, eventActionOverride, event.getButtonState(), doubleTap);
	}

	boolean handleMouseEvent(final MotionEvent event, int eventActionOverride, int buttonMaskOverride, boolean doubleTap) {
		final float x = event.getX();
		final float y = event.getY();

		final float pressure = event.getPressure();

		float verticalFactor = 0;
		float horizontalFactor = 0;

		// If event came from RotaryEncoder (Bezel or Crown rotate event on Wear OS smart watches),
		// convert it to mouse wheel event.
		if (event.isFromSource(InputDevice.SOURCE_ROTARY_ENCODER)) {
			if (rotaryInputAxis == ROTARY_INPUT_HORIZONTAL_AXIS) {
				horizontalFactor = -event.getAxisValue(MotionEvent.AXIS_SCROLL);
			} else {
				// If rotaryInputAxis is not ROTARY_INPUT_HORIZONTAL_AXIS then use default ROTARY_INPUT_VERTICAL_AXIS axis.
				verticalFactor = -event.getAxisValue(MotionEvent.AXIS_SCROLL);
			}
		} else {
			verticalFactor = event.getAxisValue(MotionEvent.AXIS_VSCROLL);
			horizontalFactor = event.getAxisValue(MotionEvent.AXIS_HSCROLL);
		}
		boolean sourceMouseRelative = false;
		if (android.os.Build.VERSION.SDK_INT >= android.os.Build.VERSION_CODES.O) {
			sourceMouseRelative = event.isFromSource(InputDevice.SOURCE_MOUSE_RELATIVE);
		}
		return handleMouseEvent(eventActionOverride, buttonMaskOverride, x, y, horizontalFactor, verticalFactor, doubleTap, sourceMouseRelative, pressure, getEventTiltX(event), getEventTiltY(event));
	}

	boolean handleMouseEvent(int eventAction, boolean sourceMouseRelative) {
		return handleMouseEvent(eventAction, 0, 0f, 0f, 0f, 0f, false, sourceMouseRelative, 1f, 0f, 0f);
	}

	boolean handleMouseEvent(int eventAction, int buttonsMask, float x, float y, float deltaX, float deltaY, boolean doubleClick, boolean sourceMouseRelative, float pressure, float tiltX, float tiltY) {
		InputEventRunnable runnable = InputEventRunnable.obtain();
		if (runnable == null) {
			return false;
		}

		// Fix the buttonsMask
		switch (eventAction) {
			case MotionEvent.ACTION_CANCEL:
			case MotionEvent.ACTION_UP:
				// Zero-up the button state
				buttonsMask = 0;
				break;
			case MotionEvent.ACTION_DOWN:
			case MotionEvent.ACTION_MOVE:
				if (buttonsMask == 0) {
					buttonsMask = MotionEvent.BUTTON_PRIMARY;
				}
				break;
		}

		// We don't handle ACTION_BUTTON_PRESS and ACTION_BUTTON_RELEASE events as they typically
		// follow ACTION_DOWN and ACTION_UP events. As such, handling them would result in duplicate
		// stream of events to the engine.
		switch (eventAction) {
			case MotionEvent.ACTION_CANCEL:
			case MotionEvent.ACTION_UP:
			case MotionEvent.ACTION_DOWN:
			case MotionEvent.ACTION_HOVER_ENTER:
			case MotionEvent.ACTION_HOVER_EXIT:
			case MotionEvent.ACTION_HOVER_MOVE:
			case MotionEvent.ACTION_MOVE:
			case MotionEvent.ACTION_SCROLL: {
				runnable.setMouseEvent(eventAction, buttonsMask, x, y, deltaX, deltaY, doubleClick, sourceMouseRelative, pressure, tiltX, tiltY);
				dispatchInputEventRunnable(runnable);
				return true;
			}
		}
		return false;
	}

	boolean handleTouchEvent(final MotionEvent event) {
		return handleTouchEvent(event, event.getActionMasked());
	}

	boolean handleTouchEvent(final MotionEvent event, int eventActionOverride) {
		return handleTouchEvent(event, eventActionOverride, false);
	}

	boolean handleTouchEvent(final MotionEvent event, int eventActionOverride, boolean doubleTap) {
		if (event.getPointerCount() == 0) {
			return true;
		}

		InputEventRunnable runnable = InputEventRunnable.obtain();
		if (runnable == null) {
			return false;
		}

		switch (eventActionOverride) {
			case MotionEvent.ACTION_DOWN:
			case MotionEvent.ACTION_CANCEL:
			case MotionEvent.ACTION_UP:
			case MotionEvent.ACTION_MOVE:
			case MotionEvent.ACTION_POINTER_UP:
			case MotionEvent.ACTION_POINTER_DOWN: {
				runnable.setTouchEvent(event, eventActionOverride, doubleTap);
				dispatchInputEventRunnable(runnable);
				return true;
			}
		}
		return false;
	}

	void handleMagnifyEvent(float x, float y, float factor) {
		InputEventRunnable runnable = InputEventRunnable.obtain();
		if (runnable == null) {
			return;
		}

		runnable.setMagnifyEvent(x, y, factor);
		dispatchInputEventRunnable(runnable);
	}

	void handlePanEvent(float x, float y, float deltaX, float deltaY) {
		InputEventRunnable runnable = InputEventRunnable.obtain();
		if (runnable == null) {
			return;
		}

		runnable.setPanEvent(x, y, deltaX, deltaY);
		dispatchInputEventRunnable(runnable);
	}

	private void handleJoystickButtonEvent(int device, int button, boolean pressed) {
		InputEventRunnable runnable = InputEventRunnable.obtain();
		if (runnable == null) {
			return;
		}

		runnable.setJoystickButtonEvent(device, button, pressed);
		dispatchInputEventRunnable(runnable);
	}

	private void handleJoystickAxisEvent(int device, int axis, float value) {
		InputEventRunnable runnable = InputEventRunnable.obtain();
		if (runnable == null) {
			return;
		}

		runnable.setJoystickAxisEvent(device, axis, value);
		dispatchInputEventRunnable(runnable);
	}

	private void handleJoystickHatEvent(int device, int hatX, int hatY) {
		InputEventRunnable runnable = InputEventRunnable.obtain();
		if (runnable == null) {
			return;
		}

		runnable.setJoystickHatEvent(device, hatX, hatY);
		dispatchInputEventRunnable(runnable);
	}

	private void handleJoystickConnectionChangedEvent(int device, boolean connected, String name) {
		InputEventRunnable runnable = InputEventRunnable.obtain();
		if (runnable == null) {
			return;
		}

		runnable.setJoystickConnectionChangedEvent(device, connected, name);
		dispatchInputEventRunnable(runnable);
	}

	void handleKeyEvent(int physicalKeycode, int unicode, int keyLabel, boolean pressed, boolean echo) {
		InputEventRunnable runnable = InputEventRunnable.obtain();
		if (runnable == null) {
			return;
		}

		runnable.setKeyEvent(physicalKeycode, unicode, keyLabel, pressed, echo);
		dispatchInputEventRunnable(runnable);
	}

	private void dispatchInputEventRunnable(@NonNull InputEventRunnable runnable) {
		if (shouldDispatchInputToRenderThread()) {
			godot.runOnRenderThread(runnable);
		} else {
			runnable.run();
		}
	}

	@Override
	public void onSensorChanged(SensorEvent event) {
		final float[] values = event.values;
		if (values == null || values.length != 3) {
			return;
		}

		InputEventRunnable runnable = InputEventRunnable.obtain();
		if (runnable == null) {
			return;
		}

		float rotatedValue0 = 0f;
		float rotatedValue1 = 0f;
		float rotatedValue2 = 0f;
		switch (windowManager.getDefaultDisplay().getRotation()) {
			case Surface.ROTATION_0:
				rotatedValue0 = values[0];
				rotatedValue1 = values[1];
				rotatedValue2 = values[2];
				break;

			case Surface.ROTATION_90:
				rotatedValue0 = -values[1];
				rotatedValue1 = values[0];
				rotatedValue2 = values[2];
				break;

			case Surface.ROTATION_180:
				rotatedValue0 = -values[0];
				rotatedValue1 = -values[1];
				rotatedValue2 = values[2];
				break;

			case Surface.ROTATION_270:
				rotatedValue0 = values[1];
				rotatedValue1 = -values[0];
				rotatedValue2 = values[2];
				break;
		}

		runnable.setSensorEvent(event.sensor.getType(), rotatedValue0, rotatedValue1, rotatedValue2);
		godot.runOnRenderThread(runnable);
	}

	@Override
	public void onAccuracyChanged(Sensor sensor, int accuracy) {}
}<|MERGE_RESOLUTION|>--- conflicted
+++ resolved
@@ -86,14 +86,8 @@
 
 	private int rotaryInputAxis = ROTARY_INPUT_VERTICAL_AXIS;
 
-<<<<<<< HEAD
-	public GodotInputHandler(GodotRenderView godotView) {
-		final Context context = godotView.getView().getContext();
-		mRenderView = godotView;
-=======
 	public GodotInputHandler(Context context, Godot godot) {
 		this.godot = godot;
->>>>>>> dc5f1b7a
 		mInputManager = (InputManager)context.getSystemService(Context.INPUT_SERVICE);
 		mInputManager.registerInputDeviceListener(this, null);
 
