--- conflicted
+++ resolved
@@ -137,14 +137,6 @@
 	@Override
 	public void onActivityDestroyed() {
 		requestRenderThreadExitAndWait();
-<<<<<<< HEAD
-	}
-
-	@Override
-	public void onBackPressed() {
-		godot.onBackPressed();
-=======
->>>>>>> dc5f1b7a
 	}
 
 	@Override
