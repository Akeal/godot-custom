/**************************************************************************/
/*  GodotLib.java                                                         */
/**************************************************************************/
/*                         This file is part of:                          */
/*                             GODOT ENGINE                               */
/*                        https://godotengine.org                         */
/**************************************************************************/
/* Copyright (c) 2014-present Godot Engine contributors (see AUTHORS.md). */
/* Copyright (c) 2007-2014 Juan Linietsky, Ariel Manzur.                  */
/*                                                                        */
/* Permission is hereby granted, free of charge, to any person obtaining  */
/* a copy of this software and associated documentation files (the        */
/* "Software"), to deal in the Software without restriction, including    */
/* without limitation the rights to use, copy, modify, merge, publish,    */
/* distribute, sublicense, and/or sell copies of the Software, and to     */
/* permit persons to whom the Software is furnished to do so, subject to  */
/* the following conditions:                                              */
/*                                                                        */
/* The above copyright notice and this permission notice shall be         */
/* included in all copies or substantial portions of the Software.        */
/*                                                                        */
/* THE SOFTWARE IS PROVIDED "AS IS", WITHOUT WARRANTY OF ANY KIND,        */
/* EXPRESS OR IMPLIED, INCLUDING BUT NOT LIMITED TO THE WARRANTIES OF     */
/* MERCHANTABILITY, FITNESS FOR A PARTICULAR PURPOSE AND NONINFRINGEMENT. */
/* IN NO EVENT SHALL THE AUTHORS OR COPYRIGHT HOLDERS BE LIABLE FOR ANY   */
/* CLAIM, DAMAGES OR OTHER LIABILITY, WHETHER IN AN ACTION OF CONTRACT,   */
/* TORT OR OTHERWISE, ARISING FROM, OUT OF OR IN CONNECTION WITH THE      */
/* SOFTWARE OR THE USE OR OTHER DEALINGS IN THE SOFTWARE.                 */
/**************************************************************************/

package org.godotengine.godot;

import org.godotengine.godot.gl.GodotRenderer;
import org.godotengine.godot.io.directory.DirectoryAccessHandler;
import org.godotengine.godot.io.file.FileAccessHandler;
import org.godotengine.godot.tts.GodotTTS;
import org.godotengine.godot.utils.GodotNetUtils;

import android.app.Activity;
import android.content.res.AssetManager;
import android.hardware.SensorEvent;
import android.view.Surface;

import javax.microedition.khronos.opengles.GL10;

/**
 * Wrapper for native library
 */
public class GodotLib {
	static {
		System.loadLibrary("godot_android");
	}

	/**
	 * Invoked on the main thread to initialize Godot native layer.
	 */
	public static native boolean initialize(Activity activity,
			Godot p_instance,
			AssetManager p_asset_manager,
			GodotIO godotIO,
			GodotNetUtils netUtils,
			DirectoryAccessHandler directoryAccessHandler,
			FileAccessHandler fileAccessHandler,
			boolean use_apk_expansion);

	/**
	 * Invoked on the main thread to clean up Godot native layer.
	 * @see androidx.fragment.app.Fragment#onDestroy()
	 */
	public static native void ondestroy();

	/**
	 * Invoked on the GL thread to complete setup for the Godot native layer logic.
	 * @param p_cmdline Command line arguments used to configure Godot native layer components.
	 */
	public static native boolean setup(String[] p_cmdline, GodotTTS tts);

	/**
	 * Invoked on the GL thread when the underlying Android surface has changed size.
	 * @param p_surface
	 * @param p_width
	 * @param p_height
	 * @see org.godotengine.godot.gl.GLSurfaceView.Renderer#onSurfaceChanged(GL10, int, int)
	 */
	public static native void resize(Surface p_surface, int p_width, int p_height);

	/**
	 * Invoked on the render thread when the underlying Android surface is created or recreated.
	 * @param p_surface
	 */
	public static native void newcontext(Surface p_surface);

	/**
	 * Forward {@link Activity#onBackPressed()} event.
	 */
	public static native void back();

	/**
	 * Invoked on the GL thread to draw the current frame.
	 * @see org.godotengine.godot.gl.GLSurfaceView.Renderer#onDrawFrame(GL10)
	 */
	public static native boolean step();

	/**
	 * TTS callback.
	 */
	public static native void ttsCallback(int event, int id, int pos);

	/**
	 * Forward touch events.
	 */
	public static native void dispatchTouchEvent(int event, int pointer, int pointerCount, float[] positions, boolean doubleTap);

	/**
	 * Dispatch mouse events
	 */
	public static native void dispatchMouseEvent(int event, int buttonMask, float x, float y, float deltaX, float deltaY, boolean doubleClick, boolean sourceMouseRelative, float pressure, float tiltX, float tiltY);

	public static native void magnify(float x, float y, float factor);

	public static native void pan(float x, float y, float deltaX, float deltaY);

	/**
	 * Forward accelerometer sensor events.
	 * @see android.hardware.SensorEventListener#onSensorChanged(SensorEvent)
	 */
	public static native void accelerometer(float x, float y, float z);

	/**
	 * Forward gravity sensor events.
	 * @see android.hardware.SensorEventListener#onSensorChanged(SensorEvent)
	 */
	public static native void gravity(float x, float y, float z);

	/**
	 * Forward magnetometer sensor events.
	 * @see android.hardware.SensorEventListener#onSensorChanged(SensorEvent)
	 */
	public static native void magnetometer(float x, float y, float z);

	/**
	 * Forward gyroscope sensor events.
	 * @see android.hardware.SensorEventListener#onSensorChanged(SensorEvent)
	 */
	public static native void gyroscope(float x, float y, float z);

	/**
	 * Forward regular key events.
	 */
	public static native void key(int p_physical_keycode, int p_unicode, int p_key_label, boolean p_pressed, boolean p_echo);

	/**
	 * Forward game device's key events.
	 */
	public static native void joybutton(int p_device, int p_but, boolean p_pressed);

	/**
	 * Forward joystick devices axis motion events.
	 */
	public static native void joyaxis(int p_device, int p_axis, float p_value);

	/**
	 * Forward joystick devices hat motion events.
	 */
	public static native void joyhat(int p_device, int p_hat_x, int p_hat_y);

	/**
	 * Fires when a joystick device is added or removed.
	 */
	public static native void joyconnectionchanged(int p_device, boolean p_connected, String p_name);

	/**
	 * Invoked when the Android app resumes.
	 * @see androidx.fragment.app.Fragment#onResume()
	 */
	public static native void focusin();

	/**
	 * Invoked when the Android app pauses.
	 * @see androidx.fragment.app.Fragment#onPause()
	 */
	public static native void focusout();

	/**
	 * Used to access Godot global properties.
	 * @param p_key Property key
	 * @return String value of the property
	 */
	public static native String getGlobal(String p_key);

	/**
	 * Used to access Godot's editor settings.
	 * @param settingKey Setting key
	 * @return String value of the setting
	 */
	public static native String getEditorSetting(String settingKey);

	/**
	 * Invoke method |p_method| on the Godot object specified by |p_id|
	 * @param p_id Id of the Godot object to invoke
	 * @param p_method Name of the method to invoke
	 * @param p_params Parameters to use for method invocation
	 */
	public static native void callobject(long p_id, String p_method, Object[] p_params);

	/**
	 * Invoke method |p_method| on the Godot object specified by |p_id| during idle time.
	 * @param p_id Id of the Godot object to invoke
	 * @param p_method Name of the method to invoke
	 * @param p_params Parameters to use for method invocation
	 */
	public static native void calldeferred(long p_id, String p_method, Object[] p_params);

	/**
	 * Forward the results from a permission request.
	 * @see Activity#onRequestPermissionsResult(int, String[], int[])
	 * @param p_permission Request permission
	 * @param p_result True if the permission was granted, false otherwise
	 */
	public static native void requestPermissionResult(String p_permission, boolean p_result);

	/**
	 * Invoked on the theme light/dark mode change.
	 */
	public static native void onNightModeChanged();

	/**
	 * Invoked on the input dialog submitted.
	 */
	public static native void inputDialogCallback(String p_text);

	/**
	 * Invoked on the file picker closed.
	 */
	public static native void filePickerCallback(boolean p_ok, String[] p_selected_paths);

	/**
	 * Invoked on the GL thread to configure the height of the virtual keyboard.
	 */
	public static native void setVirtualKeyboardHeight(int p_height);

	/**
	 * Invoked on the GL thread when the {@link GodotRenderer} has been resumed.
	 * @see GodotRenderer#onActivityResumed()
	 */
	public static native void onRendererResumed();

	/**
	 * Invoked on the GL thread when the {@link GodotRenderer} has been paused.
	 * @see GodotRenderer#onActivityPaused()
	 */
	public static native void onRendererPaused();

	/**
	 * @return true if input must be dispatched from the render thread. If false, input is
	 * dispatched from the UI thread.
<<<<<<< HEAD
	 */
	public static native boolean shouldDispatchInputToRenderThread();
=======
	 */
	public static native boolean shouldDispatchInputToRenderThread();

	/**
	 * @return the project resource directory
	 */
	public static native String getProjectResourceDir();
>>>>>>> dc5f1b7a
}<|MERGE_RESOLUTION|>--- conflicted
+++ resolved
@@ -254,16 +254,11 @@
 	/**
 	 * @return true if input must be dispatched from the render thread. If false, input is
 	 * dispatched from the UI thread.
-<<<<<<< HEAD
 	 */
 	public static native boolean shouldDispatchInputToRenderThread();
-=======
-	 */
-	public static native boolean shouldDispatchInputToRenderThread();
 
 	/**
 	 * @return the project resource directory
 	 */
 	public static native String getProjectResourceDir();
->>>>>>> dc5f1b7a
 }