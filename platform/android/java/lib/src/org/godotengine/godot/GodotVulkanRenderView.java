--- conflicted
+++ resolved
@@ -117,14 +117,6 @@
 	@Override
 	public void onActivityDestroyed() {
 		requestRenderThreadExitAndWait();
-<<<<<<< HEAD
-	}
-
-	@Override
-	public void onBackPressed() {
-		godot.onBackPressed();
-=======
->>>>>>> dc5f1b7a
 	}
 
 	@Override
