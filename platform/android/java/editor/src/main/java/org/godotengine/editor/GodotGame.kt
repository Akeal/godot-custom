/**************************************************************************/
/*  GodotGame.kt                                                          */
/**************************************************************************/
/*                         This file is part of:                          */
/*                             GODOT ENGINE                               */
/*                        https://godotengine.org                         */
/**************************************************************************/
/* Copyright (c) 2014-present Godot Engine contributors (see AUTHORS.md). */
/* Copyright (c) 2007-2014 Juan Linietsky, Ariel Manzur.                  */
/*                                                                        */
/* Permission is hereby granted, free of charge, to any person obtaining  */
/* a copy of this software and associated documentation files (the        */
/* "Software"), to deal in the Software without restriction, including    */
/* without limitation the rights to use, copy, modify, merge, publish,    */
/* distribute, sublicense, and/or sell copies of the Software, and to     */
/* permit persons to whom the Software is furnished to do so, subject to  */
/* the following conditions:                                              */
/*                                                                        */
/* The above copyright notice and this permission notice shall be         */
/* included in all copies or substantial portions of the Software.        */
/*                                                                        */
/* THE SOFTWARE IS PROVIDED "AS IS", WITHOUT WARRANTY OF ANY KIND,        */
/* EXPRESS OR IMPLIED, INCLUDING BUT NOT LIMITED TO THE WARRANTIES OF     */
/* MERCHANTABILITY, FITNESS FOR A PARTICULAR PURPOSE AND NONINFRINGEMENT. */
/* IN NO EVENT SHALL THE AUTHORS OR COPYRIGHT HOLDERS BE LIABLE FOR ANY   */
/* CLAIM, DAMAGES OR OTHER LIABILITY, WHETHER IN AN ACTION OF CONTRACT,   */
/* TORT OR OTHERWISE, ARISING FROM, OUT OF OR IN CONNECTION WITH THE      */
/* SOFTWARE OR THE USE OR OTHER DEALINGS IN THE SOFTWARE.                 */
/**************************************************************************/

package org.godotengine.editor

import android.Manifest
import android.annotation.SuppressLint
import android.app.PictureInPictureParams
import android.content.Intent
import android.graphics.Rect
import android.os.Build
import android.os.Bundle
import android.util.Log
import android.view.View
import androidx.annotation.CallSuper
import org.godotengine.godot.GodotLib
import org.godotengine.godot.utils.PermissionsUtil
import org.godotengine.godot.utils.ProcessPhoenix

/**
 * Drives the 'run project' window of the Godot Editor.
 */
open class GodotGame : GodotEditor() {

	companion object {
		private val TAG = GodotGame::class.java.simpleName
	}

	private val gameViewSourceRectHint = Rect()
	private val pipButton: View? by lazy {
		findViewById(R.id.godot_pip_button)
	}

	private var pipAvailable = false

	@SuppressLint("ClickableViewAccessibility")
	override fun onCreate(savedInstanceState: Bundle?) {
		super.onCreate(savedInstanceState)

		if (Build.VERSION.SDK_INT >= Build.VERSION_CODES.O) {
			val gameView = findViewById<View>(R.id.godot_fragment_container)
			gameView?.addOnLayoutChangeListener { v, left, top, right, bottom, oldLeft, oldTop, oldRight, oldBottom ->
				gameView.getGlobalVisibleRect(gameViewSourceRectHint)
			}
		}

		pipButton?.setOnClickListener { enterPiPMode() }

		handleStartIntent(intent)
	}

	override fun onNewIntent(newIntent: Intent) {
		super.onNewIntent(newIntent)
		handleStartIntent(newIntent)
	}

	private fun handleStartIntent(intent: Intent) {
		pipAvailable = intent.getBooleanExtra(EXTRA_PIP_AVAILABLE, pipAvailable)
		updatePiPButtonVisibility()

		val pipLaunchRequested = intent.getBooleanExtra(EXTRA_LAUNCH_IN_PIP, false)
		if (pipLaunchRequested) {
			enterPiPMode()
		}
	}

	private fun updatePiPButtonVisibility() {
		pipButton?.visibility = if (Build.VERSION.SDK_INT >= Build.VERSION_CODES.N && pipAvailable && !isInPictureInPictureMode) {
			View.VISIBLE
		} else {
			View.GONE
		}
	}

	private fun enterPiPMode() {
		if (Build.VERSION.SDK_INT >= Build.VERSION_CODES.N && pipAvailable) {
			if (Build.VERSION.SDK_INT >= Build.VERSION_CODES.O) {
				val builder = PictureInPictureParams.Builder().setSourceRectHint(gameViewSourceRectHint)
				if (Build.VERSION.SDK_INT >= Build.VERSION_CODES.S) {
					builder.setSeamlessResizeEnabled(false)
				}
				setPictureInPictureParams(builder.build())
			}

			Log.v(TAG, "Entering PiP mode")
			enterPictureInPictureMode()
		}
	}

	override fun onPictureInPictureModeChanged(isInPictureInPictureMode: Boolean) {
		super.onPictureInPictureModeChanged(isInPictureInPictureMode)
		Log.v(TAG, "onPictureInPictureModeChanged: $isInPictureInPictureMode")
		updatePiPButtonVisibility()
	}

	override fun onStop() {
		super.onStop()

		val isInPiPMode = Build.VERSION.SDK_INT >= Build.VERSION_CODES.N && isInPictureInPictureMode
		if (isInPiPMode && !isFinishing) {
			// We get in this state when PiP is closed, so we terminate the activity.
			finish()
		}
	}

	override fun getGodotAppLayout() = R.layout.godot_game_layout

	override fun getEditorWindowInfo() = RUN_GAME_INFO

	override fun overrideOrientationRequest() = false

	override fun enableLongPressGestures() = java.lang.Boolean.parseBoolean(GodotLib.getGlobal("input_devices/pointing/android/enable_long_press_as_right_click"))

	override fun enablePanAndScaleGestures() = java.lang.Boolean.parseBoolean(GodotLib.getGlobal("input_devices/pointing/android/enable_pan_and_scale_gestures"))

<<<<<<< HEAD
	override fun checkForProjectPermissionsToEnable() {
		// Nothing to do.. by the time we get here, the project permissions will have already
		// been requested by the Editor window.
=======
	override fun onGodotSetupCompleted() {
		super.onGodotSetupCompleted()
		Log.v(TAG, "OnGodotSetupCompleted")

		// Check if we should be running in XR instead (if available) as it's possible we were
		// launched from the project manager which doesn't have that information.
		val launchingArgs = intent.getStringArrayExtra(EXTRA_COMMAND_LINE_PARAMS)
		if (launchingArgs != null) {
			val editorWindowInfo = retrieveEditorWindowInfo(launchingArgs)
			if (editorWindowInfo != getEditorWindowInfo()) {
				val relaunchIntent = getNewGodotInstanceIntent(editorWindowInfo, launchingArgs)
				relaunchIntent.putExtra(EXTRA_NEW_LAUNCH, true)
					.putExtra(EditorMessageDispatcher.EXTRA_MSG_DISPATCHER_PAYLOAD, intent.getBundleExtra(EditorMessageDispatcher.EXTRA_MSG_DISPATCHER_PAYLOAD))

				Log.d(TAG, "Relaunching XR project using ${editorWindowInfo.windowClassName} with parameters ${launchingArgs.contentToString()}")
				val godot = godot
				if (godot != null) {
					godot.destroyAndKillProcess {
						ProcessPhoenix.triggerRebirth(this, relaunchIntent)
					}
				} else {
					ProcessPhoenix.triggerRebirth(this, relaunchIntent)
				}
				return
			}
		}

		// Request project runtime permissions if necessary
		val permissionsToEnable = getProjectPermissionsToEnable()
		if (permissionsToEnable.isNotEmpty()) {
			PermissionsUtil.requestPermissions(this, permissionsToEnable)
		}
	}

	/**
	 * Check for project permissions to enable
	 */
	@CallSuper
	protected open fun getProjectPermissionsToEnable(): MutableList<String> {
		val permissionsToEnable = mutableListOf<String>()

		// Check for RECORD_AUDIO permission
		val audioInputEnabled = java.lang.Boolean.parseBoolean(GodotLib.getGlobal("audio/driver/enable_input"))
		if (audioInputEnabled) {
			permissionsToEnable.add(Manifest.permission.RECORD_AUDIO)
		}

		return permissionsToEnable
>>>>>>> dc5f1b7a
	}
}<|MERGE_RESOLUTION|>--- conflicted
+++ resolved
@@ -140,11 +140,6 @@
 
 	override fun enablePanAndScaleGestures() = java.lang.Boolean.parseBoolean(GodotLib.getGlobal("input_devices/pointing/android/enable_pan_and_scale_gestures"))
 
-<<<<<<< HEAD
-	override fun checkForProjectPermissionsToEnable() {
-		// Nothing to do.. by the time we get here, the project permissions will have already
-		// been requested by the Editor window.
-=======
 	override fun onGodotSetupCompleted() {
 		super.onGodotSetupCompleted()
 		Log.v(TAG, "OnGodotSetupCompleted")
@@ -193,6 +188,5 @@
 		}
 
 		return permissionsToEnable
->>>>>>> dc5f1b7a
 	}
 }