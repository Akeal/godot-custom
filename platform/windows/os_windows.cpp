--- conflicted
+++ resolved
@@ -1939,8 +1939,6 @@
 	return "en";
 }
 
-<<<<<<< HEAD
-=======
 String OS_Windows::get_model_name() const {
 	HKEY hkey;
 	if (RegOpenKeyExW(HKEY_LOCAL_MACHINE, L"Hardware\\Description\\System\\BIOS", 0, KEY_QUERY_VALUE, &hkey) != ERROR_SUCCESS) {
@@ -1969,7 +1967,6 @@
 	return OS::get_model_name();
 }
 
->>>>>>> dc5f1b7a
 String OS_Windows::get_processor_name() const {
 	const String id = "Hardware\\Description\\System\\CentralProcessor\\0";
 
