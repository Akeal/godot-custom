/**************************************************************************/
/*  display_server_windows.h                                              */
/**************************************************************************/
/*                         This file is part of:                          */
/*                             GODOT ENGINE                               */
/*                        https://godotengine.org                         */
/**************************************************************************/
/* Copyright (c) 2014-present Godot Engine contributors (see AUTHORS.md). */
/* Copyright (c) 2007-2014 Juan Linietsky, Ariel Manzur.                  */
/*                                                                        */
/* Permission is hereby granted, free of charge, to any person obtaining  */
/* a copy of this software and associated documentation files (the        */
/* "Software"), to deal in the Software without restriction, including    */
/* without limitation the rights to use, copy, modify, merge, publish,    */
/* distribute, sublicense, and/or sell copies of the Software, and to     */
/* permit persons to whom the Software is furnished to do so, subject to  */
/* the following conditions:                                              */
/*                                                                        */
/* The above copyright notice and this permission notice shall be         */
/* included in all copies or substantial portions of the Software.        */
/*                                                                        */
/* THE SOFTWARE IS PROVIDED "AS IS", WITHOUT WARRANTY OF ANY KIND,        */
/* EXPRESS OR IMPLIED, INCLUDING BUT NOT LIMITED TO THE WARRANTIES OF     */
/* MERCHANTABILITY, FITNESS FOR A PARTICULAR PURPOSE AND NONINFRINGEMENT. */
/* IN NO EVENT SHALL THE AUTHORS OR COPYRIGHT HOLDERS BE LIABLE FOR ANY   */
/* CLAIM, DAMAGES OR OTHER LIABILITY, WHETHER IN AN ACTION OF CONTRACT,   */
/* TORT OR OTHERWISE, ARISING FROM, OUT OF OR IN CONNECTION WITH THE      */
/* SOFTWARE OR THE USE OR OTHER DEALINGS IN THE SOFTWARE.                 */
/**************************************************************************/

#ifndef DISPLAY_SERVER_WINDOWS_H
#define DISPLAY_SERVER_WINDOWS_H

#include "crash_handler_windows.h"
#include "joypad_windows.h"
#include "key_mapping_windows.h"
#include "tts_windows.h"

#include "core/config/project_settings.h"
#include "core/input/input.h"
#include "core/io/image.h"
#include "core/os/os.h"
#include "drivers/wasapi/audio_driver_wasapi.h"
#include "drivers/winmidi/midi_driver_winmidi.h"
#include "servers/audio_server.h"
#include "servers/display_server.h"
#include "servers/rendering/renderer_compositor.h"
#include "servers/rendering/renderer_rd/renderer_compositor_rd.h"
#include "servers/rendering_server.h"

#ifdef XAUDIO2_ENABLED
#include "drivers/xaudio2/audio_driver_xaudio2.h"
#endif

#if defined(RD_ENABLED)
#include "servers/rendering/rendering_device.h"
#endif

#if defined(GLES3_ENABLED)
#include "gl_manager_windows_angle.h"
#include "gl_manager_windows_native.h"
#endif // GLES3_ENABLED

#include "native_menu_windows.h"

#include <io.h>
#include <stdio.h>

#define WIN32_LEAN_AND_MEAN
#include <windows.h>
#include <windowsx.h>

// WinTab API
#define WT_PACKET 0x7FF0
#define WT_PROXIMITY 0x7FF5
#define WT_INFOCHANGE 0x7FF6
#define WT_CSRCHANGE 0x7FF7

#define WTI_DEFSYSCTX 4
#define WTI_DEVICES 100
#define DVC_NPRESSURE 15
#define DVC_TPRESSURE 16
#define DVC_ORIENTATION 17
#define DVC_ROTATION 18

#define CXO_MESSAGES 0x0004
#define PK_STATUS 0x0002
#define PK_NORMAL_PRESSURE 0x0400
#define PK_TANGENT_PRESSURE 0x0800
#define PK_ORIENTATION 0x1000

#define TPS_INVERT 0x0010 /* 1.1 */

typedef struct tagLOGCONTEXTW {
	WCHAR lcName[40];
	UINT lcOptions;
	UINT lcStatus;
	UINT lcLocks;
	UINT lcMsgBase;
	UINT lcDevice;
	UINT lcPktRate;
	DWORD lcPktData;
	DWORD lcPktMode;
	DWORD lcMoveMask;
	DWORD lcBtnDnMask;
	DWORD lcBtnUpMask;
	LONG lcInOrgX;
	LONG lcInOrgY;
	LONG lcInOrgZ;
	LONG lcInExtX;
	LONG lcInExtY;
	LONG lcInExtZ;
	LONG lcOutOrgX;
	LONG lcOutOrgY;
	LONG lcOutOrgZ;
	LONG lcOutExtX;
	LONG lcOutExtY;
	LONG lcOutExtZ;
	DWORD lcSensX;
	DWORD lcSensY;
	DWORD lcSensZ;
	BOOL lcSysMode;
	int lcSysOrgX;
	int lcSysOrgY;
	int lcSysExtX;
	int lcSysExtY;
	DWORD lcSysSensX;
	DWORD lcSysSensY;
} LOGCONTEXTW;

typedef struct tagAXIS {
	LONG axMin;
	LONG axMax;
	UINT axUnits;
	DWORD axResolution;
} AXIS;

typedef struct tagORIENTATION {
	int orAzimuth;
	int orAltitude;
	int orTwist;
} ORIENTATION;

typedef struct tagPACKET {
	int pkStatus;
	int pkNormalPressure;
	int pkTangentPressure;
	ORIENTATION pkOrientation;
} PACKET;

typedef HANDLE(WINAPI *WTOpenPtr)(HWND p_window, LOGCONTEXTW *p_ctx, BOOL p_enable);
typedef BOOL(WINAPI *WTClosePtr)(HANDLE p_ctx);
typedef UINT(WINAPI *WTInfoPtr)(UINT p_category, UINT p_index, LPVOID p_output);
typedef BOOL(WINAPI *WTPacketPtr)(HANDLE p_ctx, UINT p_param, LPVOID p_packets);
typedef BOOL(WINAPI *WTEnablePtr)(HANDLE p_ctx, BOOL p_enable);

enum PreferredAppMode {
	APPMODE_DEFAULT = 0,
	APPMODE_ALLOWDARK = 1,
	APPMODE_FORCEDARK = 2,
	APPMODE_FORCELIGHT = 3,
	APPMODE_MAX = 4
};

typedef const char *(CDECL *WineGetVersionPtr)(void);
typedef bool(WINAPI *ShouldAppsUseDarkModePtr)();
typedef DWORD(WINAPI *GetImmersiveColorFromColorSetExPtr)(UINT dwImmersiveColorSet, UINT dwImmersiveColorType, bool bIgnoreHighContrast, UINT dwHighContrastCacheMode);
typedef int(WINAPI *GetImmersiveColorTypeFromNamePtr)(const WCHAR *name);
typedef int(WINAPI *GetImmersiveUserColorSetPreferencePtr)(bool bForceCheckRegistry, bool bSkipCheckOnFail);
typedef HRESULT(WINAPI *RtlGetVersionPtr)(OSVERSIONINFOW *lpVersionInformation);
typedef bool(WINAPI *AllowDarkModeForAppPtr)(bool darkMode);
typedef PreferredAppMode(WINAPI *SetPreferredAppModePtr)(PreferredAppMode appMode);
typedef void(WINAPI *RefreshImmersiveColorPolicyStatePtr)();
typedef void(WINAPI *FlushMenuThemesPtr)();

// Windows Ink API
#ifndef POINTER_STRUCTURES

#define POINTER_STRUCTURES

typedef DWORD POINTER_INPUT_TYPE;
typedef UINT32 POINTER_FLAGS;
typedef UINT32 PEN_FLAGS;
typedef UINT32 PEN_MASK;

#ifndef PEN_FLAG_INVERTED
#define PEN_FLAG_INVERTED 0x00000002
#endif

#ifndef PEN_FLAG_ERASER
#define PEN_FLAG_ERASER 0x00000004
#endif

#ifndef PEN_MASK_PRESSURE
#define PEN_MASK_PRESSURE 0x00000001
#endif

#ifndef PEN_MASK_TILT_X
#define PEN_MASK_TILT_X 0x00000004
#endif

#ifndef PEN_MASK_TILT_Y
#define PEN_MASK_TILT_Y 0x00000008
#endif

#ifndef POINTER_MESSAGE_FLAG_FIRSTBUTTON
#define POINTER_MESSAGE_FLAG_FIRSTBUTTON 0x00000010
#endif

#ifndef POINTER_MESSAGE_FLAG_SECONDBUTTON
#define POINTER_MESSAGE_FLAG_SECONDBUTTON 0x00000020
#endif

#ifndef POINTER_MESSAGE_FLAG_THIRDBUTTON
#define POINTER_MESSAGE_FLAG_THIRDBUTTON 0x00000040
#endif

#ifndef POINTER_MESSAGE_FLAG_FOURTHBUTTON
#define POINTER_MESSAGE_FLAG_FOURTHBUTTON 0x00000080
#endif

#ifndef POINTER_MESSAGE_FLAG_FIFTHBUTTON
#define POINTER_MESSAGE_FLAG_FIFTHBUTTON 0x00000100
#endif

#ifndef IS_POINTER_FLAG_SET_WPARAM
#define IS_POINTER_FLAG_SET_WPARAM(wParam, flag) (((DWORD)HIWORD(wParam) & (flag)) == (flag))
#endif

#ifndef IS_POINTER_FIRSTBUTTON_WPARAM
#define IS_POINTER_FIRSTBUTTON_WPARAM(wParam) IS_POINTER_FLAG_SET_WPARAM(wParam, POINTER_MESSAGE_FLAG_FIRSTBUTTON)
#endif

#ifndef IS_POINTER_SECONDBUTTON_WPARAM
#define IS_POINTER_SECONDBUTTON_WPARAM(wParam) IS_POINTER_FLAG_SET_WPARAM(wParam, POINTER_MESSAGE_FLAG_SECONDBUTTON)
#endif

#ifndef IS_POINTER_THIRDBUTTON_WPARAM
#define IS_POINTER_THIRDBUTTON_WPARAM(wParam) IS_POINTER_FLAG_SET_WPARAM(wParam, POINTER_MESSAGE_FLAG_THIRDBUTTON)
#endif

#ifndef IS_POINTER_FOURTHBUTTON_WPARAM
#define IS_POINTER_FOURTHBUTTON_WPARAM(wParam) IS_POINTER_FLAG_SET_WPARAM(wParam, POINTER_MESSAGE_FLAG_FOURTHBUTTON)
#endif

#ifndef IS_POINTER_FIFTHBUTTON_WPARAM
#define IS_POINTER_FIFTHBUTTON_WPARAM(wParam) IS_POINTER_FLAG_SET_WPARAM(wParam, POINTER_MESSAGE_FLAG_FIFTHBUTTON)
#endif

#ifndef GET_POINTERID_WPARAM
#define GET_POINTERID_WPARAM(wParam) (LOWORD(wParam))
#endif

#if WINVER < 0x0602
enum tagPOINTER_INPUT_TYPE {
	PT_POINTER = 0x00000001,
	PT_TOUCH = 0x00000002,
	PT_PEN = 0x00000003,
	PT_MOUSE = 0x00000004,
	PT_TOUCHPAD = 0x00000005
};

typedef enum tagPOINTER_BUTTON_CHANGE_TYPE {
	POINTER_CHANGE_NONE,
	POINTER_CHANGE_FIRSTBUTTON_DOWN,
	POINTER_CHANGE_FIRSTBUTTON_UP,
	POINTER_CHANGE_SECONDBUTTON_DOWN,
	POINTER_CHANGE_SECONDBUTTON_UP,
	POINTER_CHANGE_THIRDBUTTON_DOWN,
	POINTER_CHANGE_THIRDBUTTON_UP,
	POINTER_CHANGE_FOURTHBUTTON_DOWN,
	POINTER_CHANGE_FOURTHBUTTON_UP,
	POINTER_CHANGE_FIFTHBUTTON_DOWN,
	POINTER_CHANGE_FIFTHBUTTON_UP,
} POINTER_BUTTON_CHANGE_TYPE;

typedef struct tagPOINTER_INFO {
	POINTER_INPUT_TYPE pointerType;
	UINT32 pointerId;
	UINT32 frameId;
	POINTER_FLAGS pointerFlags;
	HANDLE sourceDevice;
	HWND hwndTarget;
	POINT ptPixelLocation;
	POINT ptHimetricLocation;
	POINT ptPixelLocationRaw;
	POINT ptHimetricLocationRaw;
	DWORD dwTime;
	UINT32 historyCount;
	INT32 InputData;
	DWORD dwKeyStates;
	UINT64 PerformanceCount;
	POINTER_BUTTON_CHANGE_TYPE ButtonChangeType;
} POINTER_INFO;

typedef struct tagPOINTER_PEN_INFO {
	POINTER_INFO pointerInfo;
	PEN_FLAGS penFlags;
	PEN_MASK penMask;
	UINT32 pressure;
	UINT32 rotation;
	INT32 tiltX;
	INT32 tiltY;
} POINTER_PEN_INFO;
#endif

#endif //POINTER_STRUCTURES

#ifndef WM_POINTERUPDATE
#define WM_POINTERUPDATE 0x0245
#endif

#ifndef WM_POINTERENTER
#define WM_POINTERENTER 0x0249
#endif

#ifndef WM_POINTERLEAVE
#define WM_POINTERLEAVE 0x024A
#endif

#ifndef WM_POINTERDOWN
#define WM_POINTERDOWN 0x0246
#endif

#ifndef WM_POINTERUP
#define WM_POINTERUP 0x0247
#endif

typedef BOOL(WINAPI *GetPointerTypePtr)(uint32_t p_id, POINTER_INPUT_TYPE *p_type);
typedef BOOL(WINAPI *GetPointerPenInfoPtr)(uint32_t p_id, POINTER_PEN_INFO *p_pen_info);
typedef BOOL(WINAPI *LogicalToPhysicalPointForPerMonitorDPIPtr)(HWND hwnd, LPPOINT lpPoint);
typedef BOOL(WINAPI *PhysicalToLogicalPointForPerMonitorDPIPtr)(HWND hwnd, LPPOINT lpPoint);
typedef HRESULT(WINAPI *SHLoadIndirectStringPtr)(PCWSTR pszSource, PWSTR pszOutBuf, UINT cchOutBuf, void **ppvReserved);

typedef struct {
	BYTE bWidth; // Width, in pixels, of the image
	BYTE bHeight; // Height, in pixels, of the image
	BYTE bColorCount; // Number of colors in image (0 if >=8bpp)
	BYTE bReserved; // Reserved ( must be 0)
	WORD wPlanes; // Color Planes
	WORD wBitCount; // Bits per pixel
	DWORD dwBytesInRes; // How many bytes in this resource?
	DWORD dwImageOffset; // Where in the file is this image?
} ICONDIRENTRY, *LPICONDIRENTRY;

typedef struct {
	WORD idReserved; // Reserved (must be 0)
	WORD idType; // Resource Type (1 for icons)
	WORD idCount; // How many images?
	ICONDIRENTRY idEntries[1]; // An entry for each image (idCount of 'em)
} ICONDIR, *LPICONDIR;

typedef enum _SHC_PROCESS_DPI_AWARENESS {
	SHC_PROCESS_DPI_UNAWARE = 0,
	SHC_PROCESS_SYSTEM_DPI_AWARE = 1,
	SHC_PROCESS_PER_MONITOR_DPI_AWARE = 2,
} SHC_PROCESS_DPI_AWARENESS;

#ifndef WS_EX_NOREDIRECTIONBITMAP
#define WS_EX_NOREDIRECTIONBITMAP 0x00200000L
#endif

class DropTargetWindows;

#ifndef WDA_EXCLUDEFROMCAPTURE
#define WDA_EXCLUDEFROMCAPTURE 0x00000011
#endif

class DisplayServerWindows : public DisplayServer {
	// No need to register with GDCLASS, it's platform-specific and nothing is added.

	friend class DropTargetWindows;

	_THREAD_SAFE_CLASS_

	// UXTheme API
	static bool dark_title_available;
	static bool use_legacy_dark_mode_before_20H1;
	static bool ux_theme_available;
	static ShouldAppsUseDarkModePtr ShouldAppsUseDarkMode;
	static GetImmersiveColorFromColorSetExPtr GetImmersiveColorFromColorSetEx;
	static GetImmersiveColorTypeFromNamePtr GetImmersiveColorTypeFromName;
	static GetImmersiveUserColorSetPreferencePtr GetImmersiveUserColorSetPreference;

	// WinTab API
	static bool wintab_available;
	static WTOpenPtr wintab_WTOpen;
	static WTClosePtr wintab_WTClose;
	static WTInfoPtr wintab_WTInfo;
	static WTPacketPtr wintab_WTPacket;
	static WTEnablePtr wintab_WTEnable;

	// Windows Ink API
	static bool winink_available;
	static GetPointerTypePtr win8p_GetPointerType;
	static GetPointerPenInfoPtr win8p_GetPointerPenInfo;

	// DPI conversion API
	static LogicalToPhysicalPointForPerMonitorDPIPtr win81p_LogicalToPhysicalPointForPerMonitorDPI;
	static PhysicalToLogicalPointForPerMonitorDPIPtr win81p_PhysicalToLogicalPointForPerMonitorDPI;

	// Shell API
	static SHLoadIndirectStringPtr load_indirect_string;

	void _update_tablet_ctx(const String &p_old_driver, const String &p_new_driver);
	String tablet_driver;
	Vector<String> tablet_drivers;

<<<<<<< HEAD
=======
	enum DriverID {
		DRIVER_ID_COMPAT_OPENGL3 = 1 << 0,
		DRIVER_ID_COMPAT_ANGLE_D3D11 = 1 << 1,
		DRIVER_ID_RD_VULKAN = 1 << 2,
		DRIVER_ID_RD_D3D12 = 1 << 3,
	};
	static BitField<DriverID> tested_drivers;

>>>>>>> dc5f1b7a
	enum TimerID {
		TIMER_ID_MOVE_REDRAW = 1,
		TIMER_ID_WINDOW_ACTIVATION = 2,
	};

<<<<<<< HEAD
=======
	OSVERSIONINFOW os_ver;

>>>>>>> dc5f1b7a
	enum {
		KEY_EVENT_BUFFER_SIZE = 512
	};

	struct KeyEvent {
		WindowID window_id;
		bool alt, shift, control, meta, altgr;
		UINT uMsg;
		WPARAM wParam;
		LPARAM lParam;
	};

	WindowID window_mouseover_id = INVALID_WINDOW_ID;

	KeyEvent key_event_buffer[KEY_EVENT_BUFFER_SIZE];
	int key_event_pos;

	bool old_invalid;
	int old_x, old_y;
	Point2i center;

#if defined(GLES3_ENABLED)
	GLManagerANGLE_Windows *gl_manager_angle = nullptr;
	GLManagerNative_Windows *gl_manager_native = nullptr;
#endif

#if defined(RD_ENABLED)
	RenderingContextDriver *rendering_context = nullptr;
	RenderingDevice *rendering_device = nullptr;
#endif

	RBMap<int, Vector2> touch_state;

	int pressrc;
	HINSTANCE hInstance; // Holds The Instance Of The Application
	String rendering_driver;
	bool app_focused = false;
	bool keep_screen_on = false;
	HANDLE power_request;

	TTS_Windows *tts = nullptr;
	NativeMenuWindows *native_menu = nullptr;

	struct WindowData {
		HWND hWnd;

		Vector<Vector2> mpath;

		bool create_completed = false;
		bool pre_fs_valid = false;
		RECT pre_fs_rect;
		bool maximized = false;
		bool maximized_fs = false;
		bool minimized = false;
		bool fullscreen = false;
		bool multiwindow_fs = false;
		bool borderless = false;
		bool resizable = true;
		bool window_focused = false;
		int activate_state = 0;
		bool was_maximized_pre_fs = false;
		bool was_fullscreen_pre_min = false;
		bool always_on_top = false;
		bool no_focus = false;
		bool exclusive = false;
		bool context_created = false;
		bool mpass = false;
		bool sharp_corners = false;
		bool hide_from_capture = false;

		// Used to transfer data between events using timer.
		WPARAM saved_wparam;
		LPARAM saved_lparam;

		// Timers.
		uint32_t move_timer_id = 0U;
		uint32_t activate_timer_id = 0U;

		HANDLE wtctx;
		LOGCONTEXTW wtlc;
		int min_pressure;
		int max_pressure;
		bool tilt_supported;
		bool pen_inverted = false;
		bool block_mm = false;

		int last_pressure_update;
		float last_pressure;
		Vector2 last_tilt;
		bool last_pen_inverted = false;

		Size2 min_size;
		Size2 max_size;
		int width = 0, height = 0;

		Size2 window_rect;
		Point2 last_pos;

		ObjectID instance_id;

		// IME
		HIMC im_himc;
		Vector2 im_position;
		bool ime_active = false;
		bool ime_in_progress = false;
		bool ime_suppress_next_keyup = false;

		bool layered_window = false;

		Callable rect_changed_callback;
		Callable event_callback;
		Callable input_event_callback;
		Callable input_text_callback;
		Callable drop_files_callback;

		// OLE API
		DropTargetWindows *drop_target = nullptr;

		WindowID transient_parent = INVALID_WINDOW_ID;
		HashSet<WindowID> transient_children;

		bool is_popup = false;
		Rect2i parent_safe_rect;

		bool initialized = false;
	};

	JoypadWindows *joypad = nullptr;
	HHOOK mouse_monitor = nullptr;
	List<WindowID> popup_list;
	uint64_t time_since_popup = 0;
	Ref<Image> icon;

	WindowID _create_window(WindowMode p_mode, VSyncMode p_vsync_mode, uint32_t p_flags, const Rect2i &p_rect, bool p_exclusive, WindowID p_transient_parent);
	WindowID window_id_counter = MAIN_WINDOW_ID;
	RBMap<WindowID, WindowData> windows;

	WindowID last_focused_window = INVALID_WINDOW_ID;
	WindowID last_mouse_button_down_window = INVALID_WINDOW_ID;
	HCURSOR hCursor;

	WNDPROC user_proc = nullptr;

	struct IndicatorData {
		RID menu_rid;
		Callable callback;
	};

	IndicatorID indicator_id_counter = 0;
	HashMap<IndicatorID, IndicatorData> indicators;

<<<<<<< HEAD
=======
	struct FileDialogData {
		HWND hwnd_owner = 0;
		Rect2i wrect;
		String appid;
		String title;
		String current_directory;
		String root;
		String filename;
		bool show_hidden = false;
		DisplayServer::FileDialogMode mode = FileDialogMode::FILE_DIALOG_MODE_OPEN_ANY;
		Vector<String> filters;
		TypedArray<Dictionary> options;
		WindowID window_id = DisplayServer::INVALID_WINDOW_ID;
		Callable callback;
		bool options_in_cb = false;
		Thread listener_thread;
		SafeFlag close_requested;
		SafeFlag finished;
	};
	Mutex file_dialog_mutex;
	List<FileDialogData *> file_dialogs;
	HashMap<HWND, FileDialogData *> file_dialog_wnd;
	struct FileDialogCallback {
		Callable callback;
		Variant status;
		Variant files;
		Variant index;
		Variant options;
		bool opt_in_cb = false;
	};
	List<FileDialogCallback> pending_cbs;
	void process_file_dialog_callbacks();

	static void _thread_fd_monitor(void *p_ud);

>>>>>>> dc5f1b7a
	HashMap<int64_t, MouseButton> pointer_prev_button;
	HashMap<int64_t, MouseButton> pointer_button;
	HashMap<int64_t, LONG> pointer_down_time;
	HashMap<int64_t, Vector2> pointer_last_pos;

	void _send_window_event(const WindowData &wd, WindowEvent p_event);
	void _get_window_style(bool p_main_window, bool p_initialized, bool p_fullscreen, bool p_multiwindow_fs, bool p_borderless, bool p_resizable, bool p_minimized, bool p_maximized, bool p_maximized_fs, bool p_no_activate_focus, DWORD &r_style, DWORD &r_style_ex);

	MouseMode mouse_mode;
	int restore_mouse_trails = 0;

	bool use_raw_input = false;
	bool drop_events = false;
	bool in_dispatch_input_event = false;

	WNDCLASSEXW wc;
	HBRUSH window_bkg_brush = nullptr;
	uint32_t window_bkg_brush_color = 0;

	HCURSOR cursors[CURSOR_MAX] = { nullptr };
	CursorShape cursor_shape = CursorShape::CURSOR_ARROW;
	RBMap<CursorShape, Vector<Variant>> cursors_cache;

	Callable system_theme_changed;

	void _drag_event(WindowID p_window, float p_x, float p_y, int idx);
	void _touch_event(WindowID p_window, bool p_pressed, float p_x, float p_y, int idx);

	bool _is_always_on_top_recursive(WindowID p_window) const;

	void _update_window_style(WindowID p_window, bool p_repaint = true);
	void _update_window_mouse_passthrough(WindowID p_window);

	void _update_real_mouse_position(WindowID p_window);

	void _set_mouse_mode_impl(MouseMode p_mode);
	WindowID _get_focused_window_or_popup() const;
	void _register_raw_input_devices(WindowID p_target_window);

	void _process_activate_event(WindowID p_window_id);
	void _process_key_events();

	static void _dispatch_input_events(const Ref<InputEvent> &p_event);
	void _dispatch_input_event(const Ref<InputEvent> &p_event);

	LRESULT _handle_early_window_message(HWND hWnd, UINT uMsg, WPARAM wParam, LPARAM lParam);
	Point2i _get_screens_origin() const;

	enum class WinKeyModifierMask {
		ALT_GR = (1 << 1),
		SHIFT = (1 << 2),
		ALT = (1 << 3),
		META = (1 << 4),
		CTRL = (1 << 5),
	};
	BitField<WinKeyModifierMask> _get_mods() const;

	Error _file_dialog_with_options_show(const String &p_title, const String &p_current_directory, const String &p_root, const String &p_filename, bool p_show_hidden, FileDialogMode p_mode, const Vector<String> &p_filters, const TypedArray<Dictionary> &p_options, const Callable &p_callback, bool p_options_in_cb);

	String _get_keyboard_layout_display_name(const String &p_klid) const;
	String _get_klid(HKL p_hkl) const;

public:
	LRESULT WndProcFileDialog(HWND hWnd, UINT uMsg, WPARAM wParam, LPARAM lParam);
	LRESULT WndProc(HWND hWnd, UINT uMsg, WPARAM wParam, LPARAM lParam);
	LRESULT MouseProc(int code, WPARAM wParam, LPARAM lParam);

	void popup_open(WindowID p_window);
	void popup_close(WindowID p_window);

	virtual bool has_feature(Feature p_feature) const override;
	virtual String get_name() const override;

	virtual bool tts_is_speaking() const override;
	virtual bool tts_is_paused() const override;
	virtual TypedArray<Dictionary> tts_get_voices() const override;

	virtual void tts_speak(const String &p_text, const String &p_voice, int p_volume = 50, float p_pitch = 1.f, float p_rate = 1.f, int p_utterance_id = 0, bool p_interrupt = false) override;
	virtual void tts_pause() override;
	virtual void tts_resume() override;
	virtual void tts_stop() override;

	virtual bool is_dark_mode_supported() const override;
	virtual bool is_dark_mode() const override;
	virtual Color get_accent_color() const override;
	virtual Color get_base_color() const override;
	virtual void set_system_theme_change_callback(const Callable &p_callable) override;

	virtual Error file_dialog_show(const String &p_title, const String &p_current_directory, const String &p_filename, bool p_show_hidden, FileDialogMode p_mode, const Vector<String> &p_filters, const Callable &p_callback) override;
	virtual Error file_dialog_with_options_show(const String &p_title, const String &p_current_directory, const String &p_root, const String &p_filename, bool p_show_hidden, FileDialogMode p_mode, const Vector<String> &p_filters, const TypedArray<Dictionary> &p_options, const Callable &p_callback) override;

	virtual void beep() const override;

	virtual void mouse_set_mode(MouseMode p_mode) override;
	virtual MouseMode mouse_get_mode() const override;

	virtual void warp_mouse(const Point2i &p_position) override;
	virtual Point2i mouse_get_position() const override;
	virtual BitField<MouseButtonMask> mouse_get_button_state() const override;

	virtual void clipboard_set(const String &p_text) override;
	virtual String clipboard_get() const override;
	virtual Ref<Image> clipboard_get_image() const override;
	virtual bool clipboard_has() const override;
	virtual bool clipboard_has_image() const override;

	virtual int get_screen_count() const override;
	virtual int get_primary_screen() const override;
	virtual int get_keyboard_focus_screen() const override;
	virtual Point2i screen_get_position(int p_screen = SCREEN_OF_MAIN_WINDOW) const override;
	virtual Size2i screen_get_size(int p_screen = SCREEN_OF_MAIN_WINDOW) const override;
	virtual Rect2i screen_get_usable_rect(int p_screen = SCREEN_OF_MAIN_WINDOW) const override;
	virtual int screen_get_dpi(int p_screen = SCREEN_OF_MAIN_WINDOW) const override;
	virtual float screen_get_refresh_rate(int p_screen = SCREEN_OF_MAIN_WINDOW) const override;
	virtual Color screen_get_pixel(const Point2i &p_position) const override;
	virtual Ref<Image> screen_get_image(int p_screen = SCREEN_OF_MAIN_WINDOW) const override;
	virtual Ref<Image> screen_get_image_rect(const Rect2i &p_rect) const override;

	virtual void screen_set_keep_on(bool p_enable) override; //disable screensaver
	virtual bool screen_is_kept_on() const override;

	virtual Vector<DisplayServer::WindowID> get_window_list() const override;

	virtual WindowID create_sub_window(WindowMode p_mode, VSyncMode p_vsync_mode, uint32_t p_flags, const Rect2i &p_rect = Rect2i(), bool p_exclusive = false, WindowID p_transient_parent = INVALID_WINDOW_ID) override;
	virtual void show_window(WindowID p_window) override;
	virtual void delete_sub_window(WindowID p_window) override;

	virtual WindowID window_get_active_popup() const override;
	virtual void window_set_popup_safe_rect(WindowID p_window, const Rect2i &p_rect) override;
	virtual Rect2i window_get_popup_safe_rect(WindowID p_window) const override;

	virtual int64_t window_get_native_handle(HandleType p_handle_type, WindowID p_window = MAIN_WINDOW_ID) const override;

	virtual WindowID get_window_at_screen_position(const Point2i &p_position) const override;

	virtual void window_attach_instance_id(ObjectID p_instance, WindowID p_window = MAIN_WINDOW_ID) override;
	virtual ObjectID window_get_attached_instance_id(WindowID p_window = MAIN_WINDOW_ID) const override;
	virtual void gl_window_make_current(DisplayServer::WindowID p_window_id) override;

	virtual void window_set_rect_changed_callback(const Callable &p_callable, WindowID p_window = MAIN_WINDOW_ID) override;

	virtual void window_set_window_event_callback(const Callable &p_callable, WindowID p_window = MAIN_WINDOW_ID) override;
	virtual void window_set_input_event_callback(const Callable &p_callable, WindowID p_window = MAIN_WINDOW_ID) override;
	virtual void window_set_input_text_callback(const Callable &p_callable, WindowID p_window = MAIN_WINDOW_ID) override;

	virtual void window_set_drop_files_callback(const Callable &p_callable, WindowID p_window = MAIN_WINDOW_ID) override;

	virtual void window_set_title(const String &p_title, WindowID p_window = MAIN_WINDOW_ID) override;
	virtual Size2i window_get_title_size(const String &p_title, WindowID p_window = MAIN_WINDOW_ID) const override;
	virtual void window_set_mouse_passthrough(const Vector<Vector2> &p_region, WindowID p_window = MAIN_WINDOW_ID) override;

	virtual int window_get_current_screen(WindowID p_window = MAIN_WINDOW_ID) const override;
	virtual void window_set_current_screen(int p_screen, WindowID p_window = MAIN_WINDOW_ID) override;

	virtual Point2i window_get_position(WindowID p_window = MAIN_WINDOW_ID) const override;
	virtual Point2i window_get_position_with_decorations(WindowID p_window = MAIN_WINDOW_ID) const override;
	virtual void window_set_position(const Point2i &p_position, WindowID p_window = MAIN_WINDOW_ID) override;

	virtual void window_set_transient(WindowID p_window, WindowID p_parent) override;
	virtual void window_set_exclusive(WindowID p_window, bool p_exclusive) override;

	virtual void window_set_max_size(const Size2i p_size, WindowID p_window = MAIN_WINDOW_ID) override;
	virtual Size2i window_get_max_size(WindowID p_window = MAIN_WINDOW_ID) const override;

	virtual void window_set_min_size(const Size2i p_size, WindowID p_window = MAIN_WINDOW_ID) override;
	virtual Size2i window_get_min_size(WindowID p_window = MAIN_WINDOW_ID) const override;

	virtual void window_set_size(const Size2i p_size, WindowID p_window = MAIN_WINDOW_ID) override;
	virtual Size2i window_get_size(WindowID p_window = MAIN_WINDOW_ID) const override;
	virtual Size2i window_get_size_with_decorations(WindowID p_window = MAIN_WINDOW_ID) const override;

	virtual void window_set_mode(WindowMode p_mode, WindowID p_window = MAIN_WINDOW_ID) override;
	virtual WindowMode window_get_mode(WindowID p_window = MAIN_WINDOW_ID) const override;

	virtual bool window_is_maximize_allowed(WindowID p_window = MAIN_WINDOW_ID) const override;

	virtual void window_set_flag(WindowFlags p_flag, bool p_enabled, WindowID p_window = MAIN_WINDOW_ID) override;
	virtual bool window_get_flag(WindowFlags p_flag, WindowID p_window = MAIN_WINDOW_ID) const override;

	virtual void window_request_attention(WindowID p_window = MAIN_WINDOW_ID) override;
	virtual void window_move_to_foreground(WindowID p_window = MAIN_WINDOW_ID) override;
	virtual bool window_is_focused(WindowID p_window = MAIN_WINDOW_ID) const override;

	virtual WindowID get_focused_window() const override;

	virtual bool window_can_draw(WindowID p_window = MAIN_WINDOW_ID) const override;

	virtual bool can_any_window_draw() const override;

	virtual void window_set_ime_active(const bool p_active, WindowID p_window = MAIN_WINDOW_ID) override;
	virtual void window_set_ime_position(const Point2i &p_pos, WindowID p_window = MAIN_WINDOW_ID) override;

	virtual Point2i ime_get_selection() const override;
	virtual String ime_get_text() const override;

	virtual void window_set_vsync_mode(DisplayServer::VSyncMode p_vsync_mode, WindowID p_window = MAIN_WINDOW_ID) override;
	virtual DisplayServer::VSyncMode window_get_vsync_mode(WindowID p_vsync_mode) const override;

	virtual void cursor_set_shape(CursorShape p_shape) override;
	virtual CursorShape cursor_get_shape() const override;
	virtual void cursor_set_custom_image(const Ref<Resource> &p_cursor, CursorShape p_shape = CURSOR_ARROW, const Vector2 &p_hotspot = Vector2()) override;

	virtual bool get_swap_cancel_ok() override;

	virtual void enable_for_stealing_focus(OS::ProcessID pid) override;

	virtual Error dialog_show(String p_title, String p_description, Vector<String> p_buttons, const Callable &p_callback) override;
	virtual Error dialog_input_text(String p_title, String p_description, String p_partial, const Callable &p_callback) override;

	virtual int keyboard_get_layout_count() const override;
	virtual int keyboard_get_current_layout() const override;
	virtual void keyboard_set_current_layout(int p_index) override;
	virtual String keyboard_get_layout_language(int p_index) const override;
	virtual String keyboard_get_layout_name(int p_index) const override;
	virtual Key keyboard_get_keycode_from_physical(Key p_keycode) const override;
	virtual Key keyboard_get_label_from_physical(Key p_keycode) const override;

	virtual int tablet_get_driver_count() const override;
	virtual String tablet_get_driver_name(int p_driver) const override;
	virtual String tablet_get_current_driver() const override;
	virtual void tablet_set_current_driver(const String &p_driver) override;

	virtual void process_events() override;

	virtual void force_process_and_drop_events() override;

	virtual void release_rendering_thread() override;
	virtual void swap_buffers() override;

	virtual void set_native_icon(const String &p_filename) override;
	virtual void set_icon(const Ref<Image> &p_icon) override;

	virtual IndicatorID create_status_indicator(const Ref<Texture2D> &p_icon, const String &p_tooltip, const Callable &p_callback) override;
	virtual void status_indicator_set_icon(IndicatorID p_id, const Ref<Texture2D> &p_icon) override;
	virtual void status_indicator_set_tooltip(IndicatorID p_id, const String &p_tooltip) override;
	virtual void status_indicator_set_menu(IndicatorID p_id, const RID &p_rid) override;
	virtual void status_indicator_set_callback(IndicatorID p_id, const Callable &p_callback) override;
	virtual Rect2 status_indicator_get_rect(IndicatorID p_id) const override;
	virtual void delete_status_indicator(IndicatorID p_id) override;

	virtual void set_context(Context p_context) override;

	virtual bool is_window_transparency_available() const override;

	static DisplayServer *create_func(const String &p_rendering_driver, WindowMode p_mode, VSyncMode p_vsync_mode, uint32_t p_flags, const Vector2i *p_position, const Vector2i &p_resolution, int p_screen, Context p_context, Error &r_error);
	static Vector<String> get_rendering_drivers_func();
	static void register_windows_driver();

	DisplayServerWindows(const String &p_rendering_driver, WindowMode p_mode, VSyncMode p_vsync_mode, uint32_t p_flags, const Vector2i *p_position, const Vector2i &p_resolution, int p_screen, Context p_context, Error &r_error);
	~DisplayServerWindows();
};

#endif // DISPLAY_SERVER_WINDOWS_H<|MERGE_RESOLUTION|>--- conflicted
+++ resolved
@@ -406,8 +406,6 @@
 	String tablet_driver;
 	Vector<String> tablet_drivers;
 
-<<<<<<< HEAD
-=======
 	enum DriverID {
 		DRIVER_ID_COMPAT_OPENGL3 = 1 << 0,
 		DRIVER_ID_COMPAT_ANGLE_D3D11 = 1 << 1,
@@ -416,17 +414,13 @@
 	};
 	static BitField<DriverID> tested_drivers;
 
->>>>>>> dc5f1b7a
 	enum TimerID {
 		TIMER_ID_MOVE_REDRAW = 1,
 		TIMER_ID_WINDOW_ACTIVATION = 2,
 	};
 
-<<<<<<< HEAD
-=======
 	OSVERSIONINFOW os_ver;
 
->>>>>>> dc5f1b7a
 	enum {
 		KEY_EVENT_BUFFER_SIZE = 512
 	};
@@ -578,8 +572,6 @@
 	IndicatorID indicator_id_counter = 0;
 	HashMap<IndicatorID, IndicatorData> indicators;
 
-<<<<<<< HEAD
-=======
 	struct FileDialogData {
 		HWND hwnd_owner = 0;
 		Rect2i wrect;
@@ -615,7 +607,6 @@
 
 	static void _thread_fd_monitor(void *p_ud);
 
->>>>>>> dc5f1b7a
 	HashMap<int64_t, MouseButton> pointer_prev_button;
 	HashMap<int64_t, MouseButton> pointer_button;
 	HashMap<int64_t, LONG> pointer_down_time;
