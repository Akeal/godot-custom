/**************************************************************************/
/*  main.cpp                                                              */
/**************************************************************************/
/*                         This file is part of:                          */
/*                             GODOT ENGINE                               */
/*                        https://godotengine.org                         */
/**************************************************************************/
/* Copyright (c) 2014-present Godot Engine contributors (see AUTHORS.md). */
/* Copyright (c) 2007-2014 Juan Linietsky, Ariel Manzur.                  */
/*                                                                        */
/* Permission is hereby granted, free of charge, to any person obtaining  */
/* a copy of this software and associated documentation files (the        */
/* "Software"), to deal in the Software without restriction, including    */
/* without limitation the rights to use, copy, modify, merge, publish,    */
/* distribute, sublicense, and/or sell copies of the Software, and to     */
/* permit persons to whom the Software is furnished to do so, subject to  */
/* the following conditions:                                              */
/*                                                                        */
/* The above copyright notice and this permission notice shall be         */
/* included in all copies or substantial portions of the Software.        */
/*                                                                        */
/* THE SOFTWARE IS PROVIDED "AS IS", WITHOUT WARRANTY OF ANY KIND,        */
/* EXPRESS OR IMPLIED, INCLUDING BUT NOT LIMITED TO THE WARRANTIES OF     */
/* MERCHANTABILITY, FITNESS FOR A PARTICULAR PURPOSE AND NONINFRINGEMENT. */
/* IN NO EVENT SHALL THE AUTHORS OR COPYRIGHT HOLDERS BE LIABLE FOR ANY   */
/* CLAIM, DAMAGES OR OTHER LIABILITY, WHETHER IN AN ACTION OF CONTRACT,   */
/* TORT OR OTHERWISE, ARISING FROM, OUT OF OR IN CONNECTION WITH THE      */
/* SOFTWARE OR THE USE OR OTHER DEALINGS IN THE SOFTWARE.                 */
/**************************************************************************/

#include "main.h"

#include "core/config/project_settings.h"
#include "core/core_globals.h"
#include "core/crypto/crypto.h"
#include "core/debugger/engine_debugger.h"
#include "core/extension/extension_api_dump.h"
#include "core/extension/gdextension_interface_dump.gen.h"
#include "core/extension/gdextension_manager.h"
#include "core/input/input.h"
#include "core/input/input_map.h"
#include "core/io/dir_access.h"
#include "core/io/file_access_pack.h"
#include "core/io/file_access_zip.h"
#include "core/io/image_loader.h"
#include "core/io/ip.h"
#include "core/io/resource_loader.h"
#include "core/object/message_queue.h"
#include "core/os/os.h"
#include "core/os/time.h"
#include "core/register_core_types.h"
#include "core/string/translation.h"
#include "core/version.h"
#include "drivers/register_driver_types.h"
#include "main/app_icon.gen.h"
#include "main/main_timer_sync.h"
#include "main/performance.h"
#include "main/splash.gen.h"
#include "modules/register_module_types.h"
#include "platform/register_platform_apis.h"
#include "scene/main/scene_tree.h"
#include "scene/main/window.h"
#include "scene/register_scene_types.h"
#include "scene/resources/packed_scene.h"
#include "scene/theme/theme_db.h"
#include "servers/audio_server.h"
#include "servers/camera_server.h"
#include "servers/display_server.h"
#include "servers/movie_writer/movie_writer.h"
#include "servers/movie_writer/movie_writer_mjpeg.h"
#include "servers/navigation_server_2d.h"
#include "servers/navigation_server_2d_dummy.h"
#include "servers/navigation_server_3d.h"
#include "servers/navigation_server_3d_dummy.h"
#include "servers/physics_server_2d.h"
#include "servers/register_server_types.h"
#include "servers/rendering/rendering_server_default.h"
#include "servers/text/text_server_dummy.h"
#include "servers/text_server.h"

#ifndef _3D_DISABLED
#include "servers/physics_server_3d.h"
#include "servers/xr_server.h"
#endif // _3D_DISABLED

#ifdef TESTS_ENABLED
#include "tests/test_main.h"
#endif

#ifdef TOOLS_ENABLED
#include "editor/debugger/debug_adapter/debug_adapter_server.h"
#include "editor/debugger/editor_debugger_node.h"
#include "editor/doc_data_class_path.gen.h"
#include "editor/doc_tools.h"
#include "editor/editor_help.h"
#include "editor/editor_node.h"
#include "editor/editor_paths.h"
#include "editor/editor_settings.h"
#include "editor/editor_translation.h"
#include "editor/progress_dialog.h"
#include "editor/project_manager.h"
#include "editor/register_editor_types.h"

#if defined(TOOLS_ENABLED) && !defined(NO_EDITOR_SPLASH)
#include "main/splash_editor.gen.h"
#endif

#ifndef DISABLE_DEPRECATED
#include "editor/project_converter_3_to_4.h"
#endif // DISABLE_DEPRECATED
#endif // TOOLS_ENABLED

#if defined(STEAMAPI_ENABLED)
#include "main/steam_tracker.h"
#endif

#include "modules/modules_enabled.gen.h" // For mono.

#if defined(MODULE_MONO_ENABLED) && defined(TOOLS_ENABLED)
#include "modules/mono/editor/bindings_generator.h"
#endif

#ifdef MODULE_GDSCRIPT_ENABLED
#include "modules/gdscript/gdscript.h"
#if defined(TOOLS_ENABLED) && !defined(GDSCRIPT_NO_LSP)
#include "modules/gdscript/language_server/gdscript_language_server.h"
#endif // TOOLS_ENABLED && !GDSCRIPT_NO_LSP
#endif // MODULE_GDSCRIPT_ENABLED

/* Static members */

// Singletons

// Initialized in setup()
static Engine *engine = nullptr;
static ProjectSettings *globals = nullptr;
static Input *input = nullptr;
static InputMap *input_map = nullptr;
static TranslationServer *translation_server = nullptr;
static Performance *performance = nullptr;
static PackedData *packed_data = nullptr;
#ifdef MINIZIP_ENABLED
static ZipArchive *zip_packed_data = nullptr;
#endif
static MessageQueue *message_queue = nullptr;

#if defined(STEAMAPI_ENABLED)
static SteamTracker *steam_tracker = nullptr;
#endif

// Initialized in setup2()
static AudioServer *audio_server = nullptr;
static DisplayServer *display_server = nullptr;
static RenderingServer *rendering_server = nullptr;
static CameraServer *camera_server = nullptr;
static TextServerManager *tsman = nullptr;
static PhysicsServer2DManager *physics_server_2d_manager = nullptr;
static PhysicsServer2D *physics_server_2d = nullptr;
static NavigationServer3D *navigation_server_3d = nullptr;
static NavigationServer2D *navigation_server_2d = nullptr;
static ThemeDB *theme_db = nullptr;
#ifndef _3D_DISABLED
static PhysicsServer3DManager *physics_server_3d_manager = nullptr;
static PhysicsServer3D *physics_server_3d = nullptr;
static XRServer *xr_server = nullptr;
#endif // _3D_DISABLED
// We error out if setup2() doesn't turn this true
static bool _start_success = false;

// Drivers

String display_driver = "";
String tablet_driver = "";
String text_driver = "";
String rendering_driver = "";
String rendering_method = "";
static int text_driver_idx = -1;
static int audio_driver_idx = -1;

// Engine config/tools

static bool single_window = false;
static bool editor = false;
static bool project_manager = false;
static bool cmdline_tool = false;
static String locale;
static String log_file;
static bool show_help = false;
static uint64_t quit_after = 0;
static OS::ProcessID editor_pid = 0;
#ifdef TOOLS_ENABLED
static bool found_project = false;
static bool auto_build_solutions = false;
static String debug_server_uri;
#ifndef DISABLE_DEPRECATED
static int converter_max_kb_file = 4 * 1024; // 4MB
static int converter_max_line_length = 100000;
#endif // DISABLE_DEPRECATED

HashMap<Main::CLIScope, Vector<String>> forwardable_cli_arguments;
#endif
static bool single_threaded_scene = false;

// Display

static DisplayServer::WindowMode window_mode = DisplayServer::WINDOW_MODE_WINDOWED;
static DisplayServer::ScreenOrientation window_orientation = DisplayServer::SCREEN_LANDSCAPE;
static DisplayServer::VSyncMode window_vsync_mode = DisplayServer::VSYNC_ENABLED;
static uint32_t window_flags = 0;
static Size2i window_size = Size2i(1152, 648);

static int init_screen = DisplayServer::SCREEN_PRIMARY;
static bool init_fullscreen = false;
static bool init_maximized = false;
static bool init_windowed = false;
static bool init_always_on_top = false;
static bool init_use_custom_pos = false;
static bool init_use_custom_screen = false;
static Vector2 init_custom_pos;

// Debug

static bool use_debug_profiler = false;
#ifdef DEBUG_ENABLED
static bool debug_collisions = false;
static bool debug_paths = false;
static bool debug_navigation = false;
static bool debug_avoidance = false;
static bool debug_canvas_item_redraw = false;
#endif
static int max_fps = -1;
static int frame_delay = 0;
static int audio_output_latency = 0;
static bool disable_render_loop = false;
static int fixed_fps = -1;
static MovieWriter *movie_writer = nullptr;
static bool disable_vsync = false;
static bool print_fps = false;
#ifdef TOOLS_ENABLED
static bool dump_gdextension_interface = false;
static bool dump_extension_api = false;
static bool include_docs_in_extension_api_dump = false;
static bool validate_extension_api = false;
static String validate_extension_api_file;
#endif
bool profile_gpu = false;

// Constants.

static const String NULL_DISPLAY_DRIVER("headless");
static const String NULL_AUDIO_DRIVER("Dummy");

// The length of the longest column in the command-line help we should align to
// (excluding the 2-space left and right margins).
// Currently, this is `--export-release <preset> <path>`.
static const int OPTION_COLUMN_LENGTH = 32;

/* Helper methods */

bool Main::is_cmdline_tool() {
	return cmdline_tool;
}

#ifdef TOOLS_ENABLED
const Vector<String> &Main::get_forwardable_cli_arguments(Main::CLIScope p_scope) {
	return forwardable_cli_arguments[p_scope];
}
#endif

static String unescape_cmdline(const String &p_str) {
	return p_str.replace("%20", " ");
}

static String get_full_version_string() {
	String hash = String(VERSION_HASH);
	if (!hash.is_empty()) {
		hash = "." + hash.left(9);
	}
	return String(VERSION_FULL_BUILD) + hash;
}

#if defined(TOOLS_ENABLED) && defined(MODULE_GDSCRIPT_ENABLED)
static Vector<String> get_files_with_extension(const String &p_root, const String &p_extension) {
	Vector<String> paths;

	Ref<DirAccess> dir = DirAccess::open(p_root);
	if (dir.is_valid()) {
		dir->list_dir_begin();
		String fn = dir->get_next();
		while (!fn.is_empty()) {
			if (!dir->current_is_hidden() && fn != "." && fn != "..") {
				if (dir->current_is_dir()) {
					paths.append_array(get_files_with_extension(p_root.path_join(fn), p_extension));
				} else if (fn.get_extension() == p_extension) {
					paths.append(p_root.path_join(fn));
				}
			}
			fn = dir->get_next();
		}
		dir->list_dir_end();
	}

	return paths;
}
#endif

// FIXME: Could maybe be moved to have less code in main.cpp.
void initialize_physics() {
#ifndef _3D_DISABLED
	/// 3D Physics Server
	physics_server_3d = PhysicsServer3DManager::get_singleton()->new_server(
			GLOBAL_GET(PhysicsServer3DManager::setting_property_name));
	if (!physics_server_3d) {
		// Physics server not found, Use the default physics
		physics_server_3d = PhysicsServer3DManager::get_singleton()->new_default_server();
	}
	ERR_FAIL_NULL(physics_server_3d);
	physics_server_3d->init();
#endif // _3D_DISABLED

	// 2D Physics server
	physics_server_2d = PhysicsServer2DManager::get_singleton()->new_server(
			GLOBAL_GET(PhysicsServer2DManager::get_singleton()->setting_property_name));
	if (!physics_server_2d) {
		// Physics server not found, Use the default physics
		physics_server_2d = PhysicsServer2DManager::get_singleton()->new_default_server();
	}
	ERR_FAIL_NULL(physics_server_2d);
	physics_server_2d->init();
}

void finalize_physics() {
#ifndef _3D_DISABLED
	physics_server_3d->finish();
	memdelete(physics_server_3d);
#endif // _3D_DISABLED

	physics_server_2d->finish();
	memdelete(physics_server_2d);
}

void finalize_display() {
	rendering_server->finish();
	memdelete(rendering_server);

	memdelete(display_server);
}

void initialize_navigation_server() {
	ERR_FAIL_COND(navigation_server_3d != nullptr);
	ERR_FAIL_COND(navigation_server_2d != nullptr);

	// Init 3D Navigation Server
	navigation_server_3d = NavigationServer3DManager::new_default_server();

	// Fall back to dummy if no default server has been registered.
	if (!navigation_server_3d) {
		navigation_server_3d = memnew(NavigationServer3DDummy);
	}

	// Should be impossible, but make sure it's not null.
	ERR_FAIL_NULL_MSG(navigation_server_3d, "Failed to initialize NavigationServer3D.");
	navigation_server_3d->init();

	// Init 2D Navigation Server
	navigation_server_2d = NavigationServer2DManager::new_default_server();
	if (!navigation_server_2d) {
		navigation_server_2d = memnew(NavigationServer2DDummy);
	}

	ERR_FAIL_NULL_MSG(navigation_server_2d, "Failed to initialize NavigationServer2D.");
	navigation_server_2d->init();
}

void finalize_navigation_server() {
	ERR_FAIL_NULL(navigation_server_3d);
	navigation_server_3d->finish();
	memdelete(navigation_server_3d);
	navigation_server_3d = nullptr;

	ERR_FAIL_NULL(navigation_server_2d);
	navigation_server_2d->finish();
	memdelete(navigation_server_2d);
	navigation_server_2d = nullptr;
}

void initialize_theme_db() {
	theme_db = memnew(ThemeDB);
}

void finalize_theme_db() {
	memdelete(theme_db);
	theme_db = nullptr;
}

//#define DEBUG_INIT
#ifdef DEBUG_INIT
#define MAIN_PRINT(m_txt) print_line(m_txt)
#else
#define MAIN_PRINT(m_txt)
#endif

void Main::print_header(bool p_rich) {
	if (VERSION_TIMESTAMP > 0) {
		// Version timestamp available.
		if (p_rich) {
			Engine::get_singleton()->print_header_rich("\u001b[38;5;39m" + String(VERSION_NAME) + "\u001b[0m v" + get_full_version_string() + " (" + Time::get_singleton()->get_datetime_string_from_unix_time(VERSION_TIMESTAMP, true) + " UTC) - \u001b[4m" + String(VERSION_WEBSITE));
		} else {
			Engine::get_singleton()->print_header(String(VERSION_NAME) + " v" + get_full_version_string() + " (" + Time::get_singleton()->get_datetime_string_from_unix_time(VERSION_TIMESTAMP, true) + " UTC) - " + String(VERSION_WEBSITE));
		}
	} else {
		if (p_rich) {
			Engine::get_singleton()->print_header_rich("\u001b[38;5;39m" + String(VERSION_NAME) + "\u001b[0m v" + get_full_version_string() + " - \u001b[4m" + String(VERSION_WEBSITE));
		} else {
			Engine::get_singleton()->print_header(String(VERSION_NAME) + " v" + get_full_version_string() + " - " + String(VERSION_WEBSITE));
		}
	}
}

/**
 * Prints a copyright notice in the command-line help with colored text. A newline is
 * automatically added at the end.
 */
void Main::print_help_copyright(const char *p_notice) {
	OS::get_singleton()->print("\u001b[90m%s\u001b[0m\n", p_notice);
}

/**
 * Prints a title in the command-line help with colored text. A newline is
 * automatically added at beginning and at the end.
 */
void Main::print_help_title(const char *p_title) {
	OS::get_singleton()->print("\n\u001b[1;93m%s:\u001b[0m\n", p_title);
}

/**
 * Returns the option string with required and optional arguments colored separately from the rest of the option.
 * This color replacement must be done *after* calling `rpad()` for the length padding to be done correctly.
 */
String Main::format_help_option(const char *p_option) {
	return (String(p_option)
					.rpad(OPTION_COLUMN_LENGTH)
					.replace("[", "\u001b[96m[")
					.replace("]", "]\u001b[0m")
					.replace("<", "\u001b[95m<")
					.replace(">", ">\u001b[0m"));
}

/**
 * Prints an option in the command-line help with colored text. No newline is
 * added at the end. `p_availability` denotes which build types the argument is
 * available in. Support in release export templates implies support in debug
 * export templates and editor. Support in debug export templates implies
 * support in editor.
 */
void Main::print_help_option(const char *p_option, const char *p_description, CLIOptionAvailability p_availability) {
	const bool option_empty = (p_option && !p_option[0]);
	if (!option_empty) {
		const char *availability_badge = "";
		switch (p_availability) {
			case CLI_OPTION_AVAILABILITY_EDITOR:
				availability_badge = "\u001b[1;91mE";
				break;
			case CLI_OPTION_AVAILABILITY_TEMPLATE_DEBUG:
				availability_badge = "\u001b[1;94mD";
				break;
			case CLI_OPTION_AVAILABILITY_TEMPLATE_RELEASE:
				availability_badge = "\u001b[1;92mR";
				break;
			case CLI_OPTION_AVAILABILITY_HIDDEN:
				// Use for multiline option names (but not when the option name is empty).
				availability_badge = " ";
				break;
		}
		OS::get_singleton()->print(
				"  \u001b[92m%s  %s\u001b[0m  %s",
				format_help_option(p_option).utf8().ptr(),
				availability_badge,
				p_description);
	} else {
		// Make continuation lines for descriptions faint if the option name is empty.
		OS::get_singleton()->print(
				"  \u001b[92m%s   \u001b[0m  \u001b[90m%s",
				format_help_option(p_option).utf8().ptr(),
				p_description);
	}
}

void Main::print_help(const char *p_binary) {
	print_header(true);
	print_help_copyright("Free and open source software under the terms of the MIT license.");
	print_help_copyright("(c) 2014-present Godot Engine contributors. (c) 2007-present Juan Linietsky, Ariel Manzur.");

	print_help_title("Usage");
	OS::get_singleton()->print("  %s \u001b[96m[options] [path to scene or \"project.godot\" file]\u001b[0m\n", p_binary);

#if defined(TOOLS_ENABLED)
	print_help_title("Option legend (this build = editor)");
#elif defined(DEBUG_ENABLED)
	print_help_title("Option legend (this build = debug export template)");
#else
	print_help_title("Option legend (this build = release export template)");
#endif

	OS::get_singleton()->print("  \u001b[1;92mR\u001b[0m  Available in editor builds, debug export templates and release export templates.\n");
#ifdef DEBUG_ENABLED
	OS::get_singleton()->print("  \u001b[1;94mD\u001b[0m  Available in editor builds and debug export templates only.\n");
#endif
#ifdef TOOLS_ENABLED
	OS::get_singleton()->print("  \u001b[1;91mE\u001b[0m  Only available in editor builds.\n");
#endif

	print_help_title("General options");
	print_help_option("-h, --help", "Display this help message.\n");
	print_help_option("--version", "Display the version string.\n");
	print_help_option("-v, --verbose", "Use verbose stdout mode.\n");
	print_help_option("--quiet", "Quiet mode, silences stdout messages. Errors are still displayed.\n");
	print_help_option("--no-header", "Do not print engine version and rendering method header on startup.\n");

	print_help_title("Run options");
	print_help_option("--, ++", "Separator for user-provided arguments. Following arguments are not used by the engine, but can be read from `OS.get_cmdline_user_args()`.\n");
#ifdef TOOLS_ENABLED
	print_help_option("-e, --editor", "Start the editor instead of running the scene.\n", CLI_OPTION_AVAILABILITY_EDITOR);
	print_help_option("-p, --project-manager", "Start the project manager, even if a project is auto-detected.\n", CLI_OPTION_AVAILABILITY_EDITOR);
	print_help_option("--debug-server <uri>", "Start the editor debug server (<protocol>://<host/IP>[:port], e.g. tcp://127.0.0.1:6007)\n", CLI_OPTION_AVAILABILITY_EDITOR);
	print_help_option("--dap-port <port>", "Use the specified port for the GDScript Debugger Adaptor protocol. Recommended port range [1024, 49151].\n", CLI_OPTION_AVAILABILITY_EDITOR);
#if defined(MODULE_GDSCRIPT_ENABLED) && !defined(GDSCRIPT_NO_LSP)
	print_help_option("--lsp-port <port>", "Use the specified port for the GDScript language server protocol. Recommended port range [1024, 49151].\n", CLI_OPTION_AVAILABILITY_EDITOR);
#endif // MODULE_GDSCRIPT_ENABLED && !GDSCRIPT_NO_LSP
#endif
	print_help_option("--quit", "Quit after the first iteration.\n");
	print_help_option("--quit-after <int>", "Quit after the given number of iterations. Set to 0 to disable.\n");
	print_help_option("-l, --language <locale>", "Use a specific locale (<locale> being a two-letter code).\n");
	print_help_option("--path <directory>", "Path to a project (<directory> must contain a \"project.godot\" file).\n");
	print_help_option("-u, --upwards", "Scan folders upwards for project.godot file.\n");
	print_help_option("--main-pack <file>", "Path to a pack (.pck) file to load.\n");
	print_help_option("--render-thread <mode>", "Render thread mode (\"unsafe\", \"safe\", \"separate\").\n");
	print_help_option("--remote-fs <address>", "Remote filesystem (<host/IP>[:<port>] address).\n");
	print_help_option("--remote-fs-password <password>", "Password for remote filesystem.\n");

	print_help_option("--audio-driver <driver>", "Audio driver [");
	for (int i = 0; i < AudioDriverManager::get_driver_count(); i++) {
		if (i > 0) {
			OS::get_singleton()->print(", ");
		}
		OS::get_singleton()->print("\"%s\"", AudioDriverManager::get_driver(i)->get_name());
	}
	OS::get_singleton()->print("].\n");

	print_help_option("--display-driver <driver>", "Display driver (and rendering driver) [");
	for (int i = 0; i < DisplayServer::get_create_function_count(); i++) {
		if (i > 0) {
			OS::get_singleton()->print(", ");
		}
		OS::get_singleton()->print("\"%s\" (", DisplayServer::get_create_function_name(i));
		Vector<String> rd = DisplayServer::get_create_function_rendering_drivers(i);
		for (int j = 0; j < rd.size(); j++) {
			if (j > 0) {
				OS::get_singleton()->print(", ");
			}
			OS::get_singleton()->print("\"%s\"", rd[j].utf8().get_data());
		}
		OS::get_singleton()->print(")");
	}
	OS::get_singleton()->print("].\n");
	print_help_option("--audio-output-latency <ms>", "Override audio output latency in milliseconds (default is 15 ms).\n");
	print_help_option("", "Lower values make sound playback more reactive but increase CPU usage, and may result in audio cracking if the CPU can't keep up.\n");

	print_help_option("--rendering-method <renderer>", "Renderer name. Requires driver support.\n");
	print_help_option("--rendering-driver <driver>", "Rendering driver (depends on display driver).\n");
	print_help_option("--gpu-index <device_index>", "Use a specific GPU (run with --verbose to get a list of available devices).\n");
	print_help_option("--text-driver <driver>", "Text driver (used for font rendering, bidirectional support and shaping).\n");
	print_help_option("--tablet-driver <driver>", "Pen tablet input driver.\n");
	print_help_option("--headless", "Enable headless mode (--display-driver headless --audio-driver Dummy). Useful for servers and with --script.\n");
	print_help_option("--log-file <file>", "Write output/error log to the specified path instead of the default location defined by the project.\n");
	print_help_option("", "<file> path should be absolute or relative to the project directory.\n");
	print_help_option("--write-movie <file>", "Write a video to the specified path (usually with .avi or .png extension).\n");
	print_help_option("", "--fixed-fps is forced when enabled, but it can be used to change movie FPS.\n");
	print_help_option("", "--disable-vsync can speed up movie writing but makes interaction more difficult.\n");
	print_help_option("", "--quit-after can be used to specify the number of frames to write.\n");

	print_help_title("Display options");
	print_help_option("-f, --fullscreen", "Request fullscreen mode.\n");
	print_help_option("-m, --maximized", "Request a maximized window.\n");
	print_help_option("-w, --windowed", "Request windowed mode.\n");
	print_help_option("-t, --always-on-top", "Request an always-on-top window.\n");
	print_help_option("--resolution <W>x<H>", "Request window resolution.\n");
	print_help_option("--position <X>,<Y>", "Request window position.\n");
	print_help_option("--screen <N>", "Request window screen.\n");
	print_help_option("--single-window", "Use a single window (no separate subwindows).\n");
	print_help_option("--xr-mode <mode>", "Select XR (Extended Reality) mode [\"default\", \"off\", \"on\"].\n");

	print_help_title("Debug options");
	print_help_option("-d, --debug", "Debug (local stdout debugger).\n");
	print_help_option("-b, --breakpoints", "Breakpoint list as source::line comma-separated pairs, no spaces (use %%20 instead).\n");
	print_help_option("--profiling", "Enable profiling in the script debugger.\n");
	print_help_option("--gpu-profile", "Show a GPU profile of the tasks that took the most time during frame rendering.\n");
	print_help_option("--gpu-validation", "Enable graphics API validation layers for debugging.\n");
#ifdef DEBUG_ENABLED
	print_help_option("--gpu-abort", "Abort on graphics API usage errors (usually validation layer errors). May help see the problem if your system freezes.\n", CLI_OPTION_AVAILABILITY_TEMPLATE_DEBUG);
#endif
	print_help_option("--generate-spirv-debug-info", "Generate SPIR-V debug information. This allows source-level shader debugging with RenderDoc.\n");
	print_help_option("--remote-debug <uri>", "Remote debug (<protocol>://<host/IP>[:<port>], e.g. tcp://127.0.0.1:6007).\n");
	print_help_option("--single-threaded-scene", "Force scene tree to run in single-threaded mode. Sub-thread groups are disabled and run on the main thread.\n");
#if defined(DEBUG_ENABLED)
	print_help_option("--debug-collisions", "Show collision shapes when running the scene.\n", CLI_OPTION_AVAILABILITY_TEMPLATE_DEBUG);
	print_help_option("--debug-paths", "Show path lines when running the scene.\n", CLI_OPTION_AVAILABILITY_TEMPLATE_DEBUG);
	print_help_option("--debug-navigation", "Show navigation polygons when running the scene.\n", CLI_OPTION_AVAILABILITY_TEMPLATE_DEBUG);
	print_help_option("--debug-avoidance", "Show navigation avoidance debug visuals when running the scene.\n", CLI_OPTION_AVAILABILITY_TEMPLATE_DEBUG);
	print_help_option("--debug-stringnames", "Print all StringName allocations to stdout when the engine quits.\n", CLI_OPTION_AVAILABILITY_TEMPLATE_DEBUG);
	print_help_option("--debug-canvas-item-redraw", "Display a rectangle each time a canvas item requests a redraw (useful to troubleshoot low processor mode).\n", CLI_OPTION_AVAILABILITY_TEMPLATE_DEBUG);

#endif
	print_help_option("--max-fps <fps>", "Set a maximum number of frames per second rendered (can be used to limit power usage). A value of 0 results in unlimited framerate.\n");
	print_help_option("--frame-delay <ms>", "Simulate high CPU load (delay each frame by <ms> milliseconds). Do not use as a FPS limiter; use --max-fps instead.\n");
	print_help_option("--time-scale <scale>", "Force time scale (higher values are faster, 1.0 is normal speed).\n");
	print_help_option("--disable-vsync", "Forces disabling of vertical synchronization, even if enabled in the project settings. Does not override driver-level V-Sync enforcement.\n");
	print_help_option("--disable-render-loop", "Disable render loop so rendering only occurs when called explicitly from script.\n");
	print_help_option("--disable-crash-handler", "Disable crash handler when supported by the platform code.\n");
	print_help_option("--fixed-fps <fps>", "Force a fixed number of frames per second. This setting disables real-time synchronization.\n");
	print_help_option("--delta-smoothing <enable>", "Enable or disable frame delta smoothing [\"enable\", \"disable\"].\n");
	print_help_option("--print-fps", "Print the frames per second to the stdout.\n");

	print_help_title("Standalone tools");
	print_help_option("-s, --script <script>", "Run a script.\n");
	print_help_option("--main-loop <main_loop_name>", "Run a MainLoop specified by its global class name.\n");
	print_help_option("--check-only", "Only parse for errors and quit (use with --script).\n");
#ifdef TOOLS_ENABLED
	print_help_option("--export-release <preset> <path>", "Export the project in release mode using the given preset and output path. The preset name should match one defined in \"export_presets.cfg\".\n", CLI_OPTION_AVAILABILITY_EDITOR);
	print_help_option("", "<path> should be absolute or relative to the project directory, and include the filename for the binary (e.g. \"builds/game.exe\").\n");
	print_help_option("", "The target directory must exist.\n");
	print_help_option("--export-debug <preset> <path>", "Export the project in debug mode using the given preset and output path. See --export-release description for other considerations.\n", CLI_OPTION_AVAILABILITY_EDITOR);
	print_help_option("--export-pack <preset> <path>", "Export the project data only using the given preset and output path. The <path> extension determines whether it will be in PCK or ZIP format.\n", CLI_OPTION_AVAILABILITY_EDITOR);
	print_help_option("--install-android-build-template", "Install the Android build template. Used in conjunction with --export-release or --export-debug.\n", CLI_OPTION_AVAILABILITY_EDITOR);
#ifndef DISABLE_DEPRECATED
	// Commands are long; split the description to a second line.
	print_help_option("--convert-3to4 ", "\n", CLI_OPTION_AVAILABILITY_HIDDEN);
	print_help_option("  [max_file_kb] [max_line_size]", "Converts project from Godot 3.x to Godot 4.x.\n", CLI_OPTION_AVAILABILITY_EDITOR);
	print_help_option("--validate-conversion-3to4 ", "\n", CLI_OPTION_AVAILABILITY_HIDDEN);
	print_help_option("  [max_file_kb] [max_line_size]", "Shows what elements will be renamed when converting project from Godot 3.x to Godot 4.x.\n", CLI_OPTION_AVAILABILITY_EDITOR);
#endif // DISABLE_DEPRECATED
	print_help_option("--doctool [path]", "Dump the engine API reference to the given <path> (defaults to current directory) in XML format, merging if existing files are found.\n", CLI_OPTION_AVAILABILITY_EDITOR);
	print_help_option("--no-docbase", "Disallow dumping the base types (used with --doctool).\n", CLI_OPTION_AVAILABILITY_EDITOR);
	print_help_option("--gdextension-docs", "Rather than dumping the engine API, generate API reference from all the GDExtensions loaded in the current project (used with --doctool).\n", CLI_OPTION_AVAILABILITY_EDITOR);
#ifdef MODULE_GDSCRIPT_ENABLED
	print_help_option("--gdscript-docs <path>", "Rather than dumping the engine API, generate API reference from the inline documentation in the GDScript files found in <path> (used with --doctool).\n", CLI_OPTION_AVAILABILITY_EDITOR);
#endif
	print_help_option("--build-solutions", "Build the scripting solutions (e.g. for C# projects). Implies --editor and requires a valid project to edit.\n", CLI_OPTION_AVAILABILITY_EDITOR);
	print_help_option("--dump-gdextension-interface", "Generate a GDExtension header file \"gdextension_interface.h\" in the current folder. This file is the base file required to implement a GDExtension.\n", CLI_OPTION_AVAILABILITY_EDITOR);
	print_help_option("--dump-extension-api", "Generate a JSON dump of the Godot API for GDExtension bindings named \"extension_api.json\" in the current folder.\n", CLI_OPTION_AVAILABILITY_EDITOR);
	print_help_option("--dump-extension-api-with-docs", "Generate JSON dump of the Godot API like the previous option, but including documentation.\n", CLI_OPTION_AVAILABILITY_EDITOR);
	print_help_option("--validate-extension-api <path>", "Validate an extension API file dumped (with one of the two previous options) from a previous version of the engine to ensure API compatibility.\n", CLI_OPTION_AVAILABILITY_EDITOR);
	print_help_option("", "If incompatibilities or errors are detected, the exit code will be non-zero.\n");
	print_help_option("--benchmark", "Benchmark the run time and print it to console.\n", CLI_OPTION_AVAILABILITY_EDITOR);
	print_help_option("--benchmark-file <path>", "Benchmark the run time and save it to a given file in JSON format. The path should be absolute.\n", CLI_OPTION_AVAILABILITY_EDITOR);
#ifdef TESTS_ENABLED
	print_help_option("--test [--help]", "Run unit tests. Use --test --help for more information.\n", CLI_OPTION_AVAILABILITY_EDITOR);
#endif
#endif
	OS::get_singleton()->print("\n");
}

#ifdef TESTS_ENABLED
// The order is the same as in `Main::setup()`, only core and some editor types
// are initialized here. This also combines `Main::setup2()` initialization.
Error Main::test_setup() {
	Thread::make_main_thread();
	set_current_thread_safe_for_nodes(true);

	OS::get_singleton()->initialize();

	engine = memnew(Engine);

	register_core_types();
	register_core_driver_types();

	packed_data = memnew(PackedData);

	globals = memnew(ProjectSettings);

	register_core_settings(); // Here globals are present.

	translation_server = memnew(TranslationServer);
	tsman = memnew(TextServerManager);

	if (tsman) {
		Ref<TextServerDummy> ts;
		ts.instantiate();
		tsman->add_interface(ts);
	}

#ifndef _3D_DISABLED
	physics_server_3d_manager = memnew(PhysicsServer3DManager);
#endif // _3D_DISABLED
	physics_server_2d_manager = memnew(PhysicsServer2DManager);

	// From `Main::setup2()`.
	initialize_modules(MODULE_INITIALIZATION_LEVEL_CORE);
	register_core_extensions();

	register_core_singletons();

	/** INITIALIZE SERVERS **/
	register_server_types();
	XRServer::set_xr_mode(XRServer::XRMODE_OFF); // Skip in tests.
	initialize_modules(MODULE_INITIALIZATION_LEVEL_SERVERS);
	GDExtensionManager::get_singleton()->initialize_extensions(GDExtension::INITIALIZATION_LEVEL_SERVERS);

	translation_server->setup(); //register translations, load them, etc.
	if (!locale.is_empty()) {
		translation_server->set_locale(locale);
	}
	translation_server->load_translations();
	ResourceLoader::load_translation_remaps(); //load remaps for resources

	ResourceLoader::load_path_remaps();

	// Initialize ThemeDB early so that scene types can register their theme items.
	// Default theme will be initialized later, after modules and ScriptServer are ready.
	initialize_theme_db();

	register_scene_types();
	register_driver_types();

	register_scene_singletons();

	initialize_modules(MODULE_INITIALIZATION_LEVEL_SCENE);
	GDExtensionManager::get_singleton()->initialize_extensions(GDExtension::INITIALIZATION_LEVEL_SCENE);

#ifdef TOOLS_ENABLED
	ClassDB::set_current_api(ClassDB::API_EDITOR);
	register_editor_types();

	initialize_modules(MODULE_INITIALIZATION_LEVEL_EDITOR);
	GDExtensionManager::get_singleton()->initialize_extensions(GDExtension::INITIALIZATION_LEVEL_EDITOR);

	ClassDB::set_current_api(ClassDB::API_CORE);
#endif
	register_platform_apis();

	// Theme needs modules to be initialized so that sub-resources can be loaded.
	theme_db->initialize_theme_noproject();

	initialize_navigation_server();

	ERR_FAIL_COND_V(TextServerManager::get_singleton()->get_interface_count() == 0, ERR_CANT_CREATE);

	/* Use one with the most features available. */
	int max_features = 0;
	for (int i = 0; i < TextServerManager::get_singleton()->get_interface_count(); i++) {
		uint32_t features = TextServerManager::get_singleton()->get_interface(i)->get_features();
		int feature_number = 0;
		while (features) {
			feature_number += features & 1;
			features >>= 1;
		}
		if (feature_number >= max_features) {
			max_features = feature_number;
			text_driver_idx = i;
		}
	}
	if (text_driver_idx >= 0) {
		Ref<TextServer> ts = TextServerManager::get_singleton()->get_interface(text_driver_idx);
		TextServerManager::get_singleton()->set_primary_interface(ts);
		if (ts->has_feature(TextServer::FEATURE_USE_SUPPORT_DATA)) {
			ts->load_support_data("res://" + ts->get_support_data_filename());
		}
	} else {
		ERR_FAIL_V_MSG(ERR_CANT_CREATE, "TextServer: Unable to create TextServer interface.");
	}

	ClassDB::set_current_api(ClassDB::API_NONE);

	_start_success = true;

	return OK;
}

// The order is the same as in `Main::cleanup()`.
void Main::test_cleanup() {
	ERR_FAIL_COND(!_start_success);

	for (int i = 0; i < TextServerManager::get_singleton()->get_interface_count(); i++) {
		TextServerManager::get_singleton()->get_interface(i)->cleanup();
	}

	ResourceLoader::remove_custom_loaders();
	ResourceSaver::remove_custom_savers();

#ifdef TOOLS_ENABLED
	GDExtensionManager::get_singleton()->deinitialize_extensions(GDExtension::INITIALIZATION_LEVEL_EDITOR);
	uninitialize_modules(MODULE_INITIALIZATION_LEVEL_EDITOR);
	unregister_editor_types();
#endif

	GDExtensionManager::get_singleton()->deinitialize_extensions(GDExtension::INITIALIZATION_LEVEL_SCENE);
	uninitialize_modules(MODULE_INITIALIZATION_LEVEL_SCENE);

	unregister_platform_apis();
	unregister_driver_types();
	unregister_scene_types();

	finalize_theme_db();

	finalize_navigation_server();

	GDExtensionManager::get_singleton()->deinitialize_extensions(GDExtension::INITIALIZATION_LEVEL_SERVERS);
	uninitialize_modules(MODULE_INITIALIZATION_LEVEL_SERVERS);
	unregister_server_types();

	EngineDebugger::deinitialize();
	OS::get_singleton()->finalize();

	if (packed_data) {
		memdelete(packed_data);
	}
	if (translation_server) {
		memdelete(translation_server);
	}
	if (tsman) {
		memdelete(tsman);
	}
#ifndef _3D_DISABLED
	if (physics_server_3d_manager) {
		memdelete(physics_server_3d_manager);
	}
#endif // _3D_DISABLED
	if (physics_server_2d_manager) {
		memdelete(physics_server_2d_manager);
	}
	if (globals) {
		memdelete(globals);
	}

	unregister_core_driver_types();
	unregister_core_extensions();
	uninitialize_modules(MODULE_INITIALIZATION_LEVEL_CORE);

	if (engine) {
		memdelete(engine);
	}

	unregister_core_types();

	OS::get_singleton()->finalize_core();
}
#endif

int Main::test_entrypoint(int argc, char *argv[], bool &tests_need_run) {
#ifdef TESTS_ENABLED
	for (int x = 0; x < argc; x++) {
		if ((strncmp(argv[x], "--test", 6) == 0) && (strlen(argv[x]) == 6)) {
			tests_need_run = true;
			// TODO: need to come up with different test contexts.
			// Not every test requires high-level functionality like `ClassDB`.
			test_setup();
			int status = test_main(argc, argv);
			test_cleanup();
			return status;
		}
	}
#endif
	tests_need_run = false;
	return 0;
}

/* Engine initialization
 *
 * Consists of several methods that are called by each platform's specific main(argc, argv).
 * To fully understand engine init, one should therefore start from the platform's main and
 * see how it calls into the Main class' methods.
 *
 * The initialization is typically done in 3 steps (with the setup2 step triggered either
 * automatically by setup, or manually in the platform's main).
 *
 * - setup(execpath, argc, argv, p_second_phase) is the main entry point for all platforms,
 *   responsible for the initialization of all low level singletons and core types, and parsing
 *   command line arguments to configure things accordingly.
 *   If p_second_phase is true, it will chain into setup2() (default behavior). This is
 *   disabled on some platforms (Android, iOS) which trigger the second step in their own time.
 *
 * - setup2(p_main_tid_override) registers high level servers and singletons, displays the
 *   boot splash, then registers higher level types (scene, editor, etc.).
 *
 * - start() is the last step and that's where command line tools can run, or the main loop
 *   can be created eventually and the project settings put into action. That's also where
 *   the editor node is created, if relevant.
 *   start() does it own argument parsing for a subset of the command line arguments described
 *   in help, it's a bit messy and should be globalized with the setup() parsing somehow.
 */

Error Main::setup(const char *execpath, int argc, char *argv[], bool p_second_phase) {
	Thread::make_main_thread();
	set_current_thread_safe_for_nodes(true);

	OS::get_singleton()->initialize();

	// Benchmark tracking must be done after `OS::get_singleton()->initialize()` as on some
	// platforms, it's used to set up the time utilities.
	OS::get_singleton()->benchmark_begin_measure("Startup", "Main::Setup");

	engine = memnew(Engine);

	MAIN_PRINT("Main: Initialize CORE");

	register_core_types();
	register_core_driver_types();

	MAIN_PRINT("Main: Initialize Globals");

	input_map = memnew(InputMap);
	globals = memnew(ProjectSettings);

	register_core_settings(); //here globals are present

	translation_server = memnew(TranslationServer);
	performance = memnew(Performance);
	GDREGISTER_CLASS(Performance);
	engine->add_singleton(Engine::Singleton("Performance", performance));

	// Only flush stdout in debug builds by default, as spamming `print()` will
	// decrease performance if this is enabled.
	GLOBAL_DEF_RST("application/run/flush_stdout_on_print", false);
	GLOBAL_DEF_RST("application/run/flush_stdout_on_print.debug", true);

	MAIN_PRINT("Main: Parse CMDLine");

	/* argument parsing and main creation */
	List<String> args;
	List<String> main_args;
	List<String> user_args;
	bool adding_user_args = false;
	List<String> platform_args = OS::get_singleton()->get_cmdline_platform_args();

	// Add command line arguments.
	for (int i = 0; i < argc; i++) {
		args.push_back(String::utf8(argv[i]));
	}

	// Add arguments received from macOS LaunchService (URL schemas, file associations).
	for (const String &arg : platform_args) {
		args.push_back(arg);
	}

	List<String>::Element *I = args.front();

	while (I) {
		I->get() = unescape_cmdline(I->get().strip_edges());
		I = I->next();
	}

	String audio_driver = "";
	String project_path = ".";
	bool upwards = false;
	String debug_uri = "";
	bool skip_breakpoints = false;
	String main_pack;
	bool quiet_stdout = false;
	int rtm = -1;

	String remotefs;
	String remotefs_pass;

	Vector<String> breakpoints;
	bool use_custom_res = true;
	bool force_res = false;
	bool delta_smoothing_override = false;

	String default_renderer = "";
	String default_renderer_mobile = "";
	String renderer_hints = "";

	packed_data = PackedData::get_singleton();
	if (!packed_data) {
		packed_data = memnew(PackedData);
	}

#ifdef MINIZIP_ENABLED

	//XXX: always get_singleton() == 0x0
	zip_packed_data = ZipArchive::get_singleton();
	//TODO: remove this temporary fix
	if (!zip_packed_data) {
		zip_packed_data = memnew(ZipArchive);
	}

	packed_data->add_pack_source(zip_packed_data);
#endif

	// Exit error code used in the `goto error` conditions.
	// It's returned as the program exit code. ERR_HELP is special cased and handled as success (0).
	Error exit_err = ERR_INVALID_PARAMETER;

	I = args.front();
	while (I) {
		List<String>::Element *N = I->next();

		const String &arg = I->get();

#ifdef MACOS_ENABLED
		// Ignore the process serial number argument passed by macOS Gatekeeper.
		// Otherwise, Godot would try to open a non-existent project on the first start and abort.
		if (arg.begins_with("-psn_")) {
			I = N;
			continue;
		}
#endif

#ifdef TOOLS_ENABLED
		if (arg == "--debug" ||
				arg == "--verbose" ||
				arg == "--disable-crash-handler") {
			forwardable_cli_arguments[CLI_SCOPE_TOOL].push_back(arg);
			forwardable_cli_arguments[CLI_SCOPE_PROJECT].push_back(arg);
		}
		if (arg == "--single-window") {
			forwardable_cli_arguments[CLI_SCOPE_TOOL].push_back(arg);
		}
		if (arg == "--audio-driver" ||
				arg == "--display-driver" ||
				arg == "--rendering-method" ||
				arg == "--rendering-driver") {
			if (N) {
				forwardable_cli_arguments[CLI_SCOPE_TOOL].push_back(arg);
				forwardable_cli_arguments[CLI_SCOPE_TOOL].push_back(N->get());
			}
		}
		// If gpu is specified, both editor and debug instances started from editor will inherit.
		if (arg == "--gpu-index") {
			if (N) {
				const String &next_arg = N->get();
				forwardable_cli_arguments[CLI_SCOPE_TOOL].push_back(arg);
				forwardable_cli_arguments[CLI_SCOPE_TOOL].push_back(next_arg);
				forwardable_cli_arguments[CLI_SCOPE_PROJECT].push_back(arg);
				forwardable_cli_arguments[CLI_SCOPE_PROJECT].push_back(next_arg);
			}
		}
#endif

		if (adding_user_args) {
			user_args.push_back(arg);
		} else if (arg == "-h" || arg == "--help" || arg == "/?") { // display help

			show_help = true;
			exit_err = ERR_HELP; // Hack to force an early exit in `main()` with a success code.
			goto error;

		} else if (arg == "--version") {
			print_line(get_full_version_string());
			exit_err = ERR_HELP; // Hack to force an early exit in `main()` with a success code.
			goto error;

		} else if (arg == "-v" || arg == "--verbose") { // verbose output

			OS::get_singleton()->_verbose_stdout = true;
		} else if (arg == "-q" || arg == "--quiet") { // quieter output

			quiet_stdout = true;

		} else if (arg == "--no-header") {
			Engine::get_singleton()->_print_header = false;

		} else if (arg == "--audio-driver") { // audio driver

			if (N) {
				audio_driver = N->get();

				bool found = false;
				for (int i = 0; i < AudioDriverManager::get_driver_count(); i++) {
					if (audio_driver == AudioDriverManager::get_driver(i)->get_name()) {
						found = true;
					}
				}

				if (!found) {
					OS::get_singleton()->print("Unknown audio driver '%s', aborting.\nValid options are ",
							audio_driver.utf8().get_data());

					for (int i = 0; i < AudioDriverManager::get_driver_count(); i++) {
						if (i == AudioDriverManager::get_driver_count() - 1) {
							OS::get_singleton()->print(" and ");
						} else if (i != 0) {
							OS::get_singleton()->print(", ");
						}

						OS::get_singleton()->print("'%s'", AudioDriverManager::get_driver(i)->get_name());
					}

					OS::get_singleton()->print(".\n");

					goto error;
				}

				N = N->next();
			} else {
				OS::get_singleton()->print("Missing audio driver argument, aborting.\n");
				goto error;
			}
		} else if (arg == "--audio-output-latency") {
			if (N) {
				audio_output_latency = N->get().to_int();
				N = N->next();
			} else {
				OS::get_singleton()->print("Missing audio output latency argument, aborting.\n");
				goto error;
			}
		} else if (arg == "--text-driver") {
			if (N) {
				text_driver = N->get();
				N = N->next();
			} else {
				OS::get_singleton()->print("Missing text driver argument, aborting.\n");
				goto error;
			}

		} else if (arg == "--display-driver") { // force video driver

			if (N) {
				display_driver = N->get();

				bool found = false;
				for (int i = 0; i < DisplayServer::get_create_function_count(); i++) {
					if (display_driver == DisplayServer::get_create_function_name(i)) {
						found = true;
					}
				}

				if (!found) {
					OS::get_singleton()->print("Unknown display driver '%s', aborting.\nValid options are ",
							display_driver.utf8().get_data());

					for (int i = 0; i < DisplayServer::get_create_function_count(); i++) {
						if (i == DisplayServer::get_create_function_count() - 1) {
							OS::get_singleton()->print(" and ");
						} else if (i != 0) {
							OS::get_singleton()->print(", ");
						}

						OS::get_singleton()->print("'%s'", DisplayServer::get_create_function_name(i));
					}

					OS::get_singleton()->print(".\n");

					goto error;
				}

				N = N->next();
			} else {
				OS::get_singleton()->print("Missing display driver argument, aborting.\n");
				goto error;
			}
		} else if (arg == "--rendering-method") {
			if (N) {
				rendering_method = N->get();
				N = N->next();
			} else {
				OS::get_singleton()->print("Missing renderer name argument, aborting.\n");
				goto error;
			}
		} else if (arg == "--rendering-driver") {
			if (N) {
				rendering_driver = N->get();
				N = N->next();
			} else {
				OS::get_singleton()->print("Missing rendering driver argument, aborting.\n");
				goto error;
			}
		} else if (arg == "-f" || arg == "--fullscreen") { // force fullscreen
			init_fullscreen = true;
			window_mode = DisplayServer::WINDOW_MODE_FULLSCREEN;
		} else if (arg == "-m" || arg == "--maximized") { // force maximized window
			init_maximized = true;
			window_mode = DisplayServer::WINDOW_MODE_MAXIMIZED;
		} else if (arg == "-w" || arg == "--windowed") { // force windowed window

			init_windowed = true;
		} else if (arg == "--gpu-index") {
			if (N) {
				Engine::singleton->gpu_idx = N->get().to_int();
				N = N->next();
			} else {
				OS::get_singleton()->print("Missing GPU index argument, aborting.\n");
				goto error;
			}
		} else if (arg == "--gpu-validation") {
			Engine::singleton->use_validation_layers = true;
#ifdef DEBUG_ENABLED
		} else if (arg == "--gpu-abort") {
			Engine::singleton->abort_on_gpu_errors = true;
#endif
		} else if (arg == "--generate-spirv-debug-info") {
			Engine::singleton->generate_spirv_debug_info = true;
		} else if (arg == "--tablet-driver") {
			if (N) {
				tablet_driver = N->get();
				N = N->next();
			} else {
				OS::get_singleton()->print("Missing tablet driver argument, aborting.\n");
				goto error;
			}
		} else if (arg == "--delta-smoothing") {
			if (N) {
				String string = N->get();
				bool recognized = false;
				if (string == "enable") {
					OS::get_singleton()->set_delta_smoothing(true);
					delta_smoothing_override = true;
					recognized = true;
				}
				if (string == "disable") {
					OS::get_singleton()->set_delta_smoothing(false);
					delta_smoothing_override = false;
					recognized = true;
				}
				if (!recognized) {
					OS::get_singleton()->print("Delta-smoothing argument not recognized, aborting.\n");
					goto error;
				}
				N = N->next();
			} else {
				OS::get_singleton()->print("Missing delta-smoothing argument, aborting.\n");
				goto error;
			}
		} else if (arg == "--single-window") { // force single window

			single_window = true;
		} else if (arg == "-t" || arg == "--always-on-top") { // force always-on-top window

			init_always_on_top = true;
		} else if (arg == "--resolution") { // force resolution

			if (N) {
				String vm = N->get();

				if (!vm.contains("x")) { // invalid parameter format

					OS::get_singleton()->print("Invalid resolution '%s', it should be e.g. '1280x720'.\n",
							vm.utf8().get_data());
					goto error;
				}

				int w = vm.get_slice("x", 0).to_int();
				int h = vm.get_slice("x", 1).to_int();

				if (w <= 0 || h <= 0) {
					OS::get_singleton()->print("Invalid resolution '%s', width and height must be above 0.\n",
							vm.utf8().get_data());
					goto error;
				}

				window_size.width = w;
				window_size.height = h;
				force_res = true;

				N = N->next();
			} else {
				OS::get_singleton()->print("Missing resolution argument, aborting.\n");
				goto error;
			}

		} else if (arg == "--screen") { // set window screen

			if (N) {
				init_screen = N->get().to_int();
				init_use_custom_screen = true;

				N = N->next();
			} else {
				OS::get_singleton()->print("Missing screen argument, aborting.\n");
				goto error;
			}

		} else if (arg == "--position") { // set window position

			if (N) {
				String vm = N->get();

				if (!vm.contains(",")) { // invalid parameter format

					OS::get_singleton()->print("Invalid position '%s', it should be e.g. '80,128'.\n",
							vm.utf8().get_data());
					goto error;
				}

				int x = vm.get_slice(",", 0).to_int();
				int y = vm.get_slice(",", 1).to_int();

				init_custom_pos = Point2(x, y);
				init_use_custom_pos = true;

				N = N->next();
			} else {
				OS::get_singleton()->print("Missing position argument, aborting.\n");
				goto error;
			}

		} else if (arg == "--headless") { // enable headless mode (no audio, no rendering).

			audio_driver = NULL_AUDIO_DRIVER;
			display_driver = NULL_DISPLAY_DRIVER;

		} else if (arg == "--log-file") { // write to log file

			if (N) {
				log_file = N->get();
				N = N->next();
			} else {
				OS::get_singleton()->print("Missing log file path argument, aborting.\n");
				goto error;
			}
		} else if (arg == "--profiling") { // enable profiling

			use_debug_profiler = true;

		} else if (arg == "-l" || arg == "--language") { // language

			if (N) {
				locale = N->get();
				N = N->next();
			} else {
				OS::get_singleton()->print("Missing language argument, aborting.\n");
				goto error;
			}

		} else if (arg == "--remote-fs") { // remote filesystem

			if (N) {
				remotefs = N->get();
				N = N->next();
			} else {
				OS::get_singleton()->print("Missing remote filesystem address, aborting.\n");
				goto error;
			}
		} else if (arg == "--remote-fs-password") { // remote filesystem password

			if (N) {
				remotefs_pass = N->get();
				N = N->next();
			} else {
				OS::get_singleton()->print("Missing remote filesystem password, aborting.\n");
				goto error;
			}
		} else if (arg == "--render-thread") { // render thread mode

			if (N) {
				if (N->get() == "safe") {
					rtm = OS::RENDER_THREAD_SAFE;
				} else if (N->get() == "unsafe") {
					rtm = OS::RENDER_THREAD_UNSAFE;
				} else if (N->get() == "separate") {
					rtm = OS::RENDER_SEPARATE_THREAD;
				} else {
					OS::get_singleton()->print("Unknown render thread mode, aborting.\nValid options are 'unsafe', 'safe' and 'separate'.\n");
					goto error;
				}

				N = N->next();
			} else {
				OS::get_singleton()->print("Missing render thread mode argument, aborting.\n");
				goto error;
			}
#ifdef TOOLS_ENABLED
		} else if (arg == "-e" || arg == "--editor") { // starts editor

			editor = true;
		} else if (arg == "-p" || arg == "--project-manager") { // starts project manager
			project_manager = true;
		} else if (arg == "--debug-server") {
			if (N) {
				debug_server_uri = N->get();
				if (!debug_server_uri.contains("://")) { // wrong address
					OS::get_singleton()->print("Invalid debug server uri. It should be of the form <protocol>://<bind_address>:<port>.\n");
					goto error;
				}
				N = N->next();
			} else {
				OS::get_singleton()->print("Missing remote debug server uri, aborting.\n");
				goto error;
			}
		} else if (arg == "--single-threaded-scene") {
			single_threaded_scene = true;
		} else if (arg == "--build-solutions") { // Build the scripting solution such C#

			auto_build_solutions = true;
			editor = true;
			cmdline_tool = true;
		} else if (arg == "--dump-gdextension-interface") {
			// Register as an editor instance to use low-end fallback if relevant.
			editor = true;
			cmdline_tool = true;
			dump_gdextension_interface = true;
			print_line("Dumping GDExtension interface header file");
			// Hack. Not needed but otherwise we end up detecting that this should
			// run the project instead of a cmdline tool.
			// Needs full refactoring to fix properly.
			main_args.push_back(arg);
		} else if (arg == "--dump-extension-api") {
			// Register as an editor instance to use low-end fallback if relevant.
			editor = true;
			cmdline_tool = true;
			dump_extension_api = true;
			print_line("Dumping Extension API");
			// Hack. Not needed but otherwise we end up detecting that this should
			// run the project instead of a cmdline tool.
			// Needs full refactoring to fix properly.
			main_args.push_back(arg);
		} else if (arg == "--dump-extension-api-with-docs") {
			// Register as an editor instance to use low-end fallback if relevant.
			editor = true;
			cmdline_tool = true;
			dump_extension_api = true;
			include_docs_in_extension_api_dump = true;
			print_line("Dumping Extension API including documentation");
			// Hack. Not needed but otherwise we end up detecting that this should
			// run the project instead of a cmdline tool.
			// Needs full refactoring to fix properly.
			main_args.push_back(arg);
		} else if (arg == "--validate-extension-api") {
			// Register as an editor instance to use low-end fallback if relevant.
			editor = true;
			cmdline_tool = true;
			validate_extension_api = true;
			// Hack. Not needed but otherwise we end up detecting that this should
			// run the project instead of a cmdline tool.
			// Needs full refactoring to fix properly.
			main_args.push_back(arg);

			if (N) {
				validate_extension_api_file = N->get();

				N = N->next();
			} else {
				OS::get_singleton()->print("Missing file to load argument after --validate-extension-api, aborting.");
				goto error;
			}
<<<<<<< HEAD

		} else if (I->get() == "--export-release" || I->get() == "--export-debug" ||
				I->get() == "--export-pack") { // Export project
			// Actually handling is done in start().
			editor = true;
			cmdline_tool = true;
			main_args.push_back(I->get());
=======
		} else if (arg == "--import") {
			editor = true;
			cmdline_tool = true;
			wait_for_import = true;
			quit_after = 1;
		} else if (arg == "--export-release" || arg == "--export-debug" ||
				arg == "--export-pack") { // Export project
			// Actually handling is done in start().
			editor = true;
			cmdline_tool = true;
			wait_for_import = true;
			main_args.push_back(arg);
>>>>>>> ec02d406
#ifndef DISABLE_DEPRECATED
		} else if (arg == "--export") { // For users used to 3.x syntax.
			OS::get_singleton()->print("The Godot 3 --export option was changed to more explicit --export-release / --export-debug / --export-pack options.\nSee the --help output for details.\n");
			goto error;
		} else if (arg == "--convert-3to4") {
			// Actually handling is done in start().
			cmdline_tool = true;
			main_args.push_back(arg);

			if (N && !N->get().begins_with("-")) {
				if (itos(N->get().to_int()) == N->get()) {
					converter_max_kb_file = N->get().to_int();
				}
				if (N->next() && !N->next()->get().begins_with("-")) {
					if (itos(N->next()->get().to_int()) == N->next()->get()) {
						converter_max_line_length = N->next()->get().to_int();
					}
				}
			}
		} else if (arg == "--validate-conversion-3to4") {
			// Actually handling is done in start().
			cmdline_tool = true;
			main_args.push_back(arg);

			if (N && !N->get().begins_with("-")) {
				if (itos(N->get().to_int()) == N->get()) {
					converter_max_kb_file = N->get().to_int();
				}
				if (N->next() && !N->next()->get().begins_with("-")) {
					if (itos(N->next()->get().to_int()) == N->next()->get()) {
						converter_max_line_length = N->next()->get().to_int();
					}
				}
			}
#endif // DISABLE_DEPRECATED
		} else if (arg == "--doctool") {
			// Actually handling is done in start().
			cmdline_tool = true;

			// `--doctool` implies `--headless` to avoid spawning an unnecessary window
			// and speed up class reference generation.
			audio_driver = NULL_AUDIO_DRIVER;
			display_driver = NULL_DISPLAY_DRIVER;
			main_args.push_back(arg);
#ifdef MODULE_GDSCRIPT_ENABLED
		} else if (arg == "--gdscript-docs") {
			if (N) {
				project_path = N->get();
				// Will be handled in start()
				main_args.push_back(arg);
				main_args.push_back(N->get());
				N = N->next();
			} else {
				OS::get_singleton()->print("Missing relative or absolute path to project for --gdscript-docs, aborting.\n");
				goto error;
			}
#endif // MODULE_GDSCRIPT_ENABLED
#endif // TOOLS_ENABLED
		} else if (arg == "--path") { // set path of project to start or edit

			if (N) {
				String p = N->get();
				if (OS::get_singleton()->set_cwd(p) != OK) {
					OS::get_singleton()->print("Invalid project path specified: \"%s\", aborting.\n", p.utf8().get_data());
					goto error;
				}
				N = N->next();
			} else {
				OS::get_singleton()->print("Missing relative or absolute path, aborting.\n");
				goto error;
			}
		} else if (arg == "-u" || arg == "--upwards") { // scan folders upwards
			upwards = true;
		} else if (arg == "--quit") { // Auto quit at the end of the first main loop iteration
			quit_after = 1;
		} else if (arg == "--quit-after") { // Quit after the given number of iterations
			if (N) {
				quit_after = N->get().to_int();
				N = N->next();
			} else {
				OS::get_singleton()->print("Missing number of iterations, aborting.\n");
				goto error;
			}
		} else if (arg.ends_with("project.godot")) {
			String path;
			String file = arg;
			int sep = MAX(file.rfind("/"), file.rfind("\\"));
			if (sep == -1) {
				path = ".";
			} else {
				path = file.substr(0, sep);
			}
			if (OS::get_singleton()->set_cwd(path) == OK) {
				// path already specified, don't override
			} else {
				project_path = path;
			}
#ifdef TOOLS_ENABLED
			editor = true;
#endif
		} else if (arg == "-b" || arg == "--breakpoints") { // add breakpoints

			if (N) {
				String bplist = N->get();
				breakpoints = bplist.split(",");
				N = N->next();
			} else {
				OS::get_singleton()->print("Missing list of breakpoints, aborting.\n");
				goto error;
			}

		} else if (arg == "--max-fps") { // set maximum rendered FPS

			if (N) {
				max_fps = N->get().to_int();
				N = N->next();
			} else {
				OS::get_singleton()->print("Missing maximum FPS argument, aborting.\n");
				goto error;
			}

		} else if (arg == "--frame-delay") { // force frame delay

			if (N) {
				frame_delay = N->get().to_int();
				N = N->next();
			} else {
				OS::get_singleton()->print("Missing frame delay argument, aborting.\n");
				goto error;
			}

		} else if (arg == "--time-scale") { // force time scale

			if (N) {
				Engine::get_singleton()->set_time_scale(N->get().to_float());
				N = N->next();
			} else {
				OS::get_singleton()->print("Missing time scale argument, aborting.\n");
				goto error;
			}

		} else if (arg == "--main-pack") {
			if (N) {
				main_pack = N->get();
				N = N->next();
			} else {
				OS::get_singleton()->print("Missing path to main pack file, aborting.\n");
				goto error;
			}

		} else if (arg == "-d" || arg == "--debug") {
			debug_uri = "local://";
			OS::get_singleton()->_debug_stdout = true;
#if defined(DEBUG_ENABLED)
		} else if (arg == "--debug-collisions") {
			debug_collisions = true;
		} else if (arg == "--debug-paths") {
			debug_paths = true;
		} else if (arg == "--debug-navigation") {
			debug_navigation = true;
		} else if (arg == "--debug-avoidance") {
			debug_avoidance = true;
		} else if (arg == "--debug-canvas-item-redraw") {
			debug_canvas_item_redraw = true;
		} else if (arg == "--debug-stringnames") {
			StringName::set_debug_stringnames(true);
#endif
		} else if (arg == "--remote-debug") {
			if (N) {
				debug_uri = N->get();
				if (!debug_uri.contains("://")) { // wrong address
					OS::get_singleton()->print(
							"Invalid debug host address, it should be of the form <protocol>://<host/IP>:<port>.\n");
					goto error;
				}
				N = N->next();
			} else {
				OS::get_singleton()->print("Missing remote debug host address, aborting.\n");
				goto error;
			}
		} else if (arg == "--editor-pid") { // not exposed to user
			if (N) {
				editor_pid = N->get().to_int();
				N = N->next();
			} else {
				OS::get_singleton()->print("Missing editor PID argument, aborting.\n");
				goto error;
			}
		} else if (arg == "--disable-render-loop") {
			disable_render_loop = true;
		} else if (arg == "--fixed-fps") {
			if (N) {
				fixed_fps = N->get().to_int();
				N = N->next();
			} else {
				OS::get_singleton()->print("Missing fixed-fps argument, aborting.\n");
				goto error;
			}
		} else if (arg == "--write-movie") {
			if (N) {
				Engine::get_singleton()->set_write_movie_path(N->get());
				N = N->next();
				if (fixed_fps == -1) {
					fixed_fps = 60;
				}
				OS::get_singleton()->_writing_movie = true;
			} else {
				OS::get_singleton()->print("Missing write-movie argument, aborting.\n");
				goto error;
			}
		} else if (arg == "--disable-vsync") {
			disable_vsync = true;
		} else if (arg == "--print-fps") {
			print_fps = true;
		} else if (arg == "--profile-gpu") {
			profile_gpu = true;
		} else if (arg == "--disable-crash-handler") {
			OS::get_singleton()->disable_crash_handler();
		} else if (arg == "--skip-breakpoints") {
			skip_breakpoints = true;
#ifndef _3D_DISABLED
		} else if (arg == "--xr-mode") {
			if (N) {
				String xr_mode = N->get().to_lower();
				N = N->next();
				if (xr_mode == "default") {
					XRServer::set_xr_mode(XRServer::XRMODE_DEFAULT);
				} else if (xr_mode == "off") {
					XRServer::set_xr_mode(XRServer::XRMODE_OFF);
				} else if (xr_mode == "on") {
					XRServer::set_xr_mode(XRServer::XRMODE_ON);
				} else {
					OS::get_singleton()->print("Unknown --xr-mode argument \"%s\", aborting.\n", xr_mode.ascii().get_data());
					goto error;
				}
			} else {
				OS::get_singleton()->print("Missing --xr-mode argument, aborting.\n");
				goto error;
			}
#endif // _3D_DISABLED
		} else if (arg == "--benchmark") {
			OS::get_singleton()->set_use_benchmark(true);
		} else if (arg == "--benchmark-file") {
			if (N) {
				OS::get_singleton()->set_use_benchmark(true);
				String benchmark_file = N->get();
				OS::get_singleton()->set_benchmark_file(benchmark_file);
				N = N->next();
			} else {
				OS::get_singleton()->print("Missing <path> argument for --benchmark-file <path>.\n");
				goto error;
			}
#if defined(TOOLS_ENABLED) && defined(MODULE_GDSCRIPT_ENABLED) && !defined(GDSCRIPT_NO_LSP)
		} else if (arg == "--lsp-port") {
			if (N) {
				int port_override = N->get().to_int();
				if (port_override < 0 || port_override > 65535) {
					OS::get_singleton()->print("<port> argument for --lsp-port <port> must be between 0 and 65535.\n");
					goto error;
				}
				GDScriptLanguageServer::port_override = port_override;
				N = N->next();
			} else {
				OS::get_singleton()->print("Missing <port> argument for --lsp-port <port>.\n");
				goto error;
			}
#endif // TOOLS_ENABLED && MODULE_GDSCRIPT_ENABLED && !GDSCRIPT_NO_LSP
#if defined(TOOLS_ENABLED)
		} else if (arg == "--dap-port") {
			if (N) {
				int port_override = N->get().to_int();
				if (port_override < 0 || port_override > 65535) {
					OS::get_singleton()->print("<port> argument for --dap-port <port> must be between 0 and 65535.\n");
					goto error;
				}
				DebugAdapterServer::port_override = port_override;
				N = N->next();
			} else {
				OS::get_singleton()->print("Missing <port> argument for --dap-port <port>.\n");
				goto error;
			}
#endif // TOOLS_ENABLED
		} else if (arg == "--" || arg == "++") {
			adding_user_args = true;
		} else {
			main_args.push_back(arg);
		}

		I = N;
	}

#ifdef TOOLS_ENABLED
	if (editor && project_manager) {
		OS::get_singleton()->print(
				"Error: Command line arguments implied opening both editor and project manager, which is not possible. Aborting.\n");
		goto error;
	}
#endif

	// Network file system needs to be configured before globals, since globals are based on the
	// 'project.godot' file which will only be available through the network if this is enabled
	if (!remotefs.is_empty()) {
		int port;
		if (remotefs.contains(":")) {
			port = remotefs.get_slicec(':', 1).to_int();
			remotefs = remotefs.get_slicec(':', 0);
		} else {
			port = 6010;
		}
		Error err = OS::get_singleton()->setup_remote_filesystem(remotefs, port, remotefs_pass, project_path);

		if (err) {
			OS::get_singleton()->printerr("Could not connect to remotefs: %s:%i.\n", remotefs.utf8().get_data(), port);
			goto error;
		}
	}

	if (globals->setup(project_path, main_pack, upwards, editor) == OK) {
#ifdef TOOLS_ENABLED
		found_project = true;
#endif
	} else {
#ifdef TOOLS_ENABLED
		editor = false;
#else
		const String error_msg = "Error: Couldn't load project data at path \"" + project_path + "\". Is the .pck file missing?\nIf you've renamed the executable, the associated .pck file should also be renamed to match the executable's name (without the extension).\n";
		OS::get_singleton()->print("%s", error_msg.utf8().get_data());
		OS::get_singleton()->alert(error_msg);

		goto error;
#endif
	}

	// Initialize WorkerThreadPool.
	{
#ifdef THREADS_ENABLED
		if (editor || project_manager) {
			WorkerThreadPool::get_singleton()->init(-1, 0.75);
		} else {
			int worker_threads = GLOBAL_GET("threading/worker_pool/max_threads");
			float low_priority_ratio = GLOBAL_GET("threading/worker_pool/low_priority_thread_ratio");
			WorkerThreadPool::get_singleton()->init(worker_threads, low_priority_ratio);
		}
#else
		WorkerThreadPool::get_singleton()->init(0, 0);
#endif
	}

#ifdef TOOLS_ENABLED
	if (editor) {
		Engine::get_singleton()->set_editor_hint(true);
		Engine::get_singleton()->set_extension_reloading_enabled(true);
	}
#endif

	// Initialize user data dir.
	OS::get_singleton()->ensure_user_data_dir();

	initialize_modules(MODULE_INITIALIZATION_LEVEL_CORE);
	register_core_extensions(); // core extensions must be registered after globals setup and before display

	ResourceUID::get_singleton()->load_from_cache(true); // load UUIDs from cache.

	if (ProjectSettings::get_singleton()->has_custom_feature("dedicated_server")) {
		audio_driver = NULL_AUDIO_DRIVER;
		display_driver = NULL_DISPLAY_DRIVER;
	}

	GLOBAL_DEF(PropertyInfo(Variant::INT, "network/limits/debugger/max_chars_per_second", PROPERTY_HINT_RANGE, "0, 4096, 1, or_greater"), 32768);
	GLOBAL_DEF(PropertyInfo(Variant::INT, "network/limits/debugger/max_queued_messages", PROPERTY_HINT_RANGE, "0, 8192, 1, or_greater"), 2048);
	GLOBAL_DEF(PropertyInfo(Variant::INT, "network/limits/debugger/max_errors_per_second", PROPERTY_HINT_RANGE, "0, 200, 1, or_greater"), 400);
	GLOBAL_DEF(PropertyInfo(Variant::INT, "network/limits/debugger/max_warnings_per_second", PROPERTY_HINT_RANGE, "0, 200, 1, or_greater"), 400);

	EngineDebugger::initialize(debug_uri, skip_breakpoints, breakpoints, []() {
		if (editor_pid) {
			DisplayServer::get_singleton()->enable_for_stealing_focus(editor_pid);
		}
	});

#ifdef TOOLS_ENABLED
	if (editor) {
		packed_data->set_disabled(true);
		main_args.push_back("--editor");
		if (!init_windowed && !init_fullscreen) {
			init_maximized = true;
			window_mode = DisplayServer::WINDOW_MODE_MAXIMIZED;
		}
	}

	if (!project_manager && !editor) {
		// If we didn't find a project, we fall back to the project manager.
		project_manager = !found_project && !cmdline_tool;
	}

	if (project_manager) {
		Engine::get_singleton()->set_project_manager_hint(true);
	}
#endif

	GLOBAL_DEF("debug/file_logging/enable_file_logging", false);
	// Only file logging by default on desktop platforms as logs can't be
	// accessed easily on mobile/Web platforms (if at all).
	// This also prevents logs from being created for the editor instance, as feature tags
	// are disabled while in the editor (even if they should logically apply).
	GLOBAL_DEF("debug/file_logging/enable_file_logging.pc", true);
	GLOBAL_DEF("debug/file_logging/log_path", "user://logs/godot.log");
	GLOBAL_DEF(PropertyInfo(Variant::INT, "debug/file_logging/max_log_files", PROPERTY_HINT_RANGE, "0,20,1,or_greater"), 5);

	// If `--log-file` is used to override the log path, allow creating logs for the project manager or editor
	// and even if file logging is disabled in the Project Settings.
	// `--log-file` can be used with any path (including absolute paths outside the project folder),
	// so check for filesystem access if it's used.
	if (FileAccess::get_create_func(!log_file.is_empty() ? FileAccess::ACCESS_FILESYSTEM : FileAccess::ACCESS_USERDATA) &&
			(!log_file.is_empty() || (!project_manager && !editor && GLOBAL_GET("debug/file_logging/enable_file_logging")))) {
		// Don't create logs for the project manager as they would be written to
		// the current working directory, which is inconvenient.
		String base_path;
		int max_files;
		if (!log_file.is_empty()) {
			base_path = log_file;
			// Ensure log file name respects the specified override by disabling log rotation.
			max_files = 1;
		} else {
			base_path = GLOBAL_GET("debug/file_logging/log_path");
			max_files = GLOBAL_GET("debug/file_logging/max_log_files");
		}
		OS::get_singleton()->add_logger(memnew(RotatedFileLogger(base_path, max_files)));
	}

	if (main_args.size() == 0 && String(GLOBAL_GET("application/run/main_scene")) == "") {
#ifdef TOOLS_ENABLED
		if (!editor && !project_manager) {
#endif
			const String error_msg = "Error: Can't run project: no main scene defined in the project.\n";
			OS::get_singleton()->print("%s", error_msg.utf8().get_data());
			OS::get_singleton()->alert(error_msg);
			goto error;
#ifdef TOOLS_ENABLED
		}
#endif
	}

	if (editor || project_manager) {
		Engine::get_singleton()->set_editor_hint(true);
		use_custom_res = false;
		input_map->load_default(); //keys for editor
	} else {
		input_map->load_from_project_settings(); //keys for game
	}

	if (bool(GLOBAL_GET("application/run/disable_stdout"))) {
		quiet_stdout = true;
	}
	if (bool(GLOBAL_GET("application/run/disable_stderr"))) {
		CoreGlobals::print_error_enabled = false;
	}
	if (!bool(GLOBAL_GET("application/run/print_header"))) {
		// --no-header option for project settings.
		Engine::get_singleton()->_print_header = false;
	}

	if (quiet_stdout) {
		CoreGlobals::print_line_enabled = false;
	}

	Logger::set_flush_stdout_on_print(GLOBAL_GET("application/run/flush_stdout_on_print"));

	OS::get_singleton()->set_cmdline(execpath, main_args, user_args);

	{
		String driver_hints = "";
		String driver_hints_with_d3d12 = "";

		{
			Vector<String> driver_hints_arr;
#ifdef VULKAN_ENABLED
			driver_hints_arr.push_back("vulkan");
#endif
			driver_hints = String(",").join(driver_hints_arr);

#ifdef D3D12_ENABLED
			driver_hints_arr.push_back("d3d12");
#endif
			driver_hints_with_d3d12 = String(",").join(driver_hints_arr);
		}

		String default_driver = driver_hints.get_slice(",", 0);
		String default_driver_with_d3d12 = driver_hints_with_d3d12.get_slice(",", 0);

		// For now everything defaults to vulkan when available. This can change in future updates.
		GLOBAL_DEF_RST_NOVAL("rendering/rendering_device/driver", default_driver);
		GLOBAL_DEF_RST_NOVAL(PropertyInfo(Variant::STRING, "rendering/rendering_device/driver.windows", PROPERTY_HINT_ENUM, driver_hints_with_d3d12), default_driver_with_d3d12);
		GLOBAL_DEF_RST_NOVAL(PropertyInfo(Variant::STRING, "rendering/rendering_device/driver.linuxbsd", PROPERTY_HINT_ENUM, driver_hints), default_driver);
		GLOBAL_DEF_RST_NOVAL(PropertyInfo(Variant::STRING, "rendering/rendering_device/driver.android", PROPERTY_HINT_ENUM, driver_hints), default_driver);
		GLOBAL_DEF_RST_NOVAL(PropertyInfo(Variant::STRING, "rendering/rendering_device/driver.ios", PROPERTY_HINT_ENUM, driver_hints), default_driver);
		GLOBAL_DEF_RST_NOVAL(PropertyInfo(Variant::STRING, "rendering/rendering_device/driver.macos", PROPERTY_HINT_ENUM, driver_hints), default_driver);
	}

	{
		String driver_hints = "";
		String driver_hints_angle = "";
		String driver_hints_egl = "";
#ifdef GLES3_ENABLED
		driver_hints = "opengl3";
		driver_hints_angle = "opengl3,opengl3_angle"; // macOS, Windows.
		driver_hints_egl = "opengl3,opengl3_es"; // Linux.
#endif

		String default_driver = driver_hints.get_slice(",", 0);

		GLOBAL_DEF_RST_NOVAL("rendering/gl_compatibility/driver", default_driver);
		GLOBAL_DEF_RST_NOVAL(PropertyInfo(Variant::STRING, "rendering/gl_compatibility/driver.windows", PROPERTY_HINT_ENUM, driver_hints_angle), default_driver);
		GLOBAL_DEF_RST_NOVAL(PropertyInfo(Variant::STRING, "rendering/gl_compatibility/driver.linuxbsd", PROPERTY_HINT_ENUM, driver_hints_egl), default_driver);
		GLOBAL_DEF_RST_NOVAL(PropertyInfo(Variant::STRING, "rendering/gl_compatibility/driver.web", PROPERTY_HINT_ENUM, driver_hints), default_driver);
		GLOBAL_DEF_RST_NOVAL(PropertyInfo(Variant::STRING, "rendering/gl_compatibility/driver.android", PROPERTY_HINT_ENUM, driver_hints), default_driver);
		GLOBAL_DEF_RST_NOVAL(PropertyInfo(Variant::STRING, "rendering/gl_compatibility/driver.ios", PROPERTY_HINT_ENUM, driver_hints), default_driver);
		GLOBAL_DEF_RST_NOVAL(PropertyInfo(Variant::STRING, "rendering/gl_compatibility/driver.macos", PROPERTY_HINT_ENUM, driver_hints_angle), default_driver);

		GLOBAL_DEF_RST("rendering/gl_compatibility/nvidia_disable_threaded_optimization", true);
		GLOBAL_DEF_RST("rendering/gl_compatibility/fallback_to_angle", true);
		GLOBAL_DEF_RST("rendering/gl_compatibility/fallback_to_native", true);
		GLOBAL_DEF_RST("rendering/gl_compatibility/fallback_to_gles", true);

		Array device_blocklist;

#define BLOCK_DEVICE(m_vendor, m_name)      \
	{                                       \
		Dictionary device;                  \
		device["vendor"] = m_vendor;        \
		device["name"] = m_name;            \
		device_blocklist.push_back(device); \
	}

		// AMD GPUs.
		BLOCK_DEVICE("ATI", "Radeon 9"); // ATI Radeon 9000 Series
		BLOCK_DEVICE("ATI", "Radeon X"); // ATI Radeon X500-X2000 Series
		BLOCK_DEVICE("ATI", "Radeon HD 2"); // AMD/ATI (Mobility) Radeon HD 2xxx Series
		BLOCK_DEVICE("ATI", "Radeon HD 3"); // AMD/ATI (Mobility) Radeon HD 3xxx Series
		BLOCK_DEVICE("ATI", "Radeon HD 4"); // AMD/ATI (Mobility) Radeon HD 4xxx Series
		BLOCK_DEVICE("ATI", "Radeon HD 5"); // AMD/ATI (Mobility) Radeon HD 5xxx Series
		BLOCK_DEVICE("ATI", "Radeon HD 6"); // AMD/ATI (Mobility) Radeon HD 6xxx Series
		BLOCK_DEVICE("ATI", "Radeon HD 7"); // AMD/ATI (Mobility) Radeon HD 7xxx Series
		BLOCK_DEVICE("ATI", "Radeon HD 8"); // AMD/ATI (Mobility) Radeon HD 8xxx Series
		BLOCK_DEVICE("ATI", "Radeon(TM) R2 Graphics"); // APUs
		BLOCK_DEVICE("ATI", "Radeon(TM) R3 Graphics");
		BLOCK_DEVICE("ATI", "Radeon(TM) R4 Graphics");
		BLOCK_DEVICE("ATI", "Radeon(TM) R5 Graphics");
		BLOCK_DEVICE("ATI", "Radeon(TM) R6 Graphics");
		BLOCK_DEVICE("ATI", "Radeon(TM) R7 Graphics");
		BLOCK_DEVICE("AMD", "Radeon(TM) R7 Graphics");
		BLOCK_DEVICE("AMD", "Radeon(TM) R8 Graphics");
		BLOCK_DEVICE("ATI", "Radeon R5 Graphics");
		BLOCK_DEVICE("ATI", "Radeon R6 Graphics");
		BLOCK_DEVICE("ATI", "Radeon R7 Graphics");
		BLOCK_DEVICE("AMD", "Radeon R7 Graphics");
		BLOCK_DEVICE("AMD", "Radeon R8 Graphics");
		BLOCK_DEVICE("ATI", "Radeon R5 2"); // Rx 2xx Series
		BLOCK_DEVICE("ATI", "Radeon R7 2");
		BLOCK_DEVICE("ATI", "Radeon R9 2");
		BLOCK_DEVICE("ATI", "Radeon R5 M2"); // Rx M2xx Series
		BLOCK_DEVICE("ATI", "Radeon R7 M2");
		BLOCK_DEVICE("ATI", "Radeon R9 M2");
		BLOCK_DEVICE("ATI", "Radeon (TM) R9 Fury");
		BLOCK_DEVICE("ATI", "Radeon (TM) R5 3"); // Rx 3xx Series
		BLOCK_DEVICE("AMD", "Radeon (TM) R5 3");
		BLOCK_DEVICE("ATI", "Radeon (TM) R7 3");
		BLOCK_DEVICE("AMD", "Radeon (TM) R7 3");
		BLOCK_DEVICE("ATI", "Radeon (TM) R9 3");
		BLOCK_DEVICE("AMD", "Radeon (TM) R9 3");
		BLOCK_DEVICE("ATI", "Radeon (TM) R5 M3"); // Rx M3xx Series
		BLOCK_DEVICE("AMD", "Radeon (TM) R5 M3");
		BLOCK_DEVICE("ATI", "Radeon (TM) R7 M3");
		BLOCK_DEVICE("AMD", "Radeon (TM) R7 M3");
		BLOCK_DEVICE("ATI", "Radeon (TM) R9 M3");
		BLOCK_DEVICE("AMD", "Radeon (TM) R9 M3");

		// Intel GPUs.
		BLOCK_DEVICE("0x8086", "0x0042"); // HD Graphics, Gen5, Clarkdale
		BLOCK_DEVICE("0x8086", "0x0046"); // HD Graphics, Gen5, Arrandale
		BLOCK_DEVICE("0x8086", "0x010A"); // HD Graphics, Gen6, Sandy Bridge
		BLOCK_DEVICE("Intel", "Intel HD Graphics 2000");
		BLOCK_DEVICE("Intel", "Intel(R) HD Graphics 2000");
		BLOCK_DEVICE("0x8086", "0x0102"); // HD Graphics 2000, Gen6, Sandy Bridge
		BLOCK_DEVICE("0x8086", "0x0116"); // HD Graphics 3000, Gen6, Sandy Bridge
		BLOCK_DEVICE("Intel", "Intel HD Graphics 3000");
		BLOCK_DEVICE("Intel", "Intel(R) HD Graphics 3000");
		BLOCK_DEVICE("0x8086", "0x0126"); // HD Graphics 3000, Gen6, Sandy Bridge
		BLOCK_DEVICE("Intel", "Intel HD Graphics P3000");
		BLOCK_DEVICE("Intel", "Intel(R) HD Graphics P3000");
		BLOCK_DEVICE("0x8086", "0x0112"); // HD Graphics P3000, Gen6, Sandy Bridge
		BLOCK_DEVICE("0x8086", "0x0122"); // HD Graphics P3000, Gen6, Sandy Bridge
		BLOCK_DEVICE("0x8086", "0x015A"); // HD Graphics, Gen7, Ivy Bridge
		BLOCK_DEVICE("Intel", "Intel HD Graphics 2500");
		BLOCK_DEVICE("Intel", "Intel(R) HD Graphics 2500");
		BLOCK_DEVICE("0x8086", "0x0152"); // HD Graphics 2500, Gen7, Ivy Bridge
		BLOCK_DEVICE("Intel", "Intel HD Graphics 4000");
		BLOCK_DEVICE("Intel", "Intel(R) HD Graphics 4000");
		BLOCK_DEVICE("0x8086", "0x0162"); // HD Graphics 4000, Gen7, Ivy Bridge
		BLOCK_DEVICE("0x8086", "0x0166"); // HD Graphics 4000, Gen7, Ivy Bridge
		BLOCK_DEVICE("Intel", "Intel HD Graphics P4000");
		BLOCK_DEVICE("Intel", "Intel(R) HD Graphics P4000");
		BLOCK_DEVICE("0x8086", "0x016A"); // HD Graphics P4000, Gen7, Ivy Bridge

#undef BLOCK_DEVICE

		GLOBAL_DEF_RST_NOVAL(PropertyInfo(Variant::ARRAY, "rendering/gl_compatibility/force_angle_on_devices", PROPERTY_HINT_ARRAY_TYPE, vformat("%s/%s:%s", Variant::DICTIONARY, PROPERTY_HINT_NONE, String())), device_blocklist);
	}

	// Start with RenderingDevice-based backends.
#ifdef RD_ENABLED
	renderer_hints = "forward_plus,mobile";
	default_renderer_mobile = "mobile";
#endif

	// And Compatibility next, or first if Vulkan is disabled.
#ifdef GLES3_ENABLED
	if (!renderer_hints.is_empty()) {
		renderer_hints += ",";
	}
	renderer_hints += "gl_compatibility";
	if (default_renderer_mobile.is_empty()) {
		default_renderer_mobile = "gl_compatibility";
	}
	// Default to Compatibility when using the project manager.
	if (rendering_driver.is_empty() && rendering_method.is_empty() && project_manager) {
		rendering_driver = "opengl3";
		rendering_method = "gl_compatibility";
		default_renderer_mobile = "gl_compatibility";
	}
#endif
	if (renderer_hints.is_empty()) {
		ERR_PRINT("No renderers available.");
	}

	if (!rendering_method.is_empty()) {
		if (rendering_method != "forward_plus" &&
				rendering_method != "mobile" &&
				rendering_method != "gl_compatibility") {
			OS::get_singleton()->print("Unknown renderer name '%s', aborting. Valid options are: %s\n", rendering_method.utf8().get_data(), renderer_hints.utf8().get_data());
			goto error;
		}
	}

	if (!rendering_driver.is_empty()) {
		// As the rendering drivers available may depend on the display driver and renderer
		// selected, we can't do an exhaustive check here, but we can look through all
		// the options in all the display drivers for a match.

		bool found = false;
		for (int i = 0; i < DisplayServer::get_create_function_count(); i++) {
			Vector<String> r_drivers = DisplayServer::get_create_function_rendering_drivers(i);

			for (int d = 0; d < r_drivers.size(); d++) {
				if (rendering_driver == r_drivers[d]) {
					found = true;
					break;
				}
			}
		}

		if (!found) {
			OS::get_singleton()->print("Unknown rendering driver '%s', aborting.\nValid options are ",
					rendering_driver.utf8().get_data());

			for (int i = 0; i < DisplayServer::get_create_function_count(); i++) {
				Vector<String> r_drivers = DisplayServer::get_create_function_rendering_drivers(i);

				for (int d = 0; d < r_drivers.size(); d++) {
					OS::get_singleton()->print("'%s', ", r_drivers[d].utf8().get_data());
				}
			}

			OS::get_singleton()->print(".\n");

			goto error;
		}

		// Set a default renderer if none selected. Try to choose one that matches the driver.
		if (rendering_method.is_empty()) {
			if (rendering_driver == "opengl3" || rendering_driver == "opengl3_angle" || rendering_driver == "opengl3_es") {
				rendering_method = "gl_compatibility";
			} else {
				rendering_method = "forward_plus";
			}
		}

		// Now validate whether the selected driver matches with the renderer.
		bool valid_combination = false;
		Vector<String> available_drivers;
		if (rendering_method == "forward_plus" || rendering_method == "mobile") {
#ifdef VULKAN_ENABLED
			available_drivers.push_back("vulkan");
#endif
#ifdef D3D12_ENABLED
			available_drivers.push_back("d3d12");
#endif
		}
#ifdef GLES3_ENABLED
		if (rendering_method == "gl_compatibility") {
			available_drivers.push_back("opengl3");
			available_drivers.push_back("opengl3_angle");
			available_drivers.push_back("opengl3_es");
		}
#endif
		if (available_drivers.is_empty()) {
			OS::get_singleton()->print("Unknown renderer name '%s', aborting.\n", rendering_method.utf8().get_data());
			goto error;
		}

		for (int i = 0; i < available_drivers.size(); i++) {
			if (rendering_driver == available_drivers[i]) {
				valid_combination = true;
				break;
			}
		}

		if (!valid_combination) {
			OS::get_singleton()->print("Invalid renderer/driver combination '%s' and '%s', aborting. %s only supports the following drivers ", rendering_method.utf8().get_data(), rendering_driver.utf8().get_data(), rendering_method.utf8().get_data());

			for (int d = 0; d < available_drivers.size(); d++) {
				OS::get_singleton()->print("'%s', ", available_drivers[d].utf8().get_data());
			}

			OS::get_singleton()->print(".\n");

			goto error;
		}
	}

	default_renderer = renderer_hints.get_slice(",", 0);
	GLOBAL_DEF_RST_BASIC(PropertyInfo(Variant::STRING, "rendering/renderer/rendering_method", PROPERTY_HINT_ENUM, renderer_hints), default_renderer);
	GLOBAL_DEF_RST_BASIC("rendering/renderer/rendering_method.mobile", default_renderer_mobile);
	GLOBAL_DEF_RST_BASIC("rendering/renderer/rendering_method.web", "gl_compatibility"); // This is a bit of a hack until we have WebGPU support.

	// Default to ProjectSettings default if nothing set on the command line.
	if (rendering_method.is_empty()) {
		rendering_method = GLOBAL_GET("rendering/renderer/rendering_method");
	}

	if (rendering_driver.is_empty()) {
		if (rendering_method == "gl_compatibility") {
			rendering_driver = GLOBAL_GET("rendering/gl_compatibility/driver");
		} else {
			rendering_driver = GLOBAL_GET("rendering/rendering_device/driver");
		}
	}

	// note this is the desired rendering driver, it doesn't mean we will get it.
	// TODO - make sure this is updated in the case of fallbacks, so that the user interface
	// shows the correct driver string.
	OS::get_singleton()->set_current_rendering_driver_name(rendering_driver);
	OS::get_singleton()->set_current_rendering_method(rendering_method);

	// always convert to lower case for consistency in the code
	rendering_driver = rendering_driver.to_lower();

	if (use_custom_res) {
		if (!force_res) {
			window_size.width = GLOBAL_GET("display/window/size/viewport_width");
			window_size.height = GLOBAL_GET("display/window/size/viewport_height");

			if (globals->has_setting("display/window/size/window_width_override") &&
					globals->has_setting("display/window/size/window_height_override")) {
				int desired_width = GLOBAL_GET("display/window/size/window_width_override");
				if (desired_width > 0) {
					window_size.width = desired_width;
				}
				int desired_height = GLOBAL_GET("display/window/size/window_height_override");
				if (desired_height > 0) {
					window_size.height = desired_height;
				}
			}
		}

		if (!bool(GLOBAL_GET("display/window/size/resizable"))) {
			window_flags |= DisplayServer::WINDOW_FLAG_RESIZE_DISABLED_BIT;
		}
		if (bool(GLOBAL_GET("display/window/size/borderless"))) {
			window_flags |= DisplayServer::WINDOW_FLAG_BORDERLESS_BIT;
		}
		if (bool(GLOBAL_GET("display/window/size/always_on_top"))) {
			window_flags |= DisplayServer::WINDOW_FLAG_ALWAYS_ON_TOP_BIT;
		}
		if (bool(GLOBAL_GET("display/window/size/transparent"))) {
			window_flags |= DisplayServer::WINDOW_FLAG_TRANSPARENT_BIT;
		}
		if (bool(GLOBAL_GET("display/window/size/extend_to_title"))) {
			window_flags |= DisplayServer::WINDOW_FLAG_EXTEND_TO_TITLE_BIT;
		}
		if (bool(GLOBAL_GET("display/window/size/no_focus"))) {
			window_flags |= DisplayServer::WINDOW_FLAG_NO_FOCUS_BIT;
		}
		window_mode = (DisplayServer::WindowMode)(GLOBAL_GET("display/window/size/mode").operator int());
		int initial_position_type = GLOBAL_GET("display/window/size/initial_position_type").operator int();
		if (initial_position_type == 0) { // Absolute.
			if (!init_use_custom_pos) {
				init_custom_pos = GLOBAL_GET("display/window/size/initial_position").operator Vector2i();
				init_use_custom_pos = true;
			}
		} else if (initial_position_type == 1) { // Center of Primary Screen.
			if (!init_use_custom_screen) {
				init_screen = DisplayServer::SCREEN_PRIMARY;
				init_use_custom_screen = true;
			}
		} else if (initial_position_type == 2) { // Center of Other Screen.
			if (!init_use_custom_screen) {
				init_screen = GLOBAL_GET("display/window/size/initial_screen").operator int();
				init_use_custom_screen = true;
			}
		} else if (initial_position_type == 3) { // Center of Screen With Mouse Pointer.
			if (!init_use_custom_screen) {
				init_screen = DisplayServer::SCREEN_WITH_MOUSE_FOCUS;
				init_use_custom_screen = true;
			}
		} else if (initial_position_type == 4) { // Center of Screen With Keyboard Focus.
			if (!init_use_custom_screen) {
				init_screen = DisplayServer::SCREEN_WITH_KEYBOARD_FOCUS;
				init_use_custom_screen = true;
			}
		}
	}

	GLOBAL_DEF("internationalization/locale/include_text_server_data", false);

	OS::get_singleton()->_allow_hidpi = GLOBAL_DEF("display/window/dpi/allow_hidpi", true);
	OS::get_singleton()->_allow_layered = GLOBAL_DEF("display/window/per_pixel_transparency/allowed", false);

#ifdef TOOLS_ENABLED
	if (editor || project_manager) {
		// The editor and project manager always detect and use hiDPI if needed.
		OS::get_singleton()->_allow_hidpi = true;
		// Disable Vulkan overlays in editor, they cause various issues.
		OS::get_singleton()->set_environment("DISABLE_MANGOHUD", "1"); // GH-57403.
		OS::get_singleton()->set_environment("DISABLE_RTSS_LAYER", "1"); // GH-57937.
		OS::get_singleton()->set_environment("DISABLE_VKBASALT", "1");
		OS::get_singleton()->set_environment("DISABLE_VK_LAYER_reshade_1", "1"); // GH-70849.
	} else {
		// Re-allow using Vulkan overlays, disabled while using the editor.
		OS::get_singleton()->unset_environment("DISABLE_MANGOHUD");
		OS::get_singleton()->unset_environment("DISABLE_RTSS_LAYER");
		OS::get_singleton()->unset_environment("DISABLE_VKBASALT");
		OS::get_singleton()->unset_environment("DISABLE_VK_LAYER_reshade_1");
	}
#endif

	if (rtm == -1) {
		rtm = GLOBAL_DEF("rendering/driver/threads/thread_model", OS::RENDER_THREAD_SAFE);
	}

	if (rtm >= 0 && rtm < 3) {
		if (editor || project_manager) {
			// Editor and project manager cannot run with rendering in a separate thread (they will crash on startup).
			rtm = OS::RENDER_THREAD_SAFE;
		}
		OS::get_singleton()->_render_thread_mode = OS::RenderThreadMode(rtm);
	}

	/* Determine audio and video drivers */

	// Display driver, e.g. X11, Wayland.
	// Make sure that headless is the last one, which it is assumed to be by design.
	DEV_ASSERT(NULL_DISPLAY_DRIVER == DisplayServer::get_create_function_name(DisplayServer::get_create_function_count() - 1));

	GLOBAL_DEF_RST_NOVAL("display/display_server/driver", "default");
	GLOBAL_DEF_RST_NOVAL(PropertyInfo(Variant::STRING, "display/display_server/driver.windows", PROPERTY_HINT_ENUM_SUGGESTION, "default,windows,headless"), "default");
	GLOBAL_DEF_RST_NOVAL(PropertyInfo(Variant::STRING, "display/display_server/driver.linuxbsd", PROPERTY_HINT_ENUM_SUGGESTION, "default,x11,wayland,headless"), "default");
	GLOBAL_DEF_RST_NOVAL(PropertyInfo(Variant::STRING, "display/display_server/driver.android", PROPERTY_HINT_ENUM_SUGGESTION, "default,android,headless"), "default");
	GLOBAL_DEF_RST_NOVAL(PropertyInfo(Variant::STRING, "display/display_server/driver.ios", PROPERTY_HINT_ENUM_SUGGESTION, "default,iOS,headless"), "default");
	GLOBAL_DEF_RST_NOVAL(PropertyInfo(Variant::STRING, "display/display_server/driver.macos", PROPERTY_HINT_ENUM_SUGGESTION, "default,macos,headless"), "default");

	GLOBAL_DEF_RST_NOVAL("audio/driver/driver", AudioDriverManager::get_driver(0)->get_name());
	if (audio_driver.is_empty()) { // Specified in project.godot.
		audio_driver = GLOBAL_GET("audio/driver/driver");
	}

	// Make sure that dummy is the last one, which it is assumed to be by design.
	DEV_ASSERT(NULL_AUDIO_DRIVER == AudioDriverManager::get_driver(AudioDriverManager::get_driver_count() - 1)->get_name());
	for (int i = 0; i < AudioDriverManager::get_driver_count(); i++) {
		if (audio_driver == AudioDriverManager::get_driver(i)->get_name()) {
			audio_driver_idx = i;
			break;
		}
	}

	if (audio_driver_idx < 0) {
		// If the requested driver wasn't found, pick the first entry.
		// If all else failed it would be the dummy driver (no sound).
		audio_driver_idx = 0;
	}

	if (Engine::get_singleton()->get_write_movie_path() != String()) {
		// Always use dummy driver for audio driver (which is last), also in no threaded mode.
		audio_driver_idx = AudioDriverManager::get_driver_count() - 1;
		AudioDriverDummy::get_dummy_singleton()->set_use_threads(false);
	}

	{
		window_orientation = DisplayServer::ScreenOrientation(int(GLOBAL_DEF_BASIC("display/window/handheld/orientation", DisplayServer::ScreenOrientation::SCREEN_LANDSCAPE)));
	}
	{
		window_vsync_mode = DisplayServer::VSyncMode(int(GLOBAL_DEF_BASIC("display/window/vsync/vsync_mode", DisplayServer::VSyncMode::VSYNC_ENABLED)));
		if (disable_vsync) {
			window_vsync_mode = DisplayServer::VSyncMode::VSYNC_DISABLED;
		}
	}
	Engine::get_singleton()->set_physics_ticks_per_second(GLOBAL_DEF_BASIC(PropertyInfo(Variant::INT, "physics/common/physics_ticks_per_second", PROPERTY_HINT_RANGE, "1,1000,1"), 60));
	Engine::get_singleton()->set_max_physics_steps_per_frame(GLOBAL_DEF_BASIC(PropertyInfo(Variant::INT, "physics/common/max_physics_steps_per_frame", PROPERTY_HINT_RANGE, "1,100,1"), 8));
	Engine::get_singleton()->set_physics_jitter_fix(GLOBAL_DEF("physics/common/physics_jitter_fix", 0.5));
	Engine::get_singleton()->set_max_fps(GLOBAL_DEF(PropertyInfo(Variant::INT, "application/run/max_fps", PROPERTY_HINT_RANGE, "0,1000,1"), 0));
	Engine::get_singleton()->set_audio_output_latency(GLOBAL_DEF_RST(PropertyInfo(Variant::INT, "audio/driver/output_latency", PROPERTY_HINT_RANGE, "1,100,1"), 15));
	// Use a safer default output_latency for web to avoid audio cracking on low-end devices, especially mobile.
	GLOBAL_DEF_RST("audio/driver/output_latency.web", 50);

	GLOBAL_DEF("debug/settings/stdout/print_fps", false);
	GLOBAL_DEF("debug/settings/stdout/print_gpu_profile", false);
	GLOBAL_DEF("debug/settings/stdout/verbose_stdout", false);

	if (!OS::get_singleton()->_verbose_stdout) { // Not manually overridden.
		OS::get_singleton()->_verbose_stdout = GLOBAL_GET("debug/settings/stdout/verbose_stdout");
	}

#if defined(MACOS_ENABLED) || defined(IOS_ENABLED)
	OS::get_singleton()->set_environment("MVK_CONFIG_LOG_LEVEL", OS::get_singleton()->_verbose_stdout ? "3" : "1"); // 1 = Errors only, 3 = Info
#endif

	if (max_fps >= 0) {
		Engine::get_singleton()->set_max_fps(max_fps);
	}

	if (frame_delay == 0) {
		frame_delay = GLOBAL_DEF(PropertyInfo(Variant::INT, "application/run/frame_delay_msec", PROPERTY_HINT_RANGE, "0,100,1,or_greater"), 0);
		if (Engine::get_singleton()->is_editor_hint()) {
			frame_delay = 0;
		}
	}

	if (audio_output_latency >= 1) {
		Engine::get_singleton()->set_audio_output_latency(audio_output_latency);
	}

	OS::get_singleton()->set_low_processor_usage_mode(GLOBAL_DEF("application/run/low_processor_mode", false));
	OS::get_singleton()->set_low_processor_usage_mode_sleep_usec(
			GLOBAL_DEF(PropertyInfo(Variant::INT, "application/run/low_processor_mode_sleep_usec", PROPERTY_HINT_RANGE, "0,33200,1,or_greater"), 6900)); // Roughly 144 FPS

	GLOBAL_DEF("application/run/delta_smoothing", true);
	if (!delta_smoothing_override) {
		OS::get_singleton()->set_delta_smoothing(GLOBAL_GET("application/run/delta_smoothing"));
	}

	GLOBAL_DEF("display/window/ios/allow_high_refresh_rate", true);
	GLOBAL_DEF("display/window/ios/hide_home_indicator", true);
	GLOBAL_DEF("display/window/ios/hide_status_bar", true);
	GLOBAL_DEF("display/window/ios/suppress_ui_gesture", true);

	// XR project settings.
	GLOBAL_DEF_RST_BASIC("xr/openxr/enabled", false);
	GLOBAL_DEF_BASIC(PropertyInfo(Variant::STRING, "xr/openxr/default_action_map", PROPERTY_HINT_FILE, "*.tres"), "res://openxr_action_map.tres");
	GLOBAL_DEF_BASIC(PropertyInfo(Variant::INT, "xr/openxr/form_factor", PROPERTY_HINT_ENUM, "Head Mounted,Handheld"), "0");
	GLOBAL_DEF_BASIC(PropertyInfo(Variant::INT, "xr/openxr/view_configuration", PROPERTY_HINT_ENUM, "Mono,Stereo"), "1"); // "Mono,Stereo,Quad,Observer"
	GLOBAL_DEF_BASIC(PropertyInfo(Variant::INT, "xr/openxr/reference_space", PROPERTY_HINT_ENUM, "Local,Stage,Local Floor"), "1");
	GLOBAL_DEF_BASIC(PropertyInfo(Variant::INT, "xr/openxr/environment_blend_mode", PROPERTY_HINT_ENUM, "Opaque,Additive,Alpha"), "0");
	GLOBAL_DEF_BASIC(PropertyInfo(Variant::INT, "xr/openxr/foveation_level", PROPERTY_HINT_ENUM, "Off,Low,Medium,High"), "0");
	GLOBAL_DEF_BASIC("xr/openxr/foveation_dynamic", false);

	GLOBAL_DEF_BASIC("xr/openxr/submit_depth_buffer", false);
	GLOBAL_DEF_BASIC("xr/openxr/startup_alert", true);

	// OpenXR project extensions settings.
	GLOBAL_DEF_BASIC("xr/openxr/extensions/hand_tracking", true);
	GLOBAL_DEF_BASIC("xr/openxr/extensions/eye_gaze_interaction", false);

#ifdef TOOLS_ENABLED
	// Disabled for now, using XR inside of the editor we'll be working on during the coming months.

	// editor settings (it seems we're too early in the process when setting up rendering, to access editor settings...)
	// EDITOR_DEF_RST("xr/openxr/in_editor", false);
	// GLOBAL_DEF("xr/openxr/in_editor", false);
#endif

	Engine::get_singleton()->set_frame_delay(frame_delay);

	message_queue = memnew(MessageQueue);

	Thread::release_main_thread(); // If setup2() is called from another thread, that one will become main thread, so preventively release this one.
	set_current_thread_safe_for_nodes(false);

#if defined(STEAMAPI_ENABLED)
	if (editor || project_manager) {
		steam_tracker = memnew(SteamTracker);
	}
#endif

	if (p_second_phase) {
		return setup2();
	}

	OS::get_singleton()->benchmark_end_measure("Startup", "Main::Setup");
	return OK;

error:

	text_driver = "";
	display_driver = "";
	audio_driver = "";
	tablet_driver = "";
	Engine::get_singleton()->set_write_movie_path(String());
	project_path = "";

	args.clear();
	main_args.clear();

	if (show_help) {
		print_help(execpath);
	}

	EngineDebugger::deinitialize();

	if (performance) {
		memdelete(performance);
	}
	if (input_map) {
		memdelete(input_map);
	}
	if (translation_server) {
		memdelete(translation_server);
	}
	if (globals) {
		memdelete(globals);
	}
	if (packed_data) {
		memdelete(packed_data);
	}

	unregister_core_driver_types();
	unregister_core_extensions();

	if (engine) {
		memdelete(engine);
	}

	unregister_core_types();

	OS::get_singleton()->_cmdline.clear();
	OS::get_singleton()->_user_args.clear();

	if (message_queue) {
		memdelete(message_queue);
	}

	OS::get_singleton()->benchmark_end_measure("Startup", "Core");
	OS::get_singleton()->benchmark_end_measure("Startup", "Main::Setup");

#if defined(STEAMAPI_ENABLED)
	if (steam_tracker) {
		memdelete(steam_tracker);
	}
#endif

	OS::get_singleton()->finalize_core();
	locale = String();

	return exit_err;
}

Error _parse_resource_dummy(void *p_data, VariantParser::Stream *p_stream, Ref<Resource> &r_res, int &line, String &r_err_str) {
	VariantParser::Token token;
	VariantParser::get_token(p_stream, token, line, r_err_str);
	if (token.type != VariantParser::TK_NUMBER && token.type != VariantParser::TK_STRING) {
		r_err_str = "Expected number (old style sub-resource index) or String (ext-resource ID)";
		return ERR_PARSE_ERROR;
	}

	r_res.unref();

	VariantParser::get_token(p_stream, token, line, r_err_str);
	if (token.type != VariantParser::TK_PARENTHESIS_CLOSE) {
		r_err_str = "Expected ')'";
		return ERR_PARSE_ERROR;
	}

	return OK;
}

Error Main::setup2(bool p_show_boot_logo) {
	OS::get_singleton()->benchmark_begin_measure("Startup", "Main::Setup2");

	Thread::make_main_thread(); // Make whatever thread call this the main thread.
	set_current_thread_safe_for_nodes(true);

	// Don't use rich formatting to prevent ANSI escape codes from being written to log files.
	print_header(false);

#ifdef TOOLS_ENABLED
	if (editor || project_manager || cmdline_tool) {
		OS::get_singleton()->benchmark_begin_measure("Startup", "Initialize Early Settings");

		EditorPaths::create();

		// Editor setting class is not available, load config directly.
		if (!init_use_custom_screen && (editor || project_manager) && EditorPaths::get_singleton()->are_paths_valid()) {
			Ref<DirAccess> dir = DirAccess::open(EditorPaths::get_singleton()->get_config_dir());
			ERR_FAIL_COND_V(dir.is_null(), FAILED);

			String config_file_name = "editor_settings-" + itos(VERSION_MAJOR) + ".tres";
			String config_file_path = EditorPaths::get_singleton()->get_config_dir().path_join(config_file_name);
			if (dir->file_exists(config_file_name)) {
				Error err;
				Ref<FileAccess> f = FileAccess::open(config_file_path, FileAccess::READ, &err);
				if (f.is_valid()) {
					VariantParser::StreamFile stream;
					stream.f = f;

					String assign;
					Variant value;
					VariantParser::Tag next_tag;

					int lines = 0;
					String error_text;

					VariantParser::ResourceParser rp_new;
					rp_new.ext_func = _parse_resource_dummy;
					rp_new.sub_func = _parse_resource_dummy;

					bool screen_found = false;
					String screen_property;

					bool prefer_wayland_found = false;

					if (editor) {
						screen_property = "interface/editor/editor_screen";
					} else if (project_manager) {
						screen_property = "interface/editor/project_manager_screen";
					} else {
						// Skip.
						screen_found = true;
					}

					if (!display_driver.is_empty()) {
						// Skip.
						prefer_wayland_found = true;
					}

					while (!screen_found || !prefer_wayland_found) {
						assign = Variant();
						next_tag.fields.clear();
						next_tag.name = String();

						err = VariantParser::parse_tag_assign_eof(&stream, lines, error_text, next_tag, assign, value, &rp_new, true);
						if (err == ERR_FILE_EOF) {
							break;
						}

						if (err == OK && !assign.is_empty()) {
							if (!screen_found && assign == screen_property) {
								init_screen = value;
								screen_found = true;
							}

							if (!prefer_wayland_found && assign == "run/platforms/linuxbsd/prefer_wayland") {
								if (value) {
									display_driver = "wayland";
								} else {
									display_driver = "default";
								}

								prefer_wayland_found = true;
							}
						}
					}
				}
			}
		}

		if (found_project && EditorPaths::get_singleton()->is_self_contained()) {
			if (ProjectSettings::get_singleton()->get_resource_path() == OS::get_singleton()->get_executable_path().get_base_dir()) {
				ERR_PRINT("You are trying to run a self-contained editor at the same location as a project. This is not allowed, since editor files will mix with project files.");
				OS::get_singleton()->set_exit_code(EXIT_FAILURE);
				return FAILED;
			}
		}

		OS::get_singleton()->benchmark_end_measure("Startup", "Initialize Early Settings");
	}
#endif

	OS::get_singleton()->benchmark_begin_measure("Startup", "Servers");

	tsman = memnew(TextServerManager);
	if (tsman) {
		Ref<TextServerDummy> ts;
		ts.instantiate();
		tsman->add_interface(ts);
	}

#ifndef _3D_DISABLED
	physics_server_3d_manager = memnew(PhysicsServer3DManager);
#endif // _3D_DISABLED
	physics_server_2d_manager = memnew(PhysicsServer2DManager);

	register_server_types();
	{
		OS::get_singleton()->benchmark_begin_measure("Servers", "Modules and Extensions");

		initialize_modules(MODULE_INITIALIZATION_LEVEL_SERVERS);
		GDExtensionManager::get_singleton()->initialize_extensions(GDExtension::INITIALIZATION_LEVEL_SERVERS);

		OS::get_singleton()->benchmark_end_measure("Servers", "Modules and Extensions");
	}

	/* Initialize Input */

	{
		OS::get_singleton()->benchmark_begin_measure("Servers", "Input");

		input = memnew(Input);
		OS::get_singleton()->initialize_joypads();

		OS::get_singleton()->benchmark_end_measure("Servers", "Input");
	}

	/* Initialize Display Server */

	{
		OS::get_singleton()->benchmark_begin_measure("Servers", "Display");

		if (display_driver.is_empty()) {
			display_driver = GLOBAL_GET("display/display_server/driver");
		}

		int display_driver_idx = -1;

		if (display_driver.is_empty() || display_driver == "default") {
			display_driver_idx = 0;
		} else {
			for (int i = 0; i < DisplayServer::get_create_function_count(); i++) {
				String name = DisplayServer::get_create_function_name(i);
				if (display_driver == name) {
					display_driver_idx = i;
					break;
				}
			}

			if (display_driver_idx < 0) {
				// If the requested driver wasn't found, pick the first entry.
				// If all else failed it would be the headless server.
				display_driver_idx = 0;
			}
		}

		// Store this in a globally accessible place, so we can retrieve the rendering drivers
		// list from the display driver for the editor UI.
		OS::get_singleton()->set_display_driver_id(display_driver_idx);

		Vector2i *window_position = nullptr;
		Vector2i position = init_custom_pos;
		if (init_use_custom_pos) {
			window_position = &position;
		}

		Color boot_bg_color = GLOBAL_DEF_BASIC("application/boot_splash/bg_color", boot_splash_bg_color);
		DisplayServer::set_early_window_clear_color_override(true, boot_bg_color);

		DisplayServer::Context context;
		if (editor) {
			context = DisplayServer::CONTEXT_EDITOR;
		} else if (project_manager) {
			context = DisplayServer::CONTEXT_PROJECTMAN;
		} else {
			context = DisplayServer::CONTEXT_ENGINE;
		}

		// rendering_driver now held in static global String in main and initialized in setup()
		Error err;
		display_server = DisplayServer::create(display_driver_idx, rendering_driver, window_mode, window_vsync_mode, window_flags, window_position, window_size, init_screen, context, err);
		if (err != OK || display_server == nullptr) {
			// We can't use this display server, try other ones as fallback.
			// Skip headless (always last registered) because that's not what users
			// would expect if they didn't request it explicitly.
			for (int i = 0; i < DisplayServer::get_create_function_count() - 1; i++) {
				if (i == display_driver_idx) {
					continue; // Don't try the same twice.
				}
				display_server = DisplayServer::create(i, rendering_driver, window_mode, window_vsync_mode, window_flags, window_position, window_size, init_screen, context, err);
				if (err == OK && display_server != nullptr) {
					break;
				}
			}
		}

		if (err != OK || display_server == nullptr) {
			ERR_PRINT("Unable to create DisplayServer, all display drivers failed.\nUse \"--headless\" command line argument to run the engine in headless mode if this is desired (e.g. for continuous integration).");
			return err;
		}

		if (display_server->has_feature(DisplayServer::FEATURE_ORIENTATION)) {
			display_server->screen_set_orientation(window_orientation);
		}

		OS::get_singleton()->benchmark_end_measure("Servers", "Display");
	}

	if (GLOBAL_GET("debug/settings/stdout/print_fps") || print_fps) {
		// Print requested V-Sync mode at startup to diagnose the printed FPS not going above the monitor refresh rate.
		switch (window_vsync_mode) {
			case DisplayServer::VSyncMode::VSYNC_DISABLED:
				print_line("Requested V-Sync mode: Disabled");
				break;
			case DisplayServer::VSyncMode::VSYNC_ENABLED:
				print_line("Requested V-Sync mode: Enabled - FPS will likely be capped to the monitor refresh rate.");
				break;
			case DisplayServer::VSyncMode::VSYNC_ADAPTIVE:
				print_line("Requested V-Sync mode: Adaptive");
				break;
			case DisplayServer::VSyncMode::VSYNC_MAILBOX:
				print_line("Requested V-Sync mode: Mailbox");
				break;
		}
	}

	if (OS::get_singleton()->_render_thread_mode == OS::RENDER_SEPARATE_THREAD) {
		WARN_PRINT("The Multi-Threaded rendering thread model is experimental, and has known issues which can lead to project crashes. Use the Single-Safe option in the project settings instead.");
	}

	/* Initialize Pen Tablet Driver */

	{
		OS::get_singleton()->benchmark_begin_measure("Servers", "Tablet Driver");

		GLOBAL_DEF_RST_NOVAL("input_devices/pen_tablet/driver", "");
		GLOBAL_DEF_RST_NOVAL(PropertyInfo(Variant::STRING, "input_devices/pen_tablet/driver.windows", PROPERTY_HINT_ENUM, "winink,wintab,dummy"), "");

		if (tablet_driver.is_empty()) { // specified in project.godot
			tablet_driver = GLOBAL_GET("input_devices/pen_tablet/driver");
			if (tablet_driver.is_empty()) {
				tablet_driver = DisplayServer::get_singleton()->tablet_get_driver_name(0);
			}
		}

		for (int i = 0; i < DisplayServer::get_singleton()->tablet_get_driver_count(); i++) {
			if (tablet_driver == DisplayServer::get_singleton()->tablet_get_driver_name(i)) {
				DisplayServer::get_singleton()->tablet_set_current_driver(DisplayServer::get_singleton()->tablet_get_driver_name(i));
				break;
			}
		}

		if (DisplayServer::get_singleton()->tablet_get_current_driver().is_empty()) {
			DisplayServer::get_singleton()->tablet_set_current_driver(DisplayServer::get_singleton()->tablet_get_driver_name(0));
		}

		print_verbose("Using \"" + tablet_driver + "\" pen tablet driver...");

		OS::get_singleton()->benchmark_end_measure("Servers", "Tablet Driver");
	}

	/* Initialize Rendering Server */

	{
		OS::get_singleton()->benchmark_begin_measure("Servers", "Rendering");

		rendering_server = memnew(RenderingServerDefault(OS::get_singleton()->get_render_thread_mode() == OS::RENDER_SEPARATE_THREAD));

		rendering_server->init();
		//rendering_server->call_set_use_vsync(OS::get_singleton()->_use_vsync);
		rendering_server->set_render_loop_enabled(!disable_render_loop);

		if (profile_gpu || (!editor && bool(GLOBAL_GET("debug/settings/stdout/print_gpu_profile")))) {
			rendering_server->set_print_gpu_profile(true);
		}

		if (Engine::get_singleton()->get_write_movie_path() != String()) {
			movie_writer = MovieWriter::find_writer_for_file(Engine::get_singleton()->get_write_movie_path());
			if (movie_writer == nullptr) {
				ERR_PRINT("Can't find movie writer for file type, aborting: " + Engine::get_singleton()->get_write_movie_path());
				Engine::get_singleton()->set_write_movie_path(String());
			}
		}

		OS::get_singleton()->benchmark_end_measure("Servers", "Rendering");
	}

#ifdef UNIX_ENABLED
	// Print warning after initializing the renderer but before initializing audio.
	if (OS::get_singleton()->get_environment("USER") == "root" && !OS::get_singleton()->has_environment("GODOT_SILENCE_ROOT_WARNING")) {
		WARN_PRINT("Started the engine as `root`/superuser. This is a security risk, and subsystems like audio may not work correctly.\nSet the environment variable `GODOT_SILENCE_ROOT_WARNING` to 1 to silence this warning.");
	}
#endif

	/* Initialize Audio Driver */

	{
		OS::get_singleton()->benchmark_begin_measure("Servers", "Audio");

		AudioDriverManager::initialize(audio_driver_idx);

		// Right moment to create and initialize the audio server.
		audio_server = memnew(AudioServer);
		audio_server->init();

		OS::get_singleton()->benchmark_end_measure("Servers", "Audio");
	}

#ifndef _3D_DISABLED
	/* Initialize XR Server */

	{
		OS::get_singleton()->benchmark_begin_measure("Servers", "XR");

		xr_server = memnew(XRServer);

		OS::get_singleton()->benchmark_end_measure("Servers", "XR");
	}
#endif // _3D_DISABLED

	OS::get_singleton()->benchmark_end_measure("Startup", "Servers");

#ifndef WEB_ENABLED
	// Add a blank line for readability.
	Engine::get_singleton()->print_header("");
#endif // WEB_ENABLED

	register_core_singletons();

	/* Initialize the main window and boot screen */

	{
		OS::get_singleton()->benchmark_begin_measure("Startup", "Setup Window and Boot");

		MAIN_PRINT("Main: Setup Logo");

		if (init_windowed) {
			//do none..
		} else if (init_maximized) {
			DisplayServer::get_singleton()->window_set_mode(DisplayServer::WINDOW_MODE_MAXIMIZED);
		} else if (init_fullscreen) {
			DisplayServer::get_singleton()->window_set_mode(DisplayServer::WINDOW_MODE_FULLSCREEN);
		}
		if (init_always_on_top) {
			DisplayServer::get_singleton()->window_set_flag(DisplayServer::WINDOW_FLAG_ALWAYS_ON_TOP, true);
		}

		Color clear = GLOBAL_DEF_BASIC("rendering/environment/defaults/default_clear_color", Color(0.3, 0.3, 0.3));
		RenderingServer::get_singleton()->set_default_clear_color(clear);

		if (p_show_boot_logo) {
			setup_boot_logo();
		}

		MAIN_PRINT("Main: Clear Color");

		DisplayServer::set_early_window_clear_color_override(false);
		RenderingServer::get_singleton()->set_default_clear_color(
				GLOBAL_GET("rendering/environment/defaults/default_clear_color"));

		GLOBAL_DEF_BASIC(PropertyInfo(Variant::STRING, "application/config/icon", PROPERTY_HINT_FILE, "*.png,*.webp,*.svg"), String());
		GLOBAL_DEF(PropertyInfo(Variant::STRING, "application/config/macos_native_icon", PROPERTY_HINT_FILE, "*.icns"), String());
		GLOBAL_DEF(PropertyInfo(Variant::STRING, "application/config/windows_native_icon", PROPERTY_HINT_FILE, "*.ico"), String());

		MAIN_PRINT("Main: Touch Input");

		Input *id = Input::get_singleton();
		if (id) {
			agile_input_event_flushing = GLOBAL_DEF("input_devices/buffering/agile_event_flushing", false);

			if (bool(GLOBAL_DEF_BASIC("input_devices/pointing/emulate_touch_from_mouse", false)) &&
					!(editor || project_manager)) {
				if (!DisplayServer::get_singleton()->is_touchscreen_available()) {
					//only if no touchscreen ui hint, set emulation
					id->set_emulate_touch_from_mouse(true);
				}
			}

			id->set_emulate_mouse_from_touch(bool(GLOBAL_DEF_BASIC("input_devices/pointing/emulate_mouse_from_touch", true)));
		}

		GLOBAL_DEF("input_devices/buffering/android/use_accumulated_input", true);
		GLOBAL_DEF("input_devices/buffering/android/use_input_buffering", true);
		GLOBAL_DEF_BASIC("input_devices/pointing/android/enable_long_press_as_right_click", false);
		GLOBAL_DEF_BASIC("input_devices/pointing/android/enable_pan_and_scale_gestures", false);
		GLOBAL_DEF_BASIC(PropertyInfo(Variant::INT, "input_devices/pointing/android/rotary_input_scroll_axis", PROPERTY_HINT_ENUM, "Horizontal,Vertical"), 1);
		OS::get_singleton()->benchmark_end_measure("Startup", "Setup Window and Boot");
	}

	MAIN_PRINT("Main: Load Translations and Remaps");

	/* Setup translations and remaps */

	{
		OS::get_singleton()->benchmark_begin_measure("Startup", "Translations and Remaps");

		translation_server->setup(); //register translations, load them, etc.
		if (!locale.is_empty()) {
			translation_server->set_locale(locale);
		}
		translation_server->load_translations();
		ResourceLoader::load_translation_remaps(); //load remaps for resources

		ResourceLoader::load_path_remaps();

		OS::get_singleton()->benchmark_end_measure("Startup", "Translations and Remaps");
	}

	MAIN_PRINT("Main: Load TextServer");

	/* Setup Text Server */

	{
		OS::get_singleton()->benchmark_begin_measure("Startup", "Text Server");

		/* Enum text drivers */
		GLOBAL_DEF_RST("internationalization/rendering/text_driver", "");
		String text_driver_options;
		for (int i = 0; i < TextServerManager::get_singleton()->get_interface_count(); i++) {
			const String driver_name = TextServerManager::get_singleton()->get_interface(i)->get_name();
			if (driver_name == "Dummy") {
				// Dummy text driver cannot draw any text, making the editor unusable if selected.
				continue;
			}
			if (!text_driver_options.is_empty() && !text_driver_options.contains(",")) {
				// Not the first option; add a comma before it as a separator for the property hint.
				text_driver_options += ",";
			}
			text_driver_options += driver_name;
		}
		ProjectSettings::get_singleton()->set_custom_property_info(PropertyInfo(Variant::STRING, "internationalization/rendering/text_driver", PROPERTY_HINT_ENUM, text_driver_options));

		/* Determine text driver */
		if (text_driver.is_empty()) {
			text_driver = GLOBAL_GET("internationalization/rendering/text_driver");
		}

		if (!text_driver.is_empty()) {
			/* Load user selected text server. */
			for (int i = 0; i < TextServerManager::get_singleton()->get_interface_count(); i++) {
				if (TextServerManager::get_singleton()->get_interface(i)->get_name() == text_driver) {
					text_driver_idx = i;
					break;
				}
			}
		}

		if (text_driver_idx < 0) {
			/* If not selected, use one with the most features available. */
			int max_features = 0;
			for (int i = 0; i < TextServerManager::get_singleton()->get_interface_count(); i++) {
				uint32_t features = TextServerManager::get_singleton()->get_interface(i)->get_features();
				int feature_number = 0;
				while (features) {
					feature_number += features & 1;
					features >>= 1;
				}
				if (feature_number >= max_features) {
					max_features = feature_number;
					text_driver_idx = i;
				}
			}
		}
		if (text_driver_idx >= 0) {
			Ref<TextServer> ts = TextServerManager::get_singleton()->get_interface(text_driver_idx);
			TextServerManager::get_singleton()->set_primary_interface(ts);
			if (ts->has_feature(TextServer::FEATURE_USE_SUPPORT_DATA)) {
				ts->load_support_data("res://" + ts->get_support_data_filename());
			}
		} else {
			ERR_FAIL_V_MSG(ERR_CANT_CREATE, "TextServer: Unable to create TextServer interface.");
		}

		OS::get_singleton()->benchmark_end_measure("Startup", "Text Server");
	}

	MAIN_PRINT("Main: Load Scene Types");

	OS::get_singleton()->benchmark_begin_measure("Startup", "Scene");

	// Initialize ThemeDB early so that scene types can register their theme items.
	// Default theme will be initialized later, after modules and ScriptServer are ready.
	initialize_theme_db();

	register_scene_types();
	register_driver_types();

	register_scene_singletons();

	{
		OS::get_singleton()->benchmark_begin_measure("Scene", "Modules and Extensions");

		initialize_modules(MODULE_INITIALIZATION_LEVEL_SCENE);
		GDExtensionManager::get_singleton()->initialize_extensions(GDExtension::INITIALIZATION_LEVEL_SCENE);

		OS::get_singleton()->benchmark_end_measure("Scene", "Modules and Extensions");
	}

	OS::get_singleton()->benchmark_end_measure("Startup", "Scene");

#ifdef TOOLS_ENABLED
	ClassDB::set_current_api(ClassDB::API_EDITOR);
	register_editor_types();

	{
		OS::get_singleton()->benchmark_begin_measure("Editor", "Modules and Extensions");

		initialize_modules(MODULE_INITIALIZATION_LEVEL_EDITOR);
		GDExtensionManager::get_singleton()->initialize_extensions(GDExtension::INITIALIZATION_LEVEL_EDITOR);

		OS::get_singleton()->benchmark_end_measure("Editor", "Modules and Extensions");
	}

	ClassDB::set_current_api(ClassDB::API_CORE);

#endif

	MAIN_PRINT("Main: Load Platforms");

	OS::get_singleton()->benchmark_begin_measure("Startup", "Platforms");

	register_platform_apis();

	OS::get_singleton()->benchmark_end_measure("Startup", "Platforms");

	GLOBAL_DEF_BASIC(PropertyInfo(Variant::STRING, "display/mouse_cursor/custom_image", PROPERTY_HINT_FILE, "*.png,*.webp"), String());
	GLOBAL_DEF_BASIC("display/mouse_cursor/custom_image_hotspot", Vector2());
	GLOBAL_DEF_BASIC("display/mouse_cursor/tooltip_position_offset", Point2(10, 10));

	if (String(GLOBAL_GET("display/mouse_cursor/custom_image")) != String()) {
		Ref<Texture2D> cursor = ResourceLoader::load(
				GLOBAL_GET("display/mouse_cursor/custom_image"));
		if (cursor.is_valid()) {
			Vector2 hotspot = GLOBAL_GET("display/mouse_cursor/custom_image_hotspot");
			Input::get_singleton()->set_custom_mouse_cursor(cursor, Input::CURSOR_ARROW, hotspot);
		}
	}

	OS::get_singleton()->benchmark_begin_measure("Startup", "Finalize Setup");

	camera_server = CameraServer::create();

	MAIN_PRINT("Main: Load Physics");

	initialize_physics();

	MAIN_PRINT("Main: Load Navigation");

	initialize_navigation_server();

	register_server_singletons();

	// This loads global classes, so it must happen before custom loaders and savers are registered
	ScriptServer::init_languages();

	theme_db->initialize_theme();
	audio_server->load_default_bus_layout();

#if defined(MODULE_MONO_ENABLED) && defined(TOOLS_ENABLED)
	// Hacky to have it here, but we don't have good facility yet to let modules
	// register command line options to call at the right time. This needs to happen
	// after init'ing the ScriptServer, but also after init'ing the ThemeDB,
	// for the C# docs generation in the bindings.
	List<String> cmdline_args = OS::get_singleton()->get_cmdline_args();
	BindingsGenerator::handle_cmdline_args(cmdline_args);
#endif

	if (use_debug_profiler && EngineDebugger::is_active()) {
		// Start the "scripts" profiler, used in local debugging.
		// We could add more, and make the CLI arg require a comma-separated list of profilers.
		EngineDebugger::get_singleton()->profiler_enable("scripts", true);
	}

	if (!project_manager) {
		// If not running the project manager, and now that the engine is
		// able to load resources, load the global shader variables.
		// If running on editor, don't load the textures because the editor
		// may want to import them first. Editor will reload those later.
		rendering_server->global_shader_parameters_load_settings(!editor);
	}

	OS::get_singleton()->benchmark_end_measure("Startup", "Finalize Setup");

	_start_success = true;

	ClassDB::set_current_api(ClassDB::API_NONE); //no more APIs are registered at this point

	print_verbose("CORE API HASH: " + uitos(ClassDB::get_api_hash(ClassDB::API_CORE)));
	print_verbose("EDITOR API HASH: " + uitos(ClassDB::get_api_hash(ClassDB::API_EDITOR)));
	MAIN_PRINT("Main: Done");

	OS::get_singleton()->benchmark_end_measure("Startup", "Main::Setup2");

	return OK;
}

void Main::setup_boot_logo() {
	MAIN_PRINT("Main: Load Boot Image");

#if !defined(TOOLS_ENABLED) && defined(WEB_ENABLED)
	bool show_logo = false;
#else
	bool show_logo = true;
#endif

	if (show_logo) { //boot logo!
		const bool boot_logo_image = GLOBAL_DEF_BASIC("application/boot_splash/show_image", true);
		const String boot_logo_path = String(GLOBAL_DEF_BASIC(PropertyInfo(Variant::STRING, "application/boot_splash/image", PROPERTY_HINT_FILE, "*.png"), String())).strip_edges();
		const bool boot_logo_scale = GLOBAL_DEF_BASIC("application/boot_splash/fullsize", true);
		const bool boot_logo_filter = GLOBAL_DEF_BASIC("application/boot_splash/use_filter", true);

		Ref<Image> boot_logo;

		if (boot_logo_image) {
			if (!boot_logo_path.is_empty()) {
				boot_logo.instantiate();
				Error load_err = ImageLoader::load_image(boot_logo_path, boot_logo);
				if (load_err) {
					ERR_PRINT("Non-existing or invalid boot splash at '" + boot_logo_path + "'. Loading default splash.");
				}
			}
		} else {
			// Create a 1×1 transparent image. This will effectively hide the splash image.
			boot_logo.instantiate();
			boot_logo->initialize_data(1, 1, false, Image::FORMAT_RGBA8);
			boot_logo->set_pixel(0, 0, Color(0, 0, 0, 0));
		}

		Color boot_bg_color = GLOBAL_GET("application/boot_splash/bg_color");

#if defined(TOOLS_ENABLED) && !defined(NO_EDITOR_SPLASH)
		boot_bg_color = GLOBAL_DEF_BASIC("application/boot_splash/bg_color", (editor || project_manager) ? boot_splash_editor_bg_color : boot_splash_bg_color);
#endif
		if (boot_logo.is_valid()) {
			RenderingServer::get_singleton()->set_boot_image(boot_logo, boot_bg_color, boot_logo_scale, boot_logo_filter);

		} else {
#ifndef NO_DEFAULT_BOOT_LOGO
			MAIN_PRINT("Main: Create bootsplash");
#if defined(TOOLS_ENABLED) && !defined(NO_EDITOR_SPLASH)
			Ref<Image> splash = (editor || project_manager) ? memnew(Image(boot_splash_editor_png)) : memnew(Image(boot_splash_png));
#else
			Ref<Image> splash = memnew(Image(boot_splash_png));
#endif

			MAIN_PRINT("Main: ClearColor");
			RenderingServer::get_singleton()->set_default_clear_color(boot_bg_color);
			MAIN_PRINT("Main: Image");
			RenderingServer::get_singleton()->set_boot_image(splash, boot_bg_color, false);
#endif
		}

#if defined(TOOLS_ENABLED) && defined(MACOS_ENABLED)
		if (DisplayServer::get_singleton()->has_feature(DisplayServer::FEATURE_ICON) && OS::get_singleton()->get_bundle_icon_path().is_empty()) {
			Ref<Image> icon = memnew(Image(app_icon_png));
			DisplayServer::get_singleton()->set_icon(icon);
		}
#endif
	}
}

String Main::get_rendering_driver_name() {
	return rendering_driver;
}

// everything the main loop needs to know about frame timings
static MainTimerSync main_timer_sync;

// Return value should be EXIT_SUCCESS if we start successfully
// and should move on to `OS::run`, and EXIT_FAILURE otherwise for
// an early exit with that error code.
int Main::start() {
	OS::get_singleton()->benchmark_begin_measure("Startup", "Main::Start");

	ERR_FAIL_COND_V(!_start_success, false);

	bool has_icon = false;
	String positional_arg;
	String game_path;
	String script;
	String main_loop_type;
	bool check_only = false;

#ifdef TOOLS_ENABLED
	String doc_tool_path;
	BitField<DocTools::GenerateFlags> gen_flags;
	String _export_preset;
	bool export_debug = false;
	bool export_pack_only = false;
	bool install_android_build_template = false;
#ifdef MODULE_GDSCRIPT_ENABLED
	String gdscript_docs_path;
#endif
#ifndef DISABLE_DEPRECATED
	bool converting_project = false;
	bool validating_converting_project = false;
#endif // DISABLE_DEPRECATED
#endif // TOOLS_ENABLED

	main_timer_sync.init(OS::get_singleton()->get_ticks_usec());
	List<String> args = OS::get_singleton()->get_cmdline_args();

	for (List<String>::Element *E = args.front(); E; E = E->next()) {
		// First check parameters that do not have an argument to the right.

		// Doctest Unit Testing Handler
		// Designed to override and pass arguments to the unit test handler.
		if (E->get() == "--check-only") {
			check_only = true;
#ifdef TOOLS_ENABLED
		} else if (E->get() == "--no-docbase") {
			gen_flags.set_flag(DocTools::GENERATE_FLAG_SKIP_BASIC_TYPES);
		} else if (E->get() == "--gdextension-docs") {
			gen_flags.set_flag(DocTools::GENERATE_FLAG_SKIP_BASIC_TYPES);
			gen_flags.set_flag(DocTools::GENERATE_FLAG_EXTENSION_CLASSES_ONLY);
#ifndef DISABLE_DEPRECATED
		} else if (E->get() == "--convert-3to4") {
			converting_project = true;
		} else if (E->get() == "--validate-conversion-3to4") {
			validating_converting_project = true;
#endif // DISABLE_DEPRECATED
		} else if (E->get() == "-e" || E->get() == "--editor") {
			editor = true;
		} else if (E->get() == "-p" || E->get() == "--project-manager") {
			project_manager = true;
		} else if (E->get() == "--install-android-build-template") {
			install_android_build_template = true;
#endif // TOOLS_ENABLED
		} else if (E->get().length() && E->get()[0] != '-' && positional_arg.is_empty()) {
			positional_arg = E->get();

			if (E->get().ends_with(".scn") ||
					E->get().ends_with(".tscn") ||
					E->get().ends_with(".escn") ||
					E->get().ends_with(".res") ||
					E->get().ends_with(".tres")) {
				// Only consider the positional argument to be a scene path if it ends with
				// a file extension associated with Godot scenes. This makes it possible
				// for projects to parse command-line arguments for custom CLI arguments
				// or other file extensions without trouble. This can be used to implement
				// "drag-and-drop onto executable" logic, which can prove helpful
				// for non-game applications.
				game_path = E->get();
			}
		}
		// Then parameters that have an argument to the right.
		else if (E->next()) {
			bool parsed_pair = true;
			if (E->get() == "-s" || E->get() == "--script") {
				script = E->next()->get();
			} else if (E->get() == "--main-loop") {
				main_loop_type = E->next()->get();
#ifdef TOOLS_ENABLED
			} else if (E->get() == "--doctool") {
				doc_tool_path = E->next()->get();
				if (doc_tool_path.begins_with("-")) {
					// Assuming other command line arg, so default to cwd.
					doc_tool_path = ".";
					parsed_pair = false;
				}
#ifdef MODULE_GDSCRIPT_ENABLED
			} else if (E->get() == "--gdscript-docs") {
				gdscript_docs_path = E->next()->get();
#endif
			} else if (E->get() == "--export-release") {
				editor = true; //needs editor
				_export_preset = E->next()->get();
			} else if (E->get() == "--export-debug") {
				editor = true; //needs editor
				_export_preset = E->next()->get();
				export_debug = true;
			} else if (E->get() == "--export-pack") {
				editor = true;
				_export_preset = E->next()->get();
				export_pack_only = true;
#endif
			} else {
				// The parameter does not match anything known, don't skip the next argument
				parsed_pair = false;
			}
			if (parsed_pair) {
				E = E->next();
			}
		}
#ifdef TOOLS_ENABLED
		// Handle case where no path is given to --doctool.
		else if (E->get() == "--doctool") {
			doc_tool_path = ".";
		}
#endif
	}

	uint64_t minimum_time_msec = GLOBAL_DEF(PropertyInfo(Variant::INT, "application/boot_splash/minimum_display_time", PROPERTY_HINT_RANGE, "0,100,1,or_greater,suffix:ms"), 0);
	if (Engine::get_singleton()->is_editor_hint()) {
		minimum_time_msec = 0;
	}

#ifdef TOOLS_ENABLED
#ifdef MODULE_GDSCRIPT_ENABLED
	if (!doc_tool_path.is_empty() && gdscript_docs_path.is_empty()) {
#else
	if (!doc_tool_path.is_empty()) {
#endif
		// Needed to instance editor-only classes for their default values
		Engine::get_singleton()->set_editor_hint(true);

		// Translate the class reference only when `-l LOCALE` parameter is given.
		if (!locale.is_empty() && locale != "en") {
			load_doc_translations(locale);
		}

		{
			Ref<DirAccess> da = DirAccess::open(doc_tool_path);
			ERR_FAIL_COND_V_MSG(da.is_null(), EXIT_FAILURE, "Argument supplied to --doctool must be a valid directory path.");
		}

#ifndef MODULE_MONO_ENABLED
		// Hack to define .NET-specific project settings even on non-.NET builds,
		// so that we don't lose their descriptions and default values in DocTools.
		// Default values should be synced with mono_gd/gd_mono.cpp.
		GLOBAL_DEF("dotnet/project/assembly_name", "");
		GLOBAL_DEF("dotnet/project/solution_directory", "");
		GLOBAL_DEF(PropertyInfo(Variant::INT, "dotnet/project/assembly_reload_attempts", PROPERTY_HINT_RANGE, "1,16,1,or_greater"), 3);
#endif

		Error err;
		DocTools doc;
		doc.generate(gen_flags);

		DocTools docsrc;
		HashMap<String, String> doc_data_classes;
		HashSet<String> checked_paths;
		print_line("Loading docs...");

		const bool gdextension_docs = gen_flags.has_flag(DocTools::GENERATE_FLAG_EXTENSION_CLASSES_ONLY);

		if (!gdextension_docs) {
			for (int i = 0; i < _doc_data_class_path_count; i++) {
				// Custom modules are always located by absolute path.
				String path = _doc_data_class_paths[i].path;
				if (path.is_relative_path()) {
					path = doc_tool_path.path_join(path);
				}
				String name = _doc_data_class_paths[i].name;
				doc_data_classes[name] = path;
				if (!checked_paths.has(path)) {
					checked_paths.insert(path);

					// Create the module documentation directory if it doesn't exist
					Ref<DirAccess> da = DirAccess::create_for_path(path);
					err = da->make_dir_recursive(path);
					ERR_FAIL_COND_V_MSG(err != OK, EXIT_FAILURE, "Error: Can't create directory: " + path + ": " + itos(err));

					print_line("Loading docs from: " + path);
					err = docsrc.load_classes(path);
					ERR_FAIL_COND_V_MSG(err != OK, EXIT_FAILURE, "Error loading docs from: " + path + ": " + itos(err));
				}
			}
		}

		// For GDExtension docs, use a path that is compatible with Godot modules.
		String index_path = gdextension_docs ? doc_tool_path.path_join("doc_classes") : doc_tool_path.path_join("doc/classes");
		// Create the main documentation directory if it doesn't exist
		Ref<DirAccess> da = DirAccess::create_for_path(index_path);
		err = da->make_dir_recursive(index_path);
		ERR_FAIL_COND_V_MSG(err != OK, EXIT_FAILURE, "Error: Can't create index directory: " + index_path + ": " + itos(err));

		print_line("Loading classes from: " + index_path);
		err = docsrc.load_classes(index_path);
		ERR_FAIL_COND_V_MSG(err != OK, EXIT_FAILURE, "Error loading classes from: " + index_path + ": " + itos(err));
		checked_paths.insert(index_path);

		print_line("Merging docs...");
		doc.merge_from(docsrc);

		for (const String &E : checked_paths) {
			print_line("Erasing old docs at: " + E);
			err = DocTools::erase_classes(E);
			ERR_FAIL_COND_V_MSG(err != OK, EXIT_FAILURE, "Error erasing old docs at: " + E + ": " + itos(err));
		}

		print_line("Generating new docs...");
		err = doc.save_classes(index_path, doc_data_classes, !gdextension_docs);
		ERR_FAIL_COND_V_MSG(err != OK, EXIT_FAILURE, "Error saving new docs:" + itos(err));

		print_line("Deleting docs cache...");
		if (FileAccess::exists(EditorHelp::get_cache_full_path())) {
			DirAccess::remove_file_or_error(EditorHelp::get_cache_full_path());
		}

		return EXIT_SUCCESS;
	}

	// GDExtension API and interface.
	{
		if (dump_gdextension_interface) {
			GDExtensionInterfaceDump::generate_gdextension_interface_file("gdextension_interface.h");
		}

		if (dump_extension_api) {
			Engine::get_singleton()->set_editor_hint(true); // "extension_api.json" should always contains editor singletons.
			GDExtensionAPIDump::generate_extension_json_file("extension_api.json", include_docs_in_extension_api_dump);
		}

		if (dump_gdextension_interface || dump_extension_api) {
			return EXIT_SUCCESS;
		}

		if (validate_extension_api) {
			Engine::get_singleton()->set_editor_hint(true); // "extension_api.json" should always contains editor singletons.
			bool valid = GDExtensionAPIDump::validate_extension_json_file(validate_extension_api_file) == OK;
			return valid ? EXIT_SUCCESS : EXIT_FAILURE;
		}
	}

#ifndef DISABLE_DEPRECATED
	if (converting_project) {
		int ret = ProjectConverter3To4(converter_max_kb_file, converter_max_line_length).convert();
		return ret ? EXIT_SUCCESS : EXIT_FAILURE;
	}
	if (validating_converting_project) {
		bool ret = ProjectConverter3To4(converter_max_kb_file, converter_max_line_length).validate_conversion();
		return ret ? EXIT_SUCCESS : EXIT_FAILURE;
	}
#endif // DISABLE_DEPRECATED

#endif // TOOLS_ENABLED

	if (script.is_empty() && game_path.is_empty() && String(GLOBAL_GET("application/run/main_scene")) != "") {
		game_path = GLOBAL_GET("application/run/main_scene");
	}

#ifdef TOOLS_ENABLED
	if (!editor && !project_manager && !cmdline_tool && script.is_empty() && game_path.is_empty()) {
		// If we end up here, it means we didn't manage to detect what we want to run.
		// Let's throw an error gently. The code leading to this is pretty brittle so
		// this might end up triggered by valid usage, in which case we'll have to
		// fine-tune further.
		OS::get_singleton()->alert("Couldn't detect whether to run the editor, the project manager or a specific project. Aborting.");
		ERR_FAIL_V_MSG(EXIT_FAILURE, "Couldn't detect whether to run the editor, the project manager or a specific project. Aborting.");
	}
#endif

	MainLoop *main_loop = nullptr;
	if (editor) {
		main_loop = memnew(SceneTree);
	}
	if (main_loop_type.is_empty()) {
		main_loop_type = GLOBAL_GET("application/run/main_loop_type");
	}

	if (!script.is_empty()) {
		Ref<Script> script_res = ResourceLoader::load(script);
		ERR_FAIL_COND_V_MSG(script_res.is_null(), EXIT_FAILURE, "Can't load script: " + script);

		if (check_only) {
			return script_res->is_valid() ? EXIT_SUCCESS : EXIT_FAILURE;
		}

		if (script_res->can_instantiate()) {
			StringName instance_type = script_res->get_instance_base_type();
			Object *obj = ClassDB::instantiate(instance_type);
			MainLoop *script_loop = Object::cast_to<MainLoop>(obj);
			if (!script_loop) {
				if (obj) {
					memdelete(obj);
				}
				OS::get_singleton()->alert(vformat("Can't load the script \"%s\" as it doesn't inherit from SceneTree or MainLoop.", script));
				ERR_FAIL_V_MSG(EXIT_FAILURE, vformat("Can't load the script \"%s\" as it doesn't inherit from SceneTree or MainLoop.", script));
			}

			script_loop->set_script(script_res);
			main_loop = script_loop;
		} else {
			return EXIT_FAILURE;
		}
	} else { // Not based on script path.
		if (!editor && !ClassDB::class_exists(main_loop_type) && ScriptServer::is_global_class(main_loop_type)) {
			String script_path = ScriptServer::get_global_class_path(main_loop_type);
			Ref<Script> script_res = ResourceLoader::load(script_path);
			if (script_res.is_null()) {
				OS::get_singleton()->alert("Error: Could not load MainLoop script type: " + main_loop_type);
				ERR_FAIL_V_MSG(EXIT_FAILURE, vformat("Could not load global class %s.", main_loop_type));
			}
			StringName script_base = script_res->get_instance_base_type();
			Object *obj = ClassDB::instantiate(script_base);
			MainLoop *script_loop = Object::cast_to<MainLoop>(obj);
			if (!script_loop) {
				if (obj) {
					memdelete(obj);
				}
				OS::get_singleton()->alert("Error: Invalid MainLoop script base type: " + script_base);
				ERR_FAIL_V_MSG(EXIT_FAILURE, vformat("The global class %s does not inherit from SceneTree or MainLoop.", main_loop_type));
			}
			script_loop->set_script(script_res);
			main_loop = script_loop;
		}
	}

	if (!main_loop && main_loop_type.is_empty()) {
		main_loop_type = "SceneTree";
	}

	if (!main_loop) {
		if (!ClassDB::class_exists(main_loop_type)) {
			OS::get_singleton()->alert("Error: MainLoop type doesn't exist: " + main_loop_type);
			return EXIT_FAILURE;
		} else {
			Object *ml = ClassDB::instantiate(main_loop_type);
			ERR_FAIL_NULL_V_MSG(ml, EXIT_FAILURE, "Can't instance MainLoop type.");

			main_loop = Object::cast_to<MainLoop>(ml);
			if (!main_loop) {
				memdelete(ml);
				ERR_FAIL_V_MSG(EXIT_FAILURE, "Invalid MainLoop type.");
			}
		}
	}

	OS::get_singleton()->set_main_loop(main_loop);

	SceneTree *sml = Object::cast_to<SceneTree>(main_loop);
	if (sml) {
#ifdef DEBUG_ENABLED
		if (debug_collisions) {
			sml->set_debug_collisions_hint(true);
		}
		if (debug_paths) {
			sml->set_debug_paths_hint(true);
		}
		if (debug_navigation) {
			sml->set_debug_navigation_hint(true);
			NavigationServer3D::get_singleton()->set_debug_navigation_enabled(true);
		}
		if (debug_avoidance) {
			NavigationServer3D::get_singleton()->set_debug_avoidance_enabled(true);
		}
		if (debug_navigation || debug_avoidance) {
			NavigationServer3D::get_singleton()->set_active(true);
			NavigationServer3D::get_singleton()->set_debug_enabled(true);
		}
		if (debug_canvas_item_redraw) {
			RenderingServer::get_singleton()->canvas_item_set_debug_redraw(true);
		}
#endif

		if (single_threaded_scene) {
			sml->set_disable_node_threading(true);
		}

		bool embed_subwindows = GLOBAL_GET("display/window/subwindows/embed_subwindows");

		if (single_window || (!project_manager && !editor && embed_subwindows) || !DisplayServer::get_singleton()->has_feature(DisplayServer::Feature::FEATURE_SUBWINDOWS)) {
			sml->get_root()->set_embedding_subwindows(true);
		}

		ResourceLoader::add_custom_loaders();
		ResourceSaver::add_custom_savers();

		if (!project_manager && !editor) { // game
			if (!game_path.is_empty() || !script.is_empty()) {
				//autoload
				OS::get_singleton()->benchmark_begin_measure("Startup", "Load Autoloads");
				HashMap<StringName, ProjectSettings::AutoloadInfo> autoloads = ProjectSettings::get_singleton()->get_autoload_list();

				//first pass, add the constants so they exist before any script is loaded
				for (const KeyValue<StringName, ProjectSettings::AutoloadInfo> &E : autoloads) {
					const ProjectSettings::AutoloadInfo &info = E.value;

					if (info.is_singleton) {
						for (int i = 0; i < ScriptServer::get_language_count(); i++) {
							ScriptServer::get_language(i)->add_global_constant(info.name, Variant());
						}
					}
				}

				//second pass, load into global constants
				List<Node *> to_add;
				for (const KeyValue<StringName, ProjectSettings::AutoloadInfo> &E : autoloads) {
					const ProjectSettings::AutoloadInfo &info = E.value;

					Node *n = nullptr;
					if (ResourceLoader::get_resource_type(info.path) == "PackedScene") {
						// Cache the scene reference before loading it (for cyclic references)
						Ref<PackedScene> scn;
						scn.instantiate();
						scn->set_path(info.path);
						scn->reload_from_file();
						ERR_CONTINUE_MSG(!scn.is_valid(), vformat("Failed to instantiate an autoload, can't load from path: %s.", info.path));

						if (scn.is_valid()) {
							n = scn->instantiate();
						}
					} else {
						Ref<Resource> res = ResourceLoader::load(info.path);
						ERR_CONTINUE_MSG(res.is_null(), vformat("Failed to instantiate an autoload, can't load from path: %s.", info.path));

						Ref<Script> script_res = res;
						if (script_res.is_valid()) {
							StringName ibt = script_res->get_instance_base_type();
							bool valid_type = ClassDB::is_parent_class(ibt, "Node");
							ERR_CONTINUE_MSG(!valid_type, vformat("Failed to instantiate an autoload, script '%s' does not inherit from 'Node'.", info.path));

							Object *obj = ClassDB::instantiate(ibt);
							ERR_CONTINUE_MSG(!obj, vformat("Failed to instantiate an autoload, cannot instantiate '%s'.", ibt));

							n = Object::cast_to<Node>(obj);
							n->set_script(script_res);
						}
					}

					ERR_CONTINUE_MSG(!n, vformat("Failed to instantiate an autoload, path is not pointing to a scene or a script: %s.", info.path));
					n->set_name(info.name);

					//defer so references are all valid on _ready()
					to_add.push_back(n);

					if (info.is_singleton) {
						for (int i = 0; i < ScriptServer::get_language_count(); i++) {
							ScriptServer::get_language(i)->add_global_constant(info.name, n);
						}
					}
				}

				for (Node *E : to_add) {
					sml->get_root()->add_child(E);
				}
				OS::get_singleton()->benchmark_end_measure("Startup", "Load Autoloads");
			}
		}

#ifdef TOOLS_ENABLED
#ifdef MODULE_GDSCRIPT_ENABLED
		if (!doc_tool_path.is_empty() && !gdscript_docs_path.is_empty()) {
			DocTools docs;
			Error err;

			Vector<String> paths = get_files_with_extension(gdscript_docs_path, "gd");
			ERR_FAIL_COND_V_MSG(paths.is_empty(), EXIT_FAILURE, "Couldn't find any GDScript files under the given directory: " + gdscript_docs_path);

			for (const String &path : paths) {
				Ref<GDScript> gdscript = ResourceLoader::load(path);
				for (const DocData::ClassDoc &class_doc : gdscript->get_documentation()) {
					docs.add_doc(class_doc);
				}
			}

			if (doc_tool_path == ".") {
				doc_tool_path = "./docs";
			}

			Ref<DirAccess> da = DirAccess::create_for_path(doc_tool_path);
			err = da->make_dir_recursive(doc_tool_path);
			ERR_FAIL_COND_V_MSG(err != OK, EXIT_FAILURE, "Error: Can't create GDScript docs directory: " + doc_tool_path + ": " + itos(err));

			HashMap<String, String> doc_data_classes;
			err = docs.save_classes(doc_tool_path, doc_data_classes, false);
			ERR_FAIL_COND_V_MSG(err != OK, EXIT_FAILURE, "Error saving GDScript docs:" + itos(err));

			return EXIT_SUCCESS;
		}
#endif // MODULE_GDSCRIPT_ENABLED

		EditorNode *editor_node = nullptr;
		if (editor) {
			OS::get_singleton()->benchmark_begin_measure("Startup", "Editor");
			editor_node = memnew(EditorNode);
			sml->get_root()->add_child(editor_node);

			if (!_export_preset.is_empty()) {
				editor_node->export_preset(_export_preset, positional_arg, export_debug, export_pack_only, install_android_build_template);
				game_path = ""; // Do not load anything.
			}

			OS::get_singleton()->benchmark_end_measure("Startup", "Editor");
		}
#endif
		sml->set_auto_accept_quit(GLOBAL_GET("application/config/auto_accept_quit"));
		sml->set_quit_on_go_back(GLOBAL_GET("application/config/quit_on_go_back"));

		if (!editor && !project_manager) {
			//standard helpers that can be changed from main config

			String stretch_mode = GLOBAL_GET("display/window/stretch/mode");
			String stretch_aspect = GLOBAL_GET("display/window/stretch/aspect");
			Size2i stretch_size = Size2i(GLOBAL_GET("display/window/size/viewport_width"),
					GLOBAL_GET("display/window/size/viewport_height"));
			real_t stretch_scale = GLOBAL_GET("display/window/stretch/scale");
			String stretch_scale_mode = GLOBAL_GET("display/window/stretch/scale_mode");

			Window::ContentScaleMode cs_sm = Window::CONTENT_SCALE_MODE_DISABLED;
			if (stretch_mode == "canvas_items") {
				cs_sm = Window::CONTENT_SCALE_MODE_CANVAS_ITEMS;
			} else if (stretch_mode == "viewport") {
				cs_sm = Window::CONTENT_SCALE_MODE_VIEWPORT;
			}

			Window::ContentScaleAspect cs_aspect = Window::CONTENT_SCALE_ASPECT_IGNORE;
			if (stretch_aspect == "keep") {
				cs_aspect = Window::CONTENT_SCALE_ASPECT_KEEP;
			} else if (stretch_aspect == "keep_width") {
				cs_aspect = Window::CONTENT_SCALE_ASPECT_KEEP_WIDTH;
			} else if (stretch_aspect == "keep_height") {
				cs_aspect = Window::CONTENT_SCALE_ASPECT_KEEP_HEIGHT;
			} else if (stretch_aspect == "expand") {
				cs_aspect = Window::CONTENT_SCALE_ASPECT_EXPAND;
			}

			Window::ContentScaleStretch cs_stretch = Window::CONTENT_SCALE_STRETCH_FRACTIONAL;
			if (stretch_scale_mode == "integer") {
				cs_stretch = Window::CONTENT_SCALE_STRETCH_INTEGER;
			}

			sml->get_root()->set_content_scale_mode(cs_sm);
			sml->get_root()->set_content_scale_aspect(cs_aspect);
			sml->get_root()->set_content_scale_stretch(cs_stretch);
			sml->get_root()->set_content_scale_size(stretch_size);
			sml->get_root()->set_content_scale_factor(stretch_scale);

			sml->set_auto_accept_quit(GLOBAL_GET("application/config/auto_accept_quit"));
			sml->set_quit_on_go_back(GLOBAL_GET("application/config/quit_on_go_back"));
			String appname = GLOBAL_GET("application/config/name");
			appname = TranslationServer::get_singleton()->translate(appname);
#ifdef DEBUG_ENABLED
			// Append a suffix to the window title to denote that the project is running
			// from a debug build (including the editor). Since this results in lower performance,
			// this should be clearly presented to the user.
			DisplayServer::get_singleton()->window_set_title(vformat("%s (DEBUG)", appname));
#else
			DisplayServer::get_singleton()->window_set_title(appname);
#endif

			bool snap_controls = GLOBAL_GET("gui/common/snap_controls_to_pixels");
			sml->get_root()->set_snap_controls_to_pixels(snap_controls);

			bool font_oversampling = GLOBAL_GET("gui/fonts/dynamic_fonts/use_oversampling");
			sml->get_root()->set_use_font_oversampling(font_oversampling);

			int texture_filter = GLOBAL_GET("rendering/textures/canvas_textures/default_texture_filter");
			int texture_repeat = GLOBAL_GET("rendering/textures/canvas_textures/default_texture_repeat");
			sml->get_root()->set_default_canvas_item_texture_filter(
					Viewport::DefaultCanvasItemTextureFilter(texture_filter));
			sml->get_root()->set_default_canvas_item_texture_repeat(
					Viewport::DefaultCanvasItemTextureRepeat(texture_repeat));
		}

#ifdef TOOLS_ENABLED
		if (editor) {
			bool editor_embed_subwindows = EditorSettings::get_singleton()->get_setting(
					"interface/editor/single_window_mode");

			if (editor_embed_subwindows) {
				sml->get_root()->set_embedding_subwindows(true);
			}
		}
#endif

		String local_game_path;
		if (!game_path.is_empty() && !project_manager) {
			local_game_path = game_path.replace("\\", "/");

			if (!local_game_path.begins_with("res://")) {
				bool absolute =
						(local_game_path.size() > 1) && (local_game_path[0] == '/' || local_game_path[1] == ':');

				if (!absolute) {
					if (ProjectSettings::get_singleton()->is_using_datapack()) {
						local_game_path = "res://" + local_game_path;

					} else {
						int sep = local_game_path.rfind("/");

						if (sep == -1) {
							Ref<DirAccess> da = DirAccess::create(DirAccess::ACCESS_FILESYSTEM);
							ERR_FAIL_COND_V(da.is_null(), EXIT_FAILURE);

							local_game_path = da->get_current_dir().path_join(local_game_path);
						} else {
							Ref<DirAccess> da = DirAccess::open(local_game_path.substr(0, sep));
							if (da.is_valid()) {
								local_game_path = da->get_current_dir().path_join(
										local_game_path.substr(sep + 1, local_game_path.length()));
							}
						}
					}
				}
			}

			local_game_path = ProjectSettings::get_singleton()->localize_path(local_game_path);

#ifdef TOOLS_ENABLED
			if (editor) {
				if (game_path != String(GLOBAL_GET("application/run/main_scene")) || !editor_node->has_scenes_in_session()) {
					Error serr = editor_node->load_scene(local_game_path);
					if (serr != OK) {
						ERR_PRINT("Failed to load scene");
					}
				}
				if (!debug_server_uri.is_empty()) {
					EditorDebuggerNode::get_singleton()->start(debug_server_uri);
					EditorDebuggerNode::get_singleton()->set_keep_open(true);
				}
			}
#endif
		}

		if (!project_manager && !editor) { // game

			OS::get_singleton()->benchmark_begin_measure("Startup", "Load Game");

			// Load SSL Certificates from Project Settings (or builtin).
			Crypto::load_default_certificates(GLOBAL_GET("network/tls/certificate_bundle_override"));

			if (!game_path.is_empty()) {
				Node *scene = nullptr;
				Ref<PackedScene> scenedata = ResourceLoader::load(local_game_path);
				if (scenedata.is_valid()) {
					scene = scenedata->instantiate();
				}

				ERR_FAIL_NULL_V_MSG(scene, EXIT_FAILURE, "Failed loading scene: " + local_game_path + ".");
				sml->add_current_scene(scene);

#ifdef MACOS_ENABLED
				String mac_icon_path = GLOBAL_GET("application/config/macos_native_icon");
				if (DisplayServer::get_singleton()->has_feature(DisplayServer::FEATURE_NATIVE_ICON) && !mac_icon_path.is_empty()) {
					DisplayServer::get_singleton()->set_native_icon(mac_icon_path);
					has_icon = true;
				}
#endif

#ifdef WINDOWS_ENABLED
				String win_icon_path = GLOBAL_GET("application/config/windows_native_icon");
				if (DisplayServer::get_singleton()->has_feature(DisplayServer::FEATURE_NATIVE_ICON) && !win_icon_path.is_empty()) {
					DisplayServer::get_singleton()->set_native_icon(win_icon_path);
					has_icon = true;
				}
#endif

				String icon_path = GLOBAL_GET("application/config/icon");
				if (DisplayServer::get_singleton()->has_feature(DisplayServer::FEATURE_ICON) && !icon_path.is_empty() && !has_icon) {
					Ref<Image> icon;
					icon.instantiate();
					if (ImageLoader::load_image(icon_path, icon) == OK) {
						DisplayServer::get_singleton()->set_icon(icon);
						has_icon = true;
					}
				}
			}

			OS::get_singleton()->benchmark_end_measure("Startup", "Load Game");
		}

#ifdef TOOLS_ENABLED
		if (project_manager) {
			OS::get_singleton()->benchmark_begin_measure("Startup", "Project Manager");
			Engine::get_singleton()->set_editor_hint(true);
			ProjectManager *pmanager = memnew(ProjectManager);
			ProgressDialog *progress_dialog = memnew(ProgressDialog);
			pmanager->add_child(progress_dialog);
			sml->get_root()->add_child(pmanager);
			OS::get_singleton()->benchmark_end_measure("Startup", "Project Manager");
		}

		if (project_manager || editor) {
			// Load SSL Certificates from Editor Settings (or builtin)
			Crypto::load_default_certificates(
					EditorSettings::get_singleton()->get_setting("network/tls/editor_tls_certificates").operator String());
		}
#endif
	}

	if (DisplayServer::get_singleton()->has_feature(DisplayServer::FEATURE_ICON) && !has_icon && OS::get_singleton()->get_bundle_icon_path().is_empty()) {
		Ref<Image> icon = memnew(Image(app_icon_png));
		DisplayServer::get_singleton()->set_icon(icon);
	}

	if (movie_writer) {
		movie_writer->begin(DisplayServer::get_singleton()->window_get_size(), fixed_fps, Engine::get_singleton()->get_write_movie_path());
	}

	if (minimum_time_msec) {
		uint64_t minimum_time = 1000 * minimum_time_msec;
		uint64_t elapsed_time = OS::get_singleton()->get_ticks_usec();
		if (elapsed_time < minimum_time) {
			OS::get_singleton()->delay_usec(minimum_time - elapsed_time);
		}
	}

	OS::get_singleton()->benchmark_end_measure("Startup", "Main::Start");
	OS::get_singleton()->benchmark_dump();

	return EXIT_SUCCESS;
}

/* Main iteration
 *
 * This is the iteration of the engine's game loop, advancing the state of physics,
 * rendering and audio.
 * It's called directly by the platform's OS::run method, where the loop is created
 * and monitored.
 *
 * The OS implementation can impact its draw step with the Main::force_redraw() method.
 */

uint64_t Main::last_ticks = 0;
uint32_t Main::frames = 0;
uint32_t Main::hide_print_fps_attempts = 3;
uint32_t Main::frame = 0;
bool Main::force_redraw_requested = false;
int Main::iterating = 0;
bool Main::agile_input_event_flushing = false;

bool Main::is_iterating() {
	return iterating > 0;
}

// For performance metrics.
static uint64_t physics_process_max = 0;
static uint64_t process_max = 0;
static uint64_t navigation_process_max = 0;

// Return false means iterating further, returning true means `OS::run`
// will terminate the program. In case of failure, the OS exit code needs
// to be set explicitly here (defaults to EXIT_SUCCESS).
bool Main::iteration() {
	iterating++;

	const uint64_t ticks = OS::get_singleton()->get_ticks_usec();
	Engine::get_singleton()->_frame_ticks = ticks;
	main_timer_sync.set_cpu_ticks_usec(ticks);
	main_timer_sync.set_fixed_fps(fixed_fps);

	const uint64_t ticks_elapsed = ticks - last_ticks;

	const int physics_ticks_per_second = Engine::get_singleton()->get_physics_ticks_per_second();
	const double physics_step = 1.0 / physics_ticks_per_second;

	const double time_scale = Engine::get_singleton()->get_time_scale();

	MainFrameTime advance = main_timer_sync.advance(physics_step, physics_ticks_per_second);
	double process_step = advance.process_step;
	double scaled_step = process_step * time_scale;

	Engine::get_singleton()->_process_step = process_step;
	Engine::get_singleton()->_physics_interpolation_fraction = advance.interpolation_fraction;

	uint64_t physics_process_ticks = 0;
	uint64_t process_ticks = 0;
	uint64_t navigation_process_ticks = 0;

	frame += ticks_elapsed;

	last_ticks = ticks;

	const int max_physics_steps = Engine::get_singleton()->get_max_physics_steps_per_frame();
	if (fixed_fps == -1 && advance.physics_steps > max_physics_steps) {
		process_step -= (advance.physics_steps - max_physics_steps) * physics_step;
		advance.physics_steps = max_physics_steps;
	}

	bool exit = false;

	// process all our active interfaces
#ifndef _3D_DISABLED
	XRServer::get_singleton()->_process();
#endif // _3D_DISABLED

	NavigationServer2D::get_singleton()->sync();
	NavigationServer3D::get_singleton()->sync();

	for (int iters = 0; iters < advance.physics_steps; ++iters) {
		if (Input::get_singleton()->is_using_input_buffering() && agile_input_event_flushing) {
			Input::get_singleton()->flush_buffered_events();
		}

		Engine::get_singleton()->_in_physics = true;
		Engine::get_singleton()->_physics_frames++;

		uint64_t physics_begin = OS::get_singleton()->get_ticks_usec();

#ifndef _3D_DISABLED
		PhysicsServer3D::get_singleton()->sync();
		PhysicsServer3D::get_singleton()->flush_queries();
#endif // _3D_DISABLED

		// Prepare the fixed timestep interpolated nodes BEFORE they are updated
		// by the physics server, otherwise the current and previous transforms
		// may be the same, and no interpolation takes place.
		OS::get_singleton()->get_main_loop()->iteration_prepare();

		PhysicsServer2D::get_singleton()->sync();
		PhysicsServer2D::get_singleton()->flush_queries();

		if (OS::get_singleton()->get_main_loop()->physics_process(physics_step * time_scale)) {
#ifndef _3D_DISABLED
			PhysicsServer3D::get_singleton()->end_sync();
#endif // _3D_DISABLED
			PhysicsServer2D::get_singleton()->end_sync();

			exit = true;
			break;
		}

		uint64_t navigation_begin = OS::get_singleton()->get_ticks_usec();

		NavigationServer3D::get_singleton()->process(physics_step * time_scale);

		navigation_process_ticks = MAX(navigation_process_ticks, OS::get_singleton()->get_ticks_usec() - navigation_begin); // keep the largest one for reference
		navigation_process_max = MAX(OS::get_singleton()->get_ticks_usec() - navigation_begin, navigation_process_max);

		message_queue->flush();

#ifndef _3D_DISABLED
		PhysicsServer3D::get_singleton()->end_sync();
		PhysicsServer3D::get_singleton()->step(physics_step * time_scale);
#endif // _3D_DISABLED

		PhysicsServer2D::get_singleton()->end_sync();
		PhysicsServer2D::get_singleton()->step(physics_step * time_scale);

		message_queue->flush();

		physics_process_ticks = MAX(physics_process_ticks, OS::get_singleton()->get_ticks_usec() - physics_begin); // keep the largest one for reference
		physics_process_max = MAX(OS::get_singleton()->get_ticks_usec() - physics_begin, physics_process_max);

		Engine::get_singleton()->_in_physics = false;
	}

	if (Input::get_singleton()->is_using_input_buffering() && agile_input_event_flushing) {
		Input::get_singleton()->flush_buffered_events();
	}

	uint64_t process_begin = OS::get_singleton()->get_ticks_usec();

	if (OS::get_singleton()->get_main_loop()->process(process_step * time_scale)) {
		exit = true;
	}
	message_queue->flush();

	if (OS::get_singleton()->get_main_loop()->post_process(process_step * time_scale)) {
		exit = true;
	}
	message_queue->flush();

	RenderingServer::get_singleton()->sync(); //sync if still drawing from previous frames.

	if (DisplayServer::get_singleton()->can_any_window_draw() &&
			RenderingServer::get_singleton()->is_render_loop_enabled()) {
		if ((!force_redraw_requested) && OS::get_singleton()->is_in_low_processor_usage_mode()) {
			if (RenderingServer::get_singleton()->has_changed()) {
				RenderingServer::get_singleton()->draw(true, scaled_step); // flush visual commands
				Engine::get_singleton()->frames_drawn++;
			}
		} else {
			RenderingServer::get_singleton()->draw(true, scaled_step); // flush visual commands
			Engine::get_singleton()->frames_drawn++;
			force_redraw_requested = false;
		}
	}

	process_ticks = OS::get_singleton()->get_ticks_usec() - process_begin;
	process_max = MAX(process_ticks, process_max);
	uint64_t frame_time = OS::get_singleton()->get_ticks_usec() - ticks;

	for (int i = 0; i < ScriptServer::get_language_count(); i++) {
		ScriptServer::get_language(i)->frame();
	}

	AudioServer::get_singleton()->update();

	if (EngineDebugger::is_active()) {
		EngineDebugger::get_singleton()->iteration(frame_time, process_ticks, physics_process_ticks, physics_step);
	}

	frames++;
	Engine::get_singleton()->_process_frames++;

	if (frame > 1000000) {
		// Wait a few seconds before printing FPS, as FPS reporting just after the engine has started is inaccurate.
		if (hide_print_fps_attempts == 0) {
			if (editor || project_manager) {
				if (print_fps) {
					print_line(vformat("Editor FPS: %d (%s mspf)", frames, rtos(1000.0 / frames).pad_decimals(2)));
				}
			} else if (print_fps || GLOBAL_GET("debug/settings/stdout/print_fps")) {
				print_line(vformat("Project FPS: %d (%s mspf)", frames, rtos(1000.0 / frames).pad_decimals(2)));
			}
		} else {
			hide_print_fps_attempts--;
		}

		Engine::get_singleton()->_fps = frames;
		performance->set_process_time(USEC_TO_SEC(process_max));
		performance->set_physics_process_time(USEC_TO_SEC(physics_process_max));
		performance->set_navigation_process_time(USEC_TO_SEC(navigation_process_max));
		process_max = 0;
		physics_process_max = 0;
		navigation_process_max = 0;

		frame %= 1000000;
		frames = 0;
	}

	iterating--;

	// Needed for OSs using input buffering regardless accumulation (like Android)
	if (Input::get_singleton()->is_using_input_buffering() && !agile_input_event_flushing) {
		Input::get_singleton()->flush_buffered_events();
	}

	if (movie_writer) {
		movie_writer->add_frame();
	}

	if ((quit_after > 0) && (Engine::get_singleton()->_process_frames >= quit_after)) {
		exit = true;
	}

	if (fixed_fps != -1) {
		return exit;
	}

	OS::get_singleton()->add_frame_delay(DisplayServer::get_singleton()->window_can_draw());

#ifdef TOOLS_ENABLED
	if (auto_build_solutions) {
		auto_build_solutions = false;
		// Only relevant when running the editor.
		if (!editor) {
			OS::get_singleton()->set_exit_code(EXIT_FAILURE);
			ERR_FAIL_V_MSG(true,
					"Command line option --build-solutions was passed, but no project is being edited. Aborting.");
		}
		if (!EditorNode::get_singleton()->call_build()) {
			OS::get_singleton()->set_exit_code(EXIT_FAILURE);
			ERR_FAIL_V_MSG(true,
					"Command line option --build-solutions was passed, but the build callback failed. Aborting.");
		}
	}
#endif

	return exit;
}

void Main::force_redraw() {
	force_redraw_requested = true;
}

/* Engine deinitialization
 *
 * Responsible for freeing all the memory allocated by previous setup steps,
 * so that the engine closes cleanly without leaking memory or crashing.
 * The order matters as some of those steps are linked with each other.
 */
void Main::cleanup(bool p_force) {
	OS::get_singleton()->benchmark_begin_measure("Shutdown", "Main::Cleanup");
	if (!p_force) {
		ERR_FAIL_COND(!_start_success);
	}

#ifdef DEBUG_ENABLED
	if (input) {
		input->flush_frame_parsed_events();
	}
#endif

	for (int i = 0; i < TextServerManager::get_singleton()->get_interface_count(); i++) {
		TextServerManager::get_singleton()->get_interface(i)->cleanup();
	}

	if (movie_writer) {
		movie_writer->end();
	}

	ResourceLoader::clear_thread_load_tasks();

	ResourceLoader::remove_custom_loaders();
	ResourceSaver::remove_custom_savers();

	// Flush before uninitializing the scene, but delete the MessageQueue as late as possible.
	message_queue->flush();

	OS::get_singleton()->delete_main_loop();

	OS::get_singleton()->_cmdline.clear();
	OS::get_singleton()->_user_args.clear();
	OS::get_singleton()->_execpath = "";
	OS::get_singleton()->_local_clipboard = "";

	ResourceLoader::clear_translation_remaps();
	ResourceLoader::clear_path_remaps();

	ScriptServer::finish_languages();

	// Sync pending commands that may have been queued from a different thread during ScriptServer finalization
	RenderingServer::get_singleton()->sync();

	//clear global shader variables before scene and other graphics stuff are deinitialized.
	rendering_server->global_shader_parameters_clear();

#ifndef _3D_DISABLED
	if (xr_server) {
		// Now that we're unregistering properly in plugins we need to keep access to xr_server for a little longer
		// We do however unset our primary interface
		xr_server->set_primary_interface(Ref<XRInterface>());
	}
#endif // _3D_DISABLED

#ifdef TOOLS_ENABLED
	GDExtensionManager::get_singleton()->deinitialize_extensions(GDExtension::INITIALIZATION_LEVEL_EDITOR);
	uninitialize_modules(MODULE_INITIALIZATION_LEVEL_EDITOR);
	unregister_editor_types();

#endif

	ImageLoader::cleanup();

	GDExtensionManager::get_singleton()->deinitialize_extensions(GDExtension::INITIALIZATION_LEVEL_SCENE);
	uninitialize_modules(MODULE_INITIALIZATION_LEVEL_SCENE);

	unregister_platform_apis();
	unregister_driver_types();
	unregister_scene_types();

	finalize_theme_db();

	// Before deinitializing server extensions, finalize servers which may be loaded as extensions.
	finalize_navigation_server();
	finalize_physics();

	GDExtensionManager::get_singleton()->deinitialize_extensions(GDExtension::INITIALIZATION_LEVEL_SERVERS);
	uninitialize_modules(MODULE_INITIALIZATION_LEVEL_SERVERS);
	unregister_server_types();

	EngineDebugger::deinitialize();

#ifndef _3D_DISABLED
	if (xr_server) {
		memdelete(xr_server);
	}
#endif // _3D_DISABLED

	if (audio_server) {
		audio_server->finish();
		memdelete(audio_server);
	}

	if (camera_server) {
		memdelete(camera_server);
	}

	OS::get_singleton()->finalize();

	finalize_display();

	if (input) {
		memdelete(input);
	}

	if (packed_data) {
		memdelete(packed_data);
	}
	if (performance) {
		memdelete(performance);
	}
	if (input_map) {
		memdelete(input_map);
	}
	if (translation_server) {
		memdelete(translation_server);
	}
	if (tsman) {
		memdelete(tsman);
	}
#ifndef _3D_DISABLED
	if (physics_server_3d_manager) {
		memdelete(physics_server_3d_manager);
	}
#endif // _3D_DISABLED
	if (physics_server_2d_manager) {
		memdelete(physics_server_2d_manager);
	}
	if (globals) {
		memdelete(globals);
	}

	if (OS::get_singleton()->is_restart_on_exit_set()) {
		//attempt to restart with arguments
		List<String> args = OS::get_singleton()->get_restart_on_exit_arguments();
		OS::get_singleton()->create_instance(args);
		OS::get_singleton()->set_restart_on_exit(false, List<String>()); //clear list (uses memory)
	}

	// Now should be safe to delete MessageQueue (famous last words).
	message_queue->flush();
	memdelete(message_queue);

#if defined(STEAMAPI_ENABLED)
	if (steam_tracker) {
		memdelete(steam_tracker);
	}
#endif

	unregister_core_driver_types();
	unregister_core_extensions();
	uninitialize_modules(MODULE_INITIALIZATION_LEVEL_CORE);

	if (engine) {
		memdelete(engine);
	}

	unregister_core_types();

	OS::get_singleton()->benchmark_end_measure("Shutdown", "Main::Cleanup");
	OS::get_singleton()->benchmark_dump();

	OS::get_singleton()->finalize_core();
}<|MERGE_RESOLUTION|>--- conflicted
+++ resolved
@@ -1433,15 +1433,6 @@
 				OS::get_singleton()->print("Missing file to load argument after --validate-extension-api, aborting.");
 				goto error;
 			}
-<<<<<<< HEAD
-
-		} else if (I->get() == "--export-release" || I->get() == "--export-debug" ||
-				I->get() == "--export-pack") { // Export project
-			// Actually handling is done in start().
-			editor = true;
-			cmdline_tool = true;
-			main_args.push_back(I->get());
-=======
 		} else if (arg == "--import") {
 			editor = true;
 			cmdline_tool = true;
@@ -1453,8 +1444,7 @@
 			editor = true;
 			cmdline_tool = true;
 			wait_for_import = true;
-			main_args.push_back(arg);
->>>>>>> ec02d406
+			main_args.push_back(I->get());
 #ifndef DISABLE_DEPRECATED
 		} else if (arg == "--export") { // For users used to 3.x syntax.
 			OS::get_singleton()->print("The Godot 3 --export option was changed to more explicit --export-release / --export-debug / --export-pack options.\nSee the --help output for details.\n");
