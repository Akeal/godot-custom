--- conflicted
+++ resolved
@@ -39,11 +39,7 @@
 
 #define HAS_WARNING(flag) (warning_flags & flag)
 
-<<<<<<< HEAD
-int ShaderLanguage::instance_counter = 0;
-=======
 SafeNumeric<int> ShaderLanguage::instance_counter;
->>>>>>> dc5f1b7a
 
 String ShaderLanguage::get_operator_text(Operator p_op) {
 	static const char *op_names[OP_MAX] = { "==",
@@ -5833,42 +5829,8 @@
 						}
 					}
 
-<<<<<<< HEAD
-					const StringName &name = identifier;
-
-					if (name != current_function) { // Recursion is not allowed.
-						// Register call.
-						if (calls_info.has(name)) {
-							calls_info[current_function].calls.push_back(&calls_info[name]);
-						}
-
-						int idx = 0;
-						bool is_builtin = false;
-
-						while (frag_only_func_defs[idx].name) {
-							if (frag_only_func_defs[idx].name == name) {
-								// If a built-in function not found for the current shader type, then it shouldn't be parsed further.
-								if (!is_supported_frag_only_funcs) {
-									_set_error(vformat(RTR("Built-in function '%s' is not supported for the '%s' shader type."), name, shader_type_identifier));
-									return nullptr;
-								}
-								// Register usage of the restricted function.
-								calls_info[current_function].uses_restricted_items.push_back(Pair<StringName, CallInfo::Item>(name, CallInfo::Item(CallInfo::Item::ITEM_TYPE_BUILTIN, _get_tkpos())));
-								is_builtin = true;
-								break;
-							}
-							idx++;
-						}
-
-						// Recursively checks for the restricted function call.
-						if (is_supported_frag_only_funcs && current_function == "vertex" && stages->has(current_function) && !_validate_restricted_func(name, &calls_info[current_function], is_builtin)) {
-							return nullptr;
-						}
-					}
-=======
 					const StringName &rname = identifier;
 					StringName name = identifier;
->>>>>>> dc5f1b7a
 
 					OperatorNode *func = alloc_node<OperatorNode>();
 					func->op = OP_CALL;
@@ -6075,11 +6037,6 @@
 														error = true;
 													}
 													break;
-<<<<<<< HEAD
-												case ShaderNode::Varying::STAGE_VERTEX_TO_FRAGMENT_LIGHT:
-													[[fallthrough]];
-=======
->>>>>>> dc5f1b7a
 												case ShaderNode::Varying::STAGE_VERTEX:
 													if (is_out_arg && current_function != varying_function_names.vertex) { // inout/out
 														error = true;
@@ -11621,11 +11578,7 @@
 	nodes = nullptr;
 	completion_class = TAG_GLOBAL;
 
-<<<<<<< HEAD
-	if (instance_counter == 0) {
-=======
 	if (instance_counter.get() == 0) {
->>>>>>> dc5f1b7a
 		int idx = 0;
 		while (builtin_func_defs[idx].name) {
 			if (builtin_func_defs[idx].tag == SubClassTag::TAG_GLOBAL) {
@@ -11634,11 +11587,7 @@
 			idx++;
 		}
 	}
-<<<<<<< HEAD
-	instance_counter++;
-=======
 	instance_counter.increment();
->>>>>>> dc5f1b7a
 
 #ifdef DEBUG_ENABLED
 	warnings_check_map.insert(ShaderWarning::UNUSED_CONSTANT, &used_constants);
@@ -11653,13 +11602,8 @@
 
 ShaderLanguage::~ShaderLanguage() {
 	clear();
-<<<<<<< HEAD
-	instance_counter--;
-	if (instance_counter == 0) {
-=======
 	instance_counter.decrement();
 	if (instance_counter.get() == 0) {
->>>>>>> dc5f1b7a
 		global_func_set.clear();
 	}
 }