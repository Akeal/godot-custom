--- conflicted
+++ resolved
@@ -2802,9 +2802,6 @@
 	return id;
 }
 
-<<<<<<< HEAD
-// TODO: Can we create a uniform set that links to the same resource tracker?
-=======
 void RenderingDevice::_uniform_set_update_shared(UniformSet *p_uniform_set) {
 	for (UniformSet::SharedTexture shared : p_uniform_set->shared_textures_to_update) {
 		Texture *texture = texture_owner.get_or_null(shared.texture);
@@ -2813,7 +2810,7 @@
 	}
 }
 
->>>>>>> ec02d406
+// TODO: Can we create a uniform set that links to the same resource tracker?
 RID RenderingDevice::uniform_set_create(const Vector<Uniform> &p_uniforms, RID p_shader, uint32_t p_shader_set) {
 	_THREAD_SAFE_METHOD_
 
