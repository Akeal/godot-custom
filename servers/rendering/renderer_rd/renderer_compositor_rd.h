/**************************************************************************/
/*  renderer_compositor_rd.h                                              */
/**************************************************************************/
/*                         This file is part of:                          */
/*                             GODOT ENGINE                               */
/*                        https://godotengine.org                         */
/**************************************************************************/
/* Copyright (c) 2014-present Godot Engine contributors (see AUTHORS.md). */
/* Copyright (c) 2007-2014 Juan Linietsky, Ariel Manzur.                  */
/*                                                                        */
/* Permission is hereby granted, free of charge, to any person obtaining  */
/* a copy of this software and associated documentation files (the        */
/* "Software"), to deal in the Software without restriction, including    */
/* without limitation the rights to use, copy, modify, merge, publish,    */
/* distribute, sublicense, and/or sell copies of the Software, and to     */
/* permit persons to whom the Software is furnished to do so, subject to  */
/* the following conditions:                                              */
/*                                                                        */
/* The above copyright notice and this permission notice shall be         */
/* included in all copies or substantial portions of the Software.        */
/*                                                                        */
/* THE SOFTWARE IS PROVIDED "AS IS", WITHOUT WARRANTY OF ANY KIND,        */
/* EXPRESS OR IMPLIED, INCLUDING BUT NOT LIMITED TO THE WARRANTIES OF     */
/* MERCHANTABILITY, FITNESS FOR A PARTICULAR PURPOSE AND NONINFRINGEMENT. */
/* IN NO EVENT SHALL THE AUTHORS OR COPYRIGHT HOLDERS BE LIABLE FOR ANY   */
/* CLAIM, DAMAGES OR OTHER LIABILITY, WHETHER IN AN ACTION OF CONTRACT,   */
/* TORT OR OTHERWISE, ARISING FROM, OUT OF OR IN CONNECTION WITH THE      */
/* SOFTWARE OR THE USE OR OTHER DEALINGS IN THE SOFTWARE.                 */
/**************************************************************************/

#ifndef RENDERER_COMPOSITOR_RD_H
#define RENDERER_COMPOSITOR_RD_H

#include "core/io/image.h"
#include "core/os/os.h"
#include "servers/rendering/renderer_compositor.h"
#include "servers/rendering/renderer_rd/environment/fog.h"
#include "servers/rendering/renderer_rd/forward_clustered/render_forward_clustered.h"
#include "servers/rendering/renderer_rd/forward_mobile/render_forward_mobile.h"
#include "servers/rendering/renderer_rd/framebuffer_cache_rd.h"
#include "servers/rendering/renderer_rd/renderer_canvas_render_rd.h"
#include "servers/rendering/renderer_rd/shaders/blit.glsl.gen.h"
#include "servers/rendering/renderer_rd/storage_rd/light_storage.h"
#include "servers/rendering/renderer_rd/storage_rd/material_storage.h"
#include "servers/rendering/renderer_rd/storage_rd/mesh_storage.h"
#include "servers/rendering/renderer_rd/storage_rd/particles_storage.h"
#include "servers/rendering/renderer_rd/storage_rd/texture_storage.h"
#include "servers/rendering/renderer_rd/storage_rd/utilities.h"
#include "servers/rendering/renderer_rd/uniform_set_cache_rd.h"

class RendererCompositorRD : public RendererCompositor {
protected:
	UniformSetCacheRD *uniform_set_cache = nullptr;
	FramebufferCacheRD *framebuffer_cache = nullptr;
	RendererCanvasRenderRD *canvas = nullptr;
	RendererRD::Utilities *utilities = nullptr;
	RendererRD::LightStorage *light_storage = nullptr;
	RendererRD::MaterialStorage *material_storage = nullptr;
	RendererRD::MeshStorage *mesh_storage = nullptr;
	RendererRD::ParticlesStorage *particles_storage = nullptr;
	RendererRD::TextureStorage *texture_storage = nullptr;
	RendererRD::Fog *fog = nullptr;
	RendererSceneRenderRD *scene = nullptr;

	enum BlitMode {
		BLIT_MODE_NORMAL,
		BLIT_MODE_USE_LAYER,
		BLIT_MODE_LENS,
		BLIT_MODE_NORMAL_ALPHA,
		BLIT_MODE_MAX
	};

	struct BlitPushConstant {
		float src_rect[4];
		float dst_rect[4];

		float rotation_sin;
		float rotation_cos;
		float pad[2];

		float eye_center[2];
		float k1;
		float k2;

		float upscale;
		float aspect_ratio;
		uint32_t layer;
		uint32_t convert_to_srgb;
	};

	struct Blit {
		BlitPushConstant push_constant;
		BlitShaderRD shader;
		RID shader_version;
		RID pipelines[BLIT_MODE_MAX];
		RID index_buffer;
		RID array;
		RID sampler;
	} blit;

	HashMap<RID, RID> render_target_descriptors;

	double time = 0.0;
	double delta = 0.0;

	static uint64_t frame;
	static RendererCompositorRD *singleton;

public:
	RendererUtilities *get_utilities() { return utilities; }
	RendererLightStorage *get_light_storage() { return light_storage; }
	RendererMaterialStorage *get_material_storage() { return material_storage; }
	RendererMeshStorage *get_mesh_storage() { return mesh_storage; }
	RendererParticlesStorage *get_particles_storage() { return particles_storage; }
	RendererTextureStorage *get_texture_storage() { return texture_storage; }
	RendererGI *get_gi() {
		ERR_FAIL_NULL_V(scene, nullptr);
		return scene->get_gi();
	}
	RendererFog *get_fog() { return fog; }
	RendererCanvasRender *get_canvas() { return canvas; }
	RendererSceneRender *get_scene() { return scene; }

	void set_boot_image(const Ref<Image> &p_image, const Color &p_color, bool p_scale, bool p_use_filter);

	void initialize();
	void begin_frame(double frame_step);
	void blit_render_targets_to_screen(DisplayServer::WindowID p_screen, const BlitToScreen *p_render_targets, int p_amount);

	void gl_end_frame(bool p_swap_buffers) {}
<<<<<<< HEAD
	void end_frame(bool p_swap_buffers);
=======
	void end_frame(bool p_present);
>>>>>>> dc5f1b7a
	void finalize();

	_ALWAYS_INLINE_ uint64_t get_frame_number() const { return frame; }
	_ALWAYS_INLINE_ double get_frame_delta_time() const { return delta; }
	_ALWAYS_INLINE_ double get_total_time() const { return time; }
	_ALWAYS_INLINE_ bool can_create_resources_async() const { return true; }

	static Error is_viable() {
		return OK;
	}

	static RendererCompositor *_create_current() {
		return memnew(RendererCompositorRD);
	}

	static void make_current() {
		_create_func = _create_current;
		low_end = false;
	}

	static RendererCompositorRD *get_singleton() { return singleton; }
	RendererCompositorRD();
	~RendererCompositorRD();
};

#endif // RENDERER_COMPOSITOR_RD_H<|MERGE_RESOLUTION|>--- conflicted
+++ resolved
@@ -128,11 +128,7 @@
 	void blit_render_targets_to_screen(DisplayServer::WindowID p_screen, const BlitToScreen *p_render_targets, int p_amount);
 
 	void gl_end_frame(bool p_swap_buffers) {}
-<<<<<<< HEAD
-	void end_frame(bool p_swap_buffers);
-=======
 	void end_frame(bool p_present);
->>>>>>> dc5f1b7a
 	void finalize();
 
 	_ALWAYS_INLINE_ uint64_t get_frame_number() const { return frame; }
