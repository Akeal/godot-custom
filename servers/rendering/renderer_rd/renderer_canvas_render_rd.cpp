/**************************************************************************/
/*  renderer_canvas_render_rd.cpp                                         */
/**************************************************************************/
/*                         This file is part of:                          */
/*                             GODOT ENGINE                               */
/*                        https://godotengine.org                         */
/**************************************************************************/
/* Copyright (c) 2014-present Godot Engine contributors (see AUTHORS.md). */
/* Copyright (c) 2007-2014 Juan Linietsky, Ariel Manzur.                  */
/*                                                                        */
/* Permission is hereby granted, free of charge, to any person obtaining  */
/* a copy of this software and associated documentation files (the        */
/* "Software"), to deal in the Software without restriction, including    */
/* without limitation the rights to use, copy, modify, merge, publish,    */
/* distribute, sublicense, and/or sell copies of the Software, and to     */
/* permit persons to whom the Software is furnished to do so, subject to  */
/* the following conditions:                                              */
/*                                                                        */
/* The above copyright notice and this permission notice shall be         */
/* included in all copies or substantial portions of the Software.        */
/*                                                                        */
/* THE SOFTWARE IS PROVIDED "AS IS", WITHOUT WARRANTY OF ANY KIND,        */
/* EXPRESS OR IMPLIED, INCLUDING BUT NOT LIMITED TO THE WARRANTIES OF     */
/* MERCHANTABILITY, FITNESS FOR A PARTICULAR PURPOSE AND NONINFRINGEMENT. */
/* IN NO EVENT SHALL THE AUTHORS OR COPYRIGHT HOLDERS BE LIABLE FOR ANY   */
/* CLAIM, DAMAGES OR OTHER LIABILITY, WHETHER IN AN ACTION OF CONTRACT,   */
/* TORT OR OTHERWISE, ARISING FROM, OUT OF OR IN CONNECTION WITH THE      */
/* SOFTWARE OR THE USE OR OTHER DEALINGS IN THE SOFTWARE.                 */
/**************************************************************************/

#include "renderer_canvas_render_rd.h"

#include "core/config/project_settings.h"
#include "core/math/geometry_2d.h"
#include "core/math/math_defs.h"
#include "core/math/math_funcs.h"
#include "core/math/transform_interpolator.h"
#include "renderer_compositor_rd.h"
#include "servers/rendering/renderer_rd/storage_rd/material_storage.h"
#include "servers/rendering/renderer_rd/storage_rd/particles_storage.h"
#include "servers/rendering/renderer_rd/storage_rd/texture_storage.h"
#include "servers/rendering/rendering_server_default.h"

void RendererCanvasRenderRD::_update_transform_2d_to_mat4(const Transform2D &p_transform, float *p_mat4) {
	p_mat4[0] = p_transform.columns[0][0];
	p_mat4[1] = p_transform.columns[0][1];
	p_mat4[2] = 0;
	p_mat4[3] = 0;
	p_mat4[4] = p_transform.columns[1][0];
	p_mat4[5] = p_transform.columns[1][1];
	p_mat4[6] = 0;
	p_mat4[7] = 0;
	p_mat4[8] = 0;
	p_mat4[9] = 0;
	p_mat4[10] = 1;
	p_mat4[11] = 0;
	p_mat4[12] = p_transform.columns[2][0];
	p_mat4[13] = p_transform.columns[2][1];
	p_mat4[14] = 0;
	p_mat4[15] = 1;
}

void RendererCanvasRenderRD::_update_transform_2d_to_mat2x4(const Transform2D &p_transform, float *p_mat2x4) {
	p_mat2x4[0] = p_transform.columns[0][0];
	p_mat2x4[1] = p_transform.columns[1][0];
	p_mat2x4[2] = 0;
	p_mat2x4[3] = p_transform.columns[2][0];

	p_mat2x4[4] = p_transform.columns[0][1];
	p_mat2x4[5] = p_transform.columns[1][1];
	p_mat2x4[6] = 0;
	p_mat2x4[7] = p_transform.columns[2][1];
}

void RendererCanvasRenderRD::_update_transform_2d_to_mat2x3(const Transform2D &p_transform, float *p_mat2x3) {
	p_mat2x3[0] = p_transform.columns[0][0];
	p_mat2x3[1] = p_transform.columns[0][1];
	p_mat2x3[2] = p_transform.columns[1][0];
	p_mat2x3[3] = p_transform.columns[1][1];
	p_mat2x3[4] = p_transform.columns[2][0];
	p_mat2x3[5] = p_transform.columns[2][1];
}

void RendererCanvasRenderRD::_update_transform_to_mat4(const Transform3D &p_transform, float *p_mat4) {
	p_mat4[0] = p_transform.basis.rows[0][0];
	p_mat4[1] = p_transform.basis.rows[1][0];
	p_mat4[2] = p_transform.basis.rows[2][0];
	p_mat4[3] = 0;
	p_mat4[4] = p_transform.basis.rows[0][1];
	p_mat4[5] = p_transform.basis.rows[1][1];
	p_mat4[6] = p_transform.basis.rows[2][1];
	p_mat4[7] = 0;
	p_mat4[8] = p_transform.basis.rows[0][2];
	p_mat4[9] = p_transform.basis.rows[1][2];
	p_mat4[10] = p_transform.basis.rows[2][2];
	p_mat4[11] = 0;
	p_mat4[12] = p_transform.origin.x;
	p_mat4[13] = p_transform.origin.y;
	p_mat4[14] = p_transform.origin.z;
	p_mat4[15] = 1;
}

RendererCanvasRender::PolygonID RendererCanvasRenderRD::request_polygon(const Vector<int> &p_indices, const Vector<Point2> &p_points, const Vector<Color> &p_colors, const Vector<Point2> &p_uvs, const Vector<int> &p_bones, const Vector<float> &p_weights) {
	// Care must be taken to generate array formats
	// in ways where they could be reused, so we will
	// put single-occuring elements first, and repeated
	// elements later. This way the generated formats are
	// the same no matter the length of the arrays.
	// This dramatically reduces the amount of pipeline objects
	// that need to be created for these formats.

	RendererRD::MeshStorage *mesh_storage = RendererRD::MeshStorage::get_singleton();

	uint32_t vertex_count = p_points.size();
	uint32_t stride = 2; //vertices always repeat
	if ((uint32_t)p_colors.size() == vertex_count || p_colors.size() == 1) {
		stride += 4;
	}
	if ((uint32_t)p_uvs.size() == vertex_count) {
		stride += 2;
	}
	if ((uint32_t)p_bones.size() == vertex_count * 4 && (uint32_t)p_weights.size() == vertex_count * 4) {
		stride += 4;
	}

	uint32_t buffer_size = stride * p_points.size();

	Vector<uint8_t> polygon_buffer;
	polygon_buffer.resize(buffer_size * sizeof(float));
	Vector<RD::VertexAttribute> descriptions;
	descriptions.resize(5);
	Vector<RID> buffers;
	buffers.resize(5);

	{
		uint8_t *r = polygon_buffer.ptrw();
		float *fptr = reinterpret_cast<float *>(r);
		uint32_t *uptr = reinterpret_cast<uint32_t *>(r);
		uint32_t base_offset = 0;
		{ //vertices
			RD::VertexAttribute vd;
			vd.format = RD::DATA_FORMAT_R32G32_SFLOAT;
			vd.offset = base_offset * sizeof(float);
			vd.location = RS::ARRAY_VERTEX;
			vd.stride = stride * sizeof(float);

			descriptions.write[0] = vd;

			const Vector2 *points_ptr = p_points.ptr();

			for (uint32_t i = 0; i < vertex_count; i++) {
				fptr[base_offset + i * stride + 0] = points_ptr[i].x;
				fptr[base_offset + i * stride + 1] = points_ptr[i].y;
			}

			base_offset += 2;
		}

		//colors
		if ((uint32_t)p_colors.size() == vertex_count || p_colors.size() == 1) {
			RD::VertexAttribute vd;
			vd.format = RD::DATA_FORMAT_R32G32B32A32_SFLOAT;
			vd.offset = base_offset * sizeof(float);
			vd.location = RS::ARRAY_COLOR;
			vd.stride = stride * sizeof(float);

			descriptions.write[1] = vd;

			if (p_colors.size() == 1) {
				Color color = p_colors[0];
				for (uint32_t i = 0; i < vertex_count; i++) {
					fptr[base_offset + i * stride + 0] = color.r;
					fptr[base_offset + i * stride + 1] = color.g;
					fptr[base_offset + i * stride + 2] = color.b;
					fptr[base_offset + i * stride + 3] = color.a;
				}
			} else {
				const Color *color_ptr = p_colors.ptr();

				for (uint32_t i = 0; i < vertex_count; i++) {
					fptr[base_offset + i * stride + 0] = color_ptr[i].r;
					fptr[base_offset + i * stride + 1] = color_ptr[i].g;
					fptr[base_offset + i * stride + 2] = color_ptr[i].b;
					fptr[base_offset + i * stride + 3] = color_ptr[i].a;
				}
			}
			base_offset += 4;
		} else {
			RD::VertexAttribute vd;
			vd.format = RD::DATA_FORMAT_R32G32B32A32_SFLOAT;
			vd.offset = 0;
			vd.location = RS::ARRAY_COLOR;
			vd.stride = 0;

			descriptions.write[1] = vd;
			buffers.write[1] = mesh_storage->mesh_get_default_rd_buffer(RendererRD::MeshStorage::DEFAULT_RD_BUFFER_COLOR);
		}

		//uvs
		if ((uint32_t)p_uvs.size() == vertex_count) {
			RD::VertexAttribute vd;
			vd.format = RD::DATA_FORMAT_R32G32_SFLOAT;
			vd.offset = base_offset * sizeof(float);
			vd.location = RS::ARRAY_TEX_UV;
			vd.stride = stride * sizeof(float);

			descriptions.write[2] = vd;

			const Vector2 *uv_ptr = p_uvs.ptr();

			for (uint32_t i = 0; i < vertex_count; i++) {
				fptr[base_offset + i * stride + 0] = uv_ptr[i].x;
				fptr[base_offset + i * stride + 1] = uv_ptr[i].y;
			}
			base_offset += 2;
		} else {
			RD::VertexAttribute vd;
			vd.format = RD::DATA_FORMAT_R32G32_SFLOAT;
			vd.offset = 0;
			vd.location = RS::ARRAY_TEX_UV;
			vd.stride = 0;

			descriptions.write[2] = vd;
			buffers.write[2] = mesh_storage->mesh_get_default_rd_buffer(RendererRD::MeshStorage::DEFAULT_RD_BUFFER_TEX_UV);
		}

		//bones
		if ((uint32_t)p_indices.size() == vertex_count * 4 && (uint32_t)p_weights.size() == vertex_count * 4) {
			RD::VertexAttribute vd;
			vd.format = RD::DATA_FORMAT_R16G16B16A16_UINT;
			vd.offset = base_offset * sizeof(float);
			vd.location = RS::ARRAY_BONES;
			vd.stride = stride * sizeof(float);

			descriptions.write[3] = vd;

			const int *bone_ptr = p_bones.ptr();

			for (uint32_t i = 0; i < vertex_count; i++) {
				uint16_t *bone16w = (uint16_t *)&uptr[base_offset + i * stride];

				bone16w[0] = bone_ptr[i * 4 + 0];
				bone16w[1] = bone_ptr[i * 4 + 1];
				bone16w[2] = bone_ptr[i * 4 + 2];
				bone16w[3] = bone_ptr[i * 4 + 3];
			}

			base_offset += 2;
		} else {
			RD::VertexAttribute vd;
			vd.format = RD::DATA_FORMAT_R32G32B32A32_UINT;
			vd.offset = 0;
			vd.location = RS::ARRAY_BONES;
			vd.stride = 0;

			descriptions.write[3] = vd;
			buffers.write[3] = mesh_storage->mesh_get_default_rd_buffer(RendererRD::MeshStorage::DEFAULT_RD_BUFFER_BONES);
		}

		//weights
		if ((uint32_t)p_weights.size() == vertex_count * 4) {
			RD::VertexAttribute vd;
			vd.format = RD::DATA_FORMAT_R16G16B16A16_UNORM;
			vd.offset = base_offset * sizeof(float);
			vd.location = RS::ARRAY_WEIGHTS;
			vd.stride = stride * sizeof(float);

			descriptions.write[4] = vd;

			const float *weight_ptr = p_weights.ptr();

			for (uint32_t i = 0; i < vertex_count; i++) {
				uint16_t *weight16w = (uint16_t *)&uptr[base_offset + i * stride];

				weight16w[0] = CLAMP(weight_ptr[i * 4 + 0] * 65535, 0, 65535);
				weight16w[1] = CLAMP(weight_ptr[i * 4 + 1] * 65535, 0, 65535);
				weight16w[2] = CLAMP(weight_ptr[i * 4 + 2] * 65535, 0, 65535);
				weight16w[3] = CLAMP(weight_ptr[i * 4 + 3] * 65535, 0, 65535);
			}

			base_offset += 2;
		} else {
			RD::VertexAttribute vd;
			vd.format = RD::DATA_FORMAT_R32G32B32A32_SFLOAT;
			vd.offset = 0;
			vd.location = RS::ARRAY_WEIGHTS;
			vd.stride = 0;

			descriptions.write[4] = vd;
			buffers.write[4] = mesh_storage->mesh_get_default_rd_buffer(RendererRD::MeshStorage::DEFAULT_RD_BUFFER_WEIGHTS);
		}

		//check that everything is as it should be
		ERR_FAIL_COND_V(base_offset != stride, 0); //bug
	}

	RD::VertexFormatID vertex_id = RD::get_singleton()->vertex_format_create(descriptions);
	ERR_FAIL_COND_V(vertex_id == RD::INVALID_ID, 0);

	PolygonBuffers pb;
	pb.vertex_buffer = RD::get_singleton()->vertex_buffer_create(polygon_buffer.size(), polygon_buffer);
	for (int i = 0; i < descriptions.size(); i++) {
		if (buffers[i] == RID()) { //if put in vertex, use as vertex
			buffers.write[i] = pb.vertex_buffer;
		}
	}

	pb.vertex_array = RD::get_singleton()->vertex_array_create(p_points.size(), vertex_id, buffers);
	pb.primitive_count = vertex_count;

	if (p_indices.size()) {
		//create indices, as indices were requested
		Vector<uint8_t> index_buffer;
		index_buffer.resize(p_indices.size() * sizeof(int32_t));
		{
			uint8_t *w = index_buffer.ptrw();
			memcpy(w, p_indices.ptr(), sizeof(int32_t) * p_indices.size());
		}
		pb.index_buffer = RD::get_singleton()->index_buffer_create(p_indices.size(), RD::INDEX_BUFFER_FORMAT_UINT32, index_buffer);
		pb.indices = RD::get_singleton()->index_array_create(pb.index_buffer, 0, p_indices.size());
		pb.primitive_count = p_indices.size();
	}

	pb.vertex_format_id = vertex_id;

	PolygonID id = polygon_buffers.last_id++;

	polygon_buffers.polygons[id] = pb;

	return id;
}

void RendererCanvasRenderRD::free_polygon(PolygonID p_polygon) {
	PolygonBuffers *pb_ptr = polygon_buffers.polygons.getptr(p_polygon);
	ERR_FAIL_NULL(pb_ptr);

	PolygonBuffers &pb = *pb_ptr;

	if (pb.indices.is_valid()) {
		RD::get_singleton()->free(pb.indices);
	}
	if (pb.index_buffer.is_valid()) {
		RD::get_singleton()->free(pb.index_buffer);
	}

	RD::get_singleton()->free(pb.vertex_array);
	RD::get_singleton()->free(pb.vertex_buffer);

	polygon_buffers.polygons.erase(p_polygon);
}

////////////////////

static RD::RenderPrimitive _primitive_type_to_render_primitive(RS::PrimitiveType p_primitive) {
	switch (p_primitive) {
		case RS::PRIMITIVE_POINTS:
			return RD::RENDER_PRIMITIVE_POINTS;
		case RS::PRIMITIVE_LINES:
			return RD::RENDER_PRIMITIVE_LINES;
		case RS::PRIMITIVE_LINE_STRIP:
			return RD::RENDER_PRIMITIVE_LINESTRIPS;
		case RS::PRIMITIVE_TRIANGLES:
			return RD::RENDER_PRIMITIVE_TRIANGLES;
		case RS::PRIMITIVE_TRIANGLE_STRIP:
			return RD::RENDER_PRIMITIVE_TRIANGLE_STRIPS;
		default:
			return RD::RENDER_PRIMITIVE_MAX;
	}
}

_FORCE_INLINE_ static uint32_t _indices_to_primitives(RS::PrimitiveType p_primitive, uint32_t p_indices) {
	static const uint32_t divisor[RS::PRIMITIVE_MAX] = { 1, 2, 1, 3, 1 };
	static const uint32_t subtractor[RS::PRIMITIVE_MAX] = { 0, 0, 1, 0, 1 };
	return (p_indices - subtractor[p_primitive]) / divisor[p_primitive];
}

RID RendererCanvasRenderRD::_create_base_uniform_set(RID p_to_render_target, bool p_backbuffer) {
	RendererRD::TextureStorage *texture_storage = RendererRD::TextureStorage::get_singleton();
	RendererRD::MaterialStorage *material_storage = RendererRD::MaterialStorage::get_singleton();

	//re create canvas state
	Vector<RD::Uniform> uniforms;

	{
		RD::Uniform u;
		u.uniform_type = RD::UNIFORM_TYPE_UNIFORM_BUFFER;
		u.binding = 1;
		u.append_id(state.canvas_state_buffer);
		uniforms.push_back(u);
	}

	{
		RD::Uniform u;
		u.uniform_type = RD::UNIFORM_TYPE_UNIFORM_BUFFER;
		u.binding = 2;
		u.append_id(state.lights_uniform_buffer);
		uniforms.push_back(u);
	}

	{
		RD::Uniform u;
		u.uniform_type = RD::UNIFORM_TYPE_TEXTURE;
		u.binding = 3;
		u.append_id(RendererRD::TextureStorage::get_singleton()->decal_atlas_get_texture());
		uniforms.push_back(u);
	}

	{
		RD::Uniform u;
		u.uniform_type = RD::UNIFORM_TYPE_TEXTURE;
		u.binding = 4;
		u.append_id(state.shadow_texture);
		uniforms.push_back(u);
	}

	{
		RD::Uniform u;
		u.uniform_type = RD::UNIFORM_TYPE_SAMPLER;
		u.binding = 5;
		u.append_id(state.shadow_sampler);
		uniforms.push_back(u);
	}

	{
		RD::Uniform u;
		u.uniform_type = RD::UNIFORM_TYPE_TEXTURE;
		u.binding = 6;
		RID screen;
		if (p_backbuffer) {
			screen = texture_storage->render_target_get_rd_texture(p_to_render_target);
		} else {
			screen = texture_storage->render_target_get_rd_backbuffer(p_to_render_target);
			if (screen.is_null()) { //unallocated backbuffer
				screen = RendererRD::TextureStorage::get_singleton()->texture_rd_get_default(RendererRD::TextureStorage::DEFAULT_RD_TEXTURE_WHITE);
			}
		}
		u.append_id(screen);
		uniforms.push_back(u);
	}

	{
		RD::Uniform u;
		u.uniform_type = RD::UNIFORM_TYPE_TEXTURE;
		u.binding = 7;
		RID sdf = texture_storage->render_target_get_sdf_texture(p_to_render_target);
		u.append_id(sdf);
		uniforms.push_back(u);
	}

	{
		RD::Uniform u;
		u.uniform_type = RD::UNIFORM_TYPE_STORAGE_BUFFER;
		u.binding = 9;
		u.append_id(RendererRD::MaterialStorage::get_singleton()->global_shader_uniforms_get_storage_buffer());
		uniforms.push_back(u);
	}

	material_storage->samplers_rd_get_default().append_uniforms(uniforms, SAMPLERS_BINDING_FIRST_INDEX);

	RID uniform_set = RD::get_singleton()->uniform_set_create(uniforms, shader.default_version_rd_shader, BASE_UNIFORM_SET);
	if (p_backbuffer) {
		texture_storage->render_target_set_backbuffer_uniform_set(p_to_render_target, uniform_set);
	} else {
		texture_storage->render_target_set_framebuffer_uniform_set(p_to_render_target, uniform_set);
	}

	return uniform_set;
}

RID RendererCanvasRenderRD::_get_pipeline_specialization_or_ubershader(CanvasShaderData *p_shader_data, PipelineKey &r_pipeline_key, PushConstant &r_push_constant, RID p_mesh_instance, void *p_surface, uint32_t p_surface_index, RID *r_vertex_array) {
	r_pipeline_key.ubershader = 0;

	const uint32_t ubershader_iterations = 1;
	while (r_pipeline_key.ubershader < ubershader_iterations) {
		if (r_vertex_array != nullptr) {
			RendererRD::MeshStorage *mesh_storage = RendererRD::MeshStorage::get_singleton();
			uint64_t input_mask = p_shader_data->get_vertex_input_mask(r_pipeline_key.variant, r_pipeline_key.ubershader);
			if (p_mesh_instance.is_valid()) {
				mesh_storage->mesh_instance_surface_get_vertex_arrays_and_format(p_mesh_instance, p_surface_index, input_mask, false, *r_vertex_array, r_pipeline_key.vertex_format_id);
			} else {
				mesh_storage->mesh_surface_get_vertex_arrays_and_format(p_surface, input_mask, false, *r_vertex_array, r_pipeline_key.vertex_format_id);
			}
		}

		if (r_pipeline_key.ubershader) {
			r_push_constant.shader_specialization = r_pipeline_key.shader_specialization;
			r_pipeline_key.shader_specialization = {};
		} else {
			r_push_constant.shader_specialization = {};
		}

		bool wait_for_compilation = r_pipeline_key.ubershader || ubershader_iterations == 1;
		RS::PipelineSource source = RS::PIPELINE_SOURCE_CANVAS;
		RID pipeline = p_shader_data->pipeline_hash_map.get_pipeline(r_pipeline_key, r_pipeline_key.hash(), wait_for_compilation, source);
		if (pipeline.is_valid()) {
			return pipeline;
		}

<<<<<<< HEAD
				Color modulated = rect->modulate * base_color;
				if (use_linear_colors) {
					modulated = modulated.srgb_to_linear();
				}

				//bind pipeline
				if (rect->flags & CANVAS_RECT_LCD) {
					RID pipeline = pipeline_variants->variants[light_mode][PIPELINE_VARIANT_QUAD_LCD_BLEND].get_render_pipeline(RD::INVALID_ID, p_framebuffer_format);
					RD::get_singleton()->draw_list_bind_render_pipeline(p_draw_list, pipeline);
					RD::get_singleton()->draw_list_set_blend_constants(p_draw_list, modulated);
				} else {
					RID pipeline = pipeline_variants->variants[light_mode][PIPELINE_VARIANT_QUAD].get_render_pipeline(RD::INVALID_ID, p_framebuffer_format);
					RD::get_singleton()->draw_list_bind_render_pipeline(p_draw_list, pipeline);
				}
=======
		r_pipeline_key.ubershader++;
	}
>>>>>>> dc5f1b7a

	// This case should never be reached unless the shader wasn't available.
	return RID();
}

void RendererCanvasRenderRD::canvas_render_items(RID p_to_render_target, Item *p_item_list, const Color &p_modulate, Light *p_light_list, Light *p_directional_light_list, const Transform2D &p_canvas_transform, RenderingServer::CanvasItemTextureFilter p_default_filter, RenderingServer::CanvasItemTextureRepeat p_default_repeat, bool p_snap_2d_vertices_to_pixel, bool &r_sdf_used, RenderingMethod::RenderInfo *r_render_info) {
	RendererRD::TextureStorage *texture_storage = RendererRD::TextureStorage::get_singleton();
	RendererRD::MaterialStorage *material_storage = RendererRD::MaterialStorage::get_singleton();
	RendererRD::MeshStorage *mesh_storage = RendererRD::MeshStorage::get_singleton();

	r_sdf_used = false;
	int item_count = 0;

	//setup canvas state uniforms if needed

	Transform2D canvas_transform_inverse = p_canvas_transform.affine_inverse();

	//setup directional lights if exist

	uint32_t light_count = 0;
	uint32_t directional_light_count = 0;
	{
		Light *l = p_directional_light_list;
		uint32_t index = 0;

		while (l) {
			if (index == state.max_lights_per_render) {
				l->render_index_cache = -1;
				l = l->next_ptr;
				continue;
			}

			CanvasLight *clight = canvas_light_owner.get_or_null(l->light_internal);
			if (!clight) { //unused or invalid texture
				l->render_index_cache = -1;
				l = l->next_ptr;
				ERR_CONTINUE(!clight);
			}

			Vector2 canvas_light_dir = l->xform_cache.columns[1].normalized();

			state.light_uniforms[index].position[0] = -canvas_light_dir.x;
			state.light_uniforms[index].position[1] = -canvas_light_dir.y;

			_update_transform_2d_to_mat2x4(clight->shadow.directional_xform, state.light_uniforms[index].shadow_matrix);

			state.light_uniforms[index].height = l->height; //0..1 here

<<<<<<< HEAD
				push_constant.modulation[0] = modulated.r;
				push_constant.modulation[1] = modulated.g;
				push_constant.modulation[2] = modulated.b;
				push_constant.modulation[3] = modulated.a;
=======
			for (int i = 0; i < 4; i++) {
				state.light_uniforms[index].shadow_color[i] = uint8_t(CLAMP(int32_t(l->shadow_color[i] * 255.0), 0, 255));
				state.light_uniforms[index].color[i] = l->color[i];
			}

			state.light_uniforms[index].color[3] *= l->energy; //use alpha for energy, so base color can go separate
>>>>>>> dc5f1b7a

			if (state.shadow_fb.is_valid()) {
				state.light_uniforms[index].shadow_pixel_size = (1.0 / state.shadow_texture_size) * (1.0 + l->shadow_smooth);
				state.light_uniforms[index].shadow_z_far_inv = 1.0 / clight->shadow.z_far;
				state.light_uniforms[index].shadow_y_ofs = clight->shadow.y_offset;
			} else {
				state.light_uniforms[index].shadow_pixel_size = 1.0;
				state.light_uniforms[index].shadow_z_far_inv = 1.0;
				state.light_uniforms[index].shadow_y_ofs = 0;
			}

			state.light_uniforms[index].flags = l->blend_mode << LIGHT_FLAGS_BLEND_SHIFT;
			state.light_uniforms[index].flags |= l->shadow_filter << LIGHT_FLAGS_FILTER_SHIFT;
			if (clight->shadow.enabled) {
				state.light_uniforms[index].flags |= LIGHT_FLAGS_HAS_SHADOW;
			}

			l->render_index_cache = index;

			index++;
			l = l->next_ptr;
		}

		light_count = index;
		directional_light_count = light_count;
		using_directional_lights = directional_light_count > 0;
	}

	//setup lights if exist

	{
		Light *l = p_light_list;
		uint32_t index = light_count;

		while (l) {
			if (index == state.max_lights_per_render) {
				l->render_index_cache = -1;
				l = l->next_ptr;
				continue;
			}

			CanvasLight *clight = canvas_light_owner.get_or_null(l->light_internal);
			if (!clight) { //unused or invalid texture
				l->render_index_cache = -1;
				l = l->next_ptr;
				ERR_CONTINUE(!clight);
			}

			Transform2D final_xform;
			if (!RSG::canvas->_interpolation_data.interpolation_enabled || !l->interpolated) {
				final_xform = l->xform_curr;
			} else {
				real_t f = Engine::get_singleton()->get_physics_interpolation_fraction();
				TransformInterpolator::interpolate_transform_2d(l->xform_prev, l->xform_curr, final_xform, f);
			}
			// Convert light position to canvas coordinates, as all computation is done in canvas coordinates to avoid precision loss.
			Vector2 canvas_light_pos = p_canvas_transform.xform(final_xform.get_origin());
			state.light_uniforms[index].position[0] = canvas_light_pos.x;
			state.light_uniforms[index].position[1] = canvas_light_pos.y;

			_update_transform_2d_to_mat2x4(l->light_shader_xform.affine_inverse(), state.light_uniforms[index].matrix);
			_update_transform_2d_to_mat2x4(l->xform_cache.affine_inverse(), state.light_uniforms[index].shadow_matrix);

			state.light_uniforms[index].height = l->height * (p_canvas_transform.columns[0].length() + p_canvas_transform.columns[1].length()) * 0.5; //approximate height conversion to the canvas size, since all calculations are done in canvas coords to avoid precision loss
			for (int i = 0; i < 4; i++) {
				state.light_uniforms[index].shadow_color[i] = uint8_t(CLAMP(int32_t(l->shadow_color[i] * 255.0), 0, 255));
				state.light_uniforms[index].color[i] = l->color[i];
			}

			state.light_uniforms[index].color[3] *= l->energy; //use alpha for energy, so base color can go separate

			if (state.shadow_fb.is_valid()) {
				state.light_uniforms[index].shadow_pixel_size = (1.0 / state.shadow_texture_size) * (1.0 + l->shadow_smooth);
				state.light_uniforms[index].shadow_z_far_inv = 1.0 / clight->shadow.z_far;
				state.light_uniforms[index].shadow_y_ofs = clight->shadow.y_offset;
			} else {
				state.light_uniforms[index].shadow_pixel_size = 1.0;
				state.light_uniforms[index].shadow_z_far_inv = 1.0;
				state.light_uniforms[index].shadow_y_ofs = 0;
			}

			state.light_uniforms[index].flags = l->blend_mode << LIGHT_FLAGS_BLEND_SHIFT;
			state.light_uniforms[index].flags |= l->shadow_filter << LIGHT_FLAGS_FILTER_SHIFT;
			if (clight->shadow.enabled) {
				state.light_uniforms[index].flags |= LIGHT_FLAGS_HAS_SHADOW;
			}

			if (clight->texture.is_valid()) {
				Rect2 atlas_rect = RendererRD::TextureStorage::get_singleton()->decal_atlas_get_texture_rect(clight->texture);
				state.light_uniforms[index].atlas_rect[0] = atlas_rect.position.x;
				state.light_uniforms[index].atlas_rect[1] = atlas_rect.position.y;
				state.light_uniforms[index].atlas_rect[2] = atlas_rect.size.width;
				state.light_uniforms[index].atlas_rect[3] = atlas_rect.size.height;

			} else {
				state.light_uniforms[index].atlas_rect[0] = 0;
				state.light_uniforms[index].atlas_rect[1] = 0;
				state.light_uniforms[index].atlas_rect[2] = 0;
				state.light_uniforms[index].atlas_rect[3] = 0;
			}

			l->render_index_cache = index;

			index++;
			l = l->next_ptr;
		}

		light_count = index;
	}

	if (light_count > 0) {
		RD::get_singleton()->buffer_update(state.lights_uniform_buffer, 0, sizeof(LightUniform) * light_count, &state.light_uniforms[0]);
	}

	bool use_linear_colors = texture_storage->render_target_is_using_hdr(p_to_render_target);

	{
		//update canvas state uniform buffer
		State::Buffer state_buffer;

		Size2i ssize = texture_storage->render_target_get_size(p_to_render_target);

		Transform3D screen_transform;
		screen_transform.translate_local(-(ssize.width / 2.0f), -(ssize.height / 2.0f), 0.0f);
		screen_transform.scale(Vector3(2.0f / ssize.width, 2.0f / ssize.height, 1.0f));
		_update_transform_to_mat4(screen_transform, state_buffer.screen_transform);
		_update_transform_2d_to_mat4(p_canvas_transform, state_buffer.canvas_transform);

		Transform2D normal_transform = p_canvas_transform;
		normal_transform.columns[0].normalize();
		normal_transform.columns[1].normalize();
		normal_transform.columns[2] = Vector2();
		_update_transform_2d_to_mat4(normal_transform, state_buffer.canvas_normal_transform);

		Color modulate = p_modulate;
		if (use_linear_colors) {
			modulate = p_modulate.srgb_to_linear();
		}
		state_buffer.canvas_modulate[0] = modulate.r;
		state_buffer.canvas_modulate[1] = modulate.g;
		state_buffer.canvas_modulate[2] = modulate.b;
		state_buffer.canvas_modulate[3] = modulate.a;

		Size2 render_target_size = texture_storage->render_target_get_size(p_to_render_target);
		state_buffer.screen_pixel_size[0] = 1.0 / render_target_size.x;
		state_buffer.screen_pixel_size[1] = 1.0 / render_target_size.y;

		state_buffer.time = state.time;
		state_buffer.use_pixel_snap = p_snap_2d_vertices_to_pixel;

		state_buffer.directional_light_count = directional_light_count;

		Vector2 canvas_scale = p_canvas_transform.get_scale();

		state_buffer.sdf_to_screen[0] = render_target_size.width / canvas_scale.x;
		state_buffer.sdf_to_screen[1] = render_target_size.height / canvas_scale.y;

		state_buffer.screen_to_sdf[0] = 1.0 / state_buffer.sdf_to_screen[0];
		state_buffer.screen_to_sdf[1] = 1.0 / state_buffer.sdf_to_screen[1];

		Rect2 sdf_rect = texture_storage->render_target_get_sdf_rect(p_to_render_target);
		Rect2 sdf_tex_rect(sdf_rect.position / canvas_scale, sdf_rect.size / canvas_scale);

		state_buffer.sdf_to_tex[0] = 1.0 / sdf_tex_rect.size.width;
		state_buffer.sdf_to_tex[1] = 1.0 / sdf_tex_rect.size.height;
		state_buffer.sdf_to_tex[2] = -sdf_tex_rect.position.x / sdf_tex_rect.size.width;
		state_buffer.sdf_to_tex[3] = -sdf_tex_rect.position.y / sdf_tex_rect.size.height;

		//print_line("w: " + itos(ssize.width) + " s: " + rtos(canvas_scale));
		state_buffer.tex_to_sdf = 1.0 / ((canvas_scale.x + canvas_scale.y) * 0.5);

		state_buffer.flags = use_linear_colors ? CANVAS_FLAGS_CONVERT_ATTRIBUTES_TO_LINEAR : 0;

		RD::get_singleton()->buffer_update(state.canvas_state_buffer, 0, sizeof(State::Buffer), &state_buffer);
	}

	{ //default filter/repeat
		default_filter = p_default_filter;
		default_repeat = p_default_repeat;
	}

	Item *ci = p_item_list;

	//fill the list until rendering is possible.
	bool material_screen_texture_cached = false;
	bool material_screen_texture_mipmaps_cached = false;

	Rect2 back_buffer_rect;
	bool backbuffer_copy = false;
	bool backbuffer_gen_mipmaps = false;

	Item *canvas_group_owner = nullptr;
	bool skip_item = false;

	state.last_instance_index = 0;

	bool update_skeletons = false;
	bool time_used = false;

	bool backbuffer_cleared = false;

	RenderTarget to_render_target;
	to_render_target.render_target = p_to_render_target;
	to_render_target.use_linear_colors = use_linear_colors;

	while (ci) {
		if (ci->copy_back_buffer && canvas_group_owner == nullptr) {
			backbuffer_copy = true;

			if (ci->copy_back_buffer->full) {
				back_buffer_rect = Rect2();
			} else {
				back_buffer_rect = ci->copy_back_buffer->rect;
			}
		}

		RID material = ci->material_owner == nullptr ? ci->material : ci->material_owner->material;

		if (material.is_valid()) {
			CanvasMaterialData *md = static_cast<CanvasMaterialData *>(material_storage->material_get_data(material, RendererRD::MaterialStorage::SHADER_TYPE_2D));
			if (md && md->shader_data->is_valid()) {
				if (md->shader_data->uses_screen_texture && canvas_group_owner == nullptr) {
					if (!material_screen_texture_cached) {
						backbuffer_copy = true;
						back_buffer_rect = Rect2();
						backbuffer_gen_mipmaps = md->shader_data->uses_screen_texture_mipmaps;
					} else if (!material_screen_texture_mipmaps_cached) {
						backbuffer_gen_mipmaps = md->shader_data->uses_screen_texture_mipmaps;
					}
				}

				if (md->shader_data->uses_sdf) {
					r_sdf_used = true;
				}
				if (md->shader_data->uses_time) {
					time_used = true;
				}
			}
		}

		if (ci->skeleton.is_valid()) {
			const Item::Command *c = ci->commands;

			while (c) {
				if (c->type == Item::Command::TYPE_MESH) {
					const Item::CommandMesh *cm = static_cast<const Item::CommandMesh *>(c);
					if (cm->mesh_instance.is_valid()) {
						mesh_storage->mesh_instance_check_for_update(cm->mesh_instance);
						mesh_storage->mesh_instance_set_canvas_item_transform(cm->mesh_instance, canvas_transform_inverse * ci->final_transform);
						update_skeletons = true;
					}
				}
				c = c->next;
			}
		}

		if (ci->canvas_group_owner != nullptr) {
			if (canvas_group_owner == nullptr) {
				// Canvas group begins here, render until before this item
				if (update_skeletons) {
					mesh_storage->update_mesh_instances();
					update_skeletons = false;
				}
				_render_batch_items(to_render_target, item_count, canvas_transform_inverse, p_light_list, r_sdf_used, false, r_render_info);
				item_count = 0;

				if (ci->canvas_group_owner->canvas_group->mode != RS::CANVAS_GROUP_MODE_TRANSPARENT) {
					Rect2i group_rect = ci->canvas_group_owner->global_rect_cache;
					texture_storage->render_target_copy_to_back_buffer(p_to_render_target, group_rect, false);
					if (ci->canvas_group_owner->canvas_group->mode == RS::CANVAS_GROUP_MODE_CLIP_AND_DRAW) {
						ci->canvas_group_owner->use_canvas_group = false;
						items[item_count++] = ci->canvas_group_owner;
					}
				} else if (!backbuffer_cleared) {
					texture_storage->render_target_clear_back_buffer(p_to_render_target, Rect2i(), Color(0, 0, 0, 0));
					backbuffer_cleared = true;
				}

				backbuffer_copy = false;
				canvas_group_owner = ci->canvas_group_owner; //continue until owner found
			}

			ci->canvas_group_owner = nullptr; //must be cleared
		}

		if (canvas_group_owner == nullptr && ci->canvas_group != nullptr && ci->canvas_group->mode != RS::CANVAS_GROUP_MODE_CLIP_AND_DRAW) {
			skip_item = true;
		}

		if (ci == canvas_group_owner) {
			if (update_skeletons) {
				mesh_storage->update_mesh_instances();
				update_skeletons = false;
			}

			_render_batch_items(to_render_target, item_count, canvas_transform_inverse, p_light_list, r_sdf_used, true, r_render_info);
			item_count = 0;

			if (ci->canvas_group->blur_mipmaps) {
				texture_storage->render_target_gen_back_buffer_mipmaps(p_to_render_target, ci->global_rect_cache);
			}

			canvas_group_owner = nullptr;
			// Backbuffer is dirty now and needs to be re-cleared if another CanvasGroup needs it.
			backbuffer_cleared = false;

			// Tell the renderer to paint this as a canvas group
			ci->use_canvas_group = true;
		} else {
			ci->use_canvas_group = false;
		}

		if (backbuffer_copy) {
			//render anything pending, including clearing if no items
			if (update_skeletons) {
				mesh_storage->update_mesh_instances();
				update_skeletons = false;
			}

			_render_batch_items(to_render_target, item_count, canvas_transform_inverse, p_light_list, r_sdf_used, false, r_render_info);
			item_count = 0;

			texture_storage->render_target_copy_to_back_buffer(p_to_render_target, back_buffer_rect, backbuffer_gen_mipmaps);

			backbuffer_copy = false;
			material_screen_texture_cached = true; // After a backbuffer copy, screen texture makes no further copies.
			material_screen_texture_mipmaps_cached = backbuffer_gen_mipmaps;
			backbuffer_gen_mipmaps = false;
		}

		if (backbuffer_gen_mipmaps) {
			texture_storage->render_target_gen_back_buffer_mipmaps(p_to_render_target, back_buffer_rect);

			backbuffer_gen_mipmaps = false;
			material_screen_texture_mipmaps_cached = true;
		}

		if (skip_item) {
			skip_item = false;
		} else {
			items[item_count++] = ci;
		}

		if (!ci->next || item_count == MAX_RENDER_ITEMS - 1) {
			if (update_skeletons) {
				mesh_storage->update_mesh_instances();
				update_skeletons = false;
			}

			_render_batch_items(to_render_target, item_count, canvas_transform_inverse, p_light_list, r_sdf_used, canvas_group_owner != nullptr, r_render_info);
			//then reset
			item_count = 0;
		}

		ci = ci->next;
	}

	if (time_used) {
		RenderingServerDefault::redraw_request();
	}

	state.current_data_buffer_index = (state.current_data_buffer_index + 1) % BATCH_DATA_BUFFER_COUNT;
	state.current_instance_buffer_index = 0;
}

RID RendererCanvasRenderRD::light_create() {
	CanvasLight canvas_light;
	return canvas_light_owner.make_rid(canvas_light);
}

void RendererCanvasRenderRD::light_set_texture(RID p_rid, RID p_texture) {
	RendererRD::TextureStorage *texture_storage = RendererRD::TextureStorage::get_singleton();

	CanvasLight *cl = canvas_light_owner.get_or_null(p_rid);
	ERR_FAIL_NULL(cl);
	if (cl->texture == p_texture) {
		return;
	}

	ERR_FAIL_COND(p_texture.is_valid() && !texture_storage->owns_texture(p_texture));

	if (cl->texture.is_valid()) {
		texture_storage->texture_remove_from_decal_atlas(cl->texture);
	}
	cl->texture = p_texture;

	if (cl->texture.is_valid()) {
		texture_storage->texture_add_to_decal_atlas(cl->texture);
	}
}

void RendererCanvasRenderRD::light_set_use_shadow(RID p_rid, bool p_enable) {
	CanvasLight *cl = canvas_light_owner.get_or_null(p_rid);
	ERR_FAIL_NULL(cl);

	cl->shadow.enabled = p_enable;
}

void RendererCanvasRenderRD::_update_shadow_atlas() {
	if (state.shadow_fb == RID()) {
		//ah, we lack the shadow texture..
		RD::get_singleton()->free(state.shadow_texture); //erase placeholder

		Vector<RID> fb_textures;

		{ //texture
			RD::TextureFormat tf;
			tf.texture_type = RD::TEXTURE_TYPE_2D;
			tf.width = state.shadow_texture_size;
			tf.height = state.max_lights_per_render * 2;
			tf.usage_bits = RD::TEXTURE_USAGE_COLOR_ATTACHMENT_BIT | RD::TEXTURE_USAGE_SAMPLING_BIT;
			tf.format = RD::DATA_FORMAT_R32_SFLOAT;

			state.shadow_texture = RD::get_singleton()->texture_create(tf, RD::TextureView());
			fb_textures.push_back(state.shadow_texture);
		}
		{
			RD::TextureFormat tf;
			tf.texture_type = RD::TEXTURE_TYPE_2D;
			tf.width = state.shadow_texture_size;
			tf.height = state.max_lights_per_render * 2;
			tf.usage_bits = RD::TEXTURE_USAGE_DEPTH_STENCIL_ATTACHMENT_BIT;
			tf.format = RD::DATA_FORMAT_D32_SFLOAT;
			tf.is_discardable = true;
			//chunks to write
			state.shadow_depth_texture = RD::get_singleton()->texture_create(tf, RD::TextureView());
			fb_textures.push_back(state.shadow_depth_texture);
		}

		state.shadow_fb = RD::get_singleton()->framebuffer_create(fb_textures);
	}
}

void RendererCanvasRenderRD::light_update_shadow(RID p_rid, int p_shadow_index, const Transform2D &p_light_xform, int p_light_mask, float p_near, float p_far, LightOccluderInstance *p_occluders) {
	CanvasLight *cl = canvas_light_owner.get_or_null(p_rid);
	ERR_FAIL_COND(!cl->shadow.enabled);

	_update_shadow_atlas();

	cl->shadow.z_far = p_far;
	cl->shadow.y_offset = float(p_shadow_index * 2 + 1) / float(state.max_lights_per_render * 2);
	Vector<Color> cc;
	cc.push_back(Color(p_far, p_far, p_far, 1.0));

	Projection projection;
	{
		real_t fov = 90;
		real_t nearp = p_near;
		real_t farp = p_far;
		real_t aspect = 1.0;

		real_t ymax = nearp * Math::tan(Math::deg_to_rad(fov * 0.5));
		real_t ymin = -ymax;
		real_t xmin = ymin * aspect;
		real_t xmax = ymax * aspect;

		projection.set_frustum(xmin, xmax, ymin, ymax, nearp, farp);
	}

	// Precomputed:
	// Vector3 cam_target = Basis::from_euler(Vector3(0, 0, Math_TAU * ((i + 3) / 4.0))).xform(Vector3(0, 1, 0));
	// projection = projection * Projection(Transform3D().looking_at(cam_targets[i], Vector3(0, 0, -1)).affine_inverse());
	const Projection projections[4] = {
		projection * Projection(Vector4(0, 0, -1, 0), Vector4(1, 0, 0, 0), Vector4(0, -1, 0, 0), Vector4(0, 0, 0, 1)),

		projection * Projection(Vector4(-1, 0, 0, 0), Vector4(0, 0, -1, 0), Vector4(0, -1, 0, 0), Vector4(0, 0, 0, 1)),

		projection * Projection(Vector4(0, 0, 1, 0), Vector4(-1, 0, 0, 0), Vector4(0, -1, 0, 0), Vector4(0, 0, 0, 1)),

		projection * Projection(Vector4(1, 0, 0, 0), Vector4(0, 0, 1, 0), Vector4(0, -1, 0, 0), Vector4(0, 0, 0, 1))

	};

	for (int i = 0; i < 4; i++) {
		Rect2i rect((state.shadow_texture_size / 4) * i, p_shadow_index * 2, (state.shadow_texture_size / 4), 2);
		RD::DrawListID draw_list = RD::get_singleton()->draw_list_begin(state.shadow_fb, RD::DRAW_CLEAR_ALL, cc, 1.0f, 0, rect);

		ShadowRenderPushConstant push_constant;
		for (int y = 0; y < 4; y++) {
			for (int x = 0; x < 4; x++) {
				push_constant.projection[y * 4 + x] = projections[i].columns[y][x];
			}
		}
		static const Vector2 directions[4] = { Vector2(1, 0), Vector2(0, 1), Vector2(-1, 0), Vector2(0, -1) };
		push_constant.direction[0] = directions[i].x;
		push_constant.direction[1] = directions[i].y;
		push_constant.z_far = p_far;
		push_constant.pad = 0;

		LightOccluderInstance *instance = p_occluders;

		while (instance) {
			OccluderPolygon *co = occluder_polygon_owner.get_or_null(instance->occluder);

			if (!co || co->index_array.is_null() || !(p_light_mask & instance->light_mask)) {
				instance = instance->next;
				continue;
			}

			_update_transform_2d_to_mat2x4(p_light_xform * instance->xform_cache, push_constant.modelview);

			RD::get_singleton()->draw_list_bind_render_pipeline(draw_list, shadow_render.render_pipelines[co->cull_mode]);
			RD::get_singleton()->draw_list_bind_vertex_array(draw_list, co->vertex_array);
			RD::get_singleton()->draw_list_bind_index_array(draw_list, co->index_array);
			RD::get_singleton()->draw_list_set_push_constant(draw_list, &push_constant, sizeof(ShadowRenderPushConstant));

			RD::get_singleton()->draw_list_draw(draw_list, true);

			instance = instance->next;
		}

		RD::get_singleton()->draw_list_end();
	}
}

void RendererCanvasRenderRD::light_update_directional_shadow(RID p_rid, int p_shadow_index, const Transform2D &p_light_xform, int p_light_mask, float p_cull_distance, const Rect2 &p_clip_rect, LightOccluderInstance *p_occluders) {
	CanvasLight *cl = canvas_light_owner.get_or_null(p_rid);
	ERR_FAIL_COND(!cl->shadow.enabled);

	_update_shadow_atlas();

	Vector2 light_dir = p_light_xform.columns[1].normalized();

	Vector2 center = p_clip_rect.get_center();

	float to_edge_distance = ABS(light_dir.dot(p_clip_rect.get_support(-light_dir)) - light_dir.dot(center));

	Vector2 from_pos = center - light_dir * (to_edge_distance + p_cull_distance);
	float distance = to_edge_distance * 2.0 + p_cull_distance;
	float half_size = p_clip_rect.size.length() * 0.5; //shadow length, must keep this no matter the angle

	cl->shadow.z_far = distance;
	cl->shadow.y_offset = float(p_shadow_index * 2 + 1) / float(state.max_lights_per_render * 2);

	Transform2D to_light_xform;

	to_light_xform[2] = from_pos;
	to_light_xform[1] = light_dir;
	to_light_xform[0] = -light_dir.orthogonal();

	to_light_xform.invert();

	Vector<Color> cc;
	cc.push_back(Color(1, 1, 1, 1));

	Rect2i rect(0, p_shadow_index * 2, state.shadow_texture_size, 2);
	RD::DrawListID draw_list = RD::get_singleton()->draw_list_begin(state.shadow_fb, RD::DRAW_CLEAR_ALL, cc, 1.0f, 0, rect);

	Projection projection;
	projection.set_orthogonal(-half_size, half_size, -0.5, 0.5, 0.0, distance);
	projection = projection * Projection(Transform3D().looking_at(Vector3(0, 1, 0), Vector3(0, 0, -1)).affine_inverse());

	ShadowRenderPushConstant push_constant;
	for (int y = 0; y < 4; y++) {
		for (int x = 0; x < 4; x++) {
			push_constant.projection[y * 4 + x] = projection.columns[y][x];
		}
	}

	push_constant.direction[0] = 0.0;
	push_constant.direction[1] = 1.0;
	push_constant.z_far = distance;
	push_constant.pad = 0;

	LightOccluderInstance *instance = p_occluders;

	while (instance) {
		OccluderPolygon *co = occluder_polygon_owner.get_or_null(instance->occluder);

		if (!co || co->index_array.is_null() || !(p_light_mask & instance->light_mask)) {
			instance = instance->next;
			continue;
		}

		_update_transform_2d_to_mat2x4(to_light_xform * instance->xform_cache, push_constant.modelview);

		RD::get_singleton()->draw_list_bind_render_pipeline(draw_list, shadow_render.render_pipelines[co->cull_mode]);
		RD::get_singleton()->draw_list_bind_vertex_array(draw_list, co->vertex_array);
		RD::get_singleton()->draw_list_bind_index_array(draw_list, co->index_array);
		RD::get_singleton()->draw_list_set_push_constant(draw_list, &push_constant, sizeof(ShadowRenderPushConstant));

		RD::get_singleton()->draw_list_draw(draw_list, true);

		instance = instance->next;
	}

	RD::get_singleton()->draw_list_end();

	Transform2D to_shadow;
	to_shadow.columns[0].x = 1.0 / -(half_size * 2.0);
	to_shadow.columns[2].x = 0.5;

	cl->shadow.directional_xform = to_shadow * to_light_xform;
}

void RendererCanvasRenderRD::render_sdf(RID p_render_target, LightOccluderInstance *p_occluders) {
	RendererRD::TextureStorage *texture_storage = RendererRD::TextureStorage::get_singleton();

	RID fb = texture_storage->render_target_get_sdf_framebuffer(p_render_target);
	Rect2i rect = texture_storage->render_target_get_sdf_rect(p_render_target);

	Transform2D to_sdf;
	to_sdf.columns[0] *= rect.size.width;
	to_sdf.columns[1] *= rect.size.height;
	to_sdf.columns[2] = rect.position;

	Transform2D to_clip;
	to_clip.columns[0] *= 2.0;
	to_clip.columns[1] *= 2.0;
	to_clip.columns[2] = -Vector2(1.0, 1.0);

	to_clip = to_clip * to_sdf.affine_inverse();

	Vector<Color> cc;
	cc.push_back(Color(0, 0, 0, 0));

	RD::DrawListID draw_list = RD::get_singleton()->draw_list_begin(fb, RD::DRAW_CLEAR_ALL, cc);

	Projection projection;

	ShadowRenderPushConstant push_constant;
	for (int y = 0; y < 4; y++) {
		for (int x = 0; x < 4; x++) {
			push_constant.projection[y * 4 + x] = projection.columns[y][x];
		}
	}

	push_constant.direction[0] = 0.0;
	push_constant.direction[1] = 0.0;
	push_constant.z_far = 0;
	push_constant.pad = 0;

	LightOccluderInstance *instance = p_occluders;

	while (instance) {
		OccluderPolygon *co = occluder_polygon_owner.get_or_null(instance->occluder);

		if (!co || co->sdf_index_array.is_null() || !instance->sdf_collision) {
			instance = instance->next;
			continue;
		}

		_update_transform_2d_to_mat2x4(to_clip * instance->xform_cache, push_constant.modelview);

<<<<<<< HEAD
		bool use_linear_colors = texture_storage->render_target_is_using_hdr(p_to_render_target);
		Color modulate = p_modulate;
		if (use_linear_colors) {
			modulate = p_modulate.srgb_to_linear();
		}
		state_buffer.canvas_modulate[0] = modulate.r;
		state_buffer.canvas_modulate[1] = modulate.g;
		state_buffer.canvas_modulate[2] = modulate.b;
		state_buffer.canvas_modulate[3] = modulate.a;
=======
		RD::get_singleton()->draw_list_bind_render_pipeline(draw_list, shadow_render.sdf_render_pipelines[co->sdf_is_lines ? SHADOW_RENDER_SDF_LINES : SHADOW_RENDER_SDF_TRIANGLES]);
		RD::get_singleton()->draw_list_bind_vertex_array(draw_list, co->sdf_vertex_array);
		RD::get_singleton()->draw_list_bind_index_array(draw_list, co->sdf_index_array);
		RD::get_singleton()->draw_list_set_push_constant(draw_list, &push_constant, sizeof(ShadowRenderPushConstant));
>>>>>>> dc5f1b7a

		RD::get_singleton()->draw_list_draw(draw_list, true);

		instance = instance->next;
	}

	RD::get_singleton()->draw_list_end();

	texture_storage->render_target_sdf_process(p_render_target); //done rendering, process it
}

RID RendererCanvasRenderRD::occluder_polygon_create() {
	OccluderPolygon occluder;
	occluder.line_point_count = 0;
	occluder.sdf_point_count = 0;
	occluder.sdf_index_count = 0;
	occluder.cull_mode = RS::CANVAS_OCCLUDER_POLYGON_CULL_DISABLED;
	return occluder_polygon_owner.make_rid(occluder);
}

void RendererCanvasRenderRD::occluder_polygon_set_shape(RID p_occluder, const Vector<Vector2> &p_points, bool p_closed) {
	OccluderPolygon *oc = occluder_polygon_owner.get_or_null(p_occluder);
	ERR_FAIL_NULL(oc);

	Vector<Vector2> lines;

	if (p_points.size()) {
		int lc = p_points.size() * 2;

		lines.resize(lc - (p_closed ? 0 : 2));
		{
			Vector2 *w = lines.ptrw();
			const Vector2 *r = p_points.ptr();

			int max = lc / 2;
			if (!p_closed) {
				max--;
			}
			for (int i = 0; i < max; i++) {
				Vector2 a = r[i];
				Vector2 b = r[(i + 1) % (lc / 2)];
				w[i * 2 + 0] = a;
				w[i * 2 + 1] = b;
			}
		}
	}

	if ((oc->line_point_count != lines.size() || lines.size() == 0) && oc->vertex_array.is_valid()) {
		RD::get_singleton()->free(oc->vertex_array);
		RD::get_singleton()->free(oc->vertex_buffer);
		RD::get_singleton()->free(oc->index_array);
		RD::get_singleton()->free(oc->index_buffer);

		oc->vertex_array = RID();
		oc->vertex_buffer = RID();
		oc->index_array = RID();
		oc->index_buffer = RID();

		oc->line_point_count = lines.size();
	}

	if (lines.size()) {
		oc->line_point_count = lines.size();
		Vector<uint8_t> geometry;
		Vector<uint8_t> indices;
		int lc = lines.size();

		geometry.resize(lc * 6 * sizeof(float));
		indices.resize(lc * 3 * sizeof(uint16_t));

		{
			uint8_t *vw = geometry.ptrw();
			float *vwptr = reinterpret_cast<float *>(vw);
			uint8_t *iw = indices.ptrw();
			uint16_t *iwptr = (uint16_t *)iw;

			const Vector2 *lr = lines.ptr();

			const int POLY_HEIGHT = 16384;

			for (int i = 0; i < lc / 2; i++) {
				vwptr[i * 12 + 0] = lr[i * 2 + 0].x;
				vwptr[i * 12 + 1] = lr[i * 2 + 0].y;
				vwptr[i * 12 + 2] = POLY_HEIGHT;

				vwptr[i * 12 + 3] = lr[i * 2 + 1].x;
				vwptr[i * 12 + 4] = lr[i * 2 + 1].y;
				vwptr[i * 12 + 5] = POLY_HEIGHT;

				vwptr[i * 12 + 6] = lr[i * 2 + 1].x;
				vwptr[i * 12 + 7] = lr[i * 2 + 1].y;
				vwptr[i * 12 + 8] = -POLY_HEIGHT;

				vwptr[i * 12 + 9] = lr[i * 2 + 0].x;
				vwptr[i * 12 + 10] = lr[i * 2 + 0].y;
				vwptr[i * 12 + 11] = -POLY_HEIGHT;

				iwptr[i * 6 + 0] = i * 4 + 0;
				iwptr[i * 6 + 1] = i * 4 + 1;
				iwptr[i * 6 + 2] = i * 4 + 2;

				iwptr[i * 6 + 3] = i * 4 + 2;
				iwptr[i * 6 + 4] = i * 4 + 3;
				iwptr[i * 6 + 5] = i * 4 + 0;
			}
		}

		//if same buffer len is being set, just use buffer_update to avoid a pipeline flush

		if (oc->vertex_array.is_null()) {
			//create from scratch
			//vertices
			oc->vertex_buffer = RD::get_singleton()->vertex_buffer_create(lc * 6 * sizeof(float), geometry);

			Vector<RID> buffer;
			buffer.push_back(oc->vertex_buffer);
			oc->vertex_array = RD::get_singleton()->vertex_array_create(4 * lc / 2, shadow_render.vertex_format, buffer);
			//indices

			oc->index_buffer = RD::get_singleton()->index_buffer_create(3 * lc, RD::INDEX_BUFFER_FORMAT_UINT16, indices);
			oc->index_array = RD::get_singleton()->index_array_create(oc->index_buffer, 0, 3 * lc);

		} else {
			//update existing
			const uint8_t *vr = geometry.ptr();
			RD::get_singleton()->buffer_update(oc->vertex_buffer, 0, geometry.size(), vr);
			const uint8_t *ir = indices.ptr();
			RD::get_singleton()->buffer_update(oc->index_buffer, 0, indices.size(), ir);
		}
	}

	// sdf

	Vector<int> sdf_indices;

	if (p_points.size()) {
		if (p_closed) {
			sdf_indices = Geometry2D::triangulate_polygon(p_points);
			oc->sdf_is_lines = false;
		} else {
			int max = p_points.size();
			sdf_indices.resize(max * 2);

			int *iw = sdf_indices.ptrw();
			for (int i = 0; i < max; i++) {
				iw[i * 2 + 0] = i;
				iw[i * 2 + 1] = (i + 1) % max;
			}
			oc->sdf_is_lines = true;
		}
	}

	if (((oc->sdf_index_count != sdf_indices.size() && oc->sdf_point_count != p_points.size()) || p_points.size() == 0) && oc->sdf_vertex_array.is_valid()) {
		RD::get_singleton()->free(oc->sdf_vertex_array);
		RD::get_singleton()->free(oc->sdf_vertex_buffer);
		RD::get_singleton()->free(oc->sdf_index_array);
		RD::get_singleton()->free(oc->sdf_index_buffer);

		oc->sdf_vertex_array = RID();
		oc->sdf_vertex_buffer = RID();
		oc->sdf_index_array = RID();
		oc->sdf_index_buffer = RID();

		oc->sdf_index_count = sdf_indices.size();
		oc->sdf_point_count = p_points.size();

		oc->sdf_is_lines = false;
	}

	if (sdf_indices.size()) {
		if (oc->sdf_vertex_array.is_null()) {
			//create from scratch
			//vertices
#ifdef REAL_T_IS_DOUBLE
			PackedFloat32Array float_points;
			float_points.resize(p_points.size() * 2);
			float *float_points_ptr = (float *)float_points.ptrw();
			for (int i = 0; i < p_points.size(); i++) {
				float_points_ptr[i * 2] = p_points[i].x;
				float_points_ptr[i * 2 + 1] = p_points[i].y;
			}
			oc->sdf_vertex_buffer = RD::get_singleton()->vertex_buffer_create(p_points.size() * 2 * sizeof(float), float_points.to_byte_array());
#else
			oc->sdf_vertex_buffer = RD::get_singleton()->vertex_buffer_create(p_points.size() * 2 * sizeof(float), p_points.to_byte_array());
#endif
			oc->sdf_index_buffer = RD::get_singleton()->index_buffer_create(sdf_indices.size(), RD::INDEX_BUFFER_FORMAT_UINT32, sdf_indices.to_byte_array());
			oc->sdf_index_array = RD::get_singleton()->index_array_create(oc->sdf_index_buffer, 0, sdf_indices.size());

			Vector<RID> buffer;
			buffer.push_back(oc->sdf_vertex_buffer);
			oc->sdf_vertex_array = RD::get_singleton()->vertex_array_create(p_points.size(), shadow_render.sdf_vertex_format, buffer);
			//indices

		} else {
			//update existing
#ifdef REAL_T_IS_DOUBLE
			PackedFloat32Array float_points;
			float_points.resize(p_points.size() * 2);
			float *float_points_ptr = (float *)float_points.ptrw();
			for (int i = 0; i < p_points.size(); i++) {
				float_points_ptr[i * 2] = p_points[i].x;
				float_points_ptr[i * 2 + 1] = p_points[i].y;
			}
			RD::get_singleton()->buffer_update(oc->sdf_vertex_buffer, 0, sizeof(float) * 2 * p_points.size(), float_points.ptr());
#else
			RD::get_singleton()->buffer_update(oc->sdf_vertex_buffer, 0, sizeof(float) * 2 * p_points.size(), p_points.ptr());
#endif
			RD::get_singleton()->buffer_update(oc->sdf_index_buffer, 0, sdf_indices.size() * sizeof(int32_t), sdf_indices.ptr());
		}
	}
}

void RendererCanvasRenderRD::occluder_polygon_set_cull_mode(RID p_occluder, RS::CanvasOccluderPolygonCullMode p_mode) {
	OccluderPolygon *oc = occluder_polygon_owner.get_or_null(p_occluder);
	ERR_FAIL_NULL(oc);
	oc->cull_mode = p_mode;
}

void RendererCanvasRenderRD::CanvasShaderData::_clear_vertex_input_mask_cache() {
	for (uint32_t i = 0; i < VERTEX_INPUT_MASKS_SIZE; i++) {
		vertex_input_masks[i].store(0);
	}
}

void RendererCanvasRenderRD::CanvasShaderData::_create_pipeline(PipelineKey p_pipeline_key) {
#if PRINT_PIPELINE_COMPILATION_KEYS
	print_line(
			"HASH:", p_pipeline_key.hash(),
			"VERSION:", version,
			"VARIANT:", p_pipeline_key.variant,
			"FRAMEBUFFER:", p_pipeline_key.framebuffer_format_id,
			"VERTEX:", p_pipeline_key.vertex_format_id,
			"PRIMITIVE:", p_pipeline_key.render_primitive,
			"SPEC PACKED #0:", p_pipeline_key.shader_specialization.packed_0,
			"LCD:", p_pipeline_key.lcd_blend);
#endif

	RendererRD::MaterialStorage::ShaderData::BlendMode blend_mode_rd = RendererRD::MaterialStorage::ShaderData::BlendMode(blend_mode);
	RD::PipelineColorBlendState blend_state;
	RD::PipelineColorBlendState::Attachment attachment;
	uint32_t dynamic_state_flags = 0;
	if (p_pipeline_key.lcd_blend) {
		attachment.enable_blend = true;
		attachment.alpha_blend_op = RD::BLEND_OP_ADD;
		attachment.color_blend_op = RD::BLEND_OP_ADD;
		attachment.src_color_blend_factor = RD::BLEND_FACTOR_CONSTANT_COLOR;
		attachment.dst_color_blend_factor = RD::BLEND_FACTOR_ONE_MINUS_SRC_COLOR;
		attachment.src_alpha_blend_factor = RD::BLEND_FACTOR_ONE;
		attachment.dst_alpha_blend_factor = RD::BLEND_FACTOR_ONE_MINUS_SRC_ALPHA;
		dynamic_state_flags = RD::DYNAMIC_STATE_BLEND_CONSTANTS;
	} else {
		attachment = RendererRD::MaterialStorage::ShaderData::blend_mode_to_blend_attachment(blend_mode_rd);
	}

	blend_state.attachments.push_back(attachment);

	RD::PipelineMultisampleState multisample_state;
	multisample_state.sample_count = RD::get_singleton()->framebuffer_format_get_texture_samples(p_pipeline_key.framebuffer_format_id, 0);

	// Convert the specialization from the key to pipeline specialization constants.
	Vector<RD::PipelineSpecializationConstant> specialization_constants;
	RD::PipelineSpecializationConstant sc;
	sc.constant_id = 0;
	sc.int_value = p_pipeline_key.shader_specialization.packed_0;
	sc.type = RD::PIPELINE_SPECIALIZATION_CONSTANT_TYPE_INT;
	specialization_constants.push_back(sc);

	RID shader_rid = get_shader(p_pipeline_key.variant, p_pipeline_key.ubershader);
	ERR_FAIL_COND(shader_rid.is_null());

	RID pipeline = RD::get_singleton()->render_pipeline_create(shader_rid, p_pipeline_key.framebuffer_format_id, p_pipeline_key.vertex_format_id, p_pipeline_key.render_primitive, RD::PipelineRasterizationState(), multisample_state, RD::PipelineDepthStencilState(), blend_state, dynamic_state_flags, 0, specialization_constants);
	ERR_FAIL_COND(pipeline.is_null());

	pipeline_hash_map.add_compiled_pipeline(p_pipeline_key.hash(), pipeline);
}

void RendererCanvasRenderRD::CanvasShaderData::set_code(const String &p_code) {
	//compile

	code = p_code;
	ubo_size = 0;
	uniforms.clear();
	uses_screen_texture = false;
	uses_screen_texture_mipmaps = false;
	uses_sdf = false;
	uses_time = false;
	_clear_vertex_input_mask_cache();

	if (code.is_empty()) {
		return; //just invalid, but no error
	}

	ShaderCompiler::GeneratedCode gen_code;

	blend_mode = BLEND_MODE_MIX;

	ShaderCompiler::IdentifierActions actions;
	actions.entry_point_stages["vertex"] = ShaderCompiler::STAGE_VERTEX;
	actions.entry_point_stages["fragment"] = ShaderCompiler::STAGE_FRAGMENT;
	actions.entry_point_stages["light"] = ShaderCompiler::STAGE_FRAGMENT;

	actions.render_mode_values["blend_add"] = Pair<int *, int>(&blend_mode, BLEND_MODE_ADD);
	actions.render_mode_values["blend_mix"] = Pair<int *, int>(&blend_mode, BLEND_MODE_MIX);
	actions.render_mode_values["blend_sub"] = Pair<int *, int>(&blend_mode, BLEND_MODE_SUB);
	actions.render_mode_values["blend_mul"] = Pair<int *, int>(&blend_mode, BLEND_MODE_MUL);
	actions.render_mode_values["blend_premul_alpha"] = Pair<int *, int>(&blend_mode, BLEND_MODE_PREMULTIPLIED_ALPHA);
	actions.render_mode_values["blend_disabled"] = Pair<int *, int>(&blend_mode, BLEND_MODE_DISABLED);

	actions.usage_flag_pointers["texture_sdf"] = &uses_sdf;
	actions.usage_flag_pointers["TIME"] = &uses_time;

	actions.uniforms = &uniforms;

	RendererCanvasRenderRD *canvas_singleton = static_cast<RendererCanvasRenderRD *>(RendererCanvasRender::singleton);
	MutexLock lock(canvas_singleton->shader.mutex);

	Error err = canvas_singleton->shader.compiler.compile(RS::SHADER_CANVAS_ITEM, code, &actions, path, gen_code);
	if (err != OK) {
		if (version.is_valid()) {
			canvas_singleton->shader.canvas_shader.version_free(version);
			version = RID();
		}
		ERR_FAIL_MSG("Shader compilation failed.");
	}

	uses_screen_texture_mipmaps = gen_code.uses_screen_texture_mipmaps;
	uses_screen_texture = gen_code.uses_screen_texture;

	pipeline_hash_map.clear_pipelines();

	if (version.is_null()) {
		version = canvas_singleton->shader.canvas_shader.version_create();
	}

#if 0
	print_line("**compiling shader:");
	print_line("**defines:\n");
	for (int i = 0; i < gen_code.defines.size(); i++) {
		print_line(gen_code.defines[i]);
	}

	HashMap<String, String>::Iterator el = gen_code.code.begin();
	while (el) {
		print_line("\n**code " + el->key + ":\n" + el->value);
		++el;
	}

	print_line("\n**uniforms:\n" + gen_code.uniforms);
	print_line("\n**vertex_globals:\n" + gen_code.stage_globals[ShaderCompiler::STAGE_VERTEX]);
	print_line("\n**fragment_globals:\n" + gen_code.stage_globals[ShaderCompiler::STAGE_FRAGMENT]);
#endif
	canvas_singleton->shader.canvas_shader.version_set_code(version, gen_code.code, gen_code.uniforms, gen_code.stage_globals[ShaderCompiler::STAGE_VERTEX], gen_code.stage_globals[ShaderCompiler::STAGE_FRAGMENT], gen_code.defines);

	ubo_size = gen_code.uniform_total_size;
	ubo_offsets = gen_code.uniform_offsets;
	texture_uniforms = gen_code.texture_uniforms;
}

bool RendererCanvasRenderRD::CanvasShaderData::is_animated() const {
	return false;
}

bool RendererCanvasRenderRD::CanvasShaderData::casts_shadows() const {
	return false;
}

RS::ShaderNativeSourceCode RendererCanvasRenderRD::CanvasShaderData::get_native_source_code() const {
	RendererCanvasRenderRD *canvas_singleton = static_cast<RendererCanvasRenderRD *>(RendererCanvasRender::singleton);
	MutexLock lock(canvas_singleton->shader.mutex);
	return canvas_singleton->shader.canvas_shader.version_get_native_source_code(version);
}

RID RendererCanvasRenderRD::CanvasShaderData::get_shader(ShaderVariant p_shader_variant, bool p_ubershader) const {
	if (version.is_valid()) {
		uint32_t variant_index = p_shader_variant + (p_ubershader ? SHADER_VARIANT_MAX : 0);
		RendererCanvasRenderRD *canvas_singleton = static_cast<RendererCanvasRenderRD *>(RendererCanvasRender::singleton);
		MutexLock lock(canvas_singleton->shader.mutex);
		return canvas_singleton->shader.canvas_shader.version_get_shader(version, variant_index);
	} else {
		return RID();
	}
}

uint64_t RendererCanvasRenderRD::CanvasShaderData::get_vertex_input_mask(ShaderVariant p_shader_variant, bool p_ubershader) {
	// Vertex input masks require knowledge of the shader. Since querying the shader can be expensive due to high contention and the necessary mutex, we cache the result instead.
	uint32_t input_mask_index = p_shader_variant + (p_ubershader ? SHADER_VARIANT_MAX : 0);
	uint64_t input_mask = vertex_input_masks[input_mask_index].load(std::memory_order_relaxed);
	if (input_mask == 0) {
		RID shader_rid = get_shader(p_shader_variant, p_ubershader);
		ERR_FAIL_COND_V(shader_rid.is_null(), 0);

		input_mask = RD::get_singleton()->shader_get_vertex_input_attribute_mask(shader_rid);
		vertex_input_masks[input_mask_index].store(input_mask, std::memory_order_relaxed);
	}

	return input_mask;
}

bool RendererCanvasRenderRD::CanvasShaderData::is_valid() const {
	if (version.is_valid()) {
		RendererCanvasRenderRD *canvas_singleton = static_cast<RendererCanvasRenderRD *>(RendererCanvasRender::singleton);
		MutexLock lock(canvas_singleton->shader.mutex);
		return canvas_singleton->shader.canvas_shader.version_is_valid(version);
	} else {
		return false;
	}
}

RendererCanvasRenderRD::CanvasShaderData::CanvasShaderData() {
	RendererCanvasRenderRD *canvas_singleton = static_cast<RendererCanvasRenderRD *>(RendererCanvasRender::singleton);
	pipeline_hash_map.set_creation_object_and_function(this, &CanvasShaderData::_create_pipeline);
	pipeline_hash_map.set_compilations(&canvas_singleton->shader.pipeline_compilations[0], &canvas_singleton->shader.mutex);
}

RendererCanvasRenderRD::CanvasShaderData::~CanvasShaderData() {
	pipeline_hash_map.clear_pipelines();

	if (version.is_valid()) {
		RendererCanvasRenderRD *canvas_singleton = static_cast<RendererCanvasRenderRD *>(RendererCanvasRender::singleton);
		MutexLock lock(canvas_singleton->shader.mutex);
		canvas_singleton->shader.canvas_shader.version_free(version);
	}
}

RendererRD::MaterialStorage::ShaderData *RendererCanvasRenderRD::_create_shader_func() {
	CanvasShaderData *shader_data = memnew(CanvasShaderData);
	return shader_data;
}

bool RendererCanvasRenderRD::CanvasMaterialData::update_parameters(const HashMap<StringName, Variant> &p_parameters, bool p_uniform_dirty, bool p_textures_dirty) {
	RendererCanvasRenderRD *canvas_singleton = static_cast<RendererCanvasRenderRD *>(RendererCanvasRender::singleton);
	MutexLock lock(canvas_singleton->shader.mutex);
	RID shader_to_update = canvas_singleton->shader.canvas_shader.version_get_shader(shader_data->version, 0);
	bool uniform_set_changed = update_parameters_uniform_set(p_parameters, p_uniform_dirty, p_textures_dirty, shader_data->uniforms, shader_data->ubo_offsets.ptr(), shader_data->texture_uniforms, shader_data->default_texture_params, shader_data->ubo_size, uniform_set, shader_to_update, MATERIAL_UNIFORM_SET, true, false);
	bool uniform_set_srgb_changed = update_parameters_uniform_set(p_parameters, p_uniform_dirty, p_textures_dirty, shader_data->uniforms, shader_data->ubo_offsets.ptr(), shader_data->texture_uniforms, shader_data->default_texture_params, shader_data->ubo_size, uniform_set_srgb, shader_to_update, MATERIAL_UNIFORM_SET, false, false);
	return uniform_set_changed || uniform_set_srgb_changed;
}

RendererCanvasRenderRD::CanvasMaterialData::~CanvasMaterialData() {
	free_parameters_uniform_set(uniform_set);
	free_parameters_uniform_set(uniform_set_srgb);
}

RendererRD::MaterialStorage::MaterialData *RendererCanvasRenderRD::_create_material_func(CanvasShaderData *p_shader) {
	CanvasMaterialData *material_data = memnew(CanvasMaterialData);
	material_data->shader_data = p_shader;
	//update will happen later anyway so do nothing.
	return material_data;
}

void RendererCanvasRenderRD::set_time(double p_time) {
	state.time = p_time;
}

void RendererCanvasRenderRD::update() {
}

RendererCanvasRenderRD::RendererCanvasRenderRD() {
	RendererRD::TextureStorage *texture_storage = RendererRD::TextureStorage::get_singleton();
	RendererRD::MaterialStorage *material_storage = RendererRD::MaterialStorage::get_singleton();

	{ //create default samplers

		default_samplers.default_filter = RS::CANVAS_ITEM_TEXTURE_FILTER_LINEAR;
		default_samplers.default_repeat = RS::CANVAS_ITEM_TEXTURE_REPEAT_DISABLED;
	}

	// preallocate 5 slots for uniform set 3
	state.batch_texture_uniforms.resize(5);

	{ //shader variants

		String global_defines;

		uint64_t uniform_max_size = RD::get_singleton()->limit_get(RD::LIMIT_MAX_UNIFORM_BUFFER_SIZE);
		if (uniform_max_size < 65536) {
			//Yes, you guessed right, ARM again
			state.max_lights_per_render = 64;
			global_defines += "#define MAX_LIGHTS 64\n";
		} else {
			state.max_lights_per_render = DEFAULT_MAX_LIGHTS_PER_RENDER;
			global_defines += "#define MAX_LIGHTS " + itos(DEFAULT_MAX_LIGHTS_PER_RENDER) + "\n";
		}

		global_defines += "\n#define SAMPLERS_BINDING_FIRST_INDEX " + itos(SAMPLERS_BINDING_FIRST_INDEX) + "\n";

		state.light_uniforms = memnew_arr(LightUniform, state.max_lights_per_render);
		Vector<String> variants;
		const uint32_t ubershader_iterations = 1;
		for (uint32_t ubershader = 0; ubershader < ubershader_iterations; ubershader++) {
			const String base_define = ubershader ? "\n#define UBERSHADER\n" : "";
			variants.push_back(base_define + ""); // SHADER_VARIANT_QUAD
			variants.push_back(base_define + "#define USE_NINEPATCH\n"); // SHADER_VARIANT_NINEPATCH
			variants.push_back(base_define + "#define USE_PRIMITIVE\n"); // SHADER_VARIANT_PRIMITIVE
			variants.push_back(base_define + "#define USE_PRIMITIVE\n#define USE_POINT_SIZE\n"); // SHADER_VARIANT_PRIMITIVE_POINTS
			variants.push_back(base_define + "#define USE_ATTRIBUTES\n"); // SHADER_VARIANT_ATTRIBUTES
			variants.push_back(base_define + "#define USE_ATTRIBUTES\n#define USE_POINT_SIZE\n"); // SHADER_VARIANT_ATTRIBUTES_POINTS
		}

		shader.canvas_shader.initialize(variants, global_defines);

		shader.default_version_data = memnew(CanvasShaderData);
		shader.default_version_data->version = shader.canvas_shader.version_create();
		shader.default_version_data->blend_mode = RendererRD::MaterialStorage::ShaderData::BLEND_MODE_MIX;
		shader.default_version_rd_shader = shader.default_version_data->get_shader(SHADER_VARIANT_QUAD, false);
	}

	{
		//shader compiler
		ShaderCompiler::DefaultIdentifierActions actions;

		actions.renames["VERTEX"] = "vertex";
		actions.renames["LIGHT_VERTEX"] = "light_vertex";
		actions.renames["SHADOW_VERTEX"] = "shadow_vertex";
		actions.renames["UV"] = "uv";
		actions.renames["POINT_SIZE"] = "point_size";

		actions.renames["MODEL_MATRIX"] = "model_matrix";
		actions.renames["CANVAS_MATRIX"] = "canvas_data.canvas_transform";
		actions.renames["SCREEN_MATRIX"] = "canvas_data.screen_transform";
		actions.renames["TIME"] = "canvas_data.time";
		actions.renames["PI"] = _MKSTR(Math_PI);
		actions.renames["TAU"] = _MKSTR(Math_TAU);
		actions.renames["E"] = _MKSTR(Math_E);
		actions.renames["AT_LIGHT_PASS"] = "false";
		actions.renames["INSTANCE_CUSTOM"] = "instance_custom";

		actions.renames["COLOR"] = "color";
		actions.renames["NORMAL"] = "normal";
		actions.renames["NORMAL_MAP"] = "normal_map";
		actions.renames["NORMAL_MAP_DEPTH"] = "normal_map_depth";
		actions.renames["TEXTURE"] = "color_texture";
		actions.renames["TEXTURE_PIXEL_SIZE"] = "draw_data.color_texture_pixel_size";
		actions.renames["NORMAL_TEXTURE"] = "normal_texture";
		actions.renames["SPECULAR_SHININESS_TEXTURE"] = "specular_texture";
		actions.renames["SPECULAR_SHININESS"] = "specular_shininess";
		actions.renames["SCREEN_UV"] = "screen_uv";
		actions.renames["SCREEN_PIXEL_SIZE"] = "canvas_data.screen_pixel_size";
		actions.renames["FRAGCOORD"] = "gl_FragCoord";
		actions.renames["POINT_COORD"] = "gl_PointCoord";
		actions.renames["INSTANCE_ID"] = "gl_InstanceIndex";
		actions.renames["VERTEX_ID"] = "gl_VertexIndex";

		actions.renames["CUSTOM0"] = "custom0";
		actions.renames["CUSTOM1"] = "custom1";

		actions.renames["LIGHT_POSITION"] = "light_position";
		actions.renames["LIGHT_DIRECTION"] = "light_direction";
		actions.renames["LIGHT_IS_DIRECTIONAL"] = "is_directional";
		actions.renames["LIGHT_COLOR"] = "light_color";
		actions.renames["LIGHT_ENERGY"] = "light_energy";
		actions.renames["LIGHT"] = "light";
		actions.renames["SHADOW_MODULATE"] = "shadow_modulate";

		actions.renames["texture_sdf"] = "texture_sdf";
		actions.renames["texture_sdf_normal"] = "texture_sdf_normal";
		actions.renames["sdf_to_screen_uv"] = "sdf_to_screen_uv";
		actions.renames["screen_uv_to_sdf"] = "screen_uv_to_sdf";

		actions.usage_defines["COLOR"] = "#define COLOR_USED\n";
		actions.usage_defines["SCREEN_UV"] = "#define SCREEN_UV_USED\n";
		actions.usage_defines["SCREEN_PIXEL_SIZE"] = "@SCREEN_UV";
		actions.usage_defines["NORMAL"] = "#define NORMAL_USED\n";
		actions.usage_defines["NORMAL_MAP"] = "#define NORMAL_MAP_USED\n";
		actions.usage_defines["SPECULAR_SHININESS"] = "#define SPECULAR_SHININESS_USED\n";
		actions.usage_defines["POINT_SIZE"] = "#define USE_POINT_SIZE\n";
		actions.usage_defines["CUSTOM0"] = "#define CUSTOM0_USED\n";
		actions.usage_defines["CUSTOM1"] = "#define CUSTOM1_USED\n";

		actions.render_mode_defines["skip_vertex_transform"] = "#define SKIP_TRANSFORM_USED\n";
		actions.render_mode_defines["unshaded"] = "#define MODE_UNSHADED\n";
		actions.render_mode_defines["light_only"] = "#define MODE_LIGHT_ONLY\n";
		actions.render_mode_defines["world_vertex_coords"] = "#define USE_WORLD_VERTEX_COORDS\n";

		actions.custom_samplers["TEXTURE"] = "texture_sampler";
		actions.custom_samplers["NORMAL_TEXTURE"] = "texture_sampler";
		actions.custom_samplers["SPECULAR_SHININESS_TEXTURE"] = "texture_sampler";
		actions.base_texture_binding_index = 1;
		actions.texture_layout_set = MATERIAL_UNIFORM_SET;
		actions.base_uniform_string = "material.";
		actions.default_filter = ShaderLanguage::FILTER_LINEAR;
		actions.default_repeat = ShaderLanguage::REPEAT_DISABLE;
		actions.base_varying_index = 5;

		actions.global_buffer_array_variable = "global_shader_uniforms.data";

		shader.compiler.initialize(actions);
	}

	{ //shadow rendering
		Vector<String> versions;
		versions.push_back("\n#define MODE_SHADOW\n"); //shadow
		versions.push_back("\n#define MODE_SDF\n"); //sdf
		shadow_render.shader.initialize(versions);

		{
			Vector<RD::AttachmentFormat> attachments;

			RD::AttachmentFormat af_color;
			af_color.format = RD::DATA_FORMAT_R32_SFLOAT;
			af_color.usage_flags = RD::TEXTURE_USAGE_SAMPLING_BIT | RD::TEXTURE_USAGE_COLOR_ATTACHMENT_BIT;

			attachments.push_back(af_color);

			RD::AttachmentFormat af_depth;
			af_depth.format = RD::DATA_FORMAT_D32_SFLOAT;
			af_depth.usage_flags = RD::TEXTURE_USAGE_DEPTH_STENCIL_ATTACHMENT_BIT;

			attachments.push_back(af_depth);

			shadow_render.framebuffer_format = RD::get_singleton()->framebuffer_format_create(attachments);
		}

		{
			Vector<RD::AttachmentFormat> attachments;

			RD::AttachmentFormat af_color;
			af_color.format = RD::DATA_FORMAT_R8_UNORM;
			af_color.usage_flags = RD::TEXTURE_USAGE_SAMPLING_BIT | RD::TEXTURE_USAGE_STORAGE_BIT | RD::TEXTURE_USAGE_COLOR_ATTACHMENT_BIT;

			attachments.push_back(af_color);

			shadow_render.sdf_framebuffer_format = RD::get_singleton()->framebuffer_format_create(attachments);
		}

		//pipelines
		Vector<RD::VertexAttribute> vf;
		RD::VertexAttribute vd;
		vd.format = RD::DATA_FORMAT_R32G32B32_SFLOAT;
		vd.stride = sizeof(float) * 3;
		vd.location = 0;
		vd.offset = 0;
		vf.push_back(vd);
		shadow_render.vertex_format = RD::get_singleton()->vertex_format_create(vf);

		vd.format = RD::DATA_FORMAT_R32G32_SFLOAT;
		vd.stride = sizeof(float) * 2;

		vf.write[0] = vd;
		shadow_render.sdf_vertex_format = RD::get_singleton()->vertex_format_create(vf);

		shadow_render.shader_version = shadow_render.shader.version_create();

		for (int i = 0; i < 3; i++) {
			RD::PipelineRasterizationState rs;
			rs.cull_mode = i == 0 ? RD::POLYGON_CULL_DISABLED : (i == 1 ? RD::POLYGON_CULL_FRONT : RD::POLYGON_CULL_BACK);
			RD::PipelineDepthStencilState ds;
			ds.enable_depth_write = true;
			ds.enable_depth_test = true;
			ds.depth_compare_operator = RD::COMPARE_OP_LESS;
			shadow_render.render_pipelines[i] = RD::get_singleton()->render_pipeline_create(shadow_render.shader.version_get_shader(shadow_render.shader_version, SHADOW_RENDER_MODE_SHADOW), shadow_render.framebuffer_format, shadow_render.vertex_format, RD::RENDER_PRIMITIVE_TRIANGLES, rs, RD::PipelineMultisampleState(), ds, RD::PipelineColorBlendState::create_disabled(), 0);
		}

		for (int i = 0; i < 2; i++) {
			shadow_render.sdf_render_pipelines[i] = RD::get_singleton()->render_pipeline_create(shadow_render.shader.version_get_shader(shadow_render.shader_version, SHADOW_RENDER_MODE_SDF), shadow_render.sdf_framebuffer_format, shadow_render.sdf_vertex_format, i == 0 ? RD::RENDER_PRIMITIVE_TRIANGLES : RD::RENDER_PRIMITIVE_LINES, RD::PipelineRasterizationState(), RD::PipelineMultisampleState(), RD::PipelineDepthStencilState(), RD::PipelineColorBlendState::create_disabled(), 0);
		}

		// Unload shader modules to save memory.
		RD::get_singleton()->shader_destroy_modules(shadow_render.shader.version_get_shader(shadow_render.shader_version, SHADOW_RENDER_MODE_SHADOW));
		RD::get_singleton()->shader_destroy_modules(shadow_render.shader.version_get_shader(shadow_render.shader_version, SHADOW_RENDER_MODE_SDF));
	}

	{ //bindings

		state.canvas_state_buffer = RD::get_singleton()->uniform_buffer_create(sizeof(State::Buffer));
		state.lights_uniform_buffer = RD::get_singleton()->uniform_buffer_create(sizeof(LightUniform) * state.max_lights_per_render);

		RD::SamplerState shadow_sampler_state;
		shadow_sampler_state.mag_filter = RD::SAMPLER_FILTER_LINEAR;
		shadow_sampler_state.min_filter = RD::SAMPLER_FILTER_LINEAR;
		shadow_sampler_state.repeat_u = RD::SAMPLER_REPEAT_MODE_REPEAT; //shadow wrap around
		shadow_sampler_state.compare_op = RD::COMPARE_OP_GREATER;
		shadow_sampler_state.enable_compare = true;
		state.shadow_sampler = RD::get_singleton()->sampler_create(shadow_sampler_state);
	}

	{
		//polygon buffers
		polygon_buffers.last_id = 1;
	}

	{ // default index buffer

		Vector<uint8_t> pv;
		pv.resize(6 * 2);
		{
			uint8_t *w = pv.ptrw();
			uint16_t *p16 = (uint16_t *)w;
			p16[0] = 0;
			p16[1] = 1;
			p16[2] = 2;
			p16[3] = 0;
			p16[4] = 2;
			p16[5] = 3;
		}
		shader.quad_index_buffer = RD::get_singleton()->index_buffer_create(6, RenderingDevice::INDEX_BUFFER_FORMAT_UINT16, pv);
		shader.quad_index_array = RD::get_singleton()->index_array_create(shader.quad_index_buffer, 0, 6);
	}

	{ //primitive
		primitive_arrays.index_array[0] = RD::get_singleton()->index_array_create(shader.quad_index_buffer, 0, 1);
		primitive_arrays.index_array[1] = RD::get_singleton()->index_array_create(shader.quad_index_buffer, 0, 2);
		primitive_arrays.index_array[2] = RD::get_singleton()->index_array_create(shader.quad_index_buffer, 0, 3);
		primitive_arrays.index_array[3] = RD::get_singleton()->index_array_create(shader.quad_index_buffer, 0, 6);
	}

	{
		//default shadow texture to keep uniform set happy
		RD::TextureFormat tf;
		tf.texture_type = RD::TEXTURE_TYPE_2D;
		tf.width = 4;
		tf.height = 4;
		tf.usage_bits = RD::TEXTURE_USAGE_SAMPLING_BIT;
		tf.format = RD::DATA_FORMAT_R32_SFLOAT;

		state.shadow_texture = RD::get_singleton()->texture_create(tf, RD::TextureView());
	}

	{
		Vector<RD::Uniform> uniforms;

		{
			RD::Uniform u;
			u.uniform_type = RD::UNIFORM_TYPE_STORAGE_BUFFER;
			u.binding = 0;
			u.append_id(RendererRD::MeshStorage::get_singleton()->get_default_rd_storage_buffer());
			uniforms.push_back(u);
		}

		state.default_transforms_uniform_set = RD::get_singleton()->uniform_set_create(uniforms, shader.default_version_rd_shader, TRANSFORMS_UNIFORM_SET);
	}

	default_canvas_texture = texture_storage->canvas_texture_allocate();
	texture_storage->canvas_texture_initialize(default_canvas_texture);

	RendererRD::TextureStorage::CanvasTextureInfo info = RendererRD::TextureStorage::get_singleton()->canvas_texture_get_info(default_canvas_texture, default_filter, default_repeat, false, false);
	default_texture_info.diffuse = info.diffuse;
	default_texture_info.normal = info.normal;
	default_texture_info.specular = info.specular;
	default_texture_info.sampler = info.sampler;

	state.shadow_texture_size = GLOBAL_GET("rendering/2d/shadow_atlas/size");

	//create functions for shader and material
	material_storage->shader_set_data_request_function(RendererRD::MaterialStorage::SHADER_TYPE_2D, _create_shader_funcs);
	material_storage->material_set_data_request_function(RendererRD::MaterialStorage::SHADER_TYPE_2D, _create_material_funcs);

	state.time = 0;

	{
		default_canvas_group_shader = material_storage->shader_allocate();
		material_storage->shader_initialize(default_canvas_group_shader);

		material_storage->shader_set_code(default_canvas_group_shader, R"(
// Default CanvasGroup shader.

shader_type canvas_item;
render_mode unshaded;

uniform sampler2D screen_texture : hint_screen_texture, repeat_disable, filter_nearest;

void fragment() {
	vec4 c = textureLod(screen_texture, SCREEN_UV, 0.0);

	if (c.a > 0.0001) {
		c.rgb /= c.a;
	}

	COLOR *= c;
}
)");
		default_canvas_group_material = material_storage->material_allocate();
		material_storage->material_initialize(default_canvas_group_material);

		material_storage->material_set_shader(default_canvas_group_material, default_canvas_group_shader);
	}

	{
		default_clip_children_shader = material_storage->shader_allocate();
		material_storage->shader_initialize(default_clip_children_shader);

		material_storage->shader_set_code(default_clip_children_shader, R"(
// Default clip children shader.

shader_type canvas_item;
render_mode unshaded;

uniform sampler2D screen_texture : hint_screen_texture, repeat_disable, filter_nearest;

void fragment() {
	vec4 c = textureLod(screen_texture, SCREEN_UV, 0.0);
	COLOR.rgb = c.rgb;
}
)");
		default_clip_children_material = material_storage->material_allocate();
		material_storage->material_initialize(default_clip_children_material);

		material_storage->material_set_shader(default_clip_children_material, default_clip_children_shader);
	}

	{
		uint32_t cache_size = uint32_t(GLOBAL_GET("rendering/2d/batching/uniform_set_cache_size"));
		rid_set_to_uniform_set.set_capacity(cache_size);
	}

	{
		state.max_instances_per_buffer = uint32_t(GLOBAL_GET("rendering/2d/batching/item_buffer_size"));
		state.max_instance_buffer_size = state.max_instances_per_buffer * sizeof(InstanceData);
		state.canvas_instance_batches.reserve(200);

		for (uint32_t i = 0; i < BATCH_DATA_BUFFER_COUNT; i++) {
			DataBuffer &db = state.canvas_instance_data_buffers[i];
			db.instance_buffers.push_back(RD::get_singleton()->storage_buffer_create(state.max_instance_buffer_size));
		}
		state.instance_data_array = memnew_arr(InstanceData, state.max_instances_per_buffer);
	}
}

bool RendererCanvasRenderRD::free(RID p_rid) {
	if (canvas_light_owner.owns(p_rid)) {
		CanvasLight *cl = canvas_light_owner.get_or_null(p_rid);
		ERR_FAIL_NULL_V(cl, false);
		light_set_use_shadow(p_rid, false);
		canvas_light_owner.free(p_rid);
	} else if (occluder_polygon_owner.owns(p_rid)) {
		occluder_polygon_set_shape(p_rid, Vector<Vector2>(), false);
		occluder_polygon_owner.free(p_rid);
	} else {
		return false;
	}

	return true;
}

void RendererCanvasRenderRD::set_shadow_texture_size(int p_size) {
	p_size = MAX(1, nearest_power_of_2_templated(p_size));
	if (p_size == state.shadow_texture_size) {
		return;
	}
	state.shadow_texture_size = p_size;
	if (state.shadow_fb.is_valid()) {
		RD::get_singleton()->free(state.shadow_texture);
		RD::get_singleton()->free(state.shadow_depth_texture);
		state.shadow_fb = RID();

		{
			//create a default shadow texture to keep uniform set happy (and that it gets erased when a new one is created)
			RD::TextureFormat tf;
			tf.texture_type = RD::TEXTURE_TYPE_2D;
			tf.width = 4;
			tf.height = 4;
			tf.usage_bits = RD::TEXTURE_USAGE_SAMPLING_BIT;
			tf.format = RD::DATA_FORMAT_R32_SFLOAT;

			state.shadow_texture = RD::get_singleton()->texture_create(tf, RD::TextureView());
		}
	}
}

void RendererCanvasRenderRD::set_debug_redraw(bool p_enabled, double p_time, const Color &p_color) {
	debug_redraw = p_enabled;
	debug_redraw_time = p_time;
	debug_redraw_color = p_color;
}

uint32_t RendererCanvasRenderRD::get_pipeline_compilations(RS::PipelineSource p_source) {
	RendererCanvasRenderRD *canvas_singleton = static_cast<RendererCanvasRenderRD *>(RendererCanvasRender::singleton);
	MutexLock lock(canvas_singleton->shader.mutex);
	return shader.pipeline_compilations[p_source];
}

void RendererCanvasRenderRD::_render_batch_items(RenderTarget p_to_render_target, int p_item_count, const Transform2D &p_canvas_transform_inverse, Light *p_lights, bool &r_sdf_used, bool p_to_backbuffer, RenderingMethod::RenderInfo *r_render_info) {
	// Record batches
	uint32_t instance_index = 0;
	{
		RendererRD::MaterialStorage *material_storage = RendererRD::MaterialStorage::get_singleton();
		Item *current_clip = nullptr;

		// Record Batches.
		// First item always forms its own batch.
		bool batch_broken = false;
		Batch *current_batch = _new_batch(batch_broken);
		// Override the start position and index as we want to start from where we finished off last time.
		current_batch->start = state.last_instance_index;

		for (int i = 0; i < p_item_count; i++) {
			Item *ci = items[i];

			if (ci->final_clip_owner != current_batch->clip) {
				current_batch = _new_batch(batch_broken);
				current_batch->clip = ci->final_clip_owner;
				current_clip = ci->final_clip_owner;
			}

			RID material = ci->material_owner == nullptr ? ci->material : ci->material_owner->material;

			if (ci->use_canvas_group) {
				if (ci->canvas_group->mode == RS::CANVAS_GROUP_MODE_CLIP_AND_DRAW) {
					material = default_clip_children_material;
				} else {
					if (material.is_null()) {
						if (ci->canvas_group->mode == RS::CANVAS_GROUP_MODE_CLIP_ONLY) {
							material = default_clip_children_material;
						} else {
							material = default_canvas_group_material;
						}
					}
				}
			}

			if (material != current_batch->material) {
				current_batch = _new_batch(batch_broken);

				CanvasMaterialData *material_data = nullptr;
				if (material.is_valid()) {
					material_data = static_cast<CanvasMaterialData *>(material_storage->material_get_data(material, RendererRD::MaterialStorage::SHADER_TYPE_2D));
				}

				current_batch->material = material;
				current_batch->material_data = material_data;
			}

			if (ci->repeat_source_item == nullptr || ci->repeat_size == Vector2()) {
				Transform2D base_transform = p_canvas_transform_inverse * ci->final_transform;
				_record_item_commands(ci, p_to_render_target, base_transform, current_clip, p_lights, instance_index, batch_broken, r_sdf_used, current_batch);
			} else {
				Point2 start_pos = ci->repeat_size * -(ci->repeat_times / 2);
				Point2 offset;
				int repeat_times_x = ci->repeat_size.x ? ci->repeat_times : 0;
				int repeat_times_y = ci->repeat_size.y ? ci->repeat_times : 0;
				for (int ry = 0; ry <= repeat_times_y; ry++) {
					offset.y = start_pos.y + ry * ci->repeat_size.y;
					for (int rx = 0; rx <= repeat_times_x; rx++) {
						offset.x = start_pos.x + rx * ci->repeat_size.x;
						Transform2D base_transform = ci->final_transform;
						base_transform.columns[2] += ci->repeat_source_item->final_transform.basis_xform(offset);
						base_transform = p_canvas_transform_inverse * base_transform;
						_record_item_commands(ci, p_to_render_target, base_transform, current_clip, p_lights, instance_index, batch_broken, r_sdf_used, current_batch);
					}
				}
			}
		}

		// Copy over remaining data needed for rendering.
		if (instance_index > 0) {
			RD::get_singleton()->buffer_update(
					state.canvas_instance_data_buffers[state.current_data_buffer_index].instance_buffers[state.current_instance_buffer_index],
					state.last_instance_index * sizeof(InstanceData),
					instance_index * sizeof(InstanceData),
					state.instance_data_array);
		}
	}

	if (state.canvas_instance_batches.is_empty()) {
		// Nothing to render, just return.
		return;
	}

	// Render batches

	RendererRD::TextureStorage *texture_storage = RendererRD::TextureStorage::get_singleton();

	RID framebuffer;
	RID fb_uniform_set;
	bool clear = false;
	Vector<Color> clear_colors;

	if (p_to_backbuffer) {
		framebuffer = texture_storage->render_target_get_rd_backbuffer_framebuffer(p_to_render_target.render_target);
		fb_uniform_set = texture_storage->render_target_get_backbuffer_uniform_set(p_to_render_target.render_target);
	} else {
		framebuffer = texture_storage->render_target_get_rd_framebuffer(p_to_render_target.render_target);
		texture_storage->render_target_set_msaa_needs_resolve(p_to_render_target.render_target, false); // If MSAA is enabled, our framebuffer will be resolved!

		if (texture_storage->render_target_is_clear_requested(p_to_render_target.render_target)) {
			clear = true;
			clear_colors.push_back(texture_storage->render_target_get_clear_request_color(p_to_render_target.render_target));
			texture_storage->render_target_disable_clear_request(p_to_render_target.render_target);
		}
		// TODO: Obtain from framebuffer format eventually when this is implemented.
		fb_uniform_set = texture_storage->render_target_get_framebuffer_uniform_set(p_to_render_target.render_target);
	}

	if (fb_uniform_set.is_null() || !RD::get_singleton()->uniform_set_is_valid(fb_uniform_set)) {
		fb_uniform_set = _create_base_uniform_set(p_to_render_target.render_target, p_to_backbuffer);
	}

	RD::FramebufferFormatID fb_format = RD::get_singleton()->framebuffer_get_format(framebuffer);

	RD::DrawListID draw_list = RD::get_singleton()->draw_list_begin(framebuffer, clear ? RD::DRAW_CLEAR_COLOR_0 : RD::DRAW_DEFAULT_ALL, clear_colors, 1.0f, 0, Rect2(), RDD::BreadcrumbMarker::UI_PASS);

	RD::get_singleton()->draw_list_bind_uniform_set(draw_list, fb_uniform_set, BASE_UNIFORM_SET);
	RD::get_singleton()->draw_list_bind_uniform_set(draw_list, state.default_transforms_uniform_set, TRANSFORMS_UNIFORM_SET);

	Item *current_clip = nullptr;
	state.current_batch_uniform_set = RID();

	for (uint32_t i = 0; i <= state.current_batch_index; i++) {
		Batch *current_batch = &state.canvas_instance_batches[i];
		// Skipping when there is no instances.
		if (current_batch->instance_count == 0) {
			continue;
		}

		//setup clip
		if (current_clip != current_batch->clip) {
			current_clip = current_batch->clip;
			if (current_clip) {
				RD::get_singleton()->draw_list_enable_scissor(draw_list, current_clip->final_clip_rect);
			} else {
				RD::get_singleton()->draw_list_disable_scissor(draw_list);
			}
		}

		CanvasShaderData *shader_data = shader.default_version_data;
		CanvasMaterialData *material_data = current_batch->material_data;
		if (material_data) {
			if (material_data->shader_data->version.is_valid() && material_data->shader_data->is_valid()) {
				shader_data = material_data->shader_data;
				// Update uniform set.
				RID uniform_set = texture_storage->render_target_is_using_hdr(p_to_render_target.render_target) ? material_data->uniform_set : material_data->uniform_set_srgb;
				if (uniform_set.is_valid() && RD::get_singleton()->uniform_set_is_valid(uniform_set)) { // Material may not have a uniform set.
					RD::get_singleton()->draw_list_bind_uniform_set(draw_list, uniform_set, MATERIAL_UNIFORM_SET);
					material_data->set_as_used();
				}
			}
		}

		_render_batch(draw_list, shader_data, fb_format, p_lights, current_batch, r_render_info);
	}

	RD::get_singleton()->draw_list_end();

	texture_info_map.clear();
	state.current_batch_index = 0;
	state.canvas_instance_batches.clear();
	state.last_instance_index += instance_index;
}

RendererCanvasRenderRD::InstanceData *RendererCanvasRenderRD::new_instance_data(float *p_world, uint32_t *p_lights, uint32_t p_base_flags, uint32_t p_index, TextureInfo *p_info) {
	InstanceData *instance_data = &state.instance_data_array[p_index];
	// Zero out most fields.
	for (int i = 0; i < 4; i++) {
		instance_data->modulation[i] = 0.0;
		instance_data->ninepatch_margins[i] = 0.0;
		instance_data->src_rect[i] = 0.0;
		instance_data->dst_rect[i] = 0.0;
	}

	instance_data->pad[0] = 0.0;
	instance_data->pad[1] = 0.0;

	instance_data->lights[0] = p_lights[0];
	instance_data->lights[1] = p_lights[1];
	instance_data->lights[2] = p_lights[2];
	instance_data->lights[3] = p_lights[3];

	for (int i = 0; i < 6; i++) {
		instance_data->world[i] = p_world[i];
	}

	instance_data->flags = p_base_flags; // Reset on each command for safety.

	instance_data->color_texture_pixel_size[0] = p_info->texpixel_size.width;
	instance_data->color_texture_pixel_size[1] = p_info->texpixel_size.height;

	instance_data->pad1 = 0;

	return instance_data;
}

void RendererCanvasRenderRD::_record_item_commands(const Item *p_item, RenderTarget p_render_target, const Transform2D &p_base_transform, Item *&r_current_clip, Light *p_lights, uint32_t &r_index, bool &r_batch_broken, bool &r_sdf_used, Batch *&r_current_batch) {
	const RenderingServer::CanvasItemTextureFilter texture_filter = p_item->texture_filter == RS::CANVAS_ITEM_TEXTURE_FILTER_DEFAULT ? default_filter : p_item->texture_filter;
	const RenderingServer::CanvasItemTextureRepeat texture_repeat = p_item->texture_repeat == RS::CANVAS_ITEM_TEXTURE_REPEAT_DEFAULT ? default_repeat : p_item->texture_repeat;

	Transform2D base_transform = p_base_transform;

	float world[6];
	Transform2D draw_transform; // Used by transform command
	_update_transform_2d_to_mat2x3(base_transform, world);

	Color base_color = p_item->final_modulate;
	bool use_linear_colors = p_render_target.use_linear_colors;
	uint32_t base_flags = 0;

	bool reclip = false;

	bool skipping = false;

	// TODO: consider making lights a per-batch property and then baking light operations in the shader for better performance.
	uint32_t lights[4] = { 0, 0, 0, 0 };

	uint16_t light_count = 0;
	uint16_t shadow_mask = 0;

	{
		Light *light = p_lights;

		while (light) {
			if (light->render_index_cache >= 0 && p_item->light_mask & light->item_mask && p_item->z_final >= light->z_min && p_item->z_final <= light->z_max && p_item->global_rect_cache.intersects_transformed(light->xform_cache, light->rect_cache)) {
				uint32_t light_index = light->render_index_cache;
				lights[light_count >> 2] |= light_index << ((light_count & 3) * 8);

				if (p_item->light_mask & light->item_shadow_mask) {
					shadow_mask |= 1 << light_count;
				}

				light_count++;

				if (light_count == MAX_LIGHTS_PER_ITEM - 1) {
					break;
				}
			}
			light = light->next_ptr;
		}

		base_flags |= light_count << INSTANCE_FLAGS_LIGHT_COUNT_SHIFT;
		base_flags |= shadow_mask << INSTANCE_FLAGS_SHADOW_MASKED_SHIFT;
	}

	bool use_lighting = (light_count > 0 || using_directional_lights);

	if (use_lighting != r_current_batch->use_lighting) {
		r_current_batch = _new_batch(r_batch_broken);
		r_current_batch->use_lighting = use_lighting;
	}

	const Item::Command *c = p_item->commands;
	while (c) {
		if (skipping && c->type != Item::Command::TYPE_ANIMATION_SLICE) {
			c = c->next;
			continue;
		}

		switch (c->type) {
			case Item::Command::TYPE_RECT: {
				const Item::CommandRect *rect = static_cast<const Item::CommandRect *>(c);

				// 1: If commands are different, start a new batch.
				if (r_current_batch->command_type != Item::Command::TYPE_RECT) {
					r_current_batch = _new_batch(r_batch_broken);
					r_current_batch->command_type = Item::Command::TYPE_RECT;
					r_current_batch->command = c;
					// default variant
					r_current_batch->shader_variant = SHADER_VARIANT_QUAD;
					r_current_batch->render_primitive = RD::RENDER_PRIMITIVE_TRIANGLES;
					r_current_batch->flags = 0;
				}

				RenderingServer::CanvasItemTextureRepeat rect_repeat = texture_repeat;
				if (bool(rect->flags & CANVAS_RECT_TILE)) {
					rect_repeat = RenderingServer::CanvasItemTextureRepeat::CANVAS_ITEM_TEXTURE_REPEAT_ENABLED;
				}

				Color modulated = rect->modulate * base_color;
				if (use_linear_colors) {
					modulated = modulated.srgb_to_linear();
				}

				bool has_blend = bool(rect->flags & CANVAS_RECT_LCD);
				// Start a new batch if the blend mode has changed,
				// or blend mode is enabled and the modulation has changed.
				if (has_blend != r_current_batch->has_blend || (has_blend && modulated != r_current_batch->modulate)) {
					r_current_batch = _new_batch(r_batch_broken);
					r_current_batch->has_blend = has_blend;
					r_current_batch->modulate = modulated;
					r_current_batch->shader_variant = SHADER_VARIANT_QUAD;
					r_current_batch->render_primitive = RD::RENDER_PRIMITIVE_TRIANGLES;
				}

				bool has_msdf = bool(rect->flags & CANVAS_RECT_MSDF);
				TextureState tex_state(rect->texture, texture_filter, rect_repeat, has_msdf, use_linear_colors);
				TextureInfo *tex_info = texture_info_map.getptr(tex_state);
				if (!tex_info) {
					tex_info = &texture_info_map.insert(tex_state, TextureInfo())->value;
					_prepare_batch_texture_info(rect->texture, tex_state, tex_info);
				}

				if (r_current_batch->tex_info != tex_info) {
					r_current_batch = _new_batch(r_batch_broken);
					r_current_batch->tex_info = tex_info;
				}

				InstanceData *instance_data = new_instance_data(world, lights, base_flags, r_index, tex_info);
				Rect2 src_rect;
				Rect2 dst_rect;

				if (rect->texture.is_valid()) {
					src_rect = (rect->flags & CANVAS_RECT_REGION) ? Rect2(rect->source.position * tex_info->texpixel_size, rect->source.size * tex_info->texpixel_size) : Rect2(0, 0, 1, 1);
					dst_rect = Rect2(rect->rect.position, rect->rect.size);

					if (dst_rect.size.width < 0) {
						dst_rect.position.x += dst_rect.size.width;
						dst_rect.size.width *= -1;
					}
					if (dst_rect.size.height < 0) {
						dst_rect.position.y += dst_rect.size.height;
						dst_rect.size.height *= -1;
					}

					if (rect->flags & CANVAS_RECT_FLIP_H) {
						src_rect.size.x *= -1;
					}

					if (rect->flags & CANVAS_RECT_FLIP_V) {
						src_rect.size.y *= -1;
					}

					if (rect->flags & CANVAS_RECT_TRANSPOSE) {
						instance_data->flags |= INSTANCE_FLAGS_TRANSPOSE_RECT;
					}

					if (rect->flags & CANVAS_RECT_CLIP_UV) {
						instance_data->flags |= INSTANCE_FLAGS_CLIP_RECT_UV;
					}

				} else {
					dst_rect = Rect2(rect->rect.position, rect->rect.size);

					if (dst_rect.size.width < 0) {
						dst_rect.position.x += dst_rect.size.width;
						dst_rect.size.width *= -1;
					}
					if (dst_rect.size.height < 0) {
						dst_rect.position.y += dst_rect.size.height;
						dst_rect.size.height *= -1;
					}

					src_rect = Rect2(0, 0, 1, 1);
				}

				if (has_msdf) {
					instance_data->flags |= INSTANCE_FLAGS_USE_MSDF;
					instance_data->msdf[0] = rect->px_range; // Pixel range.
					instance_data->msdf[1] = rect->outline; // Outline size.
					instance_data->msdf[2] = 0.f; // Reserved.
					instance_data->msdf[3] = 0.f; // Reserved.
				} else if (rect->flags & CANVAS_RECT_LCD) {
					instance_data->flags |= INSTANCE_FLAGS_USE_LCD;
				}

				instance_data->modulation[0] = modulated.r;
				instance_data->modulation[1] = modulated.g;
				instance_data->modulation[2] = modulated.b;
				instance_data->modulation[3] = modulated.a;

				instance_data->src_rect[0] = src_rect.position.x;
				instance_data->src_rect[1] = src_rect.position.y;
				instance_data->src_rect[2] = src_rect.size.width;
				instance_data->src_rect[3] = src_rect.size.height;

				instance_data->dst_rect[0] = dst_rect.position.x;
				instance_data->dst_rect[1] = dst_rect.position.y;
				instance_data->dst_rect[2] = dst_rect.size.width;
				instance_data->dst_rect[3] = dst_rect.size.height;

				_add_to_batch(r_index, r_batch_broken, r_current_batch);
			} break;

			case Item::Command::TYPE_NINEPATCH: {
				const Item::CommandNinePatch *np = static_cast<const Item::CommandNinePatch *>(c);

				if (r_current_batch->command_type != Item::Command::TYPE_NINEPATCH) {
					r_current_batch = _new_batch(r_batch_broken);
					r_current_batch->command_type = Item::Command::TYPE_NINEPATCH;
					r_current_batch->command = c;
					r_current_batch->has_blend = false;
					r_current_batch->shader_variant = SHADER_VARIANT_NINEPATCH;
					r_current_batch->render_primitive = RD::RENDER_PRIMITIVE_TRIANGLES;
					r_current_batch->flags = 0;
				}

				TextureState tex_state(np->texture, texture_filter, texture_repeat, false, use_linear_colors);
				TextureInfo *tex_info = texture_info_map.getptr(tex_state);
				if (!tex_info) {
					tex_info = &texture_info_map.insert(tex_state, TextureInfo())->value;
					_prepare_batch_texture_info(np->texture, tex_state, tex_info);
				}

				if (r_current_batch->tex_info != tex_info) {
					r_current_batch = _new_batch(r_batch_broken);
					r_current_batch->tex_info = tex_info;
				}

				InstanceData *instance_data = new_instance_data(world, lights, base_flags, r_index, tex_info);

				Rect2 src_rect;
				Rect2 dst_rect(np->rect.position.x, np->rect.position.y, np->rect.size.x, np->rect.size.y);

				if (np->texture.is_null()) {
					src_rect = Rect2(0, 0, 1, 1);
				} else {
					if (np->source != Rect2()) {
						src_rect = Rect2(np->source.position.x * tex_info->texpixel_size.width, np->source.position.y * tex_info->texpixel_size.height, np->source.size.x * tex_info->texpixel_size.width, np->source.size.y * tex_info->texpixel_size.height);
						instance_data->color_texture_pixel_size[0] = 1.0 / np->source.size.width;
						instance_data->color_texture_pixel_size[1] = 1.0 / np->source.size.height;
					} else {
						src_rect = Rect2(0, 0, 1, 1);
					}
				}

				Color modulated = np->color * base_color;
				if (use_linear_colors) {
					modulated = modulated.srgb_to_linear();
				}

				instance_data->modulation[0] = modulated.r;
				instance_data->modulation[1] = modulated.g;
				instance_data->modulation[2] = modulated.b;
				instance_data->modulation[3] = modulated.a;

				instance_data->src_rect[0] = src_rect.position.x;
				instance_data->src_rect[1] = src_rect.position.y;
				instance_data->src_rect[2] = src_rect.size.width;
				instance_data->src_rect[3] = src_rect.size.height;

				instance_data->dst_rect[0] = dst_rect.position.x;
				instance_data->dst_rect[1] = dst_rect.position.y;
				instance_data->dst_rect[2] = dst_rect.size.width;
				instance_data->dst_rect[3] = dst_rect.size.height;

				instance_data->flags |= int(np->axis_x) << INSTANCE_FLAGS_NINEPATCH_H_MODE_SHIFT;
				instance_data->flags |= int(np->axis_y) << INSTANCE_FLAGS_NINEPATCH_V_MODE_SHIFT;

				if (np->draw_center) {
					instance_data->flags |= INSTANCE_FLAGS_NINEPACH_DRAW_CENTER;
				}

				instance_data->ninepatch_margins[0] = np->margin[SIDE_LEFT];
				instance_data->ninepatch_margins[1] = np->margin[SIDE_TOP];
				instance_data->ninepatch_margins[2] = np->margin[SIDE_RIGHT];
				instance_data->ninepatch_margins[3] = np->margin[SIDE_BOTTOM];

				_add_to_batch(r_index, r_batch_broken, r_current_batch);
			} break;

			case Item::Command::TYPE_POLYGON: {
				const Item::CommandPolygon *polygon = static_cast<const Item::CommandPolygon *>(c);

				// Polygon's can't be batched, so always create a new batch
				r_current_batch = _new_batch(r_batch_broken);

				r_current_batch->command_type = Item::Command::TYPE_POLYGON;
				r_current_batch->has_blend = false;
				r_current_batch->command = c;
				r_current_batch->flags = 0;

				TextureState tex_state(polygon->texture, texture_filter, texture_repeat, false, use_linear_colors);
				TextureInfo *tex_info = texture_info_map.getptr(tex_state);
				if (!tex_info) {
					tex_info = &texture_info_map.insert(tex_state, TextureInfo())->value;
					_prepare_batch_texture_info(polygon->texture, tex_state, tex_info);
				}

				if (r_current_batch->tex_info != tex_info) {
					r_current_batch = _new_batch(r_batch_broken);
					r_current_batch->tex_info = tex_info;
				}

				// pipeline variant
				{
					ERR_CONTINUE(polygon->primitive < 0 || polygon->primitive >= RS::PRIMITIVE_MAX);
					r_current_batch->shader_variant = polygon->primitive == RS::PRIMITIVE_POINTS ? SHADER_VARIANT_ATTRIBUTES_POINTS : SHADER_VARIANT_ATTRIBUTES;
					r_current_batch->render_primitive = _primitive_type_to_render_primitive(polygon->primitive);
				}

				InstanceData *instance_data = new_instance_data(world, lights, base_flags, r_index, tex_info);

				Color color = base_color;
				if (use_linear_colors) {
					color = color.srgb_to_linear();
				}

				instance_data->modulation[0] = color.r;
				instance_data->modulation[1] = color.g;
				instance_data->modulation[2] = color.b;
				instance_data->modulation[3] = color.a;

				_add_to_batch(r_index, r_batch_broken, r_current_batch);
			} break;

			case Item::Command::TYPE_PRIMITIVE: {
				const Item::CommandPrimitive *primitive = static_cast<const Item::CommandPrimitive *>(c);

				if (primitive->point_count != r_current_batch->primitive_points || r_current_batch->command_type != Item::Command::TYPE_PRIMITIVE) {
					r_current_batch = _new_batch(r_batch_broken);
					r_current_batch->command_type = Item::Command::TYPE_PRIMITIVE;
					r_current_batch->has_blend = false;
					r_current_batch->command = c;
					r_current_batch->primitive_points = primitive->point_count;
					r_current_batch->flags = 0;

					ERR_CONTINUE(primitive->point_count == 0 || primitive->point_count > 4);

					switch (primitive->point_count) {
						case 1:
							r_current_batch->shader_variant = SHADER_VARIANT_PRIMITIVE_POINTS;
							r_current_batch->render_primitive = RD::RENDER_PRIMITIVE_POINTS;
							break;
						case 2:
							r_current_batch->shader_variant = SHADER_VARIANT_PRIMITIVE;
							r_current_batch->render_primitive = RD::RENDER_PRIMITIVE_LINES;
							break;
						case 3:
						case 4:
							r_current_batch->shader_variant = SHADER_VARIANT_PRIMITIVE;
							r_current_batch->render_primitive = RD::RENDER_PRIMITIVE_TRIANGLES;
							break;
						default:
							// Unknown point count.
							break;
					}
				}

				TextureState tex_state(primitive->texture, texture_filter, texture_repeat, false, use_linear_colors);
				TextureInfo *tex_info = texture_info_map.getptr(tex_state);
				if (!tex_info) {
					tex_info = &texture_info_map.insert(tex_state, TextureInfo())->value;
					_prepare_batch_texture_info(primitive->texture, tex_state, tex_info);
				}

				if (r_current_batch->tex_info != tex_info) {
					r_current_batch = _new_batch(r_batch_broken);
					r_current_batch->tex_info = tex_info;
				}

				InstanceData *instance_data = new_instance_data(world, lights, base_flags, r_index, tex_info);

				for (uint32_t j = 0; j < MIN(3u, primitive->point_count); j++) {
					instance_data->points[j * 2 + 0] = primitive->points[j].x;
					instance_data->points[j * 2 + 1] = primitive->points[j].y;
					instance_data->uvs[j * 2 + 0] = primitive->uvs[j].x;
					instance_data->uvs[j * 2 + 1] = primitive->uvs[j].y;
					Color col = primitive->colors[j] * base_color;
					if (use_linear_colors) {
						col = col.srgb_to_linear();
					}
					instance_data->colors[j * 2 + 0] = (uint32_t(Math::make_half_float(col.g)) << 16) | Math::make_half_float(col.r);
					instance_data->colors[j * 2 + 1] = (uint32_t(Math::make_half_float(col.a)) << 16) | Math::make_half_float(col.b);
				}

				_add_to_batch(r_index, r_batch_broken, r_current_batch);

				if (primitive->point_count == 4) {
					instance_data = new_instance_data(world, lights, base_flags, r_index, tex_info);

					for (uint32_t j = 0; j < 3; j++) {
						int offset = j == 0 ? 0 : 1;
						// Second triangle in the quad. Uses vertices 0, 2, 3.
						instance_data->points[j * 2 + 0] = primitive->points[j + offset].x;
						instance_data->points[j * 2 + 1] = primitive->points[j + offset].y;
						instance_data->uvs[j * 2 + 0] = primitive->uvs[j + offset].x;
						instance_data->uvs[j * 2 + 1] = primitive->uvs[j + offset].y;
						Color col = primitive->colors[j + offset] * base_color;
						if (use_linear_colors) {
							col = col.srgb_to_linear();
						}
						instance_data->colors[j * 2 + 0] = (uint32_t(Math::make_half_float(col.g)) << 16) | Math::make_half_float(col.r);
						instance_data->colors[j * 2 + 1] = (uint32_t(Math::make_half_float(col.a)) << 16) | Math::make_half_float(col.b);
					}

					_add_to_batch(r_index, r_batch_broken, r_current_batch);
				}
			} break;

			case Item::Command::TYPE_MESH:
			case Item::Command::TYPE_MULTIMESH:
			case Item::Command::TYPE_PARTICLES: {
				// Mesh's can't be batched, so always create a new batch
				r_current_batch = _new_batch(r_batch_broken);
				r_current_batch->command = c;
				r_current_batch->command_type = c->type;
				r_current_batch->has_blend = false;
				r_current_batch->flags = 0;

				InstanceData *instance_data = nullptr;

				Color modulate(1, 1, 1, 1);
				if (c->type == Item::Command::TYPE_MESH) {
					const Item::CommandMesh *m = static_cast<const Item::CommandMesh *>(c);
					TextureState tex_state(m->texture, texture_filter, texture_repeat, false, use_linear_colors);
					TextureInfo *tex_info = texture_info_map.getptr(tex_state);
					if (!tex_info) {
						tex_info = &texture_info_map.insert(tex_state, TextureInfo())->value;
						_prepare_batch_texture_info(m->texture, tex_state, tex_info);
					}
					r_current_batch->tex_info = tex_info;
					instance_data = new_instance_data(world, lights, base_flags, r_index, tex_info);

					r_current_batch->mesh_instance_count = 1;
					_update_transform_2d_to_mat2x3(base_transform * draw_transform * m->transform, instance_data->world);
					modulate = m->modulate;
				} else if (c->type == Item::Command::TYPE_MULTIMESH) {
					RendererRD::MeshStorage *mesh_storage = RendererRD::MeshStorage::get_singleton();

					const Item::CommandMultiMesh *mm = static_cast<const Item::CommandMultiMesh *>(c);
					RID multimesh = mm->multimesh;

					if (mesh_storage->multimesh_get_transform_format(multimesh) != RS::MULTIMESH_TRANSFORM_2D) {
						break;
					}

					r_current_batch->mesh_instance_count = mesh_storage->multimesh_get_instances_to_draw(multimesh);
					if (r_current_batch->mesh_instance_count == 0) {
						break;
					}

					TextureState tex_state(mm->texture, texture_filter, texture_repeat, false, use_linear_colors);
					TextureInfo *tex_info = texture_info_map.getptr(tex_state);
					if (!tex_info) {
						tex_info = &texture_info_map.insert(tex_state, TextureInfo())->value;
						_prepare_batch_texture_info(mm->texture, tex_state, tex_info);
					}
					r_current_batch->tex_info = tex_info;
					instance_data = new_instance_data(world, lights, base_flags, r_index, tex_info);

					r_current_batch->flags |= 1; // multimesh, trails disabled

					if (mesh_storage->multimesh_uses_colors(mm->multimesh)) {
						r_current_batch->flags |= BATCH_FLAGS_INSTANCING_HAS_COLORS;
					}
					if (mesh_storage->multimesh_uses_custom_data(mm->multimesh)) {
						r_current_batch->flags |= BATCH_FLAGS_INSTANCING_HAS_CUSTOM_DATA;
					}
				} else if (c->type == Item::Command::TYPE_PARTICLES) {
					RendererRD::TextureStorage *texture_storage = RendererRD::TextureStorage::get_singleton();
					RendererRD::ParticlesStorage *particles_storage = RendererRD::ParticlesStorage::get_singleton();

					const Item::CommandParticles *pt = static_cast<const Item::CommandParticles *>(c);
					TextureState tex_state(pt->texture, texture_filter, texture_repeat, false, use_linear_colors);
					TextureInfo *tex_info = texture_info_map.getptr(tex_state);
					if (!tex_info) {
						tex_info = &texture_info_map.insert(tex_state, TextureInfo())->value;
						_prepare_batch_texture_info(pt->texture, tex_state, tex_info);
					}
					r_current_batch->tex_info = tex_info;
					instance_data = new_instance_data(world, lights, base_flags, r_index, tex_info);

					uint32_t divisor = 1;
					r_current_batch->mesh_instance_count = particles_storage->particles_get_amount(pt->particles, divisor);
					r_current_batch->flags |= (divisor & BATCH_FLAGS_INSTANCING_MASK);
					r_current_batch->mesh_instance_count /= divisor;

					RID particles = pt->particles;

					r_current_batch->flags |= BATCH_FLAGS_INSTANCING_HAS_COLORS;
					r_current_batch->flags |= BATCH_FLAGS_INSTANCING_HAS_CUSTOM_DATA;

					if (particles_storage->particles_has_collision(particles) && texture_storage->render_target_is_sdf_enabled(p_render_target.render_target)) {
						// Pass collision information.
						Transform2D xform = p_item->final_transform;

						RID sdf_texture = texture_storage->render_target_get_sdf_texture(p_render_target.render_target);

						Rect2 to_screen;
						{
							Rect2 sdf_rect = texture_storage->render_target_get_sdf_rect(p_render_target.render_target);

							to_screen.size = Vector2(1.0 / sdf_rect.size.width, 1.0 / sdf_rect.size.height);
							to_screen.position = -sdf_rect.position * to_screen.size;
						}

						particles_storage->particles_set_canvas_sdf_collision(pt->particles, true, xform, to_screen, sdf_texture);
					} else {
						particles_storage->particles_set_canvas_sdf_collision(pt->particles, false, Transform2D(), Rect2(), RID());
					}
					r_sdf_used |= particles_storage->particles_has_collision(particles);
				}

				Color modulated = modulate * base_color;
				if (use_linear_colors) {
					modulated = modulated.srgb_to_linear();
				}

				instance_data->modulation[0] = modulated.r;
				instance_data->modulation[1] = modulated.g;
				instance_data->modulation[2] = modulated.b;
				instance_data->modulation[3] = modulated.a;

				_add_to_batch(r_index, r_batch_broken, r_current_batch);
			} break;

			case Item::Command::TYPE_TRANSFORM: {
				const Item::CommandTransform *transform = static_cast<const Item::CommandTransform *>(c);
				draw_transform = transform->xform;
				_update_transform_2d_to_mat2x3(base_transform * transform->xform, world);
			} break;

			case Item::Command::TYPE_CLIP_IGNORE: {
				const Item::CommandClipIgnore *ci = static_cast<const Item::CommandClipIgnore *>(c);
				if (r_current_clip) {
					if (ci->ignore != reclip) {
						r_current_batch = _new_batch(r_batch_broken);
						if (ci->ignore) {
							r_current_batch->clip = nullptr;
							reclip = true;
						} else {
							r_current_batch->clip = r_current_clip;
							reclip = false;
						}
					}
				}
			} break;

			case Item::Command::TYPE_ANIMATION_SLICE: {
				const Item::CommandAnimationSlice *as = static_cast<const Item::CommandAnimationSlice *>(c);
				double current_time = RSG::rasterizer->get_total_time();
				double local_time = Math::fposmod(current_time - as->offset, as->animation_length);
				skipping = !(local_time >= as->slice_begin && local_time < as->slice_end);

				RenderingServerDefault::redraw_request(); // animation visible means redraw request
			} break;
		}

		c = c->next;
		r_batch_broken = false;
	}

#ifdef DEBUG_ENABLED
	if (debug_redraw && p_item->debug_redraw_time > 0.0) {
		Color dc = debug_redraw_color;
		dc.a *= p_item->debug_redraw_time / debug_redraw_time;

		// 1: If commands are different, start a new batch.
		if (r_current_batch->command_type != Item::Command::TYPE_RECT) {
			r_current_batch = _new_batch(r_batch_broken);
			r_current_batch->command_type = Item::Command::TYPE_RECT;
			// it is ok to be null for a TYPE_RECT
			r_current_batch->command = nullptr;
			// default variant
			r_current_batch->shader_variant = SHADER_VARIANT_QUAD;
			r_current_batch->render_primitive = RD::RENDER_PRIMITIVE_TRIANGLES;
			r_current_batch->flags = 0;
		}

		// 2: If the current batch has lighting, start a new batch.
		if (r_current_batch->use_lighting) {
			r_current_batch = _new_batch(r_batch_broken);
			r_current_batch->use_lighting = false;
		}

		// 3: If the current batch has blend, start a new batch.
		if (r_current_batch->has_blend) {
			r_current_batch = _new_batch(r_batch_broken);
			r_current_batch->has_blend = false;
		}

		TextureState tex_state(default_canvas_texture, texture_filter, texture_repeat, false, use_linear_colors);
		TextureInfo *tex_info = texture_info_map.getptr(tex_state);
		if (!tex_info) {
			tex_info = &texture_info_map.insert(tex_state, TextureInfo())->value;
			_prepare_batch_texture_info(default_canvas_texture, tex_state, tex_info);
		}

		if (r_current_batch->tex_info != tex_info) {
			r_current_batch = _new_batch(r_batch_broken);
			r_current_batch->tex_info = tex_info;
		}

		InstanceData *instance_data = new_instance_data(world, lights, base_flags, r_index, tex_info);

		Rect2 src_rect;
		Rect2 dst_rect;

		dst_rect = Rect2(Vector2(), p_item->rect.size);
		if (dst_rect.size.width < 0) {
			dst_rect.position.x += dst_rect.size.width;
			dst_rect.size.width *= -1;
		}
		if (dst_rect.size.height < 0) {
			dst_rect.position.y += dst_rect.size.height;
			dst_rect.size.height *= -1;
		}

		src_rect = Rect2(0, 0, 1, 1);

		instance_data->modulation[0] = dc.r;
		instance_data->modulation[1] = dc.g;
		instance_data->modulation[2] = dc.b;
		instance_data->modulation[3] = dc.a;

		instance_data->src_rect[0] = src_rect.position.x;
		instance_data->src_rect[1] = src_rect.position.y;
		instance_data->src_rect[2] = src_rect.size.width;
		instance_data->src_rect[3] = src_rect.size.height;

		instance_data->dst_rect[0] = dst_rect.position.x;
		instance_data->dst_rect[1] = dst_rect.position.y;
		instance_data->dst_rect[2] = dst_rect.size.width;
		instance_data->dst_rect[3] = dst_rect.size.height;

		_add_to_batch(r_index, r_batch_broken, r_current_batch);

		p_item->debug_redraw_time -= RSG::rasterizer->get_frame_delta_time();

		RenderingServerDefault::redraw_request();

		r_batch_broken = false;
	}
#endif

	if (r_current_clip && reclip) {
		// will make it re-enable clipping if needed afterwards
		r_current_clip = nullptr;
	}
}

void RendererCanvasRenderRD::_before_evict(RendererCanvasRenderRD::RIDSetKey &p_key, RID &p_rid) {
	RD::get_singleton()->uniform_set_set_invalidation_callback(p_rid, nullptr, nullptr);
	RD::get_singleton()->free(p_rid);
}

void RendererCanvasRenderRD::_uniform_set_invalidation_callback(void *p_userdata) {
	const RIDSetKey *key = static_cast<RIDSetKey *>(p_userdata);
	static_cast<RendererCanvasRenderRD *>(singleton)->rid_set_to_uniform_set.erase(*key);
}

void RendererCanvasRenderRD::_render_batch(RD::DrawListID p_draw_list, CanvasShaderData *p_shader_data, RenderingDevice::FramebufferFormatID p_framebuffer_format, Light *p_lights, Batch const *p_batch, RenderingMethod::RenderInfo *r_render_info) {
	{
		RIDSetKey key(
				p_batch->tex_info->state,
				state.canvas_instance_data_buffers[state.current_data_buffer_index].instance_buffers[p_batch->instance_buffer_index]);

		const RID *uniform_set = rid_set_to_uniform_set.getptr(key);
		if (uniform_set == nullptr) {
			RD::Uniform *uniform_ptrw = state.batch_texture_uniforms.ptrw();
			uniform_ptrw[0] = RD::Uniform(RD::UNIFORM_TYPE_TEXTURE, 0, p_batch->tex_info->diffuse);
			uniform_ptrw[1] = RD::Uniform(RD::UNIFORM_TYPE_TEXTURE, 1, p_batch->tex_info->normal);
			uniform_ptrw[2] = RD::Uniform(RD::UNIFORM_TYPE_TEXTURE, 2, p_batch->tex_info->specular);
			uniform_ptrw[3] = RD::Uniform(RD::UNIFORM_TYPE_SAMPLER, 3, p_batch->tex_info->sampler);
			uniform_ptrw[4] = RD::Uniform(RD::UNIFORM_TYPE_STORAGE_BUFFER, 4, state.canvas_instance_data_buffers[state.current_data_buffer_index].instance_buffers[p_batch->instance_buffer_index]);

			RID rid = RD::get_singleton()->uniform_set_create(state.batch_texture_uniforms, shader.default_version_rd_shader, BATCH_UNIFORM_SET);
			ERR_FAIL_COND_MSG(rid.is_null(), "Failed to create uniform set for batch.");

			const RIDCache::Pair *iter = rid_set_to_uniform_set.insert(key, rid);
			uniform_set = &iter->data;
			RD::get_singleton()->uniform_set_set_invalidation_callback(rid, RendererCanvasRenderRD::_uniform_set_invalidation_callback, (void *)&iter->key);
		}

		if (state.current_batch_uniform_set != *uniform_set) {
			state.current_batch_uniform_set = *uniform_set;
			RD::get_singleton()->draw_list_bind_uniform_set(p_draw_list, *uniform_set, BATCH_UNIFORM_SET);
		}
	}
	PushConstant push_constant;
	push_constant.base_instance_index = p_batch->start;
	push_constant.specular_shininess = p_batch->tex_info->specular_shininess;
	push_constant.batch_flags = p_batch->tex_info->flags | p_batch->flags;

	RID pipeline;
	PipelineKey pipeline_key;
	pipeline_key.framebuffer_format_id = p_framebuffer_format;
	pipeline_key.variant = p_batch->shader_variant;
	pipeline_key.render_primitive = p_batch->render_primitive;
	pipeline_key.shader_specialization.use_lighting = p_batch->use_lighting;
	pipeline_key.lcd_blend = p_batch->has_blend;

	switch (p_batch->command_type) {
		case Item::Command::TYPE_RECT:
		case Item::Command::TYPE_NINEPATCH: {
			pipeline = _get_pipeline_specialization_or_ubershader(p_shader_data, pipeline_key, push_constant);
			RD::get_singleton()->draw_list_bind_render_pipeline(p_draw_list, pipeline);
			if (p_batch->has_blend) {
				RD::get_singleton()->draw_list_set_blend_constants(p_draw_list, p_batch->modulate);
			}

			RD::get_singleton()->draw_list_set_push_constant(p_draw_list, &push_constant, sizeof(PushConstant));
			RD::get_singleton()->draw_list_bind_index_array(p_draw_list, shader.quad_index_array);
			RD::get_singleton()->draw_list_draw(p_draw_list, true, p_batch->instance_count);

			if (r_render_info) {
				r_render_info->info[RS::VIEWPORT_RENDER_INFO_TYPE_CANVAS][RS::VIEWPORT_RENDER_INFO_OBJECTS_IN_FRAME] += p_batch->instance_count;
				r_render_info->info[RS::VIEWPORT_RENDER_INFO_TYPE_CANVAS][RS::VIEWPORT_RENDER_INFO_PRIMITIVES_IN_FRAME] += 2 * p_batch->instance_count;
				r_render_info->info[RS::VIEWPORT_RENDER_INFO_TYPE_CANVAS][RS::VIEWPORT_RENDER_INFO_DRAW_CALLS_IN_FRAME]++;
			}
		} break;

		case Item::Command::TYPE_POLYGON: {
			ERR_FAIL_NULL(p_batch->command);

			const Item::CommandPolygon *polygon = static_cast<const Item::CommandPolygon *>(p_batch->command);

			PolygonBuffers *pb = polygon_buffers.polygons.getptr(polygon->polygon.polygon_id);
			ERR_FAIL_NULL(pb);

			pipeline_key.vertex_format_id = pb->vertex_format_id;
			pipeline = _get_pipeline_specialization_or_ubershader(p_shader_data, pipeline_key, push_constant);
			RD::get_singleton()->draw_list_bind_render_pipeline(p_draw_list, pipeline);

			RD::get_singleton()->draw_list_set_push_constant(p_draw_list, &push_constant, sizeof(PushConstant));
			RD::get_singleton()->draw_list_bind_vertex_array(p_draw_list, pb->vertex_array);
			if (pb->indices.is_valid()) {
				RD::get_singleton()->draw_list_bind_index_array(p_draw_list, pb->indices);
			}

			RD::get_singleton()->draw_list_draw(p_draw_list, pb->indices.is_valid());
			if (r_render_info) {
				r_render_info->info[RS::VIEWPORT_RENDER_INFO_TYPE_CANVAS][RS::VIEWPORT_RENDER_INFO_OBJECTS_IN_FRAME]++;
				r_render_info->info[RS::VIEWPORT_RENDER_INFO_TYPE_CANVAS][RS::VIEWPORT_RENDER_INFO_PRIMITIVES_IN_FRAME] += _indices_to_primitives(polygon->primitive, pb->primitive_count);
				r_render_info->info[RS::VIEWPORT_RENDER_INFO_TYPE_CANVAS][RS::VIEWPORT_RENDER_INFO_DRAW_CALLS_IN_FRAME]++;
			}
		} break;

		case Item::Command::TYPE_PRIMITIVE: {
			ERR_FAIL_NULL(p_batch->command);

			const Item::CommandPrimitive *primitive = static_cast<const Item::CommandPrimitive *>(p_batch->command);

			pipeline = _get_pipeline_specialization_or_ubershader(p_shader_data, pipeline_key, push_constant);
			RD::get_singleton()->draw_list_bind_render_pipeline(p_draw_list, pipeline);

			RD::get_singleton()->draw_list_set_push_constant(p_draw_list, &push_constant, sizeof(PushConstant));
			RD::get_singleton()->draw_list_bind_index_array(p_draw_list, primitive_arrays.index_array[MIN(3u, primitive->point_count) - 1]);
			uint32_t instance_count = p_batch->instance_count;
			RD::get_singleton()->draw_list_draw(p_draw_list, true, instance_count);

			if (r_render_info) {
				const RenderingServer::PrimitiveType rs_primitive[5] = { RS::PRIMITIVE_POINTS, RS::PRIMITIVE_POINTS, RS::PRIMITIVE_LINES, RS::PRIMITIVE_TRIANGLES, RS::PRIMITIVE_TRIANGLES };
				r_render_info->info[RS::VIEWPORT_RENDER_INFO_TYPE_CANVAS][RS::VIEWPORT_RENDER_INFO_OBJECTS_IN_FRAME] += instance_count;
				r_render_info->info[RS::VIEWPORT_RENDER_INFO_TYPE_CANVAS][RS::VIEWPORT_RENDER_INFO_PRIMITIVES_IN_FRAME] += _indices_to_primitives(rs_primitive[p_batch->primitive_points], p_batch->primitive_points) * instance_count;
				r_render_info->info[RS::VIEWPORT_RENDER_INFO_TYPE_CANVAS][RS::VIEWPORT_RENDER_INFO_DRAW_CALLS_IN_FRAME]++;
			}
		} break;

		case Item::Command::TYPE_MESH:
		case Item::Command::TYPE_MULTIMESH:
		case Item::Command::TYPE_PARTICLES: {
			ERR_FAIL_NULL(p_batch->command);

			RendererRD::MeshStorage *mesh_storage = RendererRD::MeshStorage::get_singleton();
			RendererRD::ParticlesStorage *particles_storage = RendererRD::ParticlesStorage::get_singleton();

			RID mesh;
			RID mesh_instance;

			if (p_batch->command_type == Item::Command::TYPE_MESH) {
				const Item::CommandMesh *m = static_cast<const Item::CommandMesh *>(p_batch->command);
				mesh = m->mesh;
				mesh_instance = m->mesh_instance;
			} else if (p_batch->command_type == Item::Command::TYPE_MULTIMESH) {
				const Item::CommandMultiMesh *mm = static_cast<const Item::CommandMultiMesh *>(p_batch->command);
				RID multimesh = mm->multimesh;
				mesh = mesh_storage->multimesh_get_mesh(multimesh);

				RID uniform_set = mesh_storage->multimesh_get_2d_uniform_set(multimesh, shader.default_version_rd_shader, TRANSFORMS_UNIFORM_SET);
				RD::get_singleton()->draw_list_bind_uniform_set(p_draw_list, uniform_set, TRANSFORMS_UNIFORM_SET);
			} else if (p_batch->command_type == Item::Command::TYPE_PARTICLES) {
				const Item::CommandParticles *pt = static_cast<const Item::CommandParticles *>(p_batch->command);
				RID particles = pt->particles;
				mesh = particles_storage->particles_get_draw_pass_mesh(particles, 0);

				ERR_BREAK(particles_storage->particles_get_mode(particles) != RS::PARTICLES_MODE_2D);
				particles_storage->particles_request_process(particles);

				if (particles_storage->particles_is_inactive(particles)) {
					break;
				}

				RenderingServerDefault::redraw_request(); // Active particles means redraw request.

				int dpc = particles_storage->particles_get_draw_passes(particles);
				if (dpc == 0) {
					break; // Nothing to draw.
				}

				RID uniform_set = particles_storage->particles_get_instance_buffer_uniform_set(pt->particles, shader.default_version_rd_shader, TRANSFORMS_UNIFORM_SET);
				RD::get_singleton()->draw_list_bind_uniform_set(p_draw_list, uniform_set, TRANSFORMS_UNIFORM_SET);
			}

			if (mesh.is_null()) {
				break;
			}

			uint32_t surf_count = mesh_storage->mesh_get_surface_count(mesh);

			for (uint32_t j = 0; j < surf_count; j++) {
				void *surface = mesh_storage->mesh_get_surface(mesh, j);

				RS::PrimitiveType primitive = mesh_storage->mesh_surface_get_primitive(surface);
				ERR_CONTINUE(primitive < 0 || primitive >= RS::PRIMITIVE_MAX);

				RID vertex_array;
				pipeline_key.variant = primitive == RS::PRIMITIVE_POINTS ? SHADER_VARIANT_ATTRIBUTES_POINTS : SHADER_VARIANT_ATTRIBUTES;
				pipeline_key.render_primitive = _primitive_type_to_render_primitive(primitive);
				pipeline_key.vertex_format_id = RD::INVALID_FORMAT_ID;

				pipeline = _get_pipeline_specialization_or_ubershader(p_shader_data, pipeline_key, push_constant, mesh_instance, surface, j, &vertex_array);
				RD::get_singleton()->draw_list_bind_render_pipeline(p_draw_list, pipeline);

				RD::get_singleton()->draw_list_set_push_constant(p_draw_list, &push_constant, sizeof(PushConstant));

				RID index_array = mesh_storage->mesh_surface_get_index_array(surface, 0);

				if (index_array.is_valid()) {
					RD::get_singleton()->draw_list_bind_index_array(p_draw_list, index_array);
				}

				RD::get_singleton()->draw_list_bind_vertex_array(p_draw_list, vertex_array);
				RD::get_singleton()->draw_list_draw(p_draw_list, index_array.is_valid(), p_batch->mesh_instance_count);

				if (r_render_info) {
					r_render_info->info[RS::VIEWPORT_RENDER_INFO_TYPE_CANVAS][RS::VIEWPORT_RENDER_INFO_OBJECTS_IN_FRAME]++;
					r_render_info->info[RS::VIEWPORT_RENDER_INFO_TYPE_CANVAS][RS::VIEWPORT_RENDER_INFO_PRIMITIVES_IN_FRAME] += _indices_to_primitives(primitive, mesh_storage->mesh_surface_get_vertices_drawn_count(surface)) * p_batch->mesh_instance_count;
					r_render_info->info[RS::VIEWPORT_RENDER_INFO_TYPE_CANVAS][RS::VIEWPORT_RENDER_INFO_DRAW_CALLS_IN_FRAME]++;
				}
			}
		} break;
		case Item::Command::TYPE_TRANSFORM:
		case Item::Command::TYPE_CLIP_IGNORE:
		case Item::Command::TYPE_ANIMATION_SLICE: {
			// Can ignore these as they only impact batch creation.
		} break;
	}
}

RendererCanvasRenderRD::Batch *RendererCanvasRenderRD::_new_batch(bool &r_batch_broken) {
	if (state.canvas_instance_batches.size() == 0) {
		state.canvas_instance_batches.push_back(Batch());
		return state.canvas_instance_batches.ptr();
	}

	if (r_batch_broken || state.canvas_instance_batches[state.current_batch_index].instance_count == 0) {
		return &state.canvas_instance_batches[state.current_batch_index];
	}

	r_batch_broken = true;

	// Copy the properties of the current batch, we will manually update the things that changed.
	Batch new_batch = state.canvas_instance_batches[state.current_batch_index];
	new_batch.instance_count = 0;
	new_batch.start = state.canvas_instance_batches[state.current_batch_index].start + state.canvas_instance_batches[state.current_batch_index].instance_count;
	new_batch.instance_buffer_index = state.current_instance_buffer_index;
	state.current_batch_index++;
	state.canvas_instance_batches.push_back(new_batch);
	return &state.canvas_instance_batches[state.current_batch_index];
}

void RendererCanvasRenderRD::_add_to_batch(uint32_t &r_index, bool &r_batch_broken, Batch *&r_current_batch) {
	r_current_batch->instance_count++;
	r_index++;
	if (r_index + state.last_instance_index >= state.max_instances_per_buffer) {
		// Copy over all data needed for rendering right away
		// then go back to recording item commands.
		RD::get_singleton()->buffer_update(
				state.canvas_instance_data_buffers[state.current_data_buffer_index].instance_buffers[state.current_instance_buffer_index],
				state.last_instance_index * sizeof(InstanceData),
				r_index * sizeof(InstanceData),
				state.instance_data_array);
		_allocate_instance_buffer();
		r_index = 0;
		state.last_instance_index = 0;
		r_batch_broken = false; // Force a new batch to be created
		r_current_batch = _new_batch(r_batch_broken);
		r_current_batch->start = 0;
	}
}

void RendererCanvasRenderRD::_allocate_instance_buffer() {
	state.current_instance_buffer_index++;

	if (state.current_instance_buffer_index < state.canvas_instance_data_buffers[state.current_data_buffer_index].instance_buffers.size()) {
		// We already allocated another buffer in a previous frame, so we can just use it.
		return;
	}

	// Allocate a new buffer.
	RID buf = RD::get_singleton()->storage_buffer_create(state.max_instance_buffer_size);
	state.canvas_instance_data_buffers[state.current_data_buffer_index].instance_buffers.push_back(buf);
}

void RendererCanvasRenderRD::_prepare_batch_texture_info(RID p_texture, TextureState &p_state, TextureInfo *p_info) {
	if (p_texture.is_null()) {
		p_texture = default_canvas_texture;
	}

	RendererRD::TextureStorage::CanvasTextureInfo info =
			RendererRD::TextureStorage::get_singleton()->canvas_texture_get_info(
					p_texture,
					p_state.texture_filter(),
					p_state.texture_repeat(),
					p_state.linear_colors(),
					p_state.texture_is_data());
	// something odd happened
	if (info.is_null()) {
		_prepare_batch_texture_info(default_canvas_texture, p_state, p_info);
		return;
	}

	p_info->state = p_state;
	p_info->diffuse = info.diffuse;
	p_info->normal = info.normal;
	p_info->specular = info.specular;
	p_info->sampler = info.sampler;

	// cache values to be copied to instance data
	if (info.specular_color.a < 0.999) {
		p_info->flags |= BATCH_FLAGS_DEFAULT_SPECULAR_MAP_USED;
	}

	if (info.use_normal) {
		p_info->flags |= BATCH_FLAGS_DEFAULT_NORMAL_MAP_USED;
	}

	uint8_t a = uint8_t(CLAMP(info.specular_color.a * 255.0, 0.0, 255.0));
	uint8_t b = uint8_t(CLAMP(info.specular_color.b * 255.0, 0.0, 255.0));
	uint8_t g = uint8_t(CLAMP(info.specular_color.g * 255.0, 0.0, 255.0));
	uint8_t r = uint8_t(CLAMP(info.specular_color.r * 255.0, 0.0, 255.0));
	p_info->specular_shininess = uint32_t(a) << 24 | uint32_t(b) << 16 | uint32_t(g) << 8 | uint32_t(r);

	p_info->texpixel_size = Vector2(1.0 / float(info.size.width), 1.0 / float(info.size.height));
}

RendererCanvasRenderRD::~RendererCanvasRenderRD() {
	RendererRD::MaterialStorage *material_storage = RendererRD::MaterialStorage::get_singleton();
	//canvas state

	material_storage->material_free(default_canvas_group_material);
	material_storage->shader_free(default_canvas_group_shader);

	material_storage->material_free(default_clip_children_material);
	material_storage->shader_free(default_clip_children_shader);

	{
		if (state.canvas_state_buffer.is_valid()) {
			RD::get_singleton()->free(state.canvas_state_buffer);
		}

		memdelete_arr(state.light_uniforms);
		RD::get_singleton()->free(state.lights_uniform_buffer);
	}

	//shadow rendering
	{
		shadow_render.shader.version_free(shadow_render.shader_version);
		//this will also automatically clear all pipelines
		RD::get_singleton()->free(state.shadow_sampler);
	}

	//buffers
	{
		RD::get_singleton()->free(shader.quad_index_array);
		RD::get_singleton()->free(shader.quad_index_buffer);
		//primitives are erase by dependency
	}

	if (state.shadow_fb.is_valid()) {
		RD::get_singleton()->free(state.shadow_depth_texture);
	}
	RD::get_singleton()->free(state.shadow_texture);

	memdelete_arr(state.instance_data_array);
	for (uint32_t i = 0; i < BATCH_DATA_BUFFER_COUNT; i++) {
		for (uint32_t j = 0; j < state.canvas_instance_data_buffers[i].instance_buffers.size(); j++) {
			RD::get_singleton()->free(state.canvas_instance_data_buffers[i].instance_buffers[j]);
		}
	}

	RendererRD::TextureStorage::get_singleton()->canvas_texture_free(default_canvas_texture);
	//pipelines don't need freeing, they are all gone after shaders are gone

	memdelete(shader.default_version_data);
}<|MERGE_RESOLUTION|>--- conflicted
+++ resolved
@@ -496,25 +496,8 @@
 			return pipeline;
 		}
 
-<<<<<<< HEAD
-				Color modulated = rect->modulate * base_color;
-				if (use_linear_colors) {
-					modulated = modulated.srgb_to_linear();
-				}
-
-				//bind pipeline
-				if (rect->flags & CANVAS_RECT_LCD) {
-					RID pipeline = pipeline_variants->variants[light_mode][PIPELINE_VARIANT_QUAD_LCD_BLEND].get_render_pipeline(RD::INVALID_ID, p_framebuffer_format);
-					RD::get_singleton()->draw_list_bind_render_pipeline(p_draw_list, pipeline);
-					RD::get_singleton()->draw_list_set_blend_constants(p_draw_list, modulated);
-				} else {
-					RID pipeline = pipeline_variants->variants[light_mode][PIPELINE_VARIANT_QUAD].get_render_pipeline(RD::INVALID_ID, p_framebuffer_format);
-					RD::get_singleton()->draw_list_bind_render_pipeline(p_draw_list, pipeline);
-				}
-=======
 		r_pipeline_key.ubershader++;
 	}
->>>>>>> dc5f1b7a
 
 	// This case should never be reached unless the shader wasn't available.
 	return RID();
@@ -563,19 +546,12 @@
 
 			state.light_uniforms[index].height = l->height; //0..1 here
 
-<<<<<<< HEAD
-				push_constant.modulation[0] = modulated.r;
-				push_constant.modulation[1] = modulated.g;
-				push_constant.modulation[2] = modulated.b;
-				push_constant.modulation[3] = modulated.a;
-=======
 			for (int i = 0; i < 4; i++) {
 				state.light_uniforms[index].shadow_color[i] = uint8_t(CLAMP(int32_t(l->shadow_color[i] * 255.0), 0, 255));
 				state.light_uniforms[index].color[i] = l->color[i];
 			}
 
 			state.light_uniforms[index].color[3] *= l->energy; //use alpha for energy, so base color can go separate
->>>>>>> dc5f1b7a
 
 			if (state.shadow_fb.is_valid()) {
 				state.light_uniforms[index].shadow_pixel_size = (1.0 / state.shadow_texture_size) * (1.0 + l->shadow_smooth);
@@ -1220,22 +1196,10 @@
 
 		_update_transform_2d_to_mat2x4(to_clip * instance->xform_cache, push_constant.modelview);
 
-<<<<<<< HEAD
-		bool use_linear_colors = texture_storage->render_target_is_using_hdr(p_to_render_target);
-		Color modulate = p_modulate;
-		if (use_linear_colors) {
-			modulate = p_modulate.srgb_to_linear();
-		}
-		state_buffer.canvas_modulate[0] = modulate.r;
-		state_buffer.canvas_modulate[1] = modulate.g;
-		state_buffer.canvas_modulate[2] = modulate.b;
-		state_buffer.canvas_modulate[3] = modulate.a;
-=======
 		RD::get_singleton()->draw_list_bind_render_pipeline(draw_list, shadow_render.sdf_render_pipelines[co->sdf_is_lines ? SHADOW_RENDER_SDF_LINES : SHADOW_RENDER_SDF_TRIANGLES]);
 		RD::get_singleton()->draw_list_bind_vertex_array(draw_list, co->sdf_vertex_array);
 		RD::get_singleton()->draw_list_bind_index_array(draw_list, co->sdf_index_array);
 		RD::get_singleton()->draw_list_set_push_constant(draw_list, &push_constant, sizeof(ShadowRenderPushConstant));
->>>>>>> dc5f1b7a
 
 		RD::get_singleton()->draw_list_draw(draw_list, true);
 
