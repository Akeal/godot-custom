/**************************************************************************/
/*  renderer_compositor.h                                                 */
/**************************************************************************/
/*                         This file is part of:                          */
/*                             GODOT ENGINE                               */
/*                        https://godotengine.org                         */
/**************************************************************************/
/* Copyright (c) 2014-present Godot Engine contributors (see AUTHORS.md). */
/* Copyright (c) 2007-2014 Juan Linietsky, Ariel Manzur.                  */
/*                                                                        */
/* Permission is hereby granted, free of charge, to any person obtaining  */
/* a copy of this software and associated documentation files (the        */
/* "Software"), to deal in the Software without restriction, including    */
/* without limitation the rights to use, copy, modify, merge, publish,    */
/* distribute, sublicense, and/or sell copies of the Software, and to     */
/* permit persons to whom the Software is furnished to do so, subject to  */
/* the following conditions:                                              */
/*                                                                        */
/* The above copyright notice and this permission notice shall be         */
/* included in all copies or substantial portions of the Software.        */
/*                                                                        */
/* THE SOFTWARE IS PROVIDED "AS IS", WITHOUT WARRANTY OF ANY KIND,        */
/* EXPRESS OR IMPLIED, INCLUDING BUT NOT LIMITED TO THE WARRANTIES OF     */
/* MERCHANTABILITY, FITNESS FOR A PARTICULAR PURPOSE AND NONINFRINGEMENT. */
/* IN NO EVENT SHALL THE AUTHORS OR COPYRIGHT HOLDERS BE LIABLE FOR ANY   */
/* CLAIM, DAMAGES OR OTHER LIABILITY, WHETHER IN AN ACTION OF CONTRACT,   */
/* TORT OR OTHERWISE, ARISING FROM, OUT OF OR IN CONNECTION WITH THE      */
/* SOFTWARE OR THE USE OR OTHER DEALINGS IN THE SOFTWARE.                 */
/**************************************************************************/

#ifndef RENDERER_COMPOSITOR_H
#define RENDERER_COMPOSITOR_H

#include "servers/rendering/environment/renderer_fog.h"
#include "servers/rendering/environment/renderer_gi.h"
#include "servers/rendering/renderer_canvas_render.h"
#include "servers/rendering/rendering_method.h"
#include "servers/rendering/storage/camera_attributes_storage.h"
#include "servers/rendering/storage/light_storage.h"
#include "servers/rendering/storage/material_storage.h"
#include "servers/rendering/storage/mesh_storage.h"
#include "servers/rendering/storage/particles_storage.h"
#include "servers/rendering/storage/texture_storage.h"
#include "servers/rendering/storage/utilities.h"
#include "servers/rendering_server.h"

class RendererSceneRender;
struct BlitToScreen {
	RID render_target;
	Rect2 src_rect = Rect2(0.0, 0.0, 1.0, 1.0);
	Rect2i dst_rect;

	struct {
		bool use_layer = false;
		uint32_t layer = 0;
	} multi_view;

	struct {
		//lens distorted parameters for VR
		bool apply = false;
		Vector2 eye_center;
		float k1 = 0.0;
		float k2 = 0.0;

		float upscale = 1.0;
		float aspect_ratio = 1.0;
	} lens_distortion;
};

class RendererCompositor {
private:
	bool xr_enabled = false;
	static RendererCompositor *singleton;

protected:
	static RendererCompositor *(*_create_func)();
	bool back_end = false;
	static bool low_end;

public:
	static RendererCompositor *create();

	virtual RendererUtilities *get_utilities() = 0;
	virtual RendererLightStorage *get_light_storage() = 0;
	virtual RendererMaterialStorage *get_material_storage() = 0;
	virtual RendererMeshStorage *get_mesh_storage() = 0;
	virtual RendererParticlesStorage *get_particles_storage() = 0;
	virtual RendererTextureStorage *get_texture_storage() = 0;
	virtual RendererGI *get_gi() = 0;
	virtual RendererFog *get_fog() = 0;
	virtual RendererCanvasRender *get_canvas() = 0;
	virtual RendererSceneRender *get_scene() = 0;

	virtual void set_boot_image(const Ref<Image> &p_image, const Color &p_color, bool p_scale, bool p_use_filter = true) = 0;

	virtual void initialize() = 0;
	virtual void begin_frame(double frame_step) = 0;

	virtual void blit_render_targets_to_screen(DisplayServer::WindowID p_screen, const BlitToScreen *p_render_targets, int p_amount) = 0;

	virtual void gl_end_frame(bool p_swap_buffers) = 0;
<<<<<<< HEAD
	virtual void end_frame(bool p_swap_buffers) = 0;
=======
	virtual void end_frame(bool p_present) = 0;
>>>>>>> dc5f1b7a
	virtual void finalize() = 0;
	virtual uint64_t get_frame_number() const = 0;
	virtual double get_frame_delta_time() const = 0;
	virtual double get_total_time() const = 0;
	virtual bool can_create_resources_async() const = 0;

	static bool is_low_end() { return low_end; }
	virtual bool is_xr_enabled() const;

	static RendererCompositor *get_singleton() { return singleton; }
	RendererCompositor();
	virtual ~RendererCompositor();
};

#endif // RENDERER_COMPOSITOR_H<|MERGE_RESOLUTION|>--- conflicted
+++ resolved
@@ -99,11 +99,7 @@
 	virtual void blit_render_targets_to_screen(DisplayServer::WindowID p_screen, const BlitToScreen *p_render_targets, int p_amount) = 0;
 
 	virtual void gl_end_frame(bool p_swap_buffers) = 0;
-<<<<<<< HEAD
-	virtual void end_frame(bool p_swap_buffers) = 0;
-=======
 	virtual void end_frame(bool p_present) = 0;
->>>>>>> dc5f1b7a
 	virtual void finalize() = 0;
 	virtual uint64_t get_frame_number() const = 0;
 	virtual double get_frame_delta_time() const = 0;
