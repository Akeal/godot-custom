--- conflicted
+++ resolved
@@ -575,16 +575,12 @@
 				return _get_default_variant_for_data_type(return_type);
 			}
 			if (argument_types[i].kind == GDScriptDataType::BUILTIN) {
-<<<<<<< HEAD
-				if (argument_types[i].builtin_type == Variant::ARRAY && argument_types[i].has_container_element_type(0)) {
-=======
 				if (argument_types[i].builtin_type == Variant::DICTIONARY && argument_types[i].has_container_element_types()) {
 					const GDScriptDataType &arg_key_type = argument_types[i].get_container_element_type_or_variant(0);
 					const GDScriptDataType &arg_value_type = argument_types[i].get_container_element_type_or_variant(1);
 					Dictionary dict(p_args[i]->operator Dictionary(), arg_key_type.builtin_type, arg_key_type.native_type, arg_key_type.script_type, arg_value_type.builtin_type, arg_value_type.native_type, arg_value_type.script_type);
 					memnew_placement(&stack[i + 3], Variant(dict));
 				} else if (argument_types[i].builtin_type == Variant::ARRAY && argument_types[i].has_container_element_type(0)) {
->>>>>>> dc5f1b7a
 					const GDScriptDataType &arg_type = argument_types[i].container_element_types[0];
 					Array array(p_args[i]->operator Array(), arg_type.builtin_type, arg_type.native_type, arg_type.script_type);
 					memnew_placement(&stack[i + 3], Variant(array));
