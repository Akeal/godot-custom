--- conflicted
+++ resolved
@@ -329,22 +329,14 @@
 
 	// Prioritize node base type over its outer class
 	if (p_node->base_type.class_type != nullptr) {
-<<<<<<< HEAD
-		ensure_cached_parser_for_class(p_node->base_type.class_type, p_node, vformat(R"(Trying to fetch classes in the current scope: base class of "%s")", p_node->fqcn), p_source);
-=======
 		// TODO: 'ensure_cached_external_parser_for_class()' is only necessary because 'resolve_class_inheritance()' is not getting called here.
 		ensure_cached_external_parser_for_class(p_node->base_type.class_type, p_node, "Trying to fetch classes in the current scope", p_source);
->>>>>>> dc5f1b7a
 		get_class_node_current_scope_classes(p_node->base_type.class_type, p_list, p_source);
 	}
 
 	if (p_node->outer != nullptr) {
-<<<<<<< HEAD
-		ensure_cached_parser_for_class(p_node->outer, p_node, vformat(R"(Trying to fetch classes in the current scope: outer class of "%s")", p_node->fqcn), p_source);
-=======
 		// TODO: 'ensure_cached_external_parser_for_class()' is only necessary because 'resolve_class_inheritance()' is not getting called here.
 		ensure_cached_external_parser_for_class(p_node->outer, p_node, "Trying to fetch classes in the current scope", p_source);
->>>>>>> dc5f1b7a
 		get_class_node_current_scope_classes(p_node->outer, p_list, p_source);
 	}
 }
@@ -354,17 +346,10 @@
 		p_source = p_class;
 	}
 
-<<<<<<< HEAD
-	Ref<GDScriptParserRef> parser_ref = ensure_cached_parser_for_class(p_class, nullptr, vformat(R"(Trying to resolve class inheritance of "%s")", p_class->fqcn), p_source);
-	Finally finally([&]() {
-		for (GDScriptParser::ClassNode *look_class = p_class; look_class != nullptr; look_class = look_class->base_type.class_type) {
-			ensure_cached_parser_for_class(look_class->base_type.class_type, look_class, vformat(R"(Trying to resolve class inheritance of "%s")", p_class->fqcn), p_source);
-=======
 	Ref<GDScriptParserRef> parser_ref = ensure_cached_external_parser_for_class(p_class, nullptr, "Trying to resolve class inheritance", p_source);
 	Finally finally([&]() {
 		for (GDScriptParser::ClassNode *look_class = p_class; look_class != nullptr; look_class = look_class->base_type.class_type) {
 			ensure_cached_external_parser_for_class(look_class->base_type.class_type, look_class, "Trying to resolve class inheritance", p_source);
->>>>>>> dc5f1b7a
 		}
 	});
 
@@ -985,21 +970,12 @@
 		p_source = member.get_source_node();
 	}
 
-<<<<<<< HEAD
-	Ref<GDScriptParserRef> parser_ref = ensure_cached_parser_for_class(p_class, nullptr, vformat(R"(Trying to resolve class member "%s" of "%s")", member.get_name(), p_class->fqcn), p_source);
-	Finally finally([&]() {
-		ensure_cached_parser_for_class(member.get_datatype().class_type, p_class, vformat(R"(Trying to resolve datatype of class member "%s" of "%s")", member.get_name(), p_class->fqcn), p_source);
-		GDScriptParser::DataType member_type = member.get_datatype();
-		if (member_type.has_container_element_type(0)) {
-			ensure_cached_parser_for_class(member_type.get_container_element_type(0).class_type, p_class, vformat(R"(Trying to resolve datatype of class member "%s" of "%s")", member.get_name(), p_class->fqcn), p_source);
-=======
 	Ref<GDScriptParserRef> parser_ref = ensure_cached_external_parser_for_class(p_class, nullptr, "Trying to resolve class member", p_source);
 	Finally finally([&]() {
 		ensure_cached_external_parser_for_class(member.get_datatype().class_type, p_class, "Trying to resolve datatype of class member", p_source);
 		GDScriptParser::DataType member_type = member.get_datatype();
 		for (int i = 0; i < member_type.get_container_element_type_count(); ++i) {
 			ensure_cached_external_parser_for_class(member_type.get_container_element_type(i).class_type, p_class, "Trying to resolve datatype of class member", p_source);
->>>>>>> dc5f1b7a
 		}
 	});
 
@@ -1287,11 +1263,7 @@
 		p_source = p_class;
 	}
 
-<<<<<<< HEAD
-	Ref<GDScriptParserRef> parser_ref = ensure_cached_parser_for_class(p_class, nullptr, vformat(R"(Trying to resolve class interface of "%s")", p_class->fqcn), p_source);
-=======
 	Ref<GDScriptParserRef> parser_ref = ensure_cached_external_parser_for_class(p_class, nullptr, "Trying to resolve class interface", p_source);
->>>>>>> dc5f1b7a
 
 	if (!p_class->resolved_interface) {
 #ifdef DEBUG_ENABLED
@@ -1381,11 +1353,7 @@
 		p_source = p_class;
 	}
 
-<<<<<<< HEAD
-	Ref<GDScriptParserRef> parser_ref = ensure_cached_parser_for_class(p_class, nullptr, vformat(R"(Trying to resolve class body of "%s")", p_class->fqcn), p_source);
-=======
 	Ref<GDScriptParserRef> parser_ref = ensure_cached_external_parser_for_class(p_class, nullptr, "Trying to resolve class body", p_source);
->>>>>>> dc5f1b7a
 
 	if (p_class->resolved_body) {
 		return;
@@ -3881,14 +3849,6 @@
 	}
 }
 
-<<<<<<< HEAD
-Ref<GDScriptParserRef> GDScriptAnalyzer::ensure_cached_parser_for_class(const GDScriptParser::ClassNode *p_class, const GDScriptParser::ClassNode *p_from_class, const String &p_context, const GDScriptParser::Node *p_source) {
-	if (p_class == nullptr) {
-		return nullptr;
-	}
-
-	if (parser->has_class(p_class)) {
-=======
 Ref<GDScriptParserRef> GDScriptAnalyzer::ensure_cached_external_parser_for_class(const GDScriptParser::ClassNode *p_class, const GDScriptParser::ClassNode *p_from_class, const char *p_context, const GDScriptParser::Node *p_source) {
 	// Delicate piece of code that intentionally doesn't use the GDScript cache or `get_depended_parser_for`.
 	// Search dependencies for the parser that owns `p_class` and make a cache entry for it.
@@ -3897,7 +3857,6 @@
 	// Even if unlikely, getting the wrong parser could lead to strange undefined behavior without errors.
 
 	if (p_class == nullptr) {
->>>>>>> dc5f1b7a
 		return nullptr;
 	}
 
@@ -3905,41 +3864,25 @@
 		return E->value;
 	}
 
-<<<<<<< HEAD
-=======
 	if (parser->has_class(p_class)) {
 		return nullptr;
 	}
 
->>>>>>> dc5f1b7a
 	if (p_from_class == nullptr) {
 		p_from_class = parser->head;
 	}
 
-<<<<<<< HEAD
-	String script_path = p_class->get_datatype().script_path;
-
-	Ref<GDScriptParserRef> parser_ref;
-	for (const GDScriptParser::ClassNode *look_class = p_from_class; look_class != nullptr; look_class = look_class->base_type.class_type) {
-		if (parser->has_class(look_class)) {
-			parser_ref = find_cached_parser_for_class(p_class, parser);
-=======
 	Ref<GDScriptParserRef> parser_ref;
 	for (const GDScriptParser::ClassNode *look_class = p_from_class; look_class != nullptr; look_class = look_class->base_type.class_type) {
 		if (parser->has_class(look_class)) {
 			parser_ref = find_cached_external_parser_for_class(p_class, parser);
->>>>>>> dc5f1b7a
 			if (parser_ref.is_valid()) {
 				break;
 			}
 		}
 
 		if (HashMap<const GDScriptParser::ClassNode *, Ref<GDScriptParserRef>>::Iterator E = external_class_parser_cache.find(look_class)) {
-<<<<<<< HEAD
-			parser_ref = find_cached_parser_for_class(p_class, E->value);
-=======
 			parser_ref = find_cached_external_parser_for_class(p_class, E->value);
->>>>>>> dc5f1b7a
 			if (parser_ref.is_valid()) {
 				break;
 			}
@@ -3947,11 +3890,7 @@
 
 		String look_class_script_path = look_class->get_datatype().script_path;
 		if (HashMap<String, Ref<GDScriptParserRef>>::Iterator E = parser->depended_parsers.find(look_class_script_path)) {
-<<<<<<< HEAD
-			parser_ref = find_cached_parser_for_class(p_class, E->value);
-=======
 			parser_ref = find_cached_external_parser_for_class(p_class, E->value);
->>>>>>> dc5f1b7a
 			if (parser_ref.is_valid()) {
 				break;
 			}
@@ -3959,13 +3898,8 @@
 	}
 
 	if (parser_ref.is_null()) {
-<<<<<<< HEAD
-		push_error(vformat(R"(Parser bug: Could not find external parser. (%s))", p_context), p_source);
-		// A null parser will be inserted into the cache and this error won't spam for the same class.
-=======
 		push_error(vformat(R"(Parser bug (please report): Could not find external parser for class "%s". (%s))", p_class->fqcn, p_context), p_source);
 		// A null parser will be inserted into the cache, so this error won't spam for the same class.
->>>>>>> dc5f1b7a
 		// This is ok, the values of external_class_parser_cache are not assumed to be valid references.
 	}
 
@@ -3973,11 +3907,7 @@
 	return parser_ref;
 }
 
-<<<<<<< HEAD
-Ref<GDScriptParserRef> GDScriptAnalyzer::find_cached_parser_for_class(const GDScriptParser::ClassNode *p_class, const Ref<GDScriptParserRef> &p_dependant_parser) {
-=======
 Ref<GDScriptParserRef> GDScriptAnalyzer::find_cached_external_parser_for_class(const GDScriptParser::ClassNode *p_class, const Ref<GDScriptParserRef> &p_dependant_parser) {
->>>>>>> dc5f1b7a
 	if (p_dependant_parser.is_null()) {
 		return nullptr;
 	}
@@ -3998,17 +3928,10 @@
 
 	// Silently ensure it's parsed.
 	p_dependant_parser->raise_status(GDScriptParserRef::PARSED);
-<<<<<<< HEAD
-	return find_cached_parser_for_class(p_class, p_dependant_parser->get_parser());
-}
-
-Ref<GDScriptParserRef> GDScriptAnalyzer::find_cached_parser_for_class(const GDScriptParser::ClassNode *p_class, GDScriptParser *p_dependant_parser) {
-=======
 	return find_cached_external_parser_for_class(p_class, p_dependant_parser->get_parser());
 }
 
 Ref<GDScriptParserRef> GDScriptAnalyzer::find_cached_external_parser_for_class(const GDScriptParser::ClassNode *p_class, GDScriptParser *p_dependant_parser) {
->>>>>>> dc5f1b7a
 	if (p_dependant_parser == nullptr) {
 		return nullptr;
 	}
@@ -4773,15 +4696,11 @@
 	p_preload->is_constant = true;
 	p_preload->reduced_value = p_preload->resource;
 	p_preload->set_datatype(type_from_variant(p_preload->reduced_value, p_preload));
-<<<<<<< HEAD
-	ensure_cached_parser_for_class(p_preload->get_datatype().class_type, nullptr, vformat(R"(Trying to resolve preload of "%s")", p_preload->resolved_path), p_preload);
-=======
 
 	// TODO: Not sure if this is necessary anymore.
 	// 'type_from_variant()' should call 'resolve_class_inheritance()' which would call 'ensure_cached_external_parser_for_class()'
 	// Better safe than sorry.
 	ensure_cached_external_parser_for_class(p_preload->get_datatype().class_type, nullptr, "Trying to resolve preload", p_preload);
->>>>>>> dc5f1b7a
 }
 
 void GDScriptAnalyzer::reduce_self(GDScriptParser::SelfNode *p_self) {
