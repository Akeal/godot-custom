--- conflicted
+++ resolved
@@ -1,12 +1,6 @@
 GDTEST_RUNTIME_ERROR
-<<<<<<< HEAD
->> ERROR
->> Method/function failed.
->> Unable to convert array index 0 from "Object" to "Object".
-=======
 >> ERROR: Condition "!other_script->inherits_script(script)" is true. Returning: false
 >>   Attempted to assign an object into a TypedArray, that does not inherit from 'GDScript'.
 >> ERROR: Method/function failed.
 >>   Unable to convert array index 0 from "Object" to "Object".
->>>>>>> dc5f1b7a
 not ok