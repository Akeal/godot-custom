--- conflicted
+++ resolved
@@ -1,7 +1,3 @@
 GDTEST_ANALYZER_ERROR
-<<<<<<< HEAD
-Could not resolve external class member "v".
-=======
 >> ERROR at line 4: Could not resolve external class member "v".
->> ERROR at line 4: Cannot find member "v" in base "TestCyclicRefExternalA".
->>>>>>> dc5f1b7a
+>> ERROR at line 4: Cannot find member "v" in base "TestCyclicRefExternalA".