--- conflicted
+++ resolved
@@ -1103,12 +1103,9 @@
 
 	capture_cache.remain -= p_delta * capture_cache.step;
 	if (Animation::is_less_or_equal_approx(capture_cache.remain, 0)) {
-<<<<<<< HEAD
-=======
 		if (capture_cache.animation.is_valid()) {
 			animation_track_num_to_track_cashe.erase(capture_cache.animation);
 		}
->>>>>>> dc5f1b7a
 		capture_cache.clear();
 		return;
 	}
@@ -1139,16 +1136,6 @@
 	for (const AnimationInstance &ai : animation_instances) {
 		Ref<Animation> a = ai.animation_data.animation;
 		real_t weight = ai.playback_info.weight;
-<<<<<<< HEAD
-		Vector<real_t> track_weights = ai.playback_info.track_weights;
-		Vector<Animation::TypeHash> processed_hashes;
-		for (int i = 0; i < a->get_track_count(); i++) {
-			if (!a->track_is_enabled(i)) {
-				continue;
-			}
-			Animation::TypeHash thash = a->track_get_type_hash(i);
-			if (!track_cache.has(thash) || processed_hashes.has(thash)) {
-=======
 		const real_t *track_weights_ptr = ai.playback_info.track_weights.ptr();
 		int track_weights_count = ai.playback_info.track_weights.size();
 		ERR_CONTINUE_EDMSG(!animation_track_num_to_track_cashe.has(a), "No animation in cache.");
@@ -1166,25 +1153,15 @@
 			Animation::TypeHash thash = animation_track->thash;
 			TrackCache *track = track_num_to_track_cashe[i];
 			if (track == nullptr || processed_hashes.has(thash)) {
->>>>>>> dc5f1b7a
 				// No path, but avoid error spamming.
 				// Or, there is the case different track type with same path; These can be distinguished by hash. So don't add the weight doubly.
 				continue;
 			}
-<<<<<<< HEAD
-			TrackCache *track = track_cache[thash];
-			int blend_idx = track_map[track->path];
-=======
 			int blend_idx = track->blend_idx;
->>>>>>> dc5f1b7a
 			ERR_CONTINUE(blend_idx < 0 || blend_idx >= track_count);
 			real_t blend = blend_idx < track_weights_count ? track_weights_ptr[blend_idx] * weight : weight;
 			track->total_weight += blend;
-<<<<<<< HEAD
-			processed_hashes.push_back(thash);
-=======
 			processed_hashes.insert(thash);
->>>>>>> dc5f1b7a
 		}
 	}
 }
@@ -1253,11 +1230,7 @@
 						}
 						double prev_time = time - delta;
 						if (!backward) {
-<<<<<<< HEAD
-							if (Animation::is_less_approx(prev_time, 0)) {
-=======
 							if (Animation::is_less_approx(prev_time, start)) {
->>>>>>> dc5f1b7a
 								switch (a->get_loop_mode()) {
 									case Animation::LOOP_NONE: {
 										prev_time = start;
@@ -1273,11 +1246,7 @@
 								}
 							}
 						} else {
-<<<<<<< HEAD
-							if (Animation::is_greater_approx(prev_time, (double)a->get_length())) {
-=======
 							if (Animation::is_greater_approx(prev_time, end)) {
->>>>>>> dc5f1b7a
 								switch (a->get_loop_mode()) {
 									case Animation::LOOP_NONE: {
 										prev_time = end;
@@ -1293,14 +1262,6 @@
 								}
 							}
 						}
-<<<<<<< HEAD
-						Vector3 loc[2];
-						if (!backward) {
-							if (Animation::is_greater_approx(prev_time, time)) {
-								Error err = a->try_position_track_interpolate(i, prev_time, &loc[0]);
-								if (err != OK) {
-									continue;
-=======
 						if (rot_track >= 0) {
 							Vector3 loc[2];
 							Quaternion rot;
@@ -1335,7 +1296,6 @@
 
 									root_motion_cache.loc += rot.xform_inv(loc[1] - loc[0]) * blend;
 									prev_time = end;
->>>>>>> dc5f1b7a
 								}
 							}
 							Error err = a->try_position_track_interpolate(i, prev_time, &loc[0]);
@@ -1352,12 +1312,6 @@
 							root_motion_cache.loc += rot.xform_inv(loc[1] - loc[0]) * blend;
 							prev_time = !backward ? start : end;
 						} else {
-<<<<<<< HEAD
-							if (Animation::is_less_approx(prev_time, time)) {
-								Error err = a->try_position_track_interpolate(i, prev_time, &loc[0]);
-								if (err != OK) {
-									continue;
-=======
 							Vector3 loc[2];
 							if (!backward) {
 								if (Animation::is_greater_approx(prev_time, time)) {
@@ -1382,7 +1336,6 @@
 									loc[1] = post_process_key_value(a, i, loc[1], t->object_id, t->bone_idx);
 									root_motion_cache.loc += (loc[1] - loc[0]) * blend;
 									prev_time = end;
->>>>>>> dc5f1b7a
 								}
 							}
 							Error err = a->try_position_track_interpolate(i, prev_time, &loc[0]);
@@ -1416,11 +1369,7 @@
 					if (track->root_motion && calc_root) {
 						double prev_time = time - delta;
 						if (!backward) {
-<<<<<<< HEAD
-							if (Animation::is_less_approx(prev_time, 0)) {
-=======
 							if (Animation::is_less_approx(prev_time, start)) {
->>>>>>> dc5f1b7a
 								switch (a->get_loop_mode()) {
 									case Animation::LOOP_NONE: {
 										prev_time = start;
@@ -1436,11 +1385,7 @@
 								}
 							}
 						} else {
-<<<<<<< HEAD
-							if (Animation::is_greater_approx(prev_time, (double)a->get_length())) {
-=======
 							if (Animation::is_greater_approx(prev_time, end)) {
->>>>>>> dc5f1b7a
 								switch (a->get_loop_mode()) {
 									case Animation::LOOP_NONE: {
 										prev_time = end;
@@ -1512,11 +1457,7 @@
 					if (track->root_motion && calc_root) {
 						double prev_time = time - delta;
 						if (!backward) {
-<<<<<<< HEAD
-							if (Animation::is_less_approx(prev_time, 0)) {
-=======
 							if (Animation::is_less_approx(prev_time, start)) {
->>>>>>> dc5f1b7a
 								switch (a->get_loop_mode()) {
 									case Animation::LOOP_NONE: {
 										prev_time = start;
@@ -1532,11 +1473,7 @@
 								}
 							}
 						} else {
-<<<<<<< HEAD
-							if (Animation::is_greater_approx(prev_time, (double)a->get_length())) {
-=======
 							if (Animation::is_greater_approx(prev_time, end)) {
->>>>>>> dc5f1b7a
 								switch (a->get_loop_mode()) {
 									case Animation::LOOP_NONE: {
 										prev_time = end;
@@ -1864,11 +1801,7 @@
 						double at_anim_pos = start;
 						switch (anim->get_loop_mode()) {
 							case Animation::LOOP_NONE: {
-<<<<<<< HEAD
-								if (!is_external_seeking && ((!backward && Animation::is_greater_or_equal_approx(time, pos + (double)anim->get_length())) || (backward && Animation::is_less_or_equal_approx(time, pos)))) {
-=======
 								if (!is_external_seeking && ((!backward && Animation::is_greater_or_equal_approx(time, pos + end)) || (backward && Animation::is_less_or_equal_approx(time, pos + start)))) {
->>>>>>> dc5f1b7a
 									continue; // Do nothing if current time is outside of length when started.
 								}
 								at_anim_pos = MIN(end, time - pos); // Seek to end.
