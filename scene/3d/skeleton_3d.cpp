/**************************************************************************/
/*  skeleton_3d.cpp                                                       */
/**************************************************************************/
/*                         This file is part of:                          */
/*                             GODOT ENGINE                               */
/*                        https://godotengine.org                         */
/**************************************************************************/
/* Copyright (c) 2014-present Godot Engine contributors (see AUTHORS.md). */
/* Copyright (c) 2007-2014 Juan Linietsky, Ariel Manzur.                  */
/*                                                                        */
/* Permission is hereby granted, free of charge, to any person obtaining  */
/* a copy of this software and associated documentation files (the        */
/* "Software"), to deal in the Software without restriction, including    */
/* without limitation the rights to use, copy, modify, merge, publish,    */
/* distribute, sublicense, and/or sell copies of the Software, and to     */
/* permit persons to whom the Software is furnished to do so, subject to  */
/* the following conditions:                                              */
/*                                                                        */
/* The above copyright notice and this permission notice shall be         */
/* included in all copies or substantial portions of the Software.        */
/*                                                                        */
/* THE SOFTWARE IS PROVIDED "AS IS", WITHOUT WARRANTY OF ANY KIND,        */
/* EXPRESS OR IMPLIED, INCLUDING BUT NOT LIMITED TO THE WARRANTIES OF     */
/* MERCHANTABILITY, FITNESS FOR A PARTICULAR PURPOSE AND NONINFRINGEMENT. */
/* IN NO EVENT SHALL THE AUTHORS OR COPYRIGHT HOLDERS BE LIABLE FOR ANY   */
/* CLAIM, DAMAGES OR OTHER LIABILITY, WHETHER IN AN ACTION OF CONTRACT,   */
/* TORT OR OTHERWISE, ARISING FROM, OUT OF OR IN CONNECTION WITH THE      */
/* SOFTWARE OR THE USE OR OTHER DEALINGS IN THE SOFTWARE.                 */
/**************************************************************************/

#include "skeleton_3d.h"
#include "skeleton_3d.compat.inc"

#include "core/variant/type_info.h"
#include "scene/3d/skeleton_modifier_3d.h"
#include "scene/resources/surface_tool.h"
#ifndef DISABLE_DEPRECATED
#include "scene/3d/physical_bone_simulator_3d.h"
#endif // _DISABLE_DEPRECATED

void SkinReference::_skin_changed() {
	if (skeleton_node) {
		skeleton_node->_make_dirty();
	}
	skeleton_version = 0;
}

void SkinReference::_bind_methods() {
	ClassDB::bind_method(D_METHOD("get_skeleton"), &SkinReference::get_skeleton);
	ClassDB::bind_method(D_METHOD("get_skin"), &SkinReference::get_skin);
}

RID SkinReference::get_skeleton() const {
	return skeleton;
}

Ref<Skin> SkinReference::get_skin() const {
	return skin;
}

SkinReference::~SkinReference() {
	ERR_FAIL_NULL(RenderingServer::get_singleton());
	if (skeleton_node) {
		skeleton_node->skin_bindings.erase(this);
	}
	RS::get_singleton()->free(skeleton);
}

///////////////////////////////////////

bool Skeleton3D::_set(const StringName &p_path, const Variant &p_value) {
#ifndef DISABLE_DEPRECATED
	if (p_path == SNAME("animate_physical_bones")) {
		set_animate_physical_bones(p_value);
		return true;
	}
#endif
	String path = p_path;

	if (!path.begins_with("bones/")) {
		return false;
	}

	uint32_t which = path.get_slicec('/', 1).to_int();
	String what = path.get_slicec('/', 2);

	if (which == bones.size() && what == "name") {
		add_bone(p_value);
		return true;
	}

	ERR_FAIL_UNSIGNED_INDEX_V(which, bones.size(), false);

	if (what == "parent") {
		set_bone_parent(which, p_value);
	} else if (what == "rest") {
		set_bone_rest(which, p_value);
	} else if (what == "enabled") {
		set_bone_enabled(which, p_value);
	} else if (what == "position") {
		set_bone_pose_position(which, p_value);
	} else if (what == "rotation") {
		set_bone_pose_rotation(which, p_value);
	} else if (what == "scale") {
		set_bone_pose_scale(which, p_value);
	} else if (what == "bone_meta") {
		set_bone_meta(which, path.get_slicec('/', 3), p_value);
#ifndef DISABLE_DEPRECATED
	} else if (what == "pose" || what == "bound_children") {
		// Kept for compatibility from 3.x to 4.x.
		WARN_DEPRECATED_MSG("Skeleton uses old pose format, which is deprecated (and loads slower). Consider re-importing or re-saving the scene." +
				(is_inside_tree() ? vformat(" Path: \"%s\"", get_path()) : String()));
		if (what == "pose") {
			// Old Skeleton poses were relative to rest, new ones are absolute, so we need to recompute the pose.
			// Skeleton3D nodes were always written with rest before pose, so this *SHOULD* work...
			Transform3D rest = get_bone_rest(which);
			Transform3D pose = rest * (Transform3D)p_value;
			set_bone_pose_position(which, pose.origin);
			set_bone_pose_rotation(which, pose.basis.get_rotation_quaternion());
			set_bone_pose_scale(which, pose.basis.get_scale());
		} else { // bound_children
			// This handles the case where the pose was set to the rest position; the pose property would == Transform() and would not be saved to the scene by default.
			// However, the bound_children property was always saved regardless of value, and it was always saved after both pose and rest.
			// We don't do anything else with bound_children, as it's not present on Skeleton3D.
			Vector3 pos = get_bone_pose_position(which);
			Quaternion rot = get_bone_pose_rotation(which);
			Vector3 scale = get_bone_pose_scale(which);
			Transform3D rest = get_bone_rest(which);
			if (rest != Transform3D() && pos == Vector3() && rot == Quaternion() && scale == Vector3(1, 1, 1)) {
				set_bone_pose_position(which, rest.origin);
				set_bone_pose_rotation(which, rest.basis.get_rotation_quaternion());
				set_bone_pose_scale(which, rest.basis.get_scale());
			}
		}
#endif
	} else {
		return false;
	}

	return true;
}

bool Skeleton3D::_get(const StringName &p_path, Variant &r_ret) const {
#ifndef DISABLE_DEPRECATED
	if (p_path == SNAME("animate_physical_bones")) {
		r_ret = get_animate_physical_bones();
		return true;
	}
#endif
	String path = p_path;

	if (!path.begins_with("bones/")) {
		return false;
	}

	uint32_t which = path.get_slicec('/', 1).to_int();
	String what = path.get_slicec('/', 2);

	ERR_FAIL_UNSIGNED_INDEX_V(which, bones.size(), false);

	if (what == "name") {
		r_ret = get_bone_name(which);
	} else if (what == "parent") {
		r_ret = get_bone_parent(which);
	} else if (what == "rest") {
		r_ret = get_bone_rest(which);
	} else if (what == "enabled") {
		r_ret = is_bone_enabled(which);
	} else if (what == "position") {
		r_ret = get_bone_pose_position(which);
	} else if (what == "rotation") {
		r_ret = get_bone_pose_rotation(which);
	} else if (what == "scale") {
		r_ret = get_bone_pose_scale(which);
	} else if (what == "bone_meta") {
		r_ret = get_bone_meta(which, path.get_slicec('/', 3));
	} else {
		return false;
	}

	return true;
}

void Skeleton3D::_get_property_list(List<PropertyInfo> *p_list) const {
	for (uint32_t i = 0; i < bones.size(); i++) {
		const String prep = vformat("%s/%d/", "bones", i);
		p_list->push_back(PropertyInfo(Variant::STRING, prep + "name", PROPERTY_HINT_NONE, "", PROPERTY_USAGE_NO_EDITOR));
		p_list->push_back(PropertyInfo(Variant::INT, prep + "parent", PROPERTY_HINT_RANGE, "-1," + itos(bones.size() - 1) + ",1", PROPERTY_USAGE_NO_EDITOR));
		p_list->push_back(PropertyInfo(Variant::TRANSFORM3D, prep + "rest", PROPERTY_HINT_NONE, "", PROPERTY_USAGE_NO_EDITOR));
		p_list->push_back(PropertyInfo(Variant::BOOL, prep + "enabled", PROPERTY_HINT_NONE, "", PROPERTY_USAGE_NO_EDITOR));
		p_list->push_back(PropertyInfo(Variant::VECTOR3, prep + "position", PROPERTY_HINT_NONE, "", PROPERTY_USAGE_NO_EDITOR));
		p_list->push_back(PropertyInfo(Variant::QUATERNION, prep + "rotation", PROPERTY_HINT_NONE, "", PROPERTY_USAGE_NO_EDITOR));
		p_list->push_back(PropertyInfo(Variant::VECTOR3, prep + "scale", PROPERTY_HINT_NONE, "", PROPERTY_USAGE_NO_EDITOR));

		for (const KeyValue<StringName, Variant> &K : bones[i].metadata) {
			PropertyInfo pi = PropertyInfo(bones[i].metadata[K.key].get_type(), prep + "bone_meta/" + K.key, PROPERTY_HINT_NONE, "", PROPERTY_USAGE_NO_EDITOR);
			p_list->push_back(pi);
		}
	}

	for (PropertyInfo &E : *p_list) {
		_validate_property(E);
	}
}

void Skeleton3D::_validate_property(PropertyInfo &p_property) const {
	PackedStringArray split = p_property.name.split("/");
	if (split.size() == 3 && split[0] == "bones") {
		if (split[2] == "rest") {
			p_property.usage |= PROPERTY_USAGE_READ_ONLY;
		}
		if (is_show_rest_only()) {
			if (split[2] == "enabled") {
				p_property.usage |= PROPERTY_USAGE_READ_ONLY;
			}
			if (split[2] == "position") {
				p_property.usage |= PROPERTY_USAGE_READ_ONLY;
			}
			if (split[2] == "rotation") {
				p_property.usage |= PROPERTY_USAGE_READ_ONLY;
			}
			if (split[2] == "scale") {
				p_property.usage |= PROPERTY_USAGE_READ_ONLY;
			}
		} else if (!is_bone_enabled(split[1].to_int())) {
			if (split[2] == "position") {
				p_property.usage |= PROPERTY_USAGE_READ_ONLY;
			}
			if (split[2] == "rotation") {
				p_property.usage |= PROPERTY_USAGE_READ_ONLY;
			}
			if (split[2] == "scale") {
				p_property.usage |= PROPERTY_USAGE_READ_ONLY;
			}
		}
	}
}

void Skeleton3D::_update_process_order() const {
	if (!process_order_dirty) {
		return;
	}

	Bone *bonesptr = bones.ptr();
	int len = bones.size();

	parentless_bones.clear();

	for (int i = 0; i < len; i++) {
		bonesptr[i].child_bones.clear();
	}

	for (int i = 0; i < len; i++) {
		if (bonesptr[i].parent >= len) {
			// Validate this just in case.
			ERR_PRINT("Bone " + itos(i) + " has invalid parent: " + itos(bonesptr[i].parent));
			bonesptr[i].parent = -1;
		}

		if (bonesptr[i].parent != -1) {
			int parent_bone_idx = bonesptr[i].parent;

			// Check to see if this node is already added to the parent.
			if (!bonesptr[parent_bone_idx].child_bones.has(i)) {
				// Add the child node.
				bonesptr[parent_bone_idx].child_bones.push_back(i);
			} else {
				ERR_PRINT("Skeleton3D parenthood graph is cyclic");
			}
		} else {
			parentless_bones.push_back(i);
		}
	}

	bones_backup.resize(bones.size());

	concatenated_bone_names = StringName();

	_update_bones_nested_set();

	process_order_dirty = false;

	const_cast<Skeleton3D *>(this)->emit_signal("bone_list_changed");
}

void Skeleton3D::_update_bone_names() const {
	String names;
	for (uint32_t i = 0; i < bones.size(); i++) {
		if (i > 0) {
			names += ",";
		}
		names += bones[i].name;
	}
	concatenated_bone_names = StringName(names);
}

StringName Skeleton3D::get_concatenated_bone_names() const {
	if (concatenated_bone_names == StringName()) {
		_update_bone_names();
	}
	return concatenated_bone_names;
}

#ifndef DISABLE_DEPRECATED
void Skeleton3D::setup_simulator() {
	if (simulator && simulator->get_parent() == this) {
		remove_child(simulator);
		simulator->queue_free();
	}
	PhysicalBoneSimulator3D *sim = memnew(PhysicalBoneSimulator3D);
	simulator = sim;
	sim->is_compat = true;
	sim->set_active(false); // Don't run unneeded process.
<<<<<<< HEAD
	add_child(simulator);
=======
	add_child(simulator, false, INTERNAL_MODE_BACK);
>>>>>>> dc5f1b7a
	set_animate_physical_bones(animate_physical_bones);
}
#endif // _DISABLE_DEPRECATED

void Skeleton3D::_notification(int p_what) {
	switch (p_what) {
		case NOTIFICATION_ENTER_TREE: {
			_process_changed();
			_make_dirty();
			_make_modifiers_dirty();
			force_update_all_dirty_bones();
#ifndef DISABLE_DEPRECATED
			setup_simulator();
#endif // _DISABLE_DEPRECATED
			update_flags = UPDATE_FLAG_POSE;
			_notification(NOTIFICATION_UPDATE_SKELETON);
		} break;
		case NOTIFICATION_UPDATE_SKELETON: {
			// Update bone transforms to apply unprocessed poses.
			force_update_all_dirty_bones();

			updating = true;

			Bone *bonesptr = bones.ptr();
			int len = bones.size();

			thread_local LocalVector<bool> bone_global_pose_dirty_backup;

			// Process modifiers.
			_find_modifiers();
			if (!modifiers.is_empty()) {
				// Store unmodified bone poses.
				for (uint32_t i = 0; i < bones.size(); i++) {
					bones_backup[i].save(bones[i]);
				}
				// Store dirty flags for global bone poses.
				bone_global_pose_dirty_backup = bone_global_pose_dirty;

				_process_modifiers();
			}

			// Abort if pose is not changed.
			if (!(update_flags & UPDATE_FLAG_POSE)) {
				updating = false;
				update_flags = UPDATE_FLAG_NONE;
				return;
			}

			emit_signal(SceneStringName(skeleton_updated));

			// Update skins.
			RenderingServer *rs = RenderingServer::get_singleton();
			for (SkinReference *E : skin_bindings) {
				const Skin *skin = E->skin.operator->();
				RID skeleton = E->skeleton;
				uint32_t bind_count = skin->get_bind_count();

				if (E->bind_count != bind_count) {
					RS::get_singleton()->skeleton_allocate_data(skeleton, bind_count);
					E->bind_count = bind_count;
					E->skin_bone_indices.resize(bind_count);
					E->skin_bone_indices_ptrs = E->skin_bone_indices.ptrw();
				}

				if (E->skeleton_version != version) {
					for (uint32_t i = 0; i < bind_count; i++) {
						StringName bind_name = skin->get_bind_name(i);

						if (bind_name != StringName()) {
							// Bind name used, use this.
							bool found = false;
							for (int j = 0; j < len; j++) {
								if (bonesptr[j].name == bind_name) {
									E->skin_bone_indices_ptrs[i] = j;
									found = true;
									break;
								}
							}

							if (!found) {
								ERR_PRINT("Skin bind #" + itos(i) + " contains named bind '" + String(bind_name) + "' but Skeleton3D has no bone by that name.");
								E->skin_bone_indices_ptrs[i] = 0;
							}
						} else if (skin->get_bind_bone(i) >= 0) {
							int bind_index = skin->get_bind_bone(i);
							if (bind_index >= len) {
								ERR_PRINT("Skin bind #" + itos(i) + " contains bone index bind: " + itos(bind_index) + " , which is greater than the skeleton bone count: " + itos(len) + ".");
								E->skin_bone_indices_ptrs[i] = 0;
							} else {
								E->skin_bone_indices_ptrs[i] = bind_index;
							}
						} else {
							ERR_PRINT("Skin bind #" + itos(i) + " does not contain a name nor a bone index.");
							E->skin_bone_indices_ptrs[i] = 0;
						}
					}

					E->skeleton_version = version;
				}

				for (uint32_t i = 0; i < bind_count; i++) {
					uint32_t bone_index = E->skin_bone_indices_ptrs[i];
					ERR_CONTINUE(bone_index >= (uint32_t)len);
					rs->skeleton_bone_set_transform(skeleton, i, bonesptr[bone_index].global_pose * skin->get_bind_pose(i));
				}
			}

			if (!modifiers.is_empty()) {
				// Restore unmodified bone poses.
				for (uint32_t i = 0; i < bones.size(); i++) {
					bones_backup[i].restore(bones[i]);
				}
				// Restore dirty flags for global bone poses.
				bone_global_pose_dirty = bone_global_pose_dirty_backup;
			}

			updating = false;
			update_flags = UPDATE_FLAG_NONE;
		} break;
		case NOTIFICATION_INTERNAL_PROCESS:
		case NOTIFICATION_INTERNAL_PHYSICS_PROCESS: {
			_find_modifiers();
			if (!modifiers.is_empty()) {
				_update_deferred(UPDATE_FLAG_MODIFIER);
			}
		} break;
	}
}

void Skeleton3D::set_modifier_callback_mode_process(Skeleton3D::ModifierCallbackModeProcess p_mode) {
	if (modifier_callback_mode_process == p_mode) {
		return;
	}
	modifier_callback_mode_process = p_mode;
	_process_changed();
}

Skeleton3D::ModifierCallbackModeProcess Skeleton3D::get_modifier_callback_mode_process() const {
	return modifier_callback_mode_process;
}

void Skeleton3D::_process_changed() {
	if (modifier_callback_mode_process == MODIFIER_CALLBACK_MODE_PROCESS_IDLE) {
		set_process_internal(true);
		set_physics_process_internal(false);
	} else if (modifier_callback_mode_process == MODIFIER_CALLBACK_MODE_PROCESS_PHYSICS) {
		set_process_internal(false);
		set_physics_process_internal(true);
	}
}

void Skeleton3D::_make_modifiers_dirty() {
	modifiers_dirty = true;
	_update_deferred(UPDATE_FLAG_MODIFIER);
}

void Skeleton3D::_update_bones_nested_set() const {
	nested_set_offset_to_bone_index.resize(bones.size());
	bone_global_pose_dirty.resize(bones.size());
	_make_bone_global_poses_dirty();

	int offset = 0;
	for (int bone : parentless_bones) {
		offset += _update_bone_nested_set(bone, offset);
	}
}

int Skeleton3D::_update_bone_nested_set(int p_bone, int p_offset) const {
	Bone &bone = bones[p_bone];
	int offset = p_offset + 1;
	int span = 1;

	for (int child_bone : bone.child_bones) {
		int subspan = _update_bone_nested_set(child_bone, offset);
		offset += subspan;
		span += subspan;
	}

	nested_set_offset_to_bone_index[p_offset] = p_bone;
	bone.nested_set_offset = p_offset;
	bone.nested_set_span = span;

	return span;
}

void Skeleton3D::_make_bone_global_poses_dirty() const {
	for (uint32_t i = 0; i < bone_global_pose_dirty.size(); i++) {
		bone_global_pose_dirty[i] = true;
	}
}

void Skeleton3D::_make_bone_global_pose_subtree_dirty(int p_bone) const {
	if (process_order_dirty) {
		return;
	}

	const Bone &bone = bones[p_bone];
	int span_offset = bone.nested_set_offset;
	// No need to make subtree dirty when bone is already dirty.
	if (bone_global_pose_dirty[span_offset]) {
		return;
	}

	// Make global poses of subtree dirty.
	int span_end = span_offset + bone.nested_set_span;
	for (int i = span_offset; i < span_end; i++) {
		bone_global_pose_dirty[i] = true;
	}
}

void Skeleton3D::_update_bone_global_pose(int p_bone) const {
	const int bone_size = bones.size();
	ERR_FAIL_INDEX(p_bone, bone_size);

	_update_process_order();

	// Global pose is already calculated.
	int nested_set_offset = bones[p_bone].nested_set_offset;
	if (!bone_global_pose_dirty[nested_set_offset]) {
		return;
	}

	thread_local LocalVector<int> bone_list;
	bone_list.clear();
	Transform3D global_pose;

	// Create list of parent bones for which the global pose needs to be recalculated.
	for (int bone = p_bone; bone >= 0; bone = bones[bone].parent) {
		int offset = bones[bone].nested_set_offset;
		// Stop searching when global pose is not dirty.
		if (!bone_global_pose_dirty[offset]) {
			global_pose = bones[bone].global_pose;
			break;
		}

		bone_list.push_back(bone);
	}

	// Calculate global poses for all parent bones and the current bone.
	for (int i = bone_list.size() - 1; i >= 0; i--) {
		int bone_idx = bone_list[i];
		Bone &bone = bones[bone_idx];
		bool bone_enabled = bone.enabled && !show_rest_only;
		Transform3D bone_pose = bone_enabled ? get_bone_pose(bone_idx) : get_bone_rest(bone_idx);

		global_pose *= bone_pose;
#ifndef DISABLE_DEPRECATED
		if (bone.global_pose_override_amount >= CMP_EPSILON) {
			global_pose = global_pose.interpolate_with(bone.global_pose_override, bone.global_pose_override_amount);
		}
#endif // _DISABLE_DEPRECATED

		bone.global_pose = global_pose;
		bone_global_pose_dirty[bone.nested_set_offset] = false;
	}
}

Transform3D Skeleton3D::get_bone_global_pose(int p_bone) const {
	const int bone_size = bones.size();
	ERR_FAIL_INDEX_V(p_bone, bone_size, Transform3D());
	_update_bone_global_pose(p_bone);
	return bones[p_bone].global_pose;
}

void Skeleton3D::set_bone_global_pose(int p_bone, const Transform3D &p_pose) {
	const int bone_size = bones.size();
	ERR_FAIL_INDEX(p_bone, bone_size);

	Transform3D pt;
	if (bones[p_bone].parent >= 0) {
		pt = get_bone_global_pose(bones[p_bone].parent);
	}
	Transform3D t = pt.affine_inverse() * p_pose;
	set_bone_pose(p_bone, t);
}

void Skeleton3D::set_motion_scale(float p_motion_scale) {
	if (p_motion_scale <= 0) {
		motion_scale = 1;
		ERR_FAIL_MSG("Motion scale must be larger than 0.");
	}
	motion_scale = p_motion_scale;
}

float Skeleton3D::get_motion_scale() const {
	ERR_FAIL_COND_V(motion_scale <= 0, 1);
	return motion_scale;
}

// Skeleton creation api

uint64_t Skeleton3D::get_version() const {
	return version;
}

int Skeleton3D::add_bone(const String &p_name) {
	ERR_FAIL_COND_V_MSG(p_name.is_empty() || p_name.contains_char(':') || p_name.contains_char('/'), -1, vformat("Bone name cannot be empty or contain ':' or '/'.", p_name));
	ERR_FAIL_COND_V_MSG(name_to_bone_index.has(p_name), -1, vformat("Skeleton3D \"%s\" already has a bone with name \"%s\".", to_string(), p_name));

	Bone b;
	b.name = p_name;
	bones.push_back(b);
	int new_idx = bones.size() - 1;
	name_to_bone_index.insert(p_name, new_idx);
	process_order_dirty = true;
	version++;
	rest_dirty = true;
	_make_dirty();
	update_gizmos();
	return new_idx;
}

int Skeleton3D::find_bone(const String &p_name) const {
	const int *bone_index_ptr = name_to_bone_index.getptr(p_name);
	return bone_index_ptr != nullptr ? *bone_index_ptr : -1;
}

String Skeleton3D::get_bone_name(int p_bone) const {
	const int bone_size = bones.size();
	ERR_FAIL_INDEX_V(p_bone, bone_size, "");
	return bones[p_bone].name;
}

void Skeleton3D::set_bone_name(int p_bone, const String &p_name) {
	const int bone_size = bones.size();
	ERR_FAIL_INDEX(p_bone, bone_size);

	const int *bone_index_ptr = name_to_bone_index.getptr(p_name);
	if (bone_index_ptr != nullptr) {
		ERR_FAIL_COND_MSG(*bone_index_ptr != p_bone, "Skeleton3D: '" + get_name() + "', bone name:  '" + p_name + "' already exists.");
		return; // No need to rename, the bone already has the given name.
	}

	name_to_bone_index.erase(bones[p_bone].name);
	bones[p_bone].name = p_name;
	name_to_bone_index.insert(p_name, p_bone);

	version++;
}

Variant Skeleton3D::get_bone_meta(int p_bone, const StringName &p_key) const {
	const int bone_size = bones.size();
	ERR_FAIL_INDEX_V(p_bone, bone_size, Variant());

	if (!bones[p_bone].metadata.has(p_key)) {
		return Variant();
	}
	return bones[p_bone].metadata[p_key];
}

TypedArray<StringName> Skeleton3D::_get_bone_meta_list_bind(int p_bone) const {
	const int bone_size = bones.size();
	ERR_FAIL_INDEX_V(p_bone, bone_size, TypedArray<StringName>());

	TypedArray<StringName> _metaret;
	for (const KeyValue<StringName, Variant> &K : bones[p_bone].metadata) {
		_metaret.push_back(K.key);
	}
	return _metaret;
}

void Skeleton3D::get_bone_meta_list(int p_bone, List<StringName> *p_list) const {
	const int bone_size = bones.size();
	ERR_FAIL_INDEX(p_bone, bone_size);

	for (const KeyValue<StringName, Variant> &K : bones[p_bone].metadata) {
		p_list->push_back(K.key);
	}
}

bool Skeleton3D::has_bone_meta(int p_bone, const StringName &p_key) const {
	const int bone_size = bones.size();
	ERR_FAIL_INDEX_V(p_bone, bone_size, false);

	return bones[p_bone].metadata.has(p_key);
}

void Skeleton3D::set_bone_meta(int p_bone, const StringName &p_key, const Variant &p_value) {
	const int bone_size = bones.size();
	ERR_FAIL_INDEX(p_bone, bone_size);

	if (p_value.get_type() == Variant::NIL) {
		if (bones[p_bone].metadata.has(p_key)) {
			bones[p_bone].metadata.erase(p_key);
		}
		return;
	}

	bones[p_bone].metadata.insert(p_key, p_value, false);
}

bool Skeleton3D::is_bone_parent_of(int p_bone, int p_parent_bone_id) const {
	int parent_of_bone = get_bone_parent(p_bone);

	if (-1 == parent_of_bone) {
		return false;
	}

	if (parent_of_bone == p_parent_bone_id) {
		return true;
	}

	return is_bone_parent_of(parent_of_bone, p_parent_bone_id);
}

int Skeleton3D::get_bone_count() const {
	return bones.size();
}

void Skeleton3D::set_bone_parent(int p_bone, int p_parent) {
	const int bone_size = bones.size();
	ERR_FAIL_INDEX(p_bone, bone_size);
	ERR_FAIL_COND(p_parent != -1 && (p_parent < 0));
	ERR_FAIL_COND(p_bone == p_parent);

	bones[p_bone].parent = p_parent;
	process_order_dirty = true;
	rest_dirty = true;
	_make_dirty();
}

void Skeleton3D::unparent_bone_and_rest(int p_bone) {
	const int bone_size = bones.size();
	ERR_FAIL_INDEX(p_bone, bone_size);

	_update_process_order();

	int parent = bones[p_bone].parent;
	while (parent >= 0) {
		bones[p_bone].rest = bones[parent].rest * bones[p_bone].rest;
		parent = bones[parent].parent;
	}

	bones[p_bone].parent = -1;
	process_order_dirty = true;

	rest_dirty = true;
	_make_dirty();
}

int Skeleton3D::get_bone_parent(int p_bone) const {
	const int bone_size = bones.size();
	ERR_FAIL_INDEX_V(p_bone, bone_size, -1);
	if (process_order_dirty) {
		_update_process_order();
	}
	return bones[p_bone].parent;
}

Vector<int> Skeleton3D::get_bone_children(int p_bone) const {
	const int bone_size = bones.size();
	ERR_FAIL_INDEX_V(p_bone, bone_size, Vector<int>());
	if (process_order_dirty) {
		_update_process_order();
	}
	return bones[p_bone].child_bones;
}

Vector<int> Skeleton3D::get_parentless_bones() const {
	if (process_order_dirty) {
		_update_process_order();
	}
	return parentless_bones;
}

void Skeleton3D::set_bone_rest(int p_bone, const Transform3D &p_rest) {
	const int bone_size = bones.size();
	ERR_FAIL_INDEX(p_bone, bone_size);

	bones[p_bone].rest = p_rest;
	rest_dirty = true;
	_make_dirty();
	_make_bone_global_pose_subtree_dirty(p_bone);
}
Transform3D Skeleton3D::get_bone_rest(int p_bone) const {
	const int bone_size = bones.size();
	ERR_FAIL_INDEX_V(p_bone, bone_size, Transform3D());

	return bones[p_bone].rest;
}
Transform3D Skeleton3D::get_bone_global_rest(int p_bone) const {
	const int bone_size = bones.size();
	ERR_FAIL_INDEX_V(p_bone, bone_size, Transform3D());
	if (rest_dirty) {
		_force_update_all_bone_transforms();
	}
	return bones[p_bone].global_rest;
}

void Skeleton3D::set_bone_enabled(int p_bone, bool p_enabled) {
	const int bone_size = bones.size();
	ERR_FAIL_INDEX(p_bone, bone_size);

	bones[p_bone].enabled = p_enabled;
	emit_signal(SceneStringName(bone_enabled_changed), p_bone);
	_make_dirty();
	_make_bone_global_pose_subtree_dirty(p_bone);
}

bool Skeleton3D::is_bone_enabled(int p_bone) const {
	const int bone_size = bones.size();
	ERR_FAIL_INDEX_V(p_bone, bone_size, false);
	return bones[p_bone].enabled;
}

void Skeleton3D::set_show_rest_only(bool p_enabled) {
	show_rest_only = p_enabled;
	emit_signal(SceneStringName(show_rest_only_changed));
	_make_dirty();
	_make_bone_global_poses_dirty();
}

bool Skeleton3D::is_show_rest_only() const {
	return show_rest_only;
}

void Skeleton3D::clear_bones() {
	bones.clear();
	name_to_bone_index.clear();
	process_order_dirty = true;
	version++;
	_make_dirty();
}

// Posing api

void Skeleton3D::set_bone_pose(int p_bone, const Transform3D &p_pose) {
	const int bone_size = bones.size();
	ERR_FAIL_INDEX(p_bone, bone_size);

	bones[p_bone].pose_position = p_pose.origin;
	bones[p_bone].pose_rotation = p_pose.basis.get_rotation_quaternion();
	bones[p_bone].pose_scale = p_pose.basis.get_scale();
	bones[p_bone].pose_cache_dirty = true;
	if (is_inside_tree()) {
		_make_dirty();
		_make_bone_global_pose_subtree_dirty(p_bone);
	}
}

void Skeleton3D::set_bone_pose_position(int p_bone, const Vector3 &p_position) {
	const int bone_size = bones.size();
	ERR_FAIL_INDEX(p_bone, bone_size);

	bones[p_bone].pose_position = p_position;
	bones[p_bone].pose_cache_dirty = true;
	if (is_inside_tree()) {
		_make_dirty();
		_make_bone_global_pose_subtree_dirty(p_bone);
	}
}
void Skeleton3D::set_bone_pose_rotation(int p_bone, const Quaternion &p_rotation) {
	const int bone_size = bones.size();
	ERR_FAIL_INDEX(p_bone, bone_size);

	bones[p_bone].pose_rotation = p_rotation;
	bones[p_bone].pose_cache_dirty = true;
	if (is_inside_tree()) {
		_make_dirty();
		_make_bone_global_pose_subtree_dirty(p_bone);
	}
}
void Skeleton3D::set_bone_pose_scale(int p_bone, const Vector3 &p_scale) {
	const int bone_size = bones.size();
	ERR_FAIL_INDEX(p_bone, bone_size);

	bones[p_bone].pose_scale = p_scale;
	bones[p_bone].pose_cache_dirty = true;
	if (is_inside_tree()) {
		_make_dirty();
		_make_bone_global_pose_subtree_dirty(p_bone);
	}
}

Vector3 Skeleton3D::get_bone_pose_position(int p_bone) const {
	const int bone_size = bones.size();
	ERR_FAIL_INDEX_V(p_bone, bone_size, Vector3());
	return bones[p_bone].pose_position;
}

Quaternion Skeleton3D::get_bone_pose_rotation(int p_bone) const {
	const int bone_size = bones.size();
	ERR_FAIL_INDEX_V(p_bone, bone_size, Quaternion());
	return bones[p_bone].pose_rotation;
}

Vector3 Skeleton3D::get_bone_pose_scale(int p_bone) const {
	const int bone_size = bones.size();
	ERR_FAIL_INDEX_V(p_bone, bone_size, Vector3());
	return bones[p_bone].pose_scale;
}

void Skeleton3D::reset_bone_pose(int p_bone) {
	const int bone_size = bones.size();
	ERR_FAIL_INDEX(p_bone, bone_size);
	set_bone_pose_position(p_bone, bones[p_bone].rest.origin);
	set_bone_pose_rotation(p_bone, bones[p_bone].rest.basis.get_rotation_quaternion());
	set_bone_pose_scale(p_bone, bones[p_bone].rest.basis.get_scale());
}

void Skeleton3D::reset_bone_poses() {
	for (uint32_t i = 0; i < bones.size(); i++) {
		reset_bone_pose(i);
	}
}

Transform3D Skeleton3D::get_bone_pose(int p_bone) const {
	const int bone_size = bones.size();
	ERR_FAIL_INDEX_V(p_bone, bone_size, Transform3D());
	bones[p_bone].update_pose_cache();
	return bones[p_bone].pose_cache;
}

void Skeleton3D::_make_dirty() {
	if (dirty) {
		return;
	}
	dirty = true;
	_update_deferred();
}

void Skeleton3D::_update_deferred(UpdateFlag p_update_flag) {
	if (is_inside_tree()) {
		if (update_flags == UPDATE_FLAG_NONE && !updating) {
			notify_deferred_thread_group(NOTIFICATION_UPDATE_SKELETON); // It must never be called more than once in a single frame.
		}
		update_flags |= p_update_flag;
	}
}

void Skeleton3D::localize_rests() {
	Vector<int> bones_to_process = get_parentless_bones();
	while (bones_to_process.size() > 0) {
		int current_bone_idx = bones_to_process[0];
		bones_to_process.erase(current_bone_idx);

		if (bones[current_bone_idx].parent >= 0) {
			set_bone_rest(current_bone_idx, bones[bones[current_bone_idx].parent].rest.affine_inverse() * bones[current_bone_idx].rest);
		}

		// Add the bone's children to the list of bones to be processed.
		int child_bone_size = bones[current_bone_idx].child_bones.size();
		for (int i = 0; i < child_bone_size; i++) {
			bones_to_process.push_back(bones[current_bone_idx].child_bones[i]);
		}
	}
}

void Skeleton3D::_skin_changed() {
	_make_dirty();
}

Ref<Skin> Skeleton3D::create_skin_from_rest_transforms() {
	Ref<Skin> skin;

	skin.instantiate();
	skin->set_bind_count(bones.size());

	// Pose changed, rebuild cache of inverses.
	const Bone *bonesptr = bones.ptr();
	uint32_t len = bones.size();

	// Calculate global rests and invert them.
	LocalVector<int> bones_to_process;
	bones_to_process = get_parentless_bones();
	while (bones_to_process.size() > 0) {
		int current_bone_idx = bones_to_process[0];
		const Bone &b = bonesptr[current_bone_idx];
		bones_to_process.erase(current_bone_idx);
		LocalVector<int> child_bones_vector;
		child_bones_vector = get_bone_children(current_bone_idx);
		int child_bones_size = child_bones_vector.size();
		if (b.parent < 0) {
			skin->set_bind_pose(current_bone_idx, b.rest);
		}
		for (int i = 0; i < child_bones_size; i++) {
			int child_bone_idx = child_bones_vector[i];
			const Bone &cb = bonesptr[child_bone_idx];
			skin->set_bind_pose(child_bone_idx, skin->get_bind_pose(current_bone_idx) * cb.rest);
			// Add the bone's children to the list of bones to be processed.
			bones_to_process.push_back(child_bones_vector[i]);
		}
	}

	for (uint32_t i = 0; i < len; i++) {
		// The inverse is what is actually required.
		skin->set_bind_bone(i, i);
		skin->set_bind_pose(i, skin->get_bind_pose(i).affine_inverse());
	}

	return skin;
}

Ref<SkinReference> Skeleton3D::register_skin(const Ref<Skin> &p_skin) {
	ERR_FAIL_COND_V(p_skin.is_null(), Ref<SkinReference>());

	for (const SkinReference *E : skin_bindings) {
		if (E->skin == p_skin) {
			return Ref<SkinReference>(E);
		}
	}

	Ref<SkinReference> skin_ref;
	skin_ref.instantiate();

	skin_ref->skeleton_node = this;
	skin_ref->bind_count = 0;
	skin_ref->skeleton = RenderingServer::get_singleton()->skeleton_create();
	skin_ref->skeleton_node = this;
	skin_ref->skin = p_skin;

	skin_bindings.insert(skin_ref.operator->());

	skin_ref->skin->connect_changed(callable_mp(skin_ref.operator->(), &SkinReference::_skin_changed));

	_make_dirty(); // Skin needs to be updated, so update skeleton.

	return skin_ref;
}

void Skeleton3D::force_update_deferred() {
	_make_dirty();
}

void Skeleton3D::force_update_all_dirty_bones() {
	_force_update_all_dirty_bones();
}

void Skeleton3D::_force_update_all_dirty_bones() const {
	if (!dirty) {
		return;
	}
	_force_update_all_bone_transforms();
}

void Skeleton3D::force_update_all_bone_transforms() {
	_force_update_all_bone_transforms();
}

void Skeleton3D::_force_update_all_bone_transforms() const {
	_update_process_order();
	for (int i = 0; i < parentless_bones.size(); i++) {
		_force_update_bone_children_transforms(parentless_bones[i]);
	}
	if (rest_dirty) {
		rest_dirty = false;
		const_cast<Skeleton3D *>(this)->emit_signal(SNAME("rest_updated"));
	} else {
		rest_dirty = false;
	}
	dirty = false;
	if (updating) {
		return;
	}
	const_cast<Skeleton3D *>(this)->emit_signal(SceneStringName(pose_updated));
}

void Skeleton3D::force_update_bone_children_transforms(int p_bone_idx) {
	_force_update_bone_children_transforms(p_bone_idx);
}

void Skeleton3D::_force_update_bone_children_transforms(int p_bone_idx) const {
	const int bone_size = bones.size();
	ERR_FAIL_INDEX(p_bone_idx, bone_size);

	Bone *bonesptr = bones.ptr();

	// Loop through nested set.
	for (int offset = 0; offset < bone_size; offset++) {
		if (!bone_global_pose_dirty[offset]) {
			continue;
		}

		int current_bone_idx = nested_set_offset_to_bone_index[offset];
		Bone &b = bonesptr[current_bone_idx];
		bool bone_enabled = b.enabled && !show_rest_only;

		if (bone_enabled) {
			b.update_pose_cache();
			Transform3D pose = b.pose_cache;

			if (b.parent >= 0) {
				b.global_pose = bonesptr[b.parent].global_pose * pose;
			} else {
				b.global_pose = pose;
			}
		} else {
			if (b.parent >= 0) {
				b.global_pose = bonesptr[b.parent].global_pose * b.rest;
			} else {
				b.global_pose = b.rest;
			}
		}
		if (rest_dirty) {
			b.global_rest = b.parent >= 0 ? bonesptr[b.parent].global_rest * b.rest : b.rest;
		}

#ifndef DISABLE_DEPRECATED
		if (bone_enabled) {
			Transform3D pose = b.pose_cache;
			if (b.parent >= 0) {
				b.pose_global_no_override = bonesptr[b.parent].pose_global_no_override * pose;
			} else {
				b.pose_global_no_override = pose;
			}
		} else {
			if (b.parent >= 0) {
				b.pose_global_no_override = bonesptr[b.parent].pose_global_no_override * b.rest;
			} else {
				b.pose_global_no_override = b.rest;
			}
		}
		if (b.global_pose_override_amount >= CMP_EPSILON) {
			b.global_pose = b.global_pose.interpolate_with(b.global_pose_override, b.global_pose_override_amount);
		}
		if (b.global_pose_override_reset) {
			b.global_pose_override_amount = 0.0;
		}
#endif // _DISABLE_DEPRECATED

		bone_global_pose_dirty[offset] = false;
	}
}

void Skeleton3D::_find_modifiers() {
	if (!modifiers_dirty) {
		return;
	}
	modifiers.clear();
	for (int i = 0; i < get_child_count(); i++) {
		SkeletonModifier3D *c = Object::cast_to<SkeletonModifier3D>(get_child(i));
		if (c) {
			modifiers.push_back(c->get_instance_id());
		}
	}
	modifiers_dirty = false;
}

void Skeleton3D::_process_modifiers() {
	for (const ObjectID &oid : modifiers) {
		Object *t_obj = ObjectDB::get_instance(oid);
		if (!t_obj) {
			continue;
		}
		SkeletonModifier3D *mod = cast_to<SkeletonModifier3D>(t_obj);
		if (!mod) {
			continue;
		}
		real_t influence = mod->get_influence();
		if (influence < 1.0) {
			LocalVector<Transform3D> old_poses;
			for (int i = 0; i < get_bone_count(); i++) {
				old_poses.push_back(get_bone_pose(i));
			}
			mod->process_modification();
			LocalVector<Transform3D> new_poses;
			for (int i = 0; i < get_bone_count(); i++) {
				new_poses.push_back(get_bone_pose(i));
			}
			for (int i = 0; i < get_bone_count(); i++) {
				if (old_poses[i] == new_poses[i]) {
					continue; // Avoid unneeded calculation.
				}
				set_bone_pose(i, old_poses[i].interpolate_with(new_poses[i], influence));
			}
		} else {
			mod->process_modification();
		}
		force_update_all_dirty_bones();
	}
}

void Skeleton3D::add_child_notify(Node *p_child) {
	if (Object::cast_to<SkeletonModifier3D>(p_child)) {
		_make_modifiers_dirty();
	}
}

void Skeleton3D::move_child_notify(Node *p_child) {
	if (Object::cast_to<SkeletonModifier3D>(p_child)) {
		_make_modifiers_dirty();
	}
}

void Skeleton3D::remove_child_notify(Node *p_child) {
	if (Object::cast_to<SkeletonModifier3D>(p_child)) {
		_make_modifiers_dirty();
	}
}

void Skeleton3D::_bind_methods() {
	ClassDB::bind_method(D_METHOD("add_bone", "name"), &Skeleton3D::add_bone);
	ClassDB::bind_method(D_METHOD("find_bone", "name"), &Skeleton3D::find_bone);
	ClassDB::bind_method(D_METHOD("get_bone_name", "bone_idx"), &Skeleton3D::get_bone_name);
	ClassDB::bind_method(D_METHOD("set_bone_name", "bone_idx", "name"), &Skeleton3D::set_bone_name);

	ClassDB::bind_method(D_METHOD("get_bone_meta", "bone_idx", "key"), &Skeleton3D::get_bone_meta);
	ClassDB::bind_method(D_METHOD("get_bone_meta_list", "bone_idx"), &Skeleton3D::_get_bone_meta_list_bind);
	ClassDB::bind_method(D_METHOD("has_bone_meta", "bone_idx", "key"), &Skeleton3D::has_bone_meta);
	ClassDB::bind_method(D_METHOD("set_bone_meta", "bone_idx", "key", "value"), &Skeleton3D::set_bone_meta);

	ClassDB::bind_method(D_METHOD("get_concatenated_bone_names"), &Skeleton3D::get_concatenated_bone_names);

	ClassDB::bind_method(D_METHOD("get_bone_parent", "bone_idx"), &Skeleton3D::get_bone_parent);
	ClassDB::bind_method(D_METHOD("set_bone_parent", "bone_idx", "parent_idx"), &Skeleton3D::set_bone_parent);

	ClassDB::bind_method(D_METHOD("get_bone_count"), &Skeleton3D::get_bone_count);
	ClassDB::bind_method(D_METHOD("get_version"), &Skeleton3D::get_version);

	ClassDB::bind_method(D_METHOD("unparent_bone_and_rest", "bone_idx"), &Skeleton3D::unparent_bone_and_rest);

	ClassDB::bind_method(D_METHOD("get_bone_children", "bone_idx"), &Skeleton3D::get_bone_children);

	ClassDB::bind_method(D_METHOD("get_parentless_bones"), &Skeleton3D::get_parentless_bones);

	ClassDB::bind_method(D_METHOD("get_bone_rest", "bone_idx"), &Skeleton3D::get_bone_rest);
	ClassDB::bind_method(D_METHOD("set_bone_rest", "bone_idx", "rest"), &Skeleton3D::set_bone_rest);
	ClassDB::bind_method(D_METHOD("get_bone_global_rest", "bone_idx"), &Skeleton3D::get_bone_global_rest);

	ClassDB::bind_method(D_METHOD("create_skin_from_rest_transforms"), &Skeleton3D::create_skin_from_rest_transforms);
	ClassDB::bind_method(D_METHOD("register_skin", "skin"), &Skeleton3D::register_skin);

	ClassDB::bind_method(D_METHOD("localize_rests"), &Skeleton3D::localize_rests);

	ClassDB::bind_method(D_METHOD("clear_bones"), &Skeleton3D::clear_bones);

	ClassDB::bind_method(D_METHOD("get_bone_pose", "bone_idx"), &Skeleton3D::get_bone_pose);
	ClassDB::bind_method(D_METHOD("set_bone_pose", "bone_idx", "pose"), &Skeleton3D::set_bone_pose);
	ClassDB::bind_method(D_METHOD("set_bone_pose_position", "bone_idx", "position"), &Skeleton3D::set_bone_pose_position);
	ClassDB::bind_method(D_METHOD("set_bone_pose_rotation", "bone_idx", "rotation"), &Skeleton3D::set_bone_pose_rotation);
	ClassDB::bind_method(D_METHOD("set_bone_pose_scale", "bone_idx", "scale"), &Skeleton3D::set_bone_pose_scale);

	ClassDB::bind_method(D_METHOD("get_bone_pose_position", "bone_idx"), &Skeleton3D::get_bone_pose_position);
	ClassDB::bind_method(D_METHOD("get_bone_pose_rotation", "bone_idx"), &Skeleton3D::get_bone_pose_rotation);
	ClassDB::bind_method(D_METHOD("get_bone_pose_scale", "bone_idx"), &Skeleton3D::get_bone_pose_scale);

	ClassDB::bind_method(D_METHOD("reset_bone_pose", "bone_idx"), &Skeleton3D::reset_bone_pose);
	ClassDB::bind_method(D_METHOD("reset_bone_poses"), &Skeleton3D::reset_bone_poses);

	ClassDB::bind_method(D_METHOD("is_bone_enabled", "bone_idx"), &Skeleton3D::is_bone_enabled);
	ClassDB::bind_method(D_METHOD("set_bone_enabled", "bone_idx", "enabled"), &Skeleton3D::set_bone_enabled, DEFVAL(true));

	ClassDB::bind_method(D_METHOD("get_bone_global_pose", "bone_idx"), &Skeleton3D::get_bone_global_pose);
	ClassDB::bind_method(D_METHOD("set_bone_global_pose", "bone_idx", "pose"), &Skeleton3D::set_bone_global_pose);

	ClassDB::bind_method(D_METHOD("force_update_all_bone_transforms"), &Skeleton3D::force_update_all_bone_transforms);
	ClassDB::bind_method(D_METHOD("force_update_bone_child_transform", "bone_idx"), &Skeleton3D::force_update_bone_children_transforms);

	ClassDB::bind_method(D_METHOD("set_motion_scale", "motion_scale"), &Skeleton3D::set_motion_scale);
	ClassDB::bind_method(D_METHOD("get_motion_scale"), &Skeleton3D::get_motion_scale);

	ClassDB::bind_method(D_METHOD("set_show_rest_only", "enabled"), &Skeleton3D::set_show_rest_only);
	ClassDB::bind_method(D_METHOD("is_show_rest_only"), &Skeleton3D::is_show_rest_only);

	ClassDB::bind_method(D_METHOD("set_modifier_callback_mode_process", "mode"), &Skeleton3D::set_modifier_callback_mode_process);
	ClassDB::bind_method(D_METHOD("get_modifier_callback_mode_process"), &Skeleton3D::get_modifier_callback_mode_process);

	ADD_PROPERTY(PropertyInfo(Variant::FLOAT, "motion_scale", PROPERTY_HINT_RANGE, "0.001,10,0.001,or_greater"), "set_motion_scale", "get_motion_scale");
	ADD_PROPERTY(PropertyInfo(Variant::BOOL, "show_rest_only"), "set_show_rest_only", "is_show_rest_only");

	ADD_GROUP("Modifier", "modifier_");
	ADD_PROPERTY(PropertyInfo(Variant::INT, "modifier_callback_mode_process", PROPERTY_HINT_ENUM, "Physics,Idle"), "set_modifier_callback_mode_process", "get_modifier_callback_mode_process");

	ADD_SIGNAL(MethodInfo("rest_updated"));
	ADD_SIGNAL(MethodInfo("pose_updated"));
	ADD_SIGNAL(MethodInfo("skeleton_updated"));
	ADD_SIGNAL(MethodInfo("bone_enabled_changed", PropertyInfo(Variant::INT, "bone_idx")));
	ADD_SIGNAL(MethodInfo("bone_list_changed"));
	ADD_SIGNAL(MethodInfo("show_rest_only_changed"));

	BIND_CONSTANT(NOTIFICATION_UPDATE_SKELETON);
	BIND_ENUM_CONSTANT(MODIFIER_CALLBACK_MODE_PROCESS_PHYSICS);
	BIND_ENUM_CONSTANT(MODIFIER_CALLBACK_MODE_PROCESS_IDLE);

#ifndef DISABLE_DEPRECATED
	ClassDB::bind_method(D_METHOD("clear_bones_global_pose_override"), &Skeleton3D::clear_bones_global_pose_override);
	ClassDB::bind_method(D_METHOD("set_bone_global_pose_override", "bone_idx", "pose", "amount", "persistent"), &Skeleton3D::set_bone_global_pose_override, DEFVAL(false));
	ClassDB::bind_method(D_METHOD("get_bone_global_pose_override", "bone_idx"), &Skeleton3D::get_bone_global_pose_override);
	ClassDB::bind_method(D_METHOD("get_bone_global_pose_no_override", "bone_idx"), &Skeleton3D::get_bone_global_pose_no_override);

	ClassDB::bind_method(D_METHOD("set_animate_physical_bones", "enabled"), &Skeleton3D::set_animate_physical_bones);
	ClassDB::bind_method(D_METHOD("get_animate_physical_bones"), &Skeleton3D::get_animate_physical_bones);
	ClassDB::bind_method(D_METHOD("physical_bones_stop_simulation"), &Skeleton3D::physical_bones_stop_simulation);
	ClassDB::bind_method(D_METHOD("physical_bones_start_simulation", "bones"), &Skeleton3D::physical_bones_start_simulation_on, DEFVAL(Array()));
	ClassDB::bind_method(D_METHOD("physical_bones_add_collision_exception", "exception"), &Skeleton3D::physical_bones_add_collision_exception);
	ClassDB::bind_method(D_METHOD("physical_bones_remove_collision_exception", "exception"), &Skeleton3D::physical_bones_remove_collision_exception);

	ADD_GROUP("Deprecated", "");
	ADD_PROPERTY(PropertyInfo(Variant::BOOL, "animate_physical_bones"), "set_animate_physical_bones", "get_animate_physical_bones");
#endif // _DISABLE_DEPRECATED
}

#ifndef DISABLE_DEPRECATED
void Skeleton3D::clear_bones_global_pose_override() {
	for (uint32_t i = 0; i < bones.size(); i += 1) {
		bones[i].global_pose_override_amount = 0;
		bones[i].global_pose_override_reset = true;
	}
	_make_dirty();
	_make_bone_global_poses_dirty();
}

void Skeleton3D::set_bone_global_pose_override(int p_bone, const Transform3D &p_pose, real_t p_amount, bool p_persistent) {
	const int bone_size = bones.size();
	ERR_FAIL_INDEX(p_bone, bone_size);
	bones[p_bone].global_pose_override_amount = p_amount;
	bones[p_bone].global_pose_override = p_pose;
	bones[p_bone].global_pose_override_reset = !p_persistent;
	_make_dirty();
	_make_bone_global_pose_subtree_dirty(p_bone);
}

Transform3D Skeleton3D::get_bone_global_pose_override(int p_bone) const {
	const int bone_size = bones.size();
	ERR_FAIL_INDEX_V(p_bone, bone_size, Transform3D());
	return bones[p_bone].global_pose_override;
}

Transform3D Skeleton3D::get_bone_global_pose_no_override(int p_bone) const {
	const int bone_size = bones.size();
	ERR_FAIL_INDEX_V(p_bone, bone_size, Transform3D());
	_force_update_all_dirty_bones();
	return bones[p_bone].pose_global_no_override;
}

Node *Skeleton3D::get_simulator() {
	return simulator;
}

void Skeleton3D::set_animate_physical_bones(bool p_enabled) {
	animate_physical_bones = p_enabled;
	PhysicalBoneSimulator3D *sim = cast_to<PhysicalBoneSimulator3D>(simulator);
	if (!sim) {
		return;
	}
	sim->set_active(animate_physical_bones || sim->is_simulating_physics());
}

bool Skeleton3D::get_animate_physical_bones() const {
	return animate_physical_bones;
}

void Skeleton3D::physical_bones_stop_simulation() {
	PhysicalBoneSimulator3D *sim = cast_to<PhysicalBoneSimulator3D>(simulator);
	if (!sim) {
		return;
	}
	sim->physical_bones_stop_simulation();
	sim->set_active(animate_physical_bones || sim->is_simulating_physics());
}

void Skeleton3D::physical_bones_start_simulation_on(const TypedArray<StringName> &p_bones) {
	PhysicalBoneSimulator3D *sim = cast_to<PhysicalBoneSimulator3D>(simulator);
	if (!sim) {
		return;
	}
	sim->set_active(true);
	sim->physical_bones_start_simulation_on(p_bones);
}

void Skeleton3D::physical_bones_add_collision_exception(RID p_exception) {
	PhysicalBoneSimulator3D *sim = cast_to<PhysicalBoneSimulator3D>(simulator);
	if (!sim) {
		return;
	}
	sim->physical_bones_add_collision_exception(p_exception);
}

void Skeleton3D::physical_bones_remove_collision_exception(RID p_exception) {
	PhysicalBoneSimulator3D *sim = cast_to<PhysicalBoneSimulator3D>(simulator);
	if (!sim) {
		return;
	}
	sim->physical_bones_remove_collision_exception(p_exception);
}
#endif // _DISABLE_DEPRECATED

Skeleton3D::Skeleton3D() {
}

Skeleton3D::~Skeleton3D() {
	// Some skins may remain bound.
	for (SkinReference *E : skin_bindings) {
		E->skeleton_node = nullptr;
	}
}<|MERGE_RESOLUTION|>--- conflicted
+++ resolved
@@ -311,11 +311,7 @@
 	simulator = sim;
 	sim->is_compat = true;
 	sim->set_active(false); // Don't run unneeded process.
-<<<<<<< HEAD
-	add_child(simulator);
-=======
 	add_child(simulator, false, INTERNAL_MODE_BACK);
->>>>>>> dc5f1b7a
 	set_animate_physical_bones(animate_physical_bones);
 }
 #endif // _DISABLE_DEPRECATED
