/**************************************************************************/
/*  lightmap_gi.cpp                                                       */
/**************************************************************************/
/*                         This file is part of:                          */
/*                             GODOT ENGINE                               */
/*                        https://godotengine.org                         */
/**************************************************************************/
/* Copyright (c) 2014-present Godot Engine contributors (see AUTHORS.md). */
/* Copyright (c) 2007-2014 Juan Linietsky, Ariel Manzur.                  */
/*                                                                        */
/* Permission is hereby granted, free of charge, to any person obtaining  */
/* a copy of this software and associated documentation files (the        */
/* "Software"), to deal in the Software without restriction, including    */
/* without limitation the rights to use, copy, modify, merge, publish,    */
/* distribute, sublicense, and/or sell copies of the Software, and to     */
/* permit persons to whom the Software is furnished to do so, subject to  */
/* the following conditions:                                              */
/*                                                                        */
/* The above copyright notice and this permission notice shall be         */
/* included in all copies or substantial portions of the Software.        */
/*                                                                        */
/* THE SOFTWARE IS PROVIDED "AS IS", WITHOUT WARRANTY OF ANY KIND,        */
/* EXPRESS OR IMPLIED, INCLUDING BUT NOT LIMITED TO THE WARRANTIES OF     */
/* MERCHANTABILITY, FITNESS FOR A PARTICULAR PURPOSE AND NONINFRINGEMENT. */
/* IN NO EVENT SHALL THE AUTHORS OR COPYRIGHT HOLDERS BE LIABLE FOR ANY   */
/* CLAIM, DAMAGES OR OTHER LIABILITY, WHETHER IN AN ACTION OF CONTRACT,   */
/* TORT OR OTHERWISE, ARISING FROM, OUT OF OR IN CONNECTION WITH THE      */
/* SOFTWARE OR THE USE OR OTHER DEALINGS IN THE SOFTWARE.                 */
/**************************************************************************/

#include "lightmap_gi.h"

#include "core/config/project_settings.h"
#include "core/io/config_file.h"
#include "core/math/delaunay_3d.h"
#include "lightmap_probe.h"
#include "scene/3d/mesh_instance_3d.h"
#include "scene/resources/camera_attributes.h"
#include "scene/resources/environment.h"
#include "scene/resources/image_texture.h"
#include "scene/resources/sky.h"

void LightmapGIData::add_user(const NodePath &p_path, const Rect2 &p_uv_scale, int p_slice_index, int32_t p_sub_instance) {
	User user;
	user.path = p_path;
	user.uv_scale = p_uv_scale;
	user.slice_index = p_slice_index;
	user.sub_instance = p_sub_instance;
	users.push_back(user);
}

int LightmapGIData::get_user_count() const {
	return users.size();
}

NodePath LightmapGIData::get_user_path(int p_user) const {
	ERR_FAIL_INDEX_V(p_user, users.size(), NodePath());
	return users[p_user].path;
}

int32_t LightmapGIData::get_user_sub_instance(int p_user) const {
	ERR_FAIL_INDEX_V(p_user, users.size(), -1);
	return users[p_user].sub_instance;
}

Rect2 LightmapGIData::get_user_lightmap_uv_scale(int p_user) const {
	ERR_FAIL_INDEX_V(p_user, users.size(), Rect2());
	return users[p_user].uv_scale;
}

int LightmapGIData::get_user_lightmap_slice_index(int p_user) const {
	ERR_FAIL_INDEX_V(p_user, users.size(), -1);
	return users[p_user].slice_index;
}

void LightmapGIData::clear_users() {
	users.clear();
}

void LightmapGIData::_set_user_data(const Array &p_data) {
	ERR_FAIL_COND(p_data.is_empty());
	ERR_FAIL_COND((p_data.size() % 4) != 0);

	for (int i = 0; i < p_data.size(); i += 4) {
		add_user(p_data[i + 0], p_data[i + 1], p_data[i + 2], p_data[i + 3]);
	}
}

Array LightmapGIData::_get_user_data() const {
	Array ret;
	for (int i = 0; i < users.size(); i++) {
		ret.push_back(users[i].path);
		ret.push_back(users[i].uv_scale);
		ret.push_back(users[i].slice_index);
		ret.push_back(users[i].sub_instance);
	}
	return ret;
}

void LightmapGIData::set_lightmap_textures(const TypedArray<TextureLayered> &p_data) {
	storage_light_textures = p_data;
	if (p_data.is_empty()) {
		combined_light_texture = Ref<TextureLayered>();
		_reset_lightmap_textures();
		return;
	}

	if (p_data.size() == 1) {
		combined_light_texture = p_data[0];
	} else {
		Vector<Ref<Image>> images;
		for (int i = 0; i < p_data.size(); i++) {
			Ref<TextureLayered> texture = p_data[i];
			ERR_FAIL_COND_MSG(texture.is_null(), vformat("Invalid TextureLayered at index %d.", i));
			for (int j = 0; j < texture->get_layers(); j++) {
				images.push_back(texture->get_layer_data(j));
			}
		}

		Ref<Texture2DArray> combined_texture;
		combined_texture.instantiate();

		combined_texture->create_from_images(images);
		combined_light_texture = combined_texture;
	}
	_reset_lightmap_textures();
}

TypedArray<TextureLayered> LightmapGIData::get_lightmap_textures() const {
	return storage_light_textures;
}

void LightmapGIData::set_shadowmask_textures(const TypedArray<TextureLayered> &p_data) {
	storage_shadowmask_textures = p_data;

	if (p_data.is_empty()) {
		combined_shadowmask_texture = Ref<TextureLayered>();
		_reset_shadowmask_textures();
		return;
	}

	if (p_data.size() == 1) {
		combined_shadowmask_texture = p_data[0];

	} else {
		Vector<Ref<Image>> images;
		for (int i = 0; i < p_data.size(); i++) {
			Ref<TextureLayered> texture = p_data[i];
			ERR_FAIL_COND_MSG(texture.is_null(), vformat("Invalid TextureLayered at index %d.", i));
			for (int j = 0; j < texture->get_layers(); j++) {
				images.push_back(texture->get_layer_data(j));
			}
		}

		Ref<Texture2DArray> combined_texture;
		combined_texture.instantiate();

		combined_texture->create_from_images(images);
		combined_shadowmask_texture = combined_texture;
	}

	_reset_shadowmask_textures();
}

TypedArray<TextureLayered> LightmapGIData::get_shadowmask_textures() const {
	return storage_shadowmask_textures;
}

void LightmapGIData::clear_shadowmask_textures() {
	RS::get_singleton()->lightmap_set_shadowmask_textures(lightmap, RID());
	storage_shadowmask_textures.clear();
	combined_shadowmask_texture.unref();
}

bool LightmapGIData::has_shadowmask_textures() {
	return !storage_shadowmask_textures.is_empty() && combined_shadowmask_texture.is_valid();
}

RID LightmapGIData::get_rid() const {
	return lightmap;
}

void LightmapGIData::clear() {
	users.clear();
}

void LightmapGIData::_reset_lightmap_textures() {
	RS::get_singleton()->lightmap_set_textures(lightmap, combined_light_texture.is_valid() ? combined_light_texture->get_rid() : RID(), uses_spherical_harmonics);
}

void LightmapGIData::_reset_shadowmask_textures() {
	RS::get_singleton()->lightmap_set_shadowmask_textures(lightmap, combined_shadowmask_texture.is_valid() ? combined_shadowmask_texture->get_rid() : RID());
}

void LightmapGIData::set_uses_spherical_harmonics(bool p_enable) {
	uses_spherical_harmonics = p_enable;
	_reset_lightmap_textures();
}

bool LightmapGIData::is_using_spherical_harmonics() const {
	return uses_spherical_harmonics;
}

void LightmapGIData::_set_uses_packed_directional(bool p_enable) {
	_uses_packed_directional = p_enable;
}

bool LightmapGIData::_is_using_packed_directional() const {
	return _uses_packed_directional;
}

void LightmapGIData::update_shadowmask_mode(ShadowmaskMode p_mode) {
	RS::get_singleton()->lightmap_set_shadowmask_mode(lightmap, (RS::ShadowmaskMode)p_mode);
}

LightmapGIData::ShadowmaskMode LightmapGIData::get_shadowmask_mode() const {
	return (ShadowmaskMode)RS::get_singleton()->lightmap_get_shadowmask_mode(lightmap);
}

void LightmapGIData::set_capture_data(const AABB &p_bounds, bool p_interior, const PackedVector3Array &p_points, const PackedColorArray &p_point_sh, const PackedInt32Array &p_tetrahedra, const PackedInt32Array &p_bsp_tree, float p_baked_exposure) {
	if (p_points.size()) {
		int pc = p_points.size();
		ERR_FAIL_COND(pc * 9 != p_point_sh.size());
		ERR_FAIL_COND((p_tetrahedra.size() % 4) != 0);
		ERR_FAIL_COND((p_bsp_tree.size() % 6) != 0);
		RS::get_singleton()->lightmap_set_probe_capture_data(lightmap, p_points, p_point_sh, p_tetrahedra, p_bsp_tree);
		RS::get_singleton()->lightmap_set_probe_bounds(lightmap, p_bounds);
		RS::get_singleton()->lightmap_set_probe_interior(lightmap, p_interior);
	} else {
		RS::get_singleton()->lightmap_set_probe_capture_data(lightmap, PackedVector3Array(), PackedColorArray(), PackedInt32Array(), PackedInt32Array());
		RS::get_singleton()->lightmap_set_probe_bounds(lightmap, AABB());
		RS::get_singleton()->lightmap_set_probe_interior(lightmap, false);
	}
	RS::get_singleton()->lightmap_set_baked_exposure_normalization(lightmap, p_baked_exposure);
	baked_exposure = p_baked_exposure;
	interior = p_interior;
	bounds = p_bounds;
}

PackedVector3Array LightmapGIData::get_capture_points() const {
	return RS::get_singleton()->lightmap_get_probe_capture_points(lightmap);
}

PackedColorArray LightmapGIData::get_capture_sh() const {
	return RS::get_singleton()->lightmap_get_probe_capture_sh(lightmap);
}

PackedInt32Array LightmapGIData::get_capture_tetrahedra() const {
	return RS::get_singleton()->lightmap_get_probe_capture_tetrahedra(lightmap);
}

PackedInt32Array LightmapGIData::get_capture_bsp_tree() const {
	return RS::get_singleton()->lightmap_get_probe_capture_bsp_tree(lightmap);
}

AABB LightmapGIData::get_capture_bounds() const {
	return bounds;
}

bool LightmapGIData::is_interior() const {
	return interior;
}

float LightmapGIData::get_baked_exposure() const {
	return baked_exposure;
}

void LightmapGIData::_set_probe_data(const Dictionary &p_data) {
	ERR_FAIL_COND(!p_data.has("bounds"));
	ERR_FAIL_COND(!p_data.has("points"));
	ERR_FAIL_COND(!p_data.has("tetrahedra"));
	ERR_FAIL_COND(!p_data.has("bsp"));
	ERR_FAIL_COND(!p_data.has("sh"));
	ERR_FAIL_COND(!p_data.has("interior"));
	ERR_FAIL_COND(!p_data.has("baked_exposure"));
	set_capture_data(p_data["bounds"], p_data["interior"], p_data["points"], p_data["sh"], p_data["tetrahedra"], p_data["bsp"], p_data["baked_exposure"]);
}

Dictionary LightmapGIData::_get_probe_data() const {
	Dictionary d;
	d["bounds"] = get_capture_bounds();
	d["points"] = get_capture_points();
	d["tetrahedra"] = get_capture_tetrahedra();
	d["bsp"] = get_capture_bsp_tree();
	d["sh"] = get_capture_sh();
	d["interior"] = is_interior();
	d["baked_exposure"] = get_baked_exposure();
	return d;
}

#ifndef DISABLE_DEPRECATED
void LightmapGIData::set_light_texture(const Ref<TextureLayered> &p_light_texture) {
	TypedArray<TextureLayered> arr;
	arr.append(p_light_texture);
	set_lightmap_textures(arr);
}

Ref<TextureLayered> LightmapGIData::get_light_texture() const {
	if (storage_light_textures.is_empty()) {
		return Ref<TextureLayered>();
	}
	return storage_light_textures.get(0);
}

void LightmapGIData::_set_light_textures_data(const Array &p_data) {
	set_lightmap_textures(p_data);
}

Array LightmapGIData::_get_light_textures_data() const {
	return Array(storage_light_textures);
}
#endif

void LightmapGIData::_bind_methods() {
	ClassDB::bind_method(D_METHOD("_set_user_data", "data"), &LightmapGIData::_set_user_data);
	ClassDB::bind_method(D_METHOD("_get_user_data"), &LightmapGIData::_get_user_data);

	ClassDB::bind_method(D_METHOD("set_lightmap_textures", "light_textures"), &LightmapGIData::set_lightmap_textures);
	ClassDB::bind_method(D_METHOD("get_lightmap_textures"), &LightmapGIData::get_lightmap_textures);

	ClassDB::bind_method(D_METHOD("set_shadowmask_textures", "shadowmask_textures"), &LightmapGIData::set_shadowmask_textures);
	ClassDB::bind_method(D_METHOD("get_shadowmask_textures"), &LightmapGIData::get_shadowmask_textures);

	ClassDB::bind_method(D_METHOD("set_uses_spherical_harmonics", "uses_spherical_harmonics"), &LightmapGIData::set_uses_spherical_harmonics);
	ClassDB::bind_method(D_METHOD("is_using_spherical_harmonics"), &LightmapGIData::is_using_spherical_harmonics);

	ClassDB::bind_method(D_METHOD("_set_uses_packed_directional", "_uses_packed_directional"), &LightmapGIData::_set_uses_packed_directional);
	ClassDB::bind_method(D_METHOD("_is_using_packed_directional"), &LightmapGIData::_is_using_packed_directional);

	ClassDB::bind_method(D_METHOD("add_user", "path", "uv_scale", "slice_index", "sub_instance"), &LightmapGIData::add_user);
	ClassDB::bind_method(D_METHOD("get_user_count"), &LightmapGIData::get_user_count);
	ClassDB::bind_method(D_METHOD("get_user_path", "user_idx"), &LightmapGIData::get_user_path);
	ClassDB::bind_method(D_METHOD("clear_users"), &LightmapGIData::clear_users);

	ClassDB::bind_method(D_METHOD("_set_probe_data", "data"), &LightmapGIData::_set_probe_data);
	ClassDB::bind_method(D_METHOD("_get_probe_data"), &LightmapGIData::_get_probe_data);

	ADD_PROPERTY(PropertyInfo(Variant::ARRAY, "lightmap_textures", PROPERTY_HINT_ARRAY_TYPE, "TextureLayered", PROPERTY_USAGE_DEFAULT | PROPERTY_USAGE_READ_ONLY), "set_lightmap_textures", "get_lightmap_textures");
	ADD_PROPERTY(PropertyInfo(Variant::ARRAY, "shadowmask_textures", PROPERTY_HINT_ARRAY_TYPE, "TextureLayered", PROPERTY_USAGE_DEFAULT | PROPERTY_USAGE_READ_ONLY), "set_shadowmask_textures", "get_shadowmask_textures");
	ADD_PROPERTY(PropertyInfo(Variant::BOOL, "uses_spherical_harmonics", PROPERTY_HINT_NONE, "", PROPERTY_USAGE_NO_EDITOR | PROPERTY_USAGE_INTERNAL), "set_uses_spherical_harmonics", "is_using_spherical_harmonics");
	ADD_PROPERTY(PropertyInfo(Variant::ARRAY, "user_data", PROPERTY_HINT_NONE, "", PROPERTY_USAGE_NO_EDITOR | PROPERTY_USAGE_INTERNAL), "_set_user_data", "_get_user_data");
	ADD_PROPERTY(PropertyInfo(Variant::DICTIONARY, "probe_data", PROPERTY_HINT_NONE, "", PROPERTY_USAGE_NO_EDITOR | PROPERTY_USAGE_INTERNAL), "_set_probe_data", "_get_probe_data");
	ADD_PROPERTY(PropertyInfo(Variant::BOOL, "_uses_packed_directional", PROPERTY_HINT_NONE, "", PROPERTY_USAGE_NO_EDITOR | PROPERTY_USAGE_INTERNAL), "_set_uses_packed_directional", "_is_using_packed_directional");

#ifndef DISABLE_DEPRECATED
	ClassDB::bind_method(D_METHOD("set_light_texture", "light_texture"), &LightmapGIData::set_light_texture);
	ClassDB::bind_method(D_METHOD("get_light_texture"), &LightmapGIData::get_light_texture);

	ClassDB::bind_method(D_METHOD("_set_light_textures_data", "data"), &LightmapGIData::_set_light_textures_data);
	ClassDB::bind_method(D_METHOD("_get_light_textures_data"), &LightmapGIData::_get_light_textures_data);

	ADD_PROPERTY(PropertyInfo(Variant::OBJECT, "light_texture", PROPERTY_HINT_RESOURCE_TYPE, "TextureLayered", PROPERTY_USAGE_NONE), "set_light_texture", "get_light_texture");
	ADD_PROPERTY(PropertyInfo(Variant::ARRAY, "light_textures", PROPERTY_HINT_NONE, "", PROPERTY_USAGE_INTERNAL), "_set_light_textures_data", "_get_light_textures_data");
#endif

	BIND_ENUM_CONSTANT(SHADOWMASK_MODE_NONE);
	BIND_ENUM_CONSTANT(SHADOWMASK_MODE_REPLACE);
	BIND_ENUM_CONSTANT(SHADOWMASK_MODE_OVERLAY);
}

LightmapGIData::LightmapGIData() {
	lightmap = RS::get_singleton()->lightmap_create();
}

LightmapGIData::~LightmapGIData() {
	ERR_FAIL_NULL(RenderingServer::get_singleton());
	RS::get_singleton()->free(lightmap);
}

///////////////////////////

void LightmapGI::_find_meshes_and_lights(Node *p_at_node, Vector<MeshesFound> &meshes, Vector<LightsFound> &lights, Vector<Vector3> &probes) {
	MeshInstance3D *mi = Object::cast_to<MeshInstance3D>(p_at_node);
	if (mi && mi->get_gi_mode() == GeometryInstance3D::GI_MODE_STATIC && mi->is_visible_in_tree()) {
		Ref<Mesh> mesh = mi->get_mesh();
		if (mesh.is_valid()) {
			bool all_have_uv2_and_normal = true;
			bool surfaces_found = false;
			for (int i = 0; i < mesh->get_surface_count(); i++) {
				if (mesh->surface_get_primitive_type(i) != Mesh::PRIMITIVE_TRIANGLES) {
					continue;
				}
				if (!(mesh->surface_get_format(i) & Mesh::ARRAY_FORMAT_TEX_UV2)) {
					all_have_uv2_and_normal = false;
					break;
				}
				if (!(mesh->surface_get_format(i) & Mesh::ARRAY_FORMAT_NORMAL)) {
					all_have_uv2_and_normal = false;
					break;
				}
				surfaces_found = true;
			}

			if (surfaces_found && all_have_uv2_and_normal) {
				//READY TO BAKE! size hint could be computed if not found, actually..

				MeshesFound mf;
				mf.xform = get_global_transform().affine_inverse() * mi->get_global_transform();
				mf.node_path = get_path_to(mi);
				mf.subindex = -1;
				mf.mesh = mesh;
				mf.lightmap_scale = mi->get_lightmap_texel_scale();

				Ref<Material> all_override = mi->get_material_override();
				for (int i = 0; i < mesh->get_surface_count(); i++) {
					if (all_override.is_valid()) {
						mf.overrides.push_back(all_override);
					} else {
						mf.overrides.push_back(mi->get_surface_override_material(i));
					}
				}

				meshes.push_back(mf);
			}
		}
	}

	Node3D *s = Object::cast_to<Node3D>(p_at_node);

	if (!mi && s) {
		Array bmeshes = p_at_node->call("get_bake_meshes");
		if (bmeshes.size() && (bmeshes.size() & 1) == 0) {
			Transform3D xf = get_global_transform().affine_inverse() * s->get_global_transform();
			for (int i = 0; i < bmeshes.size(); i += 2) {
				Ref<Mesh> mesh = bmeshes[i];
				if (!mesh.is_valid()) {
					continue;
				}

				MeshesFound mf;

				Transform3D mesh_xf = bmeshes[i + 1];
				mf.xform = xf * mesh_xf;
				mf.node_path = get_path_to(s);
				mf.subindex = i / 2;
				mf.lightmap_scale = 1.0;
				mf.mesh = mesh;

				meshes.push_back(mf);
			}
		}
	}

	Light3D *light = Object::cast_to<Light3D>(p_at_node);

	if (light && light->get_bake_mode() != Light3D::BAKE_DISABLED) {
		LightsFound lf;
		lf.xform = get_global_transform().affine_inverse() * light->get_global_transform();
		lf.light = light;
		lights.push_back(lf);
	}

	LightmapProbe *probe = Object::cast_to<LightmapProbe>(p_at_node);

	if (probe) {
		Transform3D xf = get_global_transform().affine_inverse() * probe->get_global_transform();
		probes.push_back(xf.origin);
	}

	for (int i = 0; i < p_at_node->get_child_count(); i++) {
		Node *child = p_at_node->get_child(i);
		if (!child->get_owner()) {
			continue; //maybe a helper
		}

		_find_meshes_and_lights(child, meshes, lights, probes);
	}
}

int LightmapGI::_bsp_get_simplex_side(const Vector<Vector3> &p_points, const LocalVector<BSPSimplex> &p_simplices, const Plane &p_plane, uint32_t p_simplex) const {
	int over = 0;
	int under = 0;
	const BSPSimplex &s = p_simplices[p_simplex];
	for (int i = 0; i < 4; i++) {
		const Vector3 v = p_points[s.vertices[i]];
		// The tolerance used here comes from experiments on scenes up to
		// 1000x1000x100 meters. If it's any smaller, some simplices will
		// appear to self-intersect due to a lack of precision in Plane.
		if (p_plane.has_point(v, 1.0 / (1 << 13))) {
			// Coplanar.
		} else if (p_plane.is_point_over(v)) {
			over++;
		} else {
			under++;
		}
	}

	ERR_FAIL_COND_V(under == 0 && over == 0, -2); //should never happen, we discarded flat simplices before, but in any case drop it from the bsp tree and throw an error
	if (under == 0) {
		return 1; // all over
	} else if (over == 0) {
		return -1; // all under
	} else {
		return 0; // crossing
	}
}

//#define DEBUG_BSP

int32_t LightmapGI::_compute_bsp_tree(const Vector<Vector3> &p_points, const LocalVector<Plane> &p_planes, LocalVector<int32_t> &planes_tested, const LocalVector<BSPSimplex> &p_simplices, const LocalVector<int32_t> &p_simplex_indices, LocalVector<BSPNode> &bsp_nodes) {
	ERR_FAIL_COND_V(p_simplex_indices.size() < 2, -1);

	int32_t node_index = (int32_t)bsp_nodes.size();
	bsp_nodes.push_back(BSPNode());

	//test with all the simplex planes
	Plane best_plane;
	float best_plane_score = -1.0;

	for (const int idx : p_simplex_indices) {
		const BSPSimplex &s = p_simplices[idx];
		for (int j = 0; j < 4; j++) {
			uint32_t plane_index = s.planes[j];
			if (planes_tested[plane_index] == node_index) {
				continue; //tested this plane already
			}

			planes_tested[plane_index] = node_index;

			static const int face_order[4][3] = {
				{ 0, 1, 2 },
				{ 0, 2, 3 },
				{ 0, 1, 3 },
				{ 1, 2, 3 }
			};

			// despite getting rid of plane duplicates, we should still use here the actual plane to avoid numerical error
			// from thinking this same simplex is intersecting rather than on a side
			Vector3 v0 = p_points[s.vertices[face_order[j][0]]];
			Vector3 v1 = p_points[s.vertices[face_order[j][1]]];
			Vector3 v2 = p_points[s.vertices[face_order[j][2]]];

			Plane plane(v0, v1, v2);

			//test with all the simplices
			int over_count = 0;
			int under_count = 0;

			for (const int &index : p_simplex_indices) {
				int side = _bsp_get_simplex_side(p_points, p_simplices, plane, index);
				if (side == -2) {
					continue; //this simplex is invalid, skip for now
				} else if (side < 0) {
					under_count++;
				} else if (side > 0) {
					over_count++;
				}
			}

			if (under_count == 0 && over_count == 0) {
				continue; //most likely precision issue with a flat simplex, do not try this plane
			}

			if (under_count > over_count) { //make sure under is always less than over, so we can compute the same ratio
				SWAP(under_count, over_count);
			}

			float score = 0; //by default, score is 0 (worst)
			if (over_count > 0) {
				// Simplices that are intersected by the plane are moved into both the over
				// and under subtrees which makes the entire tree deeper, so the best plane
				// will have the least intersections while separating the simplices evenly.
				float balance = float(under_count) / over_count;
				float separation = float(over_count + under_count) / p_simplex_indices.size();
				score = balance * separation * separation;
			}

			if (score > best_plane_score) {
				best_plane = plane;
				best_plane_score = score;
			}
		}
	}

	// We often end up with two (or on rare occasions, three) simplices that are
	// either disjoint or share one vertex and don't have a separating plane
	// among their faces. The fallback is to loop through new planes created
	// with one vertex of the first simplex and two vertices of the second until
	// we find a winner.
	if (best_plane_score == 0) {
		const BSPSimplex &simplex0 = p_simplices[p_simplex_indices[0]];
		const BSPSimplex &simplex1 = p_simplices[p_simplex_indices[1]];

		for (uint32_t i = 0; i < 4 && !best_plane_score; i++) {
			Vector3 v0 = p_points[simplex0.vertices[i]];
			for (uint32_t j = 0; j < 3 && !best_plane_score; j++) {
				if (simplex0.vertices[i] == simplex1.vertices[j]) {
					break;
				}
				Vector3 v1 = p_points[simplex1.vertices[j]];
				for (uint32_t k = j + 1; k < 4; k++) {
					if (simplex0.vertices[i] == simplex1.vertices[k]) {
						break;
					}
					Vector3 v2 = p_points[simplex1.vertices[k]];

					Plane plane = Plane(v0, v1, v2);
					if (plane == Plane()) { // When v0, v1, and v2 are collinear, they can't form a plane.
						continue;
					}
					int32_t side0 = _bsp_get_simplex_side(p_points, p_simplices, plane, p_simplex_indices[0]);
					int32_t side1 = _bsp_get_simplex_side(p_points, p_simplices, plane, p_simplex_indices[1]);
					if ((side0 == 1 && side1 == -1) || (side0 == -1 && side1 == 1)) {
						best_plane = plane;
						best_plane_score = 1.0;
						break;
					}
				}
			}
		}
	}

	LocalVector<int32_t> indices_over;
	LocalVector<int32_t> indices_under;

	//split again, but add to list
	for (const uint32_t index : p_simplex_indices) {
		int side = _bsp_get_simplex_side(p_points, p_simplices, best_plane, index);

		if (side == -2) {
			continue; //simplex sits on the plane, does not make sense to use it
		}
		if (side <= 0) {
			indices_under.push_back(index);
		}

		if (side >= 0) {
			indices_over.push_back(index);
		}
	}

#ifdef DEBUG_BSP
	print_line("node " + itos(node_index) + " found plane: " + best_plane + " score:" + rtos(best_plane_score) + " - over " + itos(indices_over.size()) + " under " + itos(indices_under.size()) + " intersecting " + itos(intersecting));
#endif

	if (best_plane_score < 0.0 || indices_over.size() == p_simplex_indices.size() || indices_under.size() == p_simplex_indices.size()) {
		// Failed to separate the tetrahedrons using planes
		// this means Delaunay broke at some point.
		// Luckily, because we are using tetrahedrons, we can resort to
		// less precise but still working ways to generate the separating plane
		// this will most likely look bad when interpolating, but at least it will not crash.
		// and the artifact will most likely also be very small, so too difficult to notice.

		//find the longest axis

		WARN_PRINT("Inconsistency found in triangulation while building BSP, probe interpolation quality may degrade a bit.");

		LocalVector<Vector3> centers;
		AABB bounds_all;
		for (uint32_t i = 0; i < p_simplex_indices.size(); i++) {
			AABB bounds;
			for (uint32_t j = 0; j < 4; j++) {
				Vector3 p = p_points[p_simplices[p_simplex_indices[i]].vertices[j]];
				if (j == 0) {
					bounds.position = p;
				} else {
					bounds.expand_to(p);
				}
			}
			if (i == 0) {
				centers.push_back(bounds.get_center());
			} else {
				bounds_all.merge_with(bounds);
			}
		}
		Vector3::Axis longest_axis = Vector3::Axis(bounds_all.get_longest_axis_index());

		//find the simplex that will go under
		uint32_t min_d_idx = 0xFFFFFFFF;
		float min_d_dist = 1e20;

		for (uint32_t i = 0; i < centers.size(); i++) {
			if (centers[i][longest_axis] < min_d_dist) {
				min_d_idx = i;
				min_d_dist = centers[i][longest_axis];
			}
		}
		//rebuild best_plane and over/under arrays
		best_plane = Plane();
		best_plane.normal[longest_axis] = 1.0;
		best_plane.d = min_d_dist;

		indices_under.clear();
		indices_under.push_back(min_d_idx);

		indices_over.clear();

		for (uint32_t i = 0; i < p_simplex_indices.size(); i++) {
			if (i == min_d_idx) {
				continue;
			}
			indices_over.push_back(p_simplex_indices[i]);
		}
	}

	BSPNode node;
	node.plane = best_plane;

	if (indices_under.size() == 0) {
		//nothing to do here
		node.under = BSPNode::EMPTY_LEAF;
	} else if (indices_under.size() == 1) {
		node.under = -(indices_under[0] + 1);
	} else {
		node.under = _compute_bsp_tree(p_points, p_planes, planes_tested, p_simplices, indices_under, bsp_nodes);
	}

	if (indices_over.size() == 0) {
		//nothing to do here
		node.over = BSPNode::EMPTY_LEAF;
	} else if (indices_over.size() == 1) {
		node.over = -(indices_over[0] + 1);
	} else {
		node.over = _compute_bsp_tree(p_points, p_planes, planes_tested, p_simplices, indices_over, bsp_nodes);
	}

	bsp_nodes[node_index] = node;

	return node_index;
}

bool LightmapGI::_lightmap_bake_step_function(float p_completion, const String &p_text, void *ud, bool p_refresh) {
	BakeStepUD *bsud = (BakeStepUD *)ud;
	bool ret = false;
	if (bsud->func) {
		ret = bsud->func(bsud->from_percent + p_completion * (bsud->to_percent - bsud->from_percent), p_text, bsud->ud, p_refresh);
	}
	return ret;
}

void LightmapGI::_plot_triangle_into_octree(GenProbesOctree *p_cell, float p_cell_size, const Vector3 *p_triangle) {
	for (int i = 0; i < 8; i++) {
		Vector3i pos = p_cell->offset;
		uint32_t half_size = p_cell->size / 2;
		if (i & 1) {
			pos.x += half_size;
		}
		if (i & 2) {
			pos.y += half_size;
		}
		if (i & 4) {
			pos.z += half_size;
		}

		AABB subcell;
		subcell.position = Vector3(pos) * p_cell_size;
		subcell.size = Vector3(half_size, half_size, half_size) * p_cell_size;

		if (!Geometry3D::triangle_box_overlap(subcell.get_center(), subcell.size * 0.5, p_triangle)) {
			continue;
		}

		if (p_cell->children[i] == nullptr) {
			GenProbesOctree *child = memnew(GenProbesOctree);
			child->offset = pos;
			child->size = half_size;
			p_cell->children[i] = child;
		}

		if (half_size > 1) {
			//still levels missing
			_plot_triangle_into_octree(p_cell->children[i], p_cell_size, p_triangle);
		}
	}
}

void LightmapGI::_gen_new_positions_from_octree(const GenProbesOctree *p_cell, float p_cell_size, const Vector<Vector3> &probe_positions, LocalVector<Vector3> &new_probe_positions, HashMap<Vector3i, bool> &positions_used, const AABB &p_bounds) {
	for (int i = 0; i < 8; i++) {
		Vector3i pos = p_cell->offset;
		if (i & 1) {
			pos.x += p_cell->size;
		}
		if (i & 2) {
			pos.y += p_cell->size;
		}
		if (i & 4) {
			pos.z += p_cell->size;
		}

		if (p_cell->size == 1 && !positions_used.has(pos)) {
			//new position to insert!
			Vector3 real_pos = p_bounds.position + Vector3(pos) * p_cell_size;
			//see if a user submitted probe is too close
			int ppcount = probe_positions.size();
			const Vector3 *pp = probe_positions.ptr();
			bool exists = false;
			for (int j = 0; j < ppcount; j++) {
				if (pp[j].distance_to(real_pos) < (p_cell_size * 0.5f)) {
					exists = true;
					break;
				}
			}

			if (!exists) {
				new_probe_positions.push_back(real_pos);
			}

			positions_used[pos] = true;
		}

		if (p_cell->children[i] != nullptr) {
			_gen_new_positions_from_octree(p_cell->children[i], p_cell_size, probe_positions, new_probe_positions, positions_used, p_bounds);
		}
	}
}

LightmapGI::BakeError LightmapGI::_save_and_reimport_atlas_textures(const Ref<Lightmapper> p_lightmapper, const String &p_base_name, TypedArray<TextureLayered> &r_textures, bool p_is_shadowmask) const {
	Vector<Ref<Image>> images;
	images.resize(p_is_shadowmask ? p_lightmapper->get_shadowmask_texture_count() : p_lightmapper->get_bake_texture_count());

	for (int i = 0; i < images.size(); i++) {
		images.set(i, p_is_shadowmask ? p_lightmapper->get_shadowmask_texture(i) : p_lightmapper->get_bake_texture(i));
	}

	const int slice_count = images.size();
	const int slice_width = images[0]->get_width();
	const int slice_height = images[0]->get_height();

	const int slices_per_texture = Image::MAX_HEIGHT / slice_height;
	const int texture_count = Math::ceil(slice_count / (float)slices_per_texture);
	const int last_count = slice_count % slices_per_texture;

	r_textures.resize(texture_count);

	for (int i = 0; i < texture_count; i++) {
		const int texture_slice_count = (i == texture_count - 1 && last_count != 0) ? last_count : slices_per_texture;

		Ref<Image> texture_image = Image::create_empty(slice_width, slice_height * texture_slice_count, false, images[0]->get_format());

		for (int j = 0; j < texture_slice_count; j++) {
			texture_image->blit_rect(images[i * slices_per_texture + j], Rect2i(0, 0, slice_width, slice_height), Point2i(0, slice_height * j));
		}

		const String atlas_path = (texture_count > 1 ? p_base_name + "_" + itos(i) : p_base_name) + (p_is_shadowmask ? ".png" : ".exr");
		const String config_path = atlas_path + ".import";

		Ref<ConfigFile> config;
		config.instantiate();

		// Load an import configuration if present.
		if (FileAccess::exists(config_path)) {
			config->load(config_path);
		}

		config->set_value("remap", "importer", "2d_array_texture");
		config->set_value("remap", "type", "CompressedTexture2DArray");
		if (!config->has_section_key("params", "compress/mode")) {
			// Do not override an existing compression mode.
			config->set_value("params", "compress/mode", 2);
		}
		config->set_value("params", "compress/channel_pack", 1);
		config->set_value("params", "mipmaps/generate", false);
		config->set_value("params", "slices/horizontal", 1);
		config->set_value("params", "slices/vertical", texture_slice_count);

		config->save(config_path);

		// Save the file.
		Error save_err;
		if (p_is_shadowmask) {
			save_err = texture_image->save_png(atlas_path);
		} else {
			save_err = texture_image->save_exr(atlas_path, false);
		}

		ERR_FAIL_COND_V(save_err, LightmapGI::BAKE_ERROR_CANT_CREATE_IMAGE);

		// Reimport the file.
		ResourceLoader::import(atlas_path);
		Ref<TextureLayered> t = ResourceLoader::load(atlas_path); // If already loaded, it will be updated on refocus?
		ERR_FAIL_COND_V(t.is_null(), LightmapGI::BAKE_ERROR_CANT_CREATE_IMAGE);

		// Store the atlas in the array.
		r_textures[i] = t;
	}

	return LightmapGI::BAKE_ERROR_OK;
}

LightmapGI::BakeError LightmapGI::bake(Node *p_from_node, String p_image_data_path, Lightmapper::BakeStepFunc p_bake_step, void *p_bake_userdata) {
	if (p_image_data_path.is_empty()) {
		if (get_light_data().is_null()) {
			return BAKE_ERROR_NO_SAVE_PATH;
		}

		p_image_data_path = get_light_data()->get_path();
		if (!p_image_data_path.is_resource_file()) {
			return BAKE_ERROR_NO_SAVE_PATH;
		}
	}

	Ref<Lightmapper> lightmapper = Lightmapper::create();
	ERR_FAIL_COND_V(lightmapper.is_null(), BAKE_ERROR_NO_LIGHTMAPPER);

	BakeStepUD bsud;
	bsud.func = p_bake_step;
	bsud.ud = p_bake_userdata;
	bsud.from_percent = 0.2;
	bsud.to_percent = 0.8;

	if (p_bake_step) {
		p_bake_step(0.0, RTR("Finding meshes, lights and probes"), p_bake_userdata, true);
	}
	/* STEP 1, FIND MESHES, LIGHTS AND PROBES */
	Vector<Lightmapper::MeshData> mesh_data;
	Vector<LightsFound> lights_found;
	Vector<Vector3> probes_found;
	AABB bounds;
	{
		Vector<MeshesFound> meshes_found;
		_find_meshes_and_lights(p_from_node ? p_from_node : get_parent(), meshes_found, lights_found, probes_found);

		if (meshes_found.size() == 0) {
			return BAKE_ERROR_NO_MESHES;
		}
		// create mesh data for insert

		//get the base material textures, help compute atlas size and bounds
		for (int m_i = 0; m_i < meshes_found.size(); m_i++) {
			if (p_bake_step) {
				float p = (float)(m_i) / meshes_found.size();
				p_bake_step(p * 0.1, vformat(RTR("Preparing geometry %d/%d"), m_i, meshes_found.size()), p_bake_userdata, false);
			}

			MeshesFound &mf = meshes_found.write[m_i];

			Size2i mesh_lightmap_size = mf.mesh->get_lightmap_size_hint();
			if (mesh_lightmap_size == Size2i(0, 0)) {
				// TODO we should compute a size if no lightmap hint is set, as we did in 3.x.
				// For now set to basic size to avoid crash.
				mesh_lightmap_size = Size2i(64, 64);
			}
			Size2i lightmap_size = Size2i(Size2(mesh_lightmap_size) * mf.lightmap_scale * texel_scale);
			ERR_FAIL_COND_V(lightmap_size.x == 0 || lightmap_size.y == 0, BAKE_ERROR_LIGHTMAP_TOO_SMALL);

			TypedArray<RID> overrides;
			overrides.resize(mf.overrides.size());
			for (int i = 0; i < mf.overrides.size(); i++) {
				if (mf.overrides[i].is_valid()) {
					overrides[i] = mf.overrides[i]->get_rid();
				}
			}
			TypedArray<Image> images = RS::get_singleton()->bake_render_uv2(mf.mesh->get_rid(), overrides, lightmap_size);

			ERR_FAIL_COND_V(images.is_empty(), BAKE_ERROR_CANT_CREATE_IMAGE);

			Ref<Image> albedo = images[RS::BAKE_CHANNEL_ALBEDO_ALPHA];
			Ref<Image> orm = images[RS::BAKE_CHANNEL_ORM];

			//multiply albedo by metal

			Lightmapper::MeshData md;

			{
				Dictionary d;
				d["path"] = mf.node_path;
				if (mf.subindex >= 0) {
					d["subindex"] = mf.subindex;
				}
				md.userdata = d;
			}

			{
				if (albedo->get_format() != Image::FORMAT_RGBA8) {
					albedo->convert(Image::FORMAT_RGBA8);
				}
				if (orm->get_format() != Image::FORMAT_RGBA8) {
					orm->convert(Image::FORMAT_RGBA8);
				}
				Vector<uint8_t> albedo_alpha = albedo->get_data();
				Vector<uint8_t> orm_data = orm->get_data();

				Vector<uint8_t> albedom;
				uint32_t len = albedo_alpha.size();
				albedom.resize(len);
				const uint8_t *r_aa = albedo_alpha.ptr();
				const uint8_t *r_orm = orm_data.ptr();
				uint8_t *w_albedo = albedom.ptrw();

				for (uint32_t i = 0; i < len; i += 4) {
					w_albedo[i + 0] = uint8_t(CLAMP(float(r_aa[i + 0]) * (1.0 - float(r_orm[i + 2] / 255.0)), 0, 255));
					w_albedo[i + 1] = uint8_t(CLAMP(float(r_aa[i + 1]) * (1.0 - float(r_orm[i + 2] / 255.0)), 0, 255));
					w_albedo[i + 2] = uint8_t(CLAMP(float(r_aa[i + 2]) * (1.0 - float(r_orm[i + 2] / 255.0)), 0, 255));
					w_albedo[i + 3] = 255;
				}

				md.albedo_on_uv2.instantiate();
				md.albedo_on_uv2->set_data(lightmap_size.width, lightmap_size.height, false, Image::FORMAT_RGBA8, albedom);
			}

			md.emission_on_uv2 = images[RS::BAKE_CHANNEL_EMISSION];
			if (md.emission_on_uv2->get_format() != Image::FORMAT_RGBAH) {
				md.emission_on_uv2->convert(Image::FORMAT_RGBAH);
			}

			//get geometry

			Basis normal_xform = mf.xform.basis.inverse().transposed();

			for (int i = 0; i < mf.mesh->get_surface_count(); i++) {
				if (mf.mesh->surface_get_primitive_type(i) != Mesh::PRIMITIVE_TRIANGLES) {
					continue;
				}
				Array a = mf.mesh->surface_get_arrays(i);

				Vector<Vector3> vertices = a[Mesh::ARRAY_VERTEX];
				const Vector3 *vr = vertices.ptr();
				Vector<Vector2> uv = a[Mesh::ARRAY_TEX_UV2];
				const Vector2 *uvr = nullptr;
				Vector<Vector3> normals = a[Mesh::ARRAY_NORMAL];
				const Vector3 *nr = nullptr;
				Vector<int> index = a[Mesh::ARRAY_INDEX];

				ERR_CONTINUE(uv.size() == 0);
				ERR_CONTINUE(normals.size() == 0);

				uvr = uv.ptr();
				nr = normals.ptr();

				int facecount;
				const int *ir = nullptr;

				if (index.size()) {
					facecount = index.size() / 3;
					ir = index.ptr();
				} else {
					facecount = vertices.size() / 3;
				}

				for (int j = 0; j < facecount; j++) {
					uint32_t vidx[3];

					if (ir) {
						for (int k = 0; k < 3; k++) {
							vidx[k] = ir[j * 3 + k];
						}
					} else {
						for (int k = 0; k < 3; k++) {
							vidx[k] = j * 3 + k;
						}
					}

					for (int k = 0; k < 3; k++) {
						Vector3 v = mf.xform.xform(vr[vidx[k]]);
						if (bounds == AABB()) {
							bounds.position = v;
						} else {
							bounds.expand_to(v);
						}
						md.points.push_back(v);

						md.uv2.push_back(uvr[vidx[k]]);
						md.normal.push_back(normal_xform.xform(nr[vidx[k]]).normalized());
					}
				}
			}

			mesh_data.push_back(md);
		}
	}

	/* STEP 2, CREATE PROBES */

	if (p_bake_step) {
		p_bake_step(0.3, RTR("Creating probes"), p_bake_userdata, true);
	}

	//bounds need to include the user probes
	for (int i = 0; i < probes_found.size(); i++) {
		bounds.expand_to(probes_found[i]);
	}

	bounds.grow_by(bounds.size.length() * 0.001);

	if (gen_probes == GENERATE_PROBES_DISABLED) {
		// generate 8 probes on bound endpoints
		for (int i = 0; i < 8; i++) {
			probes_found.push_back(bounds.get_endpoint(i));
		}
	} else {
		// detect probes from geometry
		static const int subdiv_values[6] = { 0, 4, 8, 16, 32 };
		int subdiv = subdiv_values[gen_probes];

		float subdiv_cell_size;
		Vector3i bound_limit;
		{
			int longest_axis = bounds.get_longest_axis_index();
			subdiv_cell_size = bounds.size[longest_axis] / subdiv;
			int axis_n1 = (longest_axis + 1) % 3;
			int axis_n2 = (longest_axis + 2) % 3;

			bound_limit[longest_axis] = subdiv;
			bound_limit[axis_n1] = int(Math::ceil(bounds.size[axis_n1] / subdiv_cell_size));
			bound_limit[axis_n2] = int(Math::ceil(bounds.size[axis_n2] / subdiv_cell_size));
			//compensate bounds
			bounds.size[axis_n1] = bound_limit[axis_n1] * subdiv_cell_size;
			bounds.size[axis_n2] = bound_limit[axis_n2] * subdiv_cell_size;
		}

		GenProbesOctree octree;
		octree.size = subdiv;

		for (int i = 0; i < mesh_data.size(); i++) {
			if (p_bake_step) {
				float p = (float)(i) / mesh_data.size();
				p_bake_step(0.3 + p * 0.1, vformat(RTR("Creating probes from mesh %d/%d"), i, mesh_data.size()), p_bake_userdata, false);
			}

			for (int j = 0; j < mesh_data[i].points.size(); j += 3) {
				Vector3 points[3] = { mesh_data[i].points[j + 0] - bounds.position, mesh_data[i].points[j + 1] - bounds.position, mesh_data[i].points[j + 2] - bounds.position };
				_plot_triangle_into_octree(&octree, subdiv_cell_size, points);
			}
		}

		LocalVector<Vector3> new_probe_positions;
		HashMap<Vector3i, bool> positions_used;
		for (uint32_t i = 0; i < 8; i++) { //insert bounding endpoints
			Vector3i pos;
			if (i & 1) {
				pos.x += bound_limit.x;
			}
			if (i & 2) {
				pos.y += bound_limit.y;
			}
			if (i & 4) {
				pos.z += bound_limit.z;
			}

			positions_used[pos] = true;
			Vector3 real_pos = bounds.position + Vector3(pos) * subdiv_cell_size; //use same formula for numerical stability
			new_probe_positions.push_back(real_pos);
		}
		//skip first level, since probes are always added at bounds endpoints anyway (code above this)
		for (int i = 0; i < 8; i++) {
			if (octree.children[i]) {
				_gen_new_positions_from_octree(octree.children[i], subdiv_cell_size, probes_found, new_probe_positions, positions_used, bounds);
			}
		}

		for (const Vector3 &position : new_probe_positions) {
			probes_found.push_back(position);
		}
	}

	// Add everything to lightmapper
	const bool use_physical_light_units = GLOBAL_GET("rendering/lights_and_shadows/use_physical_light_units");
	if (p_bake_step) {
		p_bake_step(0.4, RTR("Preparing Lightmapper"), p_bake_userdata, true);
	}

	{
		for (int i = 0; i < mesh_data.size(); i++) {
			lightmapper->add_mesh(mesh_data[i]);
		}
		for (int i = 0; i < lights_found.size(); i++) {
			Light3D *light = lights_found[i].light;
			if (light->is_editor_only()) {
				// Don't include editor-only lights in the lightmap bake,
				// as this results in inconsistent visuals when running the project.
				continue;
			}

			Transform3D xf = lights_found[i].xform;

			// For the lightmapper, the indirect energy represents the multiplier for the indirect bounces caused by the light, so the value is not converted when using physical units.
			float indirect_energy = light->get_param(Light3D::PARAM_INDIRECT_ENERGY);
			Color linear_color = light->get_color().srgb_to_linear();
			float energy = light->get_param(Light3D::PARAM_ENERGY);
			if (use_physical_light_units) {
				energy *= light->get_param(Light3D::PARAM_INTENSITY);
				linear_color *= light->get_correlated_color().srgb_to_linear();
			}

			if (Object::cast_to<DirectionalLight3D>(light)) {
				DirectionalLight3D *l = Object::cast_to<DirectionalLight3D>(light);
				if (l->get_sky_mode() != DirectionalLight3D::SKY_MODE_SKY_ONLY) {
					lightmapper->add_directional_light(light->get_name(), light->get_bake_mode() == Light3D::BAKE_STATIC, -xf.basis.get_column(Vector3::AXIS_Z).normalized(), linear_color, energy, indirect_energy, l->get_param(Light3D::PARAM_SIZE), l->get_param(Light3D::PARAM_SHADOW_BLUR));
				}
			} else if (Object::cast_to<OmniLight3D>(light)) {
				OmniLight3D *l = Object::cast_to<OmniLight3D>(light);
				if (use_physical_light_units) {
					energy *= (1.0 / (Math_PI * 4.0));
				}
				lightmapper->add_omni_light(light->get_name(), light->get_bake_mode() == Light3D::BAKE_STATIC, xf.origin, linear_color, energy, indirect_energy, l->get_param(Light3D::PARAM_RANGE), l->get_param(Light3D::PARAM_ATTENUATION), l->get_param(Light3D::PARAM_SIZE), l->get_param(Light3D::PARAM_SHADOW_BLUR));
			} else if (Object::cast_to<SpotLight3D>(light)) {
				SpotLight3D *l = Object::cast_to<SpotLight3D>(light);
				if (use_physical_light_units) {
					energy *= (1.0 / Math_PI);
				}
				lightmapper->add_spot_light(light->get_name(), light->get_bake_mode() == Light3D::BAKE_STATIC, xf.origin, -xf.basis.get_column(Vector3::AXIS_Z).normalized(), linear_color, energy, indirect_energy, l->get_param(Light3D::PARAM_RANGE), l->get_param(Light3D::PARAM_ATTENUATION), l->get_param(Light3D::PARAM_SPOT_ANGLE), l->get_param(Light3D::PARAM_SPOT_ATTENUATION), l->get_param(Light3D::PARAM_SIZE), l->get_param(Light3D::PARAM_SHADOW_BLUR));
			}
		}
		for (int i = 0; i < probes_found.size(); i++) {
			lightmapper->add_probe(probes_found[i]);
		}
	}

	Ref<Image> environment_image;
	Basis environment_transform;

	// Add everything to lightmapper
	if (environment_mode != ENVIRONMENT_MODE_DISABLED) {
		if (p_bake_step) {
			p_bake_step(4.1, RTR("Preparing Environment"), p_bake_userdata, true);
		}

		environment_transform = get_global_transform().basis;

		switch (environment_mode) {
			case ENVIRONMENT_MODE_DISABLED: {
				//nothing
			} break;
			case ENVIRONMENT_MODE_SCENE: {
				Ref<World3D> world = get_world_3d();
				if (world.is_valid()) {
					Ref<Environment> env = world->get_environment();
					if (env.is_null()) {
						env = world->get_fallback_environment();
					}

					if (env.is_valid()) {
						environment_image = RS::get_singleton()->environment_bake_panorama(env->get_rid(), true, Size2i(128, 64));
						environment_transform = Basis::from_euler(env->get_sky_rotation()).inverse();
					}
				}
			} break;
			case ENVIRONMENT_MODE_CUSTOM_SKY: {
				if (environment_custom_sky.is_valid()) {
					environment_image = RS::get_singleton()->sky_bake_panorama(environment_custom_sky->get_rid(), environment_custom_energy, true, Size2i(128, 64));
				}

			} break;
			case ENVIRONMENT_MODE_CUSTOM_COLOR: {
				environment_image.instantiate();
				environment_image->initialize_data(128, 64, false, Image::FORMAT_RGBAF);
				Color c = environment_custom_color;
				c.r *= environment_custom_energy;
				c.g *= environment_custom_energy;
				c.b *= environment_custom_energy;
				environment_image->fill(c);

			} break;
		}
	}

	float exposure_normalization = 1.0;
	if (camera_attributes.is_valid()) {
		exposure_normalization = camera_attributes->get_exposure_multiplier();
		if (use_physical_light_units) {
			exposure_normalization = camera_attributes->calculate_exposure_normalization();
		}
	}

	Lightmapper::BakeError bake_err = lightmapper->bake(Lightmapper::BakeQuality(bake_quality), use_denoiser, denoiser_strength, denoiser_range, bounces,
			bounce_indirect_energy, bias, max_texture_size, directional, shadowmask_mode != LightmapGIData::SHADOWMASK_MODE_NONE, use_texture_for_bounces,
			Lightmapper::GenerateProbes(gen_probes), environment_image, environment_transform, _lightmap_bake_step_function, &bsud, exposure_normalization);

	if (bake_err == Lightmapper::BAKE_ERROR_TEXTURE_EXCEEDS_MAX_SIZE) {
		return BAKE_ERROR_TEXTURE_SIZE_TOO_SMALL;
	} else if (bake_err == Lightmapper::BAKE_ERROR_LIGHTMAP_CANT_PRE_BAKE_MESHES) {
		return BAKE_ERROR_MESHES_INVALID;
	} else if (bake_err == Lightmapper::BAKE_ERROR_ATLAS_TOO_SMALL) {
		return BAKE_ERROR_ATLAS_TOO_SMALL;
<<<<<<< HEAD
=======
	} else if (bake_err == Lightmapper::BAKE_ERROR_USER_ABORTED) {
		return BAKE_ERROR_USER_ABORTED;
>>>>>>> dc5f1b7a
	}

	// POSTBAKE: Save Textures.
	TypedArray<TextureLayered> lightmap_textures;
	TypedArray<TextureLayered> shadowmask_textures;

	const String texture_filename = p_image_data_path.get_basename();
	const int shadowmask_texture_count = lightmapper->get_shadowmask_texture_count();
	const bool save_shadowmask = shadowmask_mode != LightmapGIData::SHADOWMASK_MODE_NONE && shadowmask_texture_count > 0;

	// Save the lightmap atlases.
	BakeError save_err = _save_and_reimport_atlas_textures(lightmapper, texture_filename, lightmap_textures, false);
	ERR_FAIL_COND_V(save_err != BAKE_ERROR_OK, save_err);

	if (save_shadowmask) {
		// Save the shadowmask atlases.
		save_err = _save_and_reimport_atlas_textures(lightmapper, texture_filename + "_shadow", shadowmask_textures, true);
		ERR_FAIL_COND_V(save_err != BAKE_ERROR_OK, save_err);
	}

	// POSTBAKE: Save Light Data.
	Ref<LightmapGIData> gi_data;

	if (get_light_data().is_valid()) {
		gi_data = get_light_data();
		set_light_data(Ref<LightmapGIData>()); // Clear.
		gi_data->clear();

	} else {
		gi_data.instantiate();
	}

	gi_data->set_lightmap_textures(lightmap_textures);

	if (save_shadowmask) {
		gi_data->set_shadowmask_textures(shadowmask_textures);
	} else {
		gi_data->clear_shadowmask_textures();
	}

	gi_data->set_uses_spherical_harmonics(directional);
	gi_data->_set_uses_packed_directional(directional); // New SH lightmaps are packed automatically.

	for (int i = 0; i < lightmapper->get_bake_mesh_count(); i++) {
		Dictionary d = lightmapper->get_bake_mesh_userdata(i);
		NodePath np = d["path"];
		int32_t subindex = -1;
		if (d.has("subindex")) {
			subindex = d["subindex"];
		}

		Rect2 uv_scale = lightmapper->get_bake_mesh_uv_scale(i);
		int slice_index = lightmapper->get_bake_mesh_texture_slice(i);
		gi_data->add_user(np, uv_scale, slice_index, subindex);
	}

	{
		// Create tetrahedrons.
		Vector<Vector3> points;
		Vector<Color> sh;
		points.resize(lightmapper->get_bake_probe_count());
		sh.resize(lightmapper->get_bake_probe_count() * 9);
		for (int i = 0; i < lightmapper->get_bake_probe_count(); i++) {
			points.write[i] = lightmapper->get_bake_probe_point(i);
			Vector<Color> colors = lightmapper->get_bake_probe_sh(i);
			ERR_CONTINUE(colors.size() != 9);
			for (int j = 0; j < 9; j++) {
				sh.write[i * 9 + j] = colors[j];
			}
		}

		// Obtain solved simplices.
		if (p_bake_step) {
			p_bake_step(0.8, RTR("Generating Probe Volumes"), p_bake_userdata, true);
		}

		Vector<Delaunay3D::OutputSimplex> solved_simplices = Delaunay3D::tetrahedralize(points);

		LocalVector<BSPSimplex> bsp_simplices;
		LocalVector<Plane> bsp_planes;
		LocalVector<int32_t> bsp_simplex_indices;
		PackedInt32Array tetrahedrons;

		for (int i = 0; i < solved_simplices.size(); i++) {
			//Prepare a special representation of the simplex, which uses a BSP Tree
			BSPSimplex bsp_simplex;
			for (int j = 0; j < 4; j++) {
				bsp_simplex.vertices[j] = solved_simplices[i].points[j];
			}
			for (int j = 0; j < 4; j++) {
				static const int face_order[4][3] = {
					{ 0, 1, 2 },
					{ 0, 2, 3 },
					{ 0, 1, 3 },
					{ 1, 2, 3 }
				};
				Vector3 a = points[solved_simplices[i].points[face_order[j][0]]];
				Vector3 b = points[solved_simplices[i].points[face_order[j][1]]];
				Vector3 c = points[solved_simplices[i].points[face_order[j][2]]];

				//store planes in an array, but ensure they are reused, to speed up processing

				Plane p(a, b, c);
				int plane_index = -1;
				for (uint32_t k = 0; k < bsp_planes.size(); k++) {
					if (bsp_planes[k].is_equal_approx_any_side(p)) {
						plane_index = k;
						break;
					}
				}

				if (plane_index == -1) {
					plane_index = bsp_planes.size();
					bsp_planes.push_back(p);
				}

				bsp_simplex.planes[j] = plane_index;

				//also fill simplex array
				tetrahedrons.push_back(solved_simplices[i].points[j]);
			}

			bsp_simplex_indices.push_back(bsp_simplices.size());
			bsp_simplices.push_back(bsp_simplex);
		}

//#define DEBUG_SIMPLICES_AS_OBJ_FILE
#ifdef DEBUG_SIMPLICES_AS_OBJ_FILE
		{
			Ref<FileAccess> f = FileAccess::open("res://bsp.obj", FileAccess::WRITE);
			for (uint32_t i = 0; i < bsp_simplices.size(); i++) {
				f->store_line("o Simplex" + itos(i));
				for (int j = 0; j < 4; j++) {
					f->store_line(vformat("v %f %f %f", points[bsp_simplices[i].vertices[j]].x, points[bsp_simplices[i].vertices[j]].y, points[bsp_simplices[i].vertices[j]].z));
				}
				static const int face_order[4][3] = {
					{ 1, 2, 3 },
					{ 1, 3, 4 },
					{ 1, 2, 4 },
					{ 2, 3, 4 }
				};

				for (int j = 0; j < 4; j++) {
					f->store_line(vformat("f %d %d %d", 4 * i + face_order[j][0], 4 * i + face_order[j][1], 4 * i + face_order[j][2]));
				}
			}
		}
#endif

		LocalVector<BSPNode> bsp_nodes;
		LocalVector<int32_t> planes_tested;
		planes_tested.resize(bsp_planes.size());
		for (int &index : planes_tested) {
			index = 0x7FFFFFFF;
		}

		if (p_bake_step) {
			p_bake_step(0.9, RTR("Generating Probe Acceleration Structures"), p_bake_userdata, true);
		}

		_compute_bsp_tree(points, bsp_planes, planes_tested, bsp_simplices, bsp_simplex_indices, bsp_nodes);

		PackedInt32Array bsp_array;
		bsp_array.resize(bsp_nodes.size() * 6); // six 32 bits values used for each BSP node
		{
			float *fptr = (float *)bsp_array.ptrw();
			int32_t *iptr = (int32_t *)bsp_array.ptrw();
			for (uint32_t i = 0; i < bsp_nodes.size(); i++) {
				fptr[i * 6 + 0] = bsp_nodes[i].plane.normal.x;
				fptr[i * 6 + 1] = bsp_nodes[i].plane.normal.y;
				fptr[i * 6 + 2] = bsp_nodes[i].plane.normal.z;
				fptr[i * 6 + 3] = bsp_nodes[i].plane.d;
				iptr[i * 6 + 4] = bsp_nodes[i].over;
				iptr[i * 6 + 5] = bsp_nodes[i].under;
			}
//#define DEBUG_BSP_TREE
#ifdef DEBUG_BSP_TREE
			Ref<FileAccess> f = FileAccess::open("res://bsp.txt", FileAccess::WRITE);
			for (uint32_t i = 0; i < bsp_nodes.size(); i++) {
				f->store_line(itos(i) + " - plane: " + bsp_nodes[i].plane + " over: " + itos(bsp_nodes[i].over) + " under: " + itos(bsp_nodes[i].under));
			}
#endif
		}

		/* Obtain the colors from the images, they will be re-created as cubemaps on the server, depending on the driver */

		gi_data->set_capture_data(bounds, interior, points, sh, tetrahedrons, bsp_array, exposure_normalization);
		/* Compute a BSP tree of the simplices, so it's easy to find the exact one */
	}

	gi_data->set_path(p_image_data_path, true);
	Error err = ResourceSaver::save(gi_data);

	if (err != OK) {
		return BAKE_ERROR_CANT_CREATE_IMAGE;
	}

	set_light_data(gi_data);
	update_configuration_warnings();

	return BAKE_ERROR_OK;
}

void LightmapGI::_notification(int p_what) {
	switch (p_what) {
		case NOTIFICATION_POST_ENTER_TREE: {
			if (light_data.is_valid()) {
				ERR_FAIL_COND_MSG(
						light_data->is_using_spherical_harmonics() && !light_data->_is_using_packed_directional(),
						vformat(
								"%s (%s): The directional lightmap textures are stored in a format that isn't supported anymore. Please bake lightmaps again to make lightmaps display from this node again.",
								get_light_data()->get_path(), get_name()));

				_assign_lightmaps();
			}
		} break;

		case NOTIFICATION_EXIT_TREE: {
			if (light_data.is_valid()) {
				_clear_lightmaps();
			}
		} break;
	}
}

void LightmapGI::_assign_lightmaps() {
	ERR_FAIL_COND(!light_data.is_valid());

	for (int i = 0; i < light_data->get_user_count(); i++) {
		Node *node = get_node(light_data->get_user_path(i));
		int instance_idx = light_data->get_user_sub_instance(i);
		if (instance_idx >= 0) {
			RID instance_id = node->call("get_bake_mesh_instance", instance_idx);
			if (instance_id.is_valid()) {
				RS::get_singleton()->instance_geometry_set_lightmap(instance_id, get_instance(), light_data->get_user_lightmap_uv_scale(i), light_data->get_user_lightmap_slice_index(i));
			}
		} else {
			VisualInstance3D *vi = Object::cast_to<VisualInstance3D>(node);
			ERR_CONTINUE(!vi);
			RS::get_singleton()->instance_geometry_set_lightmap(vi->get_instance(), get_instance(), light_data->get_user_lightmap_uv_scale(i), light_data->get_user_lightmap_slice_index(i));
		}
	}
}

void LightmapGI::_clear_lightmaps() {
	ERR_FAIL_COND(!light_data.is_valid());
	for (int i = 0; i < light_data->get_user_count(); i++) {
		Node *node = get_node(light_data->get_user_path(i));
		int instance_idx = light_data->get_user_sub_instance(i);
		if (instance_idx >= 0) {
			RID instance_id = node->call("get_bake_mesh_instance", instance_idx);
			if (instance_id.is_valid()) {
				RS::get_singleton()->instance_geometry_set_lightmap(instance_id, RID(), Rect2(), 0);
			}
		} else {
			VisualInstance3D *vi = Object::cast_to<VisualInstance3D>(node);
			ERR_CONTINUE(!vi);
			RS::get_singleton()->instance_geometry_set_lightmap(vi->get_instance(), RID(), Rect2(), 0);
		}
	}
}

void LightmapGI::set_light_data(const Ref<LightmapGIData> &p_data) {
	if (light_data.is_valid()) {
		if (is_inside_tree()) {
			_clear_lightmaps();
		}
		set_base(RID());
	}
	light_data = p_data;

	if (light_data.is_valid()) {
		set_base(light_data->get_rid());
		if (is_inside_tree()) {
			_assign_lightmaps();
		}
		light_data->update_shadowmask_mode(shadowmask_mode);
	}

	update_gizmos();
}

Ref<LightmapGIData> LightmapGI::get_light_data() const {
	return light_data;
}

void LightmapGI::set_bake_quality(BakeQuality p_quality) {
	bake_quality = p_quality;
}

LightmapGI::BakeQuality LightmapGI::get_bake_quality() const {
	return bake_quality;
}

AABB LightmapGI::get_aabb() const {
	return AABB();
}

void LightmapGI::set_use_denoiser(bool p_enable) {
	use_denoiser = p_enable;
	notify_property_list_changed();
}

bool LightmapGI::is_using_denoiser() const {
	return use_denoiser;
}

void LightmapGI::set_denoiser_strength(float p_denoiser_strength) {
	denoiser_strength = p_denoiser_strength;
}

float LightmapGI::get_denoiser_strength() const {
	return denoiser_strength;
}

void LightmapGI::set_denoiser_range(int p_denoiser_range) {
	denoiser_range = p_denoiser_range;
}

int LightmapGI::get_denoiser_range() const {
	return denoiser_range;
}

void LightmapGI::set_directional(bool p_enable) {
	directional = p_enable;
}

bool LightmapGI::is_directional() const {
	return directional;
}

void LightmapGI::set_shadowmask_mode(LightmapGIData::ShadowmaskMode p_mode) {
	shadowmask_mode = p_mode;
	if (light_data.is_valid()) {
		light_data->update_shadowmask_mode(p_mode);
	}

	update_configuration_warnings();
}

LightmapGIData::ShadowmaskMode LightmapGI::get_shadowmask_mode() const {
	return shadowmask_mode;
}

void LightmapGI::set_use_texture_for_bounces(bool p_enable) {
	use_texture_for_bounces = p_enable;
}

bool LightmapGI::is_using_texture_for_bounces() const {
	return use_texture_for_bounces;
}

void LightmapGI::set_interior(bool p_enable) {
	interior = p_enable;
}

bool LightmapGI::is_interior() const {
	return interior;
}

void LightmapGI::set_environment_mode(EnvironmentMode p_mode) {
	environment_mode = p_mode;
	notify_property_list_changed();
}

LightmapGI::EnvironmentMode LightmapGI::get_environment_mode() const {
	return environment_mode;
}

void LightmapGI::set_environment_custom_sky(const Ref<Sky> &p_sky) {
	environment_custom_sky = p_sky;
}

Ref<Sky> LightmapGI::get_environment_custom_sky() const {
	return environment_custom_sky;
}

void LightmapGI::set_environment_custom_color(const Color &p_color) {
	environment_custom_color = p_color;
}

Color LightmapGI::get_environment_custom_color() const {
	return environment_custom_color;
}

void LightmapGI::set_environment_custom_energy(float p_energy) {
	environment_custom_energy = p_energy;
}

float LightmapGI::get_environment_custom_energy() const {
	return environment_custom_energy;
}

void LightmapGI::set_bounces(int p_bounces) {
	ERR_FAIL_COND(p_bounces < 0 || p_bounces > 16);
	bounces = p_bounces;
}

int LightmapGI::get_bounces() const {
	return bounces;
}

void LightmapGI::set_bounce_indirect_energy(float p_indirect_energy) {
	ERR_FAIL_COND(p_indirect_energy < 0.0);
	bounce_indirect_energy = p_indirect_energy;
}

float LightmapGI::get_bounce_indirect_energy() const {
	return bounce_indirect_energy;
}

void LightmapGI::set_bias(float p_bias) {
	ERR_FAIL_COND(p_bias < 0.00001);
	bias = p_bias;
}

float LightmapGI::get_bias() const {
	return bias;
}

void LightmapGI::set_texel_scale(float p_multiplier) {
	ERR_FAIL_COND(p_multiplier < (0.01 - CMP_EPSILON));
	texel_scale = p_multiplier;
}

float LightmapGI::get_texel_scale() const {
	return texel_scale;
}

void LightmapGI::set_max_texture_size(int p_size) {
	ERR_FAIL_COND_MSG(p_size < 2048, vformat("The LightmapGI maximum texture size supplied (%d) is too small. The minimum allowed value is 2048.", p_size));
	ERR_FAIL_COND_MSG(p_size > 16384, vformat("The LightmapGI maximum texture size supplied (%d) is too large. The maximum allowed value is 16384.", p_size));
	max_texture_size = p_size;
}

int LightmapGI::get_max_texture_size() const {
	return max_texture_size;
}

void LightmapGI::set_generate_probes(GenerateProbes p_generate_probes) {
	gen_probes = p_generate_probes;
}

LightmapGI::GenerateProbes LightmapGI::get_generate_probes() const {
	return gen_probes;
}

void LightmapGI::set_camera_attributes(const Ref<CameraAttributes> &p_camera_attributes) {
	camera_attributes = p_camera_attributes;
}

Ref<CameraAttributes> LightmapGI::get_camera_attributes() const {
	return camera_attributes;
}

PackedStringArray LightmapGI::get_configuration_warnings() const {
	PackedStringArray warnings = VisualInstance3D::get_configuration_warnings();

#ifdef MODULE_LIGHTMAPPER_RD_ENABLED
	if (!DisplayServer::get_singleton()->can_create_rendering_device()) {
		warnings.push_back(vformat(RTR("Lightmaps can only be baked from a GPU that supports the RenderingDevice backends.\nYour GPU (%s) does not support RenderingDevice, as it does not support Vulkan, Direct3D 12, or Metal.\nLightmap baking will not be available on this device, although rendering existing baked lightmaps will work."), RenderingServer::get_singleton()->get_video_adapter_name()));
		return warnings;
	}

	if (shadowmask_mode != LightmapGIData::SHADOWMASK_MODE_NONE && light_data.is_valid() && !light_data->has_shadowmask_textures()) {
		warnings.push_back(RTR("The lightmap has no baked shadowmask textures. Please rebake with the Shadowmask Mode set to anything other than None."));
	}

#elif defined(ANDROID_ENABLED) || defined(IOS_ENABLED)
	warnings.push_back(vformat(RTR("Lightmaps cannot be baked on %s. Rendering existing baked lightmaps will still work."), OS::get_singleton()->get_name()));
#else
	warnings.push_back(RTR("Lightmaps cannot be baked, as the `lightmapper_rd` module was disabled at compile-time. Rendering existing baked lightmaps will still work."));
#endif

	return warnings;
}

void LightmapGI::_validate_property(PropertyInfo &p_property) const {
	if (p_property.name == "environment_custom_sky" && environment_mode != ENVIRONMENT_MODE_CUSTOM_SKY) {
		p_property.usage = PROPERTY_USAGE_NONE;
	}
	if (p_property.name == "environment_custom_color" && environment_mode != ENVIRONMENT_MODE_CUSTOM_COLOR) {
		p_property.usage = PROPERTY_USAGE_NONE;
	}
	if (p_property.name == "environment_custom_energy" && environment_mode != ENVIRONMENT_MODE_CUSTOM_COLOR && environment_mode != ENVIRONMENT_MODE_CUSTOM_SKY) {
		p_property.usage = PROPERTY_USAGE_NONE;
	}
	if (p_property.name == "denoiser_strength" && !use_denoiser) {
		p_property.usage = PROPERTY_USAGE_NONE;
	}
	if (p_property.name == "denoiser_range" && !use_denoiser) {
		p_property.usage = PROPERTY_USAGE_NONE;
	}
}

void LightmapGI::_bind_methods() {
	ClassDB::bind_method(D_METHOD("set_light_data", "data"), &LightmapGI::set_light_data);
	ClassDB::bind_method(D_METHOD("get_light_data"), &LightmapGI::get_light_data);

	ClassDB::bind_method(D_METHOD("set_bake_quality", "bake_quality"), &LightmapGI::set_bake_quality);
	ClassDB::bind_method(D_METHOD("get_bake_quality"), &LightmapGI::get_bake_quality);

	ClassDB::bind_method(D_METHOD("set_bounces", "bounces"), &LightmapGI::set_bounces);
	ClassDB::bind_method(D_METHOD("get_bounces"), &LightmapGI::get_bounces);

	ClassDB::bind_method(D_METHOD("set_bounce_indirect_energy", "bounce_indirect_energy"), &LightmapGI::set_bounce_indirect_energy);
	ClassDB::bind_method(D_METHOD("get_bounce_indirect_energy"), &LightmapGI::get_bounce_indirect_energy);

	ClassDB::bind_method(D_METHOD("set_generate_probes", "subdivision"), &LightmapGI::set_generate_probes);
	ClassDB::bind_method(D_METHOD("get_generate_probes"), &LightmapGI::get_generate_probes);

	ClassDB::bind_method(D_METHOD("set_bias", "bias"), &LightmapGI::set_bias);
	ClassDB::bind_method(D_METHOD("get_bias"), &LightmapGI::get_bias);

	ClassDB::bind_method(D_METHOD("set_environment_mode", "mode"), &LightmapGI::set_environment_mode);
	ClassDB::bind_method(D_METHOD("get_environment_mode"), &LightmapGI::get_environment_mode);

	ClassDB::bind_method(D_METHOD("set_environment_custom_sky", "sky"), &LightmapGI::set_environment_custom_sky);
	ClassDB::bind_method(D_METHOD("get_environment_custom_sky"), &LightmapGI::get_environment_custom_sky);

	ClassDB::bind_method(D_METHOD("set_environment_custom_color", "color"), &LightmapGI::set_environment_custom_color);
	ClassDB::bind_method(D_METHOD("get_environment_custom_color"), &LightmapGI::get_environment_custom_color);

	ClassDB::bind_method(D_METHOD("set_environment_custom_energy", "energy"), &LightmapGI::set_environment_custom_energy);
	ClassDB::bind_method(D_METHOD("get_environment_custom_energy"), &LightmapGI::get_environment_custom_energy);

	ClassDB::bind_method(D_METHOD("set_texel_scale", "texel_scale"), &LightmapGI::set_texel_scale);
	ClassDB::bind_method(D_METHOD("get_texel_scale"), &LightmapGI::get_texel_scale);

	ClassDB::bind_method(D_METHOD("set_max_texture_size", "max_texture_size"), &LightmapGI::set_max_texture_size);
	ClassDB::bind_method(D_METHOD("get_max_texture_size"), &LightmapGI::get_max_texture_size);

	ClassDB::bind_method(D_METHOD("set_use_denoiser", "use_denoiser"), &LightmapGI::set_use_denoiser);
	ClassDB::bind_method(D_METHOD("is_using_denoiser"), &LightmapGI::is_using_denoiser);

	ClassDB::bind_method(D_METHOD("set_denoiser_strength", "denoiser_strength"), &LightmapGI::set_denoiser_strength);
	ClassDB::bind_method(D_METHOD("get_denoiser_strength"), &LightmapGI::get_denoiser_strength);

	ClassDB::bind_method(D_METHOD("set_denoiser_range", "denoiser_range"), &LightmapGI::set_denoiser_range);
	ClassDB::bind_method(D_METHOD("get_denoiser_range"), &LightmapGI::get_denoiser_range);

	ClassDB::bind_method(D_METHOD("set_interior", "enable"), &LightmapGI::set_interior);
	ClassDB::bind_method(D_METHOD("is_interior"), &LightmapGI::is_interior);

	ClassDB::bind_method(D_METHOD("set_directional", "directional"), &LightmapGI::set_directional);
	ClassDB::bind_method(D_METHOD("is_directional"), &LightmapGI::is_directional);

	ClassDB::bind_method(D_METHOD("set_shadowmask_mode", "mode"), &LightmapGI::set_shadowmask_mode);
	ClassDB::bind_method(D_METHOD("get_shadowmask_mode"), &LightmapGI::get_shadowmask_mode);

	ClassDB::bind_method(D_METHOD("set_use_texture_for_bounces", "use_texture_for_bounces"), &LightmapGI::set_use_texture_for_bounces);
	ClassDB::bind_method(D_METHOD("is_using_texture_for_bounces"), &LightmapGI::is_using_texture_for_bounces);

	ClassDB::bind_method(D_METHOD("set_camera_attributes", "camera_attributes"), &LightmapGI::set_camera_attributes);
	ClassDB::bind_method(D_METHOD("get_camera_attributes"), &LightmapGI::get_camera_attributes);

	//	ClassDB::bind_method(D_METHOD("bake", "from_node"), &LightmapGI::bake, DEFVAL(Variant()));

	ADD_GROUP("Tweaks", "");
	ADD_PROPERTY(PropertyInfo(Variant::INT, "quality", PROPERTY_HINT_ENUM, "Low,Medium,High,Ultra"), "set_bake_quality", "get_bake_quality");
	ADD_PROPERTY(PropertyInfo(Variant::INT, "bounces", PROPERTY_HINT_RANGE, "0,6,1,or_greater"), "set_bounces", "get_bounces");
	ADD_PROPERTY(PropertyInfo(Variant::FLOAT, "bounce_indirect_energy", PROPERTY_HINT_RANGE, "0,2,0.01"), "set_bounce_indirect_energy", "get_bounce_indirect_energy");
	ADD_PROPERTY(PropertyInfo(Variant::BOOL, "directional"), "set_directional", "is_directional");
	ADD_PROPERTY(PropertyInfo(Variant::INT, "shadowmask_mode", PROPERTY_HINT_ENUM, "None,Replace,Overlay"), "set_shadowmask_mode", "get_shadowmask_mode");
	ADD_PROPERTY(PropertyInfo(Variant::BOOL, "use_texture_for_bounces"), "set_use_texture_for_bounces", "is_using_texture_for_bounces");
	ADD_PROPERTY(PropertyInfo(Variant::BOOL, "interior"), "set_interior", "is_interior");
	ADD_PROPERTY(PropertyInfo(Variant::BOOL, "use_denoiser"), "set_use_denoiser", "is_using_denoiser");
	ADD_PROPERTY(PropertyInfo(Variant::FLOAT, "denoiser_strength", PROPERTY_HINT_RANGE, "0.001,0.2,0.001,or_greater"), "set_denoiser_strength", "get_denoiser_strength");
	ADD_PROPERTY(PropertyInfo(Variant::INT, "denoiser_range", PROPERTY_HINT_RANGE, "1,20"), "set_denoiser_range", "get_denoiser_range");
	ADD_PROPERTY(PropertyInfo(Variant::FLOAT, "bias", PROPERTY_HINT_RANGE, "0.00001,0.1,0.00001,or_greater"), "set_bias", "get_bias");
	ADD_PROPERTY(PropertyInfo(Variant::FLOAT, "texel_scale", PROPERTY_HINT_RANGE, "0.01,100.0,0.01"), "set_texel_scale", "get_texel_scale");
	ADD_PROPERTY(PropertyInfo(Variant::INT, "max_texture_size", PROPERTY_HINT_RANGE, "2048,16384,1"), "set_max_texture_size", "get_max_texture_size");
	ADD_GROUP("Environment", "environment_");
	ADD_PROPERTY(PropertyInfo(Variant::INT, "environment_mode", PROPERTY_HINT_ENUM, "Disabled,Scene,Custom Sky,Custom Color"), "set_environment_mode", "get_environment_mode");
	ADD_PROPERTY(PropertyInfo(Variant::OBJECT, "environment_custom_sky", PROPERTY_HINT_RESOURCE_TYPE, "Sky"), "set_environment_custom_sky", "get_environment_custom_sky");
	ADD_PROPERTY(PropertyInfo(Variant::COLOR, "environment_custom_color", PROPERTY_HINT_COLOR_NO_ALPHA), "set_environment_custom_color", "get_environment_custom_color");
	ADD_PROPERTY(PropertyInfo(Variant::FLOAT, "environment_custom_energy", PROPERTY_HINT_RANGE, "0,64,0.01"), "set_environment_custom_energy", "get_environment_custom_energy");
	ADD_PROPERTY(PropertyInfo(Variant::OBJECT, "camera_attributes", PROPERTY_HINT_RESOURCE_TYPE, "CameraAttributesPractical,CameraAttributesPhysical"), "set_camera_attributes", "get_camera_attributes");
	ADD_GROUP("Gen Probes", "generate_probes_");
	ADD_PROPERTY(PropertyInfo(Variant::INT, "generate_probes_subdiv", PROPERTY_HINT_ENUM, "Disabled,4,8,16,32"), "set_generate_probes", "get_generate_probes");
	ADD_GROUP("Data", "");
	ADD_PROPERTY(PropertyInfo(Variant::OBJECT, "light_data", PROPERTY_HINT_RESOURCE_TYPE, "LightmapGIData"), "set_light_data", "get_light_data");

	BIND_ENUM_CONSTANT(BAKE_QUALITY_LOW);
	BIND_ENUM_CONSTANT(BAKE_QUALITY_MEDIUM);
	BIND_ENUM_CONSTANT(BAKE_QUALITY_HIGH);
	BIND_ENUM_CONSTANT(BAKE_QUALITY_ULTRA);

	BIND_ENUM_CONSTANT(GENERATE_PROBES_DISABLED);
	BIND_ENUM_CONSTANT(GENERATE_PROBES_SUBDIV_4);
	BIND_ENUM_CONSTANT(GENERATE_PROBES_SUBDIV_8);
	BIND_ENUM_CONSTANT(GENERATE_PROBES_SUBDIV_16);
	BIND_ENUM_CONSTANT(GENERATE_PROBES_SUBDIV_32);

	BIND_ENUM_CONSTANT(BAKE_ERROR_OK);
	BIND_ENUM_CONSTANT(BAKE_ERROR_NO_SCENE_ROOT);
	BIND_ENUM_CONSTANT(BAKE_ERROR_FOREIGN_DATA);
	BIND_ENUM_CONSTANT(BAKE_ERROR_NO_LIGHTMAPPER);
	BIND_ENUM_CONSTANT(BAKE_ERROR_NO_SAVE_PATH);
	BIND_ENUM_CONSTANT(BAKE_ERROR_NO_MESHES);
	BIND_ENUM_CONSTANT(BAKE_ERROR_MESHES_INVALID);
	BIND_ENUM_CONSTANT(BAKE_ERROR_CANT_CREATE_IMAGE);
	BIND_ENUM_CONSTANT(BAKE_ERROR_USER_ABORTED);
	BIND_ENUM_CONSTANT(BAKE_ERROR_TEXTURE_SIZE_TOO_SMALL);
	BIND_ENUM_CONSTANT(BAKE_ERROR_LIGHTMAP_TOO_SMALL);
	BIND_ENUM_CONSTANT(BAKE_ERROR_ATLAS_TOO_SMALL);

	BIND_ENUM_CONSTANT(ENVIRONMENT_MODE_DISABLED);
	BIND_ENUM_CONSTANT(ENVIRONMENT_MODE_SCENE);
	BIND_ENUM_CONSTANT(ENVIRONMENT_MODE_CUSTOM_SKY);
	BIND_ENUM_CONSTANT(ENVIRONMENT_MODE_CUSTOM_COLOR);
}

LightmapGI::LightmapGI() {
}<|MERGE_RESOLUTION|>--- conflicted
+++ resolved
@@ -1262,11 +1262,8 @@
 		return BAKE_ERROR_MESHES_INVALID;
 	} else if (bake_err == Lightmapper::BAKE_ERROR_ATLAS_TOO_SMALL) {
 		return BAKE_ERROR_ATLAS_TOO_SMALL;
-<<<<<<< HEAD
-=======
 	} else if (bake_err == Lightmapper::BAKE_ERROR_USER_ABORTED) {
 		return BAKE_ERROR_USER_ABORTED;
->>>>>>> dc5f1b7a
 	}
 
 	// POSTBAKE: Save Textures.
