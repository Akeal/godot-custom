--- conflicted
+++ resolved
@@ -160,10 +160,7 @@
 				Ref<AudioSamplePlayback> sample_playback;
 				sample_playback.instantiate();
 				sample_playback->stream = stream;
-<<<<<<< HEAD
-=======
 				sample_playback->pitch_scale = pitch_scale;
->>>>>>> dc5f1b7a
 				stream_playback->set_sample_playback(sample_playback);
 			}
 		} else if (!stream->is_meta_stream()) {
