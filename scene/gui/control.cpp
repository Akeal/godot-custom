/*************************************************************************/
/*  control.cpp                                                          */
/*************************************************************************/
/*                       This file is part of:                           */
/*                           GODOT ENGINE                                */
/*                      https://godotengine.org                          */
/*************************************************************************/
/* Copyright (c) 2007-2022 Juan Linietsky, Ariel Manzur.                 */
/* Copyright (c) 2014-2022 Godot Engine contributors (cf. AUTHORS.md).   */
/*                                                                       */
/* Permission is hereby granted, free of charge, to any person obtaining */
/* a copy of this software and associated documentation files (the       */
/* "Software"), to deal in the Software without restriction, including   */
/* without limitation the rights to use, copy, modify, merge, publish,   */
/* distribute, sublicense, and/or sell copies of the Software, and to    */
/* permit persons to whom the Software is furnished to do so, subject to */
/* the following conditions:                                             */
/*                                                                       */
/* The above copyright notice and this permission notice shall be        */
/* included in all copies or substantial portions of the Software.       */
/*                                                                       */
/* THE SOFTWARE IS PROVIDED "AS IS", WITHOUT WARRANTY OF ANY KIND,       */
/* EXPRESS OR IMPLIED, INCLUDING BUT NOT LIMITED TO THE WARRANTIES OF    */
/* MERCHANTABILITY, FITNESS FOR A PARTICULAR PURPOSE AND NONINFRINGEMENT.*/
/* IN NO EVENT SHALL THE AUTHORS OR COPYRIGHT HOLDERS BE LIABLE FOR ANY  */
/* CLAIM, DAMAGES OR OTHER LIABILITY, WHETHER IN AN ACTION OF CONTRACT,  */
/* TORT OR OTHERWISE, ARISING FROM, OUT OF OR IN CONNECTION WITH THE     */
/* SOFTWARE OR THE USE OR OTHER DEALINGS IN THE SOFTWARE.                */
/*************************************************************************/

#include "control.h"

#include "container.h"
#include "core/config/project_settings.h"
#include "core/math/geometry_2d.h"
#include "core/object/message_queue.h"
#include "core/os/keyboard.h"
#include "core/os/os.h"
#include "core/string/print_string.h"
#include "core/string/translation.h"
#include "scene/gui/label.h"
#include "scene/gui/panel.h"
#include "scene/main/canvas_layer.h"
#include "scene/main/window.h"
#include "scene/scene_string_names.h"
#include "scene/theme/theme_db.h"
#include "scene/theme/theme_owner.h"
#include "servers/rendering_server.h"
#include "servers/text_server.h"

#ifdef TOOLS_ENABLED
#include "editor/plugins/control_editor_plugin.h"
#endif

// Editor plugin interoperability.

// TODO: Decouple controls from their editor plugin and get rid of this.
#ifdef TOOLS_ENABLED
Dictionary Control::_edit_get_state() const {
	Dictionary s;
	s["rotation"] = get_rotation();
	s["scale"] = get_scale();
	s["pivot"] = get_pivot_offset();

	Array anchors;
	anchors.push_back(get_anchor(SIDE_LEFT));
	anchors.push_back(get_anchor(SIDE_TOP));
	anchors.push_back(get_anchor(SIDE_RIGHT));
	anchors.push_back(get_anchor(SIDE_BOTTOM));
	s["anchors"] = anchors;

	Array offsets;
	offsets.push_back(get_offset(SIDE_LEFT));
	offsets.push_back(get_offset(SIDE_TOP));
	offsets.push_back(get_offset(SIDE_RIGHT));
	offsets.push_back(get_offset(SIDE_BOTTOM));
	s["offsets"] = offsets;

	s["layout_mode"] = _get_layout_mode();
	s["anchors_layout_preset"] = _get_anchors_layout_preset();

	return s;
}

void Control::_edit_set_state(const Dictionary &p_state) {
	ERR_FAIL_COND((p_state.size() <= 0) ||
			!p_state.has("rotation") || !p_state.has("scale") ||
			!p_state.has("pivot") || !p_state.has("anchors") || !p_state.has("offsets") ||
			!p_state.has("layout_mode") || !p_state.has("anchors_layout_preset"));
	Dictionary state = p_state;

	set_rotation(state["rotation"]);
	set_scale(state["scale"]);
	set_pivot_offset(state["pivot"]);

	Array anchors = state["anchors"];

	// If anchors are not in their default position, force the anchor layout mode in place of position.
	LayoutMode _layout = (LayoutMode)(int)state["layout_mode"];
	if (_layout == LayoutMode::LAYOUT_MODE_POSITION) {
		bool anchors_mode = ((real_t)anchors[0] != 0.0 || (real_t)anchors[1] != 0.0 || (real_t)anchors[2] != 0.0 || (real_t)anchors[3] != 0.0);
		if (anchors_mode) {
			_layout = LayoutMode::LAYOUT_MODE_ANCHORS;
		}
	}

	_set_layout_mode(_layout);
	if (_layout == LayoutMode::LAYOUT_MODE_ANCHORS) {
		_set_anchors_layout_preset((int)state["anchors_layout_preset"]);
	}

	data.anchor[SIDE_LEFT] = anchors[0];
	data.anchor[SIDE_TOP] = anchors[1];
	data.anchor[SIDE_RIGHT] = anchors[2];
	data.anchor[SIDE_BOTTOM] = anchors[3];

	Array offsets = state["offsets"];
	data.offset[SIDE_LEFT] = offsets[0];
	data.offset[SIDE_TOP] = offsets[1];
	data.offset[SIDE_RIGHT] = offsets[2];
	data.offset[SIDE_BOTTOM] = offsets[3];

	_size_changed();
}

void Control::_edit_set_position(const Point2 &p_position) {
	ERR_FAIL_COND_MSG(!Engine::get_singleton()->is_editor_hint(), "This function can only be used from editor plugins.");
	set_position(p_position, ControlEditorToolbar::get_singleton()->is_anchors_mode_enabled() && Object::cast_to<Control>(data.parent));
};

Point2 Control::_edit_get_position() const {
	return get_position();
};

void Control::_edit_set_scale(const Size2 &p_scale) {
	set_scale(p_scale);
}

Size2 Control::_edit_get_scale() const {
	return data.scale;
}

void Control::_edit_set_rect(const Rect2 &p_edit_rect) {
	ERR_FAIL_COND_MSG(!Engine::get_singleton()->is_editor_hint(), "This function can only be used from editor plugins.");
	set_position((get_position() + get_transform().basis_xform(p_edit_rect.position)).snapped(Vector2(1, 1)), ControlEditorToolbar::get_singleton()->is_anchors_mode_enabled());
	set_size(p_edit_rect.size.snapped(Vector2(1, 1)), ControlEditorToolbar::get_singleton()->is_anchors_mode_enabled());
}

Rect2 Control::_edit_get_rect() const {
	return Rect2(Point2(), get_size());
}

bool Control::_edit_use_rect() const {
	return true;
}

void Control::_edit_set_rotation(real_t p_rotation) {
	set_rotation(p_rotation);
}

real_t Control::_edit_get_rotation() const {
	return get_rotation();
}

bool Control::_edit_use_rotation() const {
	return true;
}

void Control::_edit_set_pivot(const Point2 &p_pivot) {
	Vector2 delta_pivot = p_pivot - get_pivot_offset();
	Vector2 move = Vector2((cos(data.rotation) - 1.0) * delta_pivot.x - sin(data.rotation) * delta_pivot.y, sin(data.rotation) * delta_pivot.x + (cos(data.rotation) - 1.0) * delta_pivot.y);
	set_position(get_position() + move);
	set_pivot_offset(p_pivot);
}

Point2 Control::_edit_get_pivot() const {
	return get_pivot_offset();
}

bool Control::_edit_use_pivot() const {
	return true;
}

Size2 Control::_edit_get_minimum_size() const {
	return get_combined_minimum_size();
}
#endif

// Editor integration.

void Control::get_argument_options(const StringName &p_function, int p_idx, List<String> *r_options) const {
	Node::get_argument_options(p_function, p_idx, r_options);

<<<<<<< HEAD
	if (p_idx == 0) {
		List<StringName> sn;
		String pf = p_function;
		if (pf == "add_theme_color_override" || pf == "has_theme_color" || pf == "has_theme_color_override" || pf == "get_theme_color") {
			ThemeDB::get_singleton()->get_default_theme()->get_color_list(get_class(), &sn);
		} else if (pf == "add_theme_style_override" || pf == "has_theme_style" || pf == "has_theme_style_override" || pf == "get_theme_style") {
			ThemeDB::get_singleton()->get_default_theme()->get_stylebox_list(get_class(), &sn);
		} else if (pf == "add_theme_font_override" || pf == "has_theme_font" || pf == "has_theme_font_override" || pf == "get_theme_font") {
			ThemeDB::get_singleton()->get_default_theme()->get_font_list(get_class(), &sn);
		} else if (pf == "add_theme_font_size_override" || pf == "has_theme_font_size" || pf == "has_theme_font_size_override" || pf == "get_theme_font_size") {
			ThemeDB::get_singleton()->get_default_theme()->get_font_size_list(get_class(), &sn);
		} else if (pf == "add_theme_constant_override" || pf == "has_theme_constant" || pf == "has_theme_constant_override" || pf == "get_theme_constant") {
			ThemeDB::get_singleton()->get_default_theme()->get_constant_list(get_class(), &sn);
		}
=======
void Control::set_custom_minimum_size(const Size2 &p_custom) {
	if (p_custom == data.custom_minimum_size) {
		return;
	}

	if (isnan(p_custom.x) || isnan(p_custom.y)) {
		// Prevent infinite loop.
		return;
	}

	data.custom_minimum_size = p_custom;
	update_minimum_size();
}
>>>>>>> 08e804b3

		sn.sort_custom<StringName::AlphCompare>();
		for (const StringName &name : sn) {
			r_options->push_back(String(name).quote());
		}
	}
}

PackedStringArray Control::get_configuration_warnings() const {
	PackedStringArray warnings = Node::get_configuration_warnings();

	if (data.mouse_filter == MOUSE_FILTER_IGNORE && !data.tooltip.is_empty()) {
		warnings.push_back(RTR("The Hint Tooltip won't be displayed as the control's Mouse Filter is set to \"Ignore\". To solve this, set the Mouse Filter to \"Stop\" or \"Pass\"."));
	}

	if (get_z_index() != 0) {
		warnings.push_back(RTR("Changing the Z index of a control only affects the drawing order, not the input event handling order."));
	}

	return warnings;
}

bool Control::is_text_field() const {
	return false;
}

// Dynamic properties.

String Control::properties_managed_by_container[] = {
	"offset_left",
	"offset_top",
	"offset_right",
	"offset_bottom",
	"anchor_left",
	"anchor_top",
	"anchor_right",
	"anchor_bottom",
	"position",
	"rotation",
	"scale",
	"size"
};

bool Control::_set(const StringName &p_name, const Variant &p_value) {
	String name = p_name;
	if (!name.begins_with("theme_override")) {
		return false;
	}

	if (p_value.get_type() == Variant::NIL || (p_value.get_type() == Variant::OBJECT && (Object *)p_value == nullptr)) {
		if (name.begins_with("theme_override_icons/")) {
			String dname = name.get_slicec('/', 1);
			if (data.theme_icon_override.has(dname)) {
				data.theme_icon_override[dname]->disconnect("changed", callable_mp(this, &Control::_notify_theme_override_changed));
			}
			data.theme_icon_override.erase(dname);
			_notify_theme_override_changed();
		} else if (name.begins_with("theme_override_styles/")) {
			String dname = name.get_slicec('/', 1);
			if (data.theme_style_override.has(dname)) {
				data.theme_style_override[dname]->disconnect("changed", callable_mp(this, &Control::_notify_theme_override_changed));
			}
			data.theme_style_override.erase(dname);
			_notify_theme_override_changed();
		} else if (name.begins_with("theme_override_fonts/")) {
			String dname = name.get_slicec('/', 1);
			if (data.theme_font_override.has(dname)) {
				data.theme_font_override[dname]->disconnect("changed", callable_mp(this, &Control::_notify_theme_override_changed));
			}
			data.theme_font_override.erase(dname);
			_notify_theme_override_changed();
		} else if (name.begins_with("theme_override_font_sizes/")) {
			String dname = name.get_slicec('/', 1);
			data.theme_font_size_override.erase(dname);
			_notify_theme_override_changed();
		} else if (name.begins_with("theme_override_colors/")) {
			String dname = name.get_slicec('/', 1);
			data.theme_color_override.erase(dname);
			_notify_theme_override_changed();
		} else if (name.begins_with("theme_override_constants/")) {
			String dname = name.get_slicec('/', 1);
			data.theme_constant_override.erase(dname);
			_notify_theme_override_changed();
		} else {
			return false;
		}

	} else {
		if (name.begins_with("theme_override_icons/")) {
			String dname = name.get_slicec('/', 1);
			add_theme_icon_override(dname, p_value);
		} else if (name.begins_with("theme_override_styles/")) {
			String dname = name.get_slicec('/', 1);
			add_theme_style_override(dname, p_value);
		} else if (name.begins_with("theme_override_fonts/")) {
			String dname = name.get_slicec('/', 1);
			add_theme_font_override(dname, p_value);
		} else if (name.begins_with("theme_override_font_sizes/")) {
			String dname = name.get_slicec('/', 1);
			add_theme_font_size_override(dname, p_value);
		} else if (name.begins_with("theme_override_colors/")) {
			String dname = name.get_slicec('/', 1);
			add_theme_color_override(dname, p_value);
		} else if (name.begins_with("theme_override_constants/")) {
			String dname = name.get_slicec('/', 1);
			add_theme_constant_override(dname, p_value);
		} else {
			return false;
		}
	}
	return true;
}

bool Control::_get(const StringName &p_name, Variant &r_ret) const {
	String sname = p_name;
	if (!sname.begins_with("theme_override")) {
		return false;
	}

	if (sname.begins_with("theme_override_icons/")) {
		String name = sname.get_slicec('/', 1);
		r_ret = data.theme_icon_override.has(name) ? Variant(data.theme_icon_override[name]) : Variant();
	} else if (sname.begins_with("theme_override_styles/")) {
		String name = sname.get_slicec('/', 1);
		r_ret = data.theme_style_override.has(name) ? Variant(data.theme_style_override[name]) : Variant();
	} else if (sname.begins_with("theme_override_fonts/")) {
		String name = sname.get_slicec('/', 1);
		r_ret = data.theme_font_override.has(name) ? Variant(data.theme_font_override[name]) : Variant();
	} else if (sname.begins_with("theme_override_font_sizes/")) {
		String name = sname.get_slicec('/', 1);
		r_ret = data.theme_font_size_override.has(name) ? Variant(data.theme_font_size_override[name]) : Variant();
	} else if (sname.begins_with("theme_override_colors/")) {
		String name = sname.get_slicec('/', 1);
		r_ret = data.theme_color_override.has(name) ? Variant(data.theme_color_override[name]) : Variant();
	} else if (sname.begins_with("theme_override_constants/")) {
		String name = sname.get_slicec('/', 1);
		r_ret = data.theme_constant_override.has(name) ? Variant(data.theme_constant_override[name]) : Variant();
	} else {
		return false;
	}

	return true;
}

void Control::_get_property_list(List<PropertyInfo> *p_list) const {
	Ref<Theme> default_theme = ThemeDB::get_singleton()->get_default_theme();

	p_list->push_back(PropertyInfo(Variant::NIL, TTRC("Theme Overrides"), PROPERTY_HINT_NONE, "theme_override_", PROPERTY_USAGE_GROUP));

	{
		List<StringName> names;
		default_theme->get_color_list(get_class_name(), &names);
		for (const StringName &E : names) {
			uint32_t usage = PROPERTY_USAGE_EDITOR | PROPERTY_USAGE_CHECKABLE;
			if (data.theme_color_override.has(E)) {
				usage |= PROPERTY_USAGE_STORAGE | PROPERTY_USAGE_CHECKED;
			}

			p_list->push_back(PropertyInfo(Variant::COLOR, "theme_override_colors/" + E, PROPERTY_HINT_NONE, "", usage));
		}
	}
	{
		List<StringName> names;
		default_theme->get_constant_list(get_class_name(), &names);
		for (const StringName &E : names) {
			uint32_t usage = PROPERTY_USAGE_EDITOR | PROPERTY_USAGE_CHECKABLE;
			if (data.theme_constant_override.has(E)) {
				usage |= PROPERTY_USAGE_STORAGE | PROPERTY_USAGE_CHECKED;
			}

			p_list->push_back(PropertyInfo(Variant::INT, "theme_override_constants/" + E, PROPERTY_HINT_RANGE, "-16384,16384", usage));
		}
	}
	{
		List<StringName> names;
		default_theme->get_font_list(get_class_name(), &names);
		for (const StringName &E : names) {
			uint32_t usage = PROPERTY_USAGE_EDITOR | PROPERTY_USAGE_CHECKABLE;
			if (data.theme_font_override.has(E)) {
				usage |= PROPERTY_USAGE_STORAGE | PROPERTY_USAGE_CHECKED;
			}

			p_list->push_back(PropertyInfo(Variant::OBJECT, "theme_override_fonts/" + E, PROPERTY_HINT_RESOURCE_TYPE, "Font", usage));
		}
	}
	{
		List<StringName> names;
		default_theme->get_font_size_list(get_class_name(), &names);
		for (const StringName &E : names) {
			uint32_t usage = PROPERTY_USAGE_EDITOR | PROPERTY_USAGE_CHECKABLE;
			if (data.theme_font_size_override.has(E)) {
				usage |= PROPERTY_USAGE_STORAGE | PROPERTY_USAGE_CHECKED;
			}

			p_list->push_back(PropertyInfo(Variant::INT, "theme_override_font_sizes/" + E, PROPERTY_HINT_RANGE, "1,256,1,or_greater,suffix:px", usage));
		}
	}
	{
		List<StringName> names;
		default_theme->get_icon_list(get_class_name(), &names);
		for (const StringName &E : names) {
			uint32_t usage = PROPERTY_USAGE_EDITOR | PROPERTY_USAGE_CHECKABLE;
			if (data.theme_icon_override.has(E)) {
				usage |= PROPERTY_USAGE_STORAGE | PROPERTY_USAGE_CHECKED;
			}

			p_list->push_back(PropertyInfo(Variant::OBJECT, "theme_override_icons/" + E, PROPERTY_HINT_RESOURCE_TYPE, "Texture2D", usage));
		}
	}
	{
		List<StringName> names;
		default_theme->get_stylebox_list(get_class_name(), &names);
		for (const StringName &E : names) {
			uint32_t usage = PROPERTY_USAGE_EDITOR | PROPERTY_USAGE_CHECKABLE;
			if (data.theme_style_override.has(E)) {
				usage |= PROPERTY_USAGE_STORAGE | PROPERTY_USAGE_CHECKED;
			}

			p_list->push_back(PropertyInfo(Variant::OBJECT, "theme_override_styles/" + E, PROPERTY_HINT_RESOURCE_TYPE, "StyleBox", usage));
		}
	}
}

void Control::_validate_property(PropertyInfo &p_property) const {
	// Update theme type variation options.
	if (p_property.name == "theme_type_variation") {
		List<StringName> names;

		// Only the default theme and the project theme are used for the list of options.
		// This is an imposed limitation to simplify the logic needed to leverage those options.
		ThemeDB::get_singleton()->get_default_theme()->get_type_variation_list(get_class_name(), &names);
		if (ThemeDB::get_singleton()->get_project_theme().is_valid()) {
			ThemeDB::get_singleton()->get_project_theme()->get_type_variation_list(get_class_name(), &names);
		}
		names.sort_custom<StringName::AlphCompare>();

		Vector<StringName> unique_names;
		String hint_string;
		for (const StringName &E : names) {
			// Skip duplicate values.
			if (unique_names.has(E)) {
				continue;
			}

			hint_string += String(E) + ",";
			unique_names.append(E);
		}

		p_property.hint_string = hint_string;
	}

	if (p_property.name == "mouse_force_pass_scroll_events") {
		// Disable force pass if the control is not stopping the event.
		if (data.mouse_filter != MOUSE_FILTER_STOP) {
			p_property.usage |= PROPERTY_USAGE_READ_ONLY;
		}
	}

	if (p_property.name == "scale") {
		p_property.hint = PROPERTY_HINT_LINK;
	}

	// Validate which positioning properties should be displayed depending on the parent and the layout mode.
	Node *parent_node = get_parent_control();
	if (!parent_node) {
		// If there is no parent, display both anchor and container options.

		// Set the layout mode to be disabled with the proper value.
		if (p_property.name == "layout_mode") {
			p_property.hint_string = "Position,Anchors,Container,Uncontrolled";
			p_property.usage |= PROPERTY_USAGE_READ_ONLY;
		}

		// Use the layout mode to display or hide advanced anchoring properties.
		bool use_custom_anchors = _get_anchors_layout_preset() == -1; // Custom "preset".
		if (!use_custom_anchors && (p_property.name.begins_with("anchor_") || p_property.name.begins_with("offset_") || p_property.name.begins_with("grow_"))) {
			p_property.usage ^= PROPERTY_USAGE_EDITOR;
		}
	} else if (Object::cast_to<Container>(parent_node)) {
		// If the parent is a container, display only container-related properties.
		if (p_property.name.begins_with("anchor_") || p_property.name.begins_with("offset_") || p_property.name.begins_with("grow_") || p_property.name == "anchors_preset") {
			p_property.usage ^= PROPERTY_USAGE_DEFAULT;
		} else if (p_property.name == "position" || p_property.name == "rotation" || p_property.name == "scale" || p_property.name == "size" || p_property.name == "pivot_offset") {
			p_property.usage = PROPERTY_USAGE_EDITOR | PROPERTY_USAGE_READ_ONLY;
		} else if (p_property.name == "layout_mode") {
			// Set the layout mode to be disabled with the proper value.
			p_property.hint_string = "Position,Anchors,Container,Uncontrolled";
			p_property.usage |= PROPERTY_USAGE_READ_ONLY;
		} else if (p_property.name == "size_flags_horizontal" || p_property.name == "size_flags_vertical") {
			// Filter allowed size flags based on the parent container configuration.
			Container *parent_container = Object::cast_to<Container>(parent_node);
			Vector<int> size_flags;
			if (p_property.name == "size_flags_horizontal") {
				size_flags = parent_container->get_allowed_size_flags_horizontal();
			} else if (p_property.name == "size_flags_vertical") {
				size_flags = parent_container->get_allowed_size_flags_vertical();
			}

			// Enforce the order of the options, regardless of what the container provided.
			String hint_string;
			if (size_flags.has(SIZE_FILL)) {
				hint_string += "Fill:1";
			}
			if (size_flags.has(SIZE_EXPAND)) {
				if (!hint_string.is_empty()) {
					hint_string += ",";
				}
				hint_string += "Expand:2";
			}
			if (size_flags.has(SIZE_SHRINK_CENTER)) {
				if (!hint_string.is_empty()) {
					hint_string += ",";
				}
				hint_string += "Shrink Center:4";
			}
			if (size_flags.has(SIZE_SHRINK_END)) {
				if (!hint_string.is_empty()) {
					hint_string += ",";
				}
				hint_string += "Shrink End:8";
			}

			if (hint_string.is_empty()) {
				p_property.hint_string = "";
				p_property.usage |= PROPERTY_USAGE_READ_ONLY;
			} else {
				p_property.hint_string = hint_string;
			}
		}
	} else {
		// If the parent is NOT a container or not a control at all, display only anchoring-related properties.
		if (p_property.name.begins_with("size_flags_")) {
			p_property.usage ^= PROPERTY_USAGE_EDITOR;

		} else if (p_property.name == "layout_mode") {
			// Set the layout mode to be enabled with proper options.
			p_property.hint_string = "Position,Anchors";
		}

		// Use the layout mode to display or hide advanced anchoring properties.
		bool use_anchors = _get_layout_mode() == LayoutMode::LAYOUT_MODE_ANCHORS;
		if (!use_anchors && p_property.name == "anchors_preset") {
			p_property.usage ^= PROPERTY_USAGE_EDITOR;
		}
		bool use_custom_anchors = use_anchors && _get_anchors_layout_preset() == -1; // Custom "preset".
		if (!use_custom_anchors && (p_property.name.begins_with("anchor_") || p_property.name.begins_with("offset_") || p_property.name.begins_with("grow_"))) {
			p_property.usage ^= PROPERTY_USAGE_EDITOR;
		}
	}

	// Disable the property if it's managed by the parent container.
	if (!Object::cast_to<Container>(parent_node)) {
		return;
	}
	bool property_is_managed_by_container = false;
	for (unsigned i = 0; i < properties_managed_by_container_count; i++) {
		property_is_managed_by_container = properties_managed_by_container[i] == p_property.name;
		if (property_is_managed_by_container) {
			break;
		}
	}
	if (property_is_managed_by_container) {
		p_property.usage |= PROPERTY_USAGE_READ_ONLY;
	}
}

bool Control::_property_can_revert(const StringName &p_name) const {
	if (p_name == "layout_mode" || p_name == "anchors_preset") {
		return true;
	}

	return false;
}

bool Control::_property_get_revert(const StringName &p_name, Variant &r_property) const {
	if (p_name == "layout_mode") {
		r_property = _get_default_layout_mode();
		return true;
	} else if (p_name == "anchors_preset") {
		r_property = LayoutPreset::PRESET_TOP_LEFT;
		return true;
	}

	return false;
}

// Global relations.

bool Control::is_top_level_control() const {
	return is_inside_tree() && (!data.parent_canvas_item && !data.RI && is_set_as_top_level());
}

Control *Control::get_parent_control() const {
	return data.parent;
}

Window *Control::get_parent_window() const {
	return data.parent_window;
}

Control *Control::get_root_parent_control() const {
	const CanvasItem *ci = this;
	const Control *root = this;

	while (ci) {
		const Control *c = Object::cast_to<Control>(ci);
		if (c) {
			root = c;

			if (c->data.RI || c->is_top_level_control()) {
				break;
			}
		}

		ci = ci->get_parent_item();
	}

	return const_cast<Control *>(root);
}

Rect2 Control::get_parent_anchorable_rect() const {
	if (!is_inside_tree()) {
		return Rect2();
	}

	Rect2 parent_rect;
	if (data.parent_canvas_item) {
		parent_rect = data.parent_canvas_item->get_anchorable_rect();
	} else {
#ifdef TOOLS_ENABLED
		Node *edited_root = get_tree()->get_edited_scene_root();
		if (edited_root && (this == edited_root || edited_root->is_ancestor_of(this))) {
			parent_rect.size = Size2(GLOBAL_GET("display/window/size/viewport_width"), GLOBAL_GET("display/window/size/viewport_height"));
		} else {
			parent_rect = get_viewport()->get_visible_rect();
		}

#else
		parent_rect = get_viewport()->get_visible_rect();
#endif
	}

	return parent_rect;
}

Size2 Control::get_parent_area_size() const {
	return get_parent_anchorable_rect().size;
}

// Positioning and sizing.

Transform2D Control::_get_internal_transform() const {
	Transform2D rot_scale;
	rot_scale.set_rotation_and_scale(data.rotation, data.scale);
	Transform2D offset;
	offset.set_origin(-data.pivot_offset);

	return offset.affine_inverse() * (rot_scale * offset);
}

void Control::_update_canvas_item_transform() {
	Transform2D xform = _get_internal_transform();
	xform[2] += get_position();

	// We use a little workaround to avoid flickering when moving the pivot with _edit_set_pivot()
	if (is_inside_tree() && Math::abs(Math::sin(data.rotation * 4.0f)) < 0.00001f && get_viewport()->is_snap_controls_to_pixels_enabled()) {
		xform[2] = xform[2].round();
	}

	RenderingServer::get_singleton()->canvas_item_set_transform(get_canvas_item(), xform);
}

Transform2D Control::get_transform() const {
	Transform2D xform = _get_internal_transform();
	xform[2] += get_position();
	return xform;
}

/// Anchors and offsets.

void Control::_set_anchor(Side p_side, real_t p_anchor) {
	set_anchor(p_side, p_anchor);
}

void Control::set_anchor(Side p_side, real_t p_anchor, bool p_keep_offset, bool p_push_opposite_anchor) {
	ERR_FAIL_INDEX((int)p_side, 4);

	Rect2 parent_rect = get_parent_anchorable_rect();
	real_t parent_range = (p_side == SIDE_LEFT || p_side == SIDE_RIGHT) ? parent_rect.size.x : parent_rect.size.y;
	real_t previous_pos = data.offset[p_side] + data.anchor[p_side] * parent_range;
	real_t previous_opposite_pos = data.offset[(p_side + 2) % 4] + data.anchor[(p_side + 2) % 4] * parent_range;

	data.anchor[p_side] = p_anchor;

	if (((p_side == SIDE_LEFT || p_side == SIDE_TOP) && data.anchor[p_side] > data.anchor[(p_side + 2) % 4]) ||
			((p_side == SIDE_RIGHT || p_side == SIDE_BOTTOM) && data.anchor[p_side] < data.anchor[(p_side + 2) % 4])) {
		if (p_push_opposite_anchor) {
			data.anchor[(p_side + 2) % 4] = data.anchor[p_side];
		} else {
			data.anchor[p_side] = data.anchor[(p_side + 2) % 4];
		}
	}

	if (!p_keep_offset) {
		data.offset[p_side] = previous_pos - data.anchor[p_side] * parent_range;
		if (p_push_opposite_anchor) {
			data.offset[(p_side + 2) % 4] = previous_opposite_pos - data.anchor[(p_side + 2) % 4] * parent_range;
		}
	}
	if (is_inside_tree()) {
		_size_changed();
	}

	queue_redraw();
}

real_t Control::get_anchor(Side p_side) const {
	ERR_FAIL_INDEX_V(int(p_side), 4, 0.0);

	return data.anchor[p_side];
}

void Control::set_offset(Side p_side, real_t p_value) {
	ERR_FAIL_INDEX((int)p_side, 4);
	if (data.offset[p_side] == p_value) {
		return;
	}

	data.offset[p_side] = p_value;
	_size_changed();
}

real_t Control::get_offset(Side p_side) const {
	ERR_FAIL_INDEX_V((int)p_side, 4, 0);

	return data.offset[p_side];
}

void Control::set_anchor_and_offset(Side p_side, real_t p_anchor, real_t p_pos, bool p_push_opposite_anchor) {
	set_anchor(p_side, p_anchor, false, p_push_opposite_anchor);
	set_offset(p_side, p_pos);
}

void Control::set_begin(const Size2 &p_point) {
	if (data.offset[0] == p_point.x && data.offset[1] == p_point.y) {
		return;
	}

	data.offset[0] = p_point.x;
	data.offset[1] = p_point.y;
	_size_changed();
}

Size2 Control::get_begin() const {
	return Size2(data.offset[0], data.offset[1]);
}

void Control::set_end(const Size2 &p_point) {
	if (data.offset[2] == p_point.x && data.offset[3] == p_point.y) {
		return;
	}

	data.offset[2] = p_point.x;
	data.offset[3] = p_point.y;
	_size_changed();
}

Size2 Control::get_end() const {
	return Size2(data.offset[2], data.offset[3]);
}

void Control::set_h_grow_direction(GrowDirection p_direction) {
	if (data.h_grow == p_direction) {
		return;
	}

	ERR_FAIL_INDEX((int)p_direction, 3);

	data.h_grow = p_direction;
	_size_changed();
}

Control::GrowDirection Control::get_h_grow_direction() const {
	return data.h_grow;
}

void Control::set_v_grow_direction(GrowDirection p_direction) {
	if (data.v_grow == p_direction) {
		return;
	}

	ERR_FAIL_INDEX((int)p_direction, 3);

	data.v_grow = p_direction;
	_size_changed();
}

Control::GrowDirection Control::get_v_grow_direction() const {
	return data.v_grow;
}

void Control::_compute_anchors(Rect2 p_rect, const real_t p_offsets[4], real_t (&r_anchors)[4]) {
	Size2 parent_rect_size = get_parent_anchorable_rect().size;
	ERR_FAIL_COND(parent_rect_size.x == 0.0);
	ERR_FAIL_COND(parent_rect_size.y == 0.0);

	real_t x = p_rect.position.x;
	if (is_layout_rtl()) {
		x = parent_rect_size.x - x - p_rect.size.x;
	}
	r_anchors[0] = (x - p_offsets[0]) / parent_rect_size.x;
	r_anchors[1] = (p_rect.position.y - p_offsets[1]) / parent_rect_size.y;
	r_anchors[2] = (x + p_rect.size.x - p_offsets[2]) / parent_rect_size.x;
	r_anchors[3] = (p_rect.position.y + p_rect.size.y - p_offsets[3]) / parent_rect_size.y;
}

void Control::_compute_offsets(Rect2 p_rect, const real_t p_anchors[4], real_t (&r_offsets)[4]) {
	Size2 parent_rect_size = get_parent_anchorable_rect().size;

	real_t x = p_rect.position.x;
	if (is_layout_rtl()) {
		x = parent_rect_size.x - x - p_rect.size.x;
	}
	r_offsets[0] = x - (p_anchors[0] * parent_rect_size.x);
	r_offsets[1] = p_rect.position.y - (p_anchors[1] * parent_rect_size.y);
	r_offsets[2] = x + p_rect.size.x - (p_anchors[2] * parent_rect_size.x);
	r_offsets[3] = p_rect.position.y + p_rect.size.y - (p_anchors[3] * parent_rect_size.y);
}

/// Presets and layout modes.

void Control::_set_layout_mode(LayoutMode p_mode) {
	bool list_changed = false;

	if (data.stored_layout_mode != p_mode) {
		list_changed = true;
		data.stored_layout_mode = p_mode;
	}

	if (data.stored_layout_mode == LayoutMode::LAYOUT_MODE_POSITION) {
		data.stored_use_custom_anchors = false;
		set_anchors_and_offsets_preset(LayoutPreset::PRESET_TOP_LEFT, LayoutPresetMode::PRESET_MODE_KEEP_SIZE);
		set_grow_direction_preset(LayoutPreset::PRESET_TOP_LEFT);
	}

	if (list_changed) {
		notify_property_list_changed();
	}
}

Control::LayoutMode Control::_get_layout_mode() const {
	Node *parent_node = get_parent_control();
	// In these modes the property is read-only.
	if (!parent_node) {
		return LayoutMode::LAYOUT_MODE_UNCONTROLLED;
	} else if (Object::cast_to<Container>(parent_node)) {
		return LayoutMode::LAYOUT_MODE_CONTAINER;
	}

	// If anchors are not in the top-left position, this is definitely in anchors mode.
	if (_get_anchors_layout_preset() != (int)LayoutPreset::PRESET_TOP_LEFT) {
		return LayoutMode::LAYOUT_MODE_ANCHORS;
	}

	// Otherwise fallback on what's stored.
	return data.stored_layout_mode;
}

Control::LayoutMode Control::_get_default_layout_mode() const {
	Node *parent_node = get_parent_control();
	// In these modes the property is read-only.
	if (!parent_node) {
		return LayoutMode::LAYOUT_MODE_UNCONTROLLED;
	} else if (Object::cast_to<Container>(parent_node)) {
		return LayoutMode::LAYOUT_MODE_CONTAINER;
	}

	// Otherwise fallback on the position mode.
	return LayoutMode::LAYOUT_MODE_POSITION;
}

void Control::_set_anchors_layout_preset(int p_preset) {
	bool list_changed = false;

	if (data.stored_layout_mode != LayoutMode::LAYOUT_MODE_ANCHORS) {
		list_changed = true;
		data.stored_layout_mode = LayoutMode::LAYOUT_MODE_ANCHORS;
	}

	if (p_preset == -1) {
		if (!data.stored_use_custom_anchors) {
			data.stored_use_custom_anchors = true;
			notify_property_list_changed();
		}
		return; // Keep settings as is.
	}

	if (data.stored_use_custom_anchors) {
		list_changed = true;
		data.stored_use_custom_anchors = false;
	}

	LayoutPreset preset = (LayoutPreset)p_preset;
	// Set correct anchors.
	set_anchors_preset(preset);

	// Select correct preset mode.
	switch (preset) {
		case PRESET_TOP_LEFT:
		case PRESET_TOP_RIGHT:
		case PRESET_BOTTOM_LEFT:
		case PRESET_BOTTOM_RIGHT:
		case PRESET_CENTER_LEFT:
		case PRESET_CENTER_TOP:
		case PRESET_CENTER_RIGHT:
		case PRESET_CENTER_BOTTOM:
		case PRESET_CENTER:
			set_offsets_preset(preset, LayoutPresetMode::PRESET_MODE_KEEP_SIZE);
			break;
		case PRESET_LEFT_WIDE:
		case PRESET_TOP_WIDE:
		case PRESET_RIGHT_WIDE:
		case PRESET_BOTTOM_WIDE:
		case PRESET_VCENTER_WIDE:
		case PRESET_HCENTER_WIDE:
		case PRESET_FULL_RECT:
			set_offsets_preset(preset, LayoutPresetMode::PRESET_MODE_MINSIZE);
			break;
	}

	// Select correct grow directions.
	set_grow_direction_preset(preset);

	if (list_changed) {
		notify_property_list_changed();
	}
}

int Control::_get_anchors_layout_preset() const {
	// If the custom preset was selected by user, use it.
	if (data.stored_use_custom_anchors) {
		return -1;
	}

	// Check anchors to determine if the current state matches a preset, or not.

	float left = get_anchor(SIDE_LEFT);
	float right = get_anchor(SIDE_RIGHT);
	float top = get_anchor(SIDE_TOP);
	float bottom = get_anchor(SIDE_BOTTOM);

	if (left == ANCHOR_BEGIN && right == ANCHOR_BEGIN && top == ANCHOR_BEGIN && bottom == ANCHOR_BEGIN) {
		return (int)LayoutPreset::PRESET_TOP_LEFT;
	}
	if (left == ANCHOR_END && right == ANCHOR_END && top == ANCHOR_BEGIN && bottom == ANCHOR_BEGIN) {
		return (int)LayoutPreset::PRESET_TOP_RIGHT;
	}
	if (left == ANCHOR_BEGIN && right == ANCHOR_BEGIN && top == ANCHOR_END && bottom == ANCHOR_END) {
		return (int)LayoutPreset::PRESET_BOTTOM_LEFT;
	}
	if (left == ANCHOR_END && right == ANCHOR_END && top == ANCHOR_END && bottom == ANCHOR_END) {
		return (int)LayoutPreset::PRESET_BOTTOM_RIGHT;
	}

	if (left == ANCHOR_BEGIN && right == ANCHOR_BEGIN && top == 0.5 && bottom == 0.5) {
		return (int)LayoutPreset::PRESET_CENTER_LEFT;
	}
	if (left == ANCHOR_END && right == ANCHOR_END && top == 0.5 && bottom == 0.5) {
		return (int)LayoutPreset::PRESET_CENTER_RIGHT;
	}
	if (left == 0.5 && right == 0.5 && top == ANCHOR_BEGIN && bottom == ANCHOR_BEGIN) {
		return (int)LayoutPreset::PRESET_CENTER_TOP;
	}
	if (left == 0.5 && right == 0.5 && top == ANCHOR_END && bottom == ANCHOR_END) {
		return (int)LayoutPreset::PRESET_CENTER_BOTTOM;
	}
	if (left == 0.5 && right == 0.5 && top == 0.5 && bottom == 0.5) {
		return (int)LayoutPreset::PRESET_CENTER;
	}

	if (left == ANCHOR_BEGIN && right == ANCHOR_BEGIN && top == ANCHOR_BEGIN && bottom == ANCHOR_END) {
		return (int)LayoutPreset::PRESET_LEFT_WIDE;
	}
	if (left == ANCHOR_END && right == ANCHOR_END && top == ANCHOR_BEGIN && bottom == ANCHOR_END) {
		return (int)LayoutPreset::PRESET_RIGHT_WIDE;
	}
	if (left == ANCHOR_BEGIN && right == ANCHOR_END && top == ANCHOR_BEGIN && bottom == ANCHOR_BEGIN) {
		return (int)LayoutPreset::PRESET_TOP_WIDE;
	}
	if (left == ANCHOR_BEGIN && right == ANCHOR_END && top == ANCHOR_END && bottom == ANCHOR_END) {
		return (int)LayoutPreset::PRESET_BOTTOM_WIDE;
	}

	if (left == 0.5 && right == 0.5 && top == ANCHOR_BEGIN && bottom == ANCHOR_END) {
		return (int)LayoutPreset::PRESET_VCENTER_WIDE;
	}
	if (left == ANCHOR_BEGIN && right == ANCHOR_END && top == 0.5 && bottom == 0.5) {
		return (int)LayoutPreset::PRESET_HCENTER_WIDE;
	}

	if (left == ANCHOR_BEGIN && right == ANCHOR_END && top == ANCHOR_BEGIN && bottom == ANCHOR_END) {
		return (int)LayoutPreset::PRESET_FULL_RECT;
	}

	// Does not match any preset, return "Custom".
	return -1;
}

void Control::set_anchors_preset(LayoutPreset p_preset, bool p_keep_offsets) {
	ERR_FAIL_INDEX((int)p_preset, 16);

	//Left
	switch (p_preset) {
		case PRESET_TOP_LEFT:
		case PRESET_BOTTOM_LEFT:
		case PRESET_CENTER_LEFT:
		case PRESET_TOP_WIDE:
		case PRESET_BOTTOM_WIDE:
		case PRESET_LEFT_WIDE:
		case PRESET_HCENTER_WIDE:
		case PRESET_FULL_RECT:
			set_anchor(SIDE_LEFT, ANCHOR_BEGIN, p_keep_offsets);
			break;

		case PRESET_CENTER_TOP:
		case PRESET_CENTER_BOTTOM:
		case PRESET_CENTER:
		case PRESET_VCENTER_WIDE:
			set_anchor(SIDE_LEFT, 0.5, p_keep_offsets);
			break;

		case PRESET_TOP_RIGHT:
		case PRESET_BOTTOM_RIGHT:
		case PRESET_CENTER_RIGHT:
		case PRESET_RIGHT_WIDE:
			set_anchor(SIDE_LEFT, ANCHOR_END, p_keep_offsets);
			break;
	}

	// Top
	switch (p_preset) {
		case PRESET_TOP_LEFT:
		case PRESET_TOP_RIGHT:
		case PRESET_CENTER_TOP:
		case PRESET_LEFT_WIDE:
		case PRESET_RIGHT_WIDE:
		case PRESET_TOP_WIDE:
		case PRESET_VCENTER_WIDE:
		case PRESET_FULL_RECT:
			set_anchor(SIDE_TOP, ANCHOR_BEGIN, p_keep_offsets);
			break;

		case PRESET_CENTER_LEFT:
		case PRESET_CENTER_RIGHT:
		case PRESET_CENTER:
		case PRESET_HCENTER_WIDE:
			set_anchor(SIDE_TOP, 0.5, p_keep_offsets);
			break;

		case PRESET_BOTTOM_LEFT:
		case PRESET_BOTTOM_RIGHT:
		case PRESET_CENTER_BOTTOM:
		case PRESET_BOTTOM_WIDE:
			set_anchor(SIDE_TOP, ANCHOR_END, p_keep_offsets);
			break;
	}

	// Right
	switch (p_preset) {
		case PRESET_TOP_LEFT:
		case PRESET_BOTTOM_LEFT:
		case PRESET_CENTER_LEFT:
		case PRESET_LEFT_WIDE:
			set_anchor(SIDE_RIGHT, ANCHOR_BEGIN, p_keep_offsets);
			break;

		case PRESET_CENTER_TOP:
		case PRESET_CENTER_BOTTOM:
		case PRESET_CENTER:
		case PRESET_VCENTER_WIDE:
			set_anchor(SIDE_RIGHT, 0.5, p_keep_offsets);
			break;

		case PRESET_TOP_RIGHT:
		case PRESET_BOTTOM_RIGHT:
		case PRESET_CENTER_RIGHT:
		case PRESET_TOP_WIDE:
		case PRESET_RIGHT_WIDE:
		case PRESET_BOTTOM_WIDE:
		case PRESET_HCENTER_WIDE:
		case PRESET_FULL_RECT:
			set_anchor(SIDE_RIGHT, ANCHOR_END, p_keep_offsets);
			break;
	}

	// Bottom
	switch (p_preset) {
		case PRESET_TOP_LEFT:
		case PRESET_TOP_RIGHT:
		case PRESET_CENTER_TOP:
		case PRESET_TOP_WIDE:
			set_anchor(SIDE_BOTTOM, ANCHOR_BEGIN, p_keep_offsets);
			break;

		case PRESET_CENTER_LEFT:
		case PRESET_CENTER_RIGHT:
		case PRESET_CENTER:
		case PRESET_HCENTER_WIDE:
			set_anchor(SIDE_BOTTOM, 0.5, p_keep_offsets);
			break;

		case PRESET_BOTTOM_LEFT:
		case PRESET_BOTTOM_RIGHT:
		case PRESET_CENTER_BOTTOM:
		case PRESET_LEFT_WIDE:
		case PRESET_RIGHT_WIDE:
		case PRESET_BOTTOM_WIDE:
		case PRESET_VCENTER_WIDE:
		case PRESET_FULL_RECT:
			set_anchor(SIDE_BOTTOM, ANCHOR_END, p_keep_offsets);
			break;
	}
}

void Control::set_offsets_preset(LayoutPreset p_preset, LayoutPresetMode p_resize_mode, int p_margin) {
	ERR_FAIL_INDEX((int)p_preset, 16);
	ERR_FAIL_INDEX((int)p_resize_mode, 4);

	// Calculate the size if the node is not resized
	Size2 min_size = get_minimum_size();
	Size2 new_size = get_size();
	if (p_resize_mode == PRESET_MODE_MINSIZE || p_resize_mode == PRESET_MODE_KEEP_HEIGHT) {
		new_size.x = min_size.x;
	}
	if (p_resize_mode == PRESET_MODE_MINSIZE || p_resize_mode == PRESET_MODE_KEEP_WIDTH) {
		new_size.y = min_size.y;
	}

	Rect2 parent_rect = get_parent_anchorable_rect();

	real_t x = parent_rect.size.x;
	if (is_layout_rtl()) {
		x = parent_rect.size.x - x - new_size.x;
	}
	//Left
	switch (p_preset) {
		case PRESET_TOP_LEFT:
		case PRESET_BOTTOM_LEFT:
		case PRESET_CENTER_LEFT:
		case PRESET_TOP_WIDE:
		case PRESET_BOTTOM_WIDE:
		case PRESET_LEFT_WIDE:
		case PRESET_HCENTER_WIDE:
		case PRESET_FULL_RECT:
			data.offset[0] = x * (0.0 - data.anchor[0]) + p_margin + parent_rect.position.x;
			break;

		case PRESET_CENTER_TOP:
		case PRESET_CENTER_BOTTOM:
		case PRESET_CENTER:
		case PRESET_VCENTER_WIDE:
			data.offset[0] = x * (0.5 - data.anchor[0]) - new_size.x / 2 + parent_rect.position.x;
			break;

		case PRESET_TOP_RIGHT:
		case PRESET_BOTTOM_RIGHT:
		case PRESET_CENTER_RIGHT:
		case PRESET_RIGHT_WIDE:
			data.offset[0] = x * (1.0 - data.anchor[0]) - new_size.x - p_margin + parent_rect.position.x;
			break;
	}

	// Top
	switch (p_preset) {
		case PRESET_TOP_LEFT:
		case PRESET_TOP_RIGHT:
		case PRESET_CENTER_TOP:
		case PRESET_LEFT_WIDE:
		case PRESET_RIGHT_WIDE:
		case PRESET_TOP_WIDE:
		case PRESET_VCENTER_WIDE:
		case PRESET_FULL_RECT:
			data.offset[1] = parent_rect.size.y * (0.0 - data.anchor[1]) + p_margin + parent_rect.position.y;
			break;

		case PRESET_CENTER_LEFT:
		case PRESET_CENTER_RIGHT:
		case PRESET_CENTER:
		case PRESET_HCENTER_WIDE:
			data.offset[1] = parent_rect.size.y * (0.5 - data.anchor[1]) - new_size.y / 2 + parent_rect.position.y;
			break;

		case PRESET_BOTTOM_LEFT:
		case PRESET_BOTTOM_RIGHT:
		case PRESET_CENTER_BOTTOM:
		case PRESET_BOTTOM_WIDE:
			data.offset[1] = parent_rect.size.y * (1.0 - data.anchor[1]) - new_size.y - p_margin + parent_rect.position.y;
			break;
	}

	// Right
	switch (p_preset) {
		case PRESET_TOP_LEFT:
		case PRESET_BOTTOM_LEFT:
		case PRESET_CENTER_LEFT:
		case PRESET_LEFT_WIDE:
			data.offset[2] = x * (0.0 - data.anchor[2]) + new_size.x + p_margin + parent_rect.position.x;
			break;

		case PRESET_CENTER_TOP:
		case PRESET_CENTER_BOTTOM:
		case PRESET_CENTER:
		case PRESET_VCENTER_WIDE:
			data.offset[2] = x * (0.5 - data.anchor[2]) + new_size.x / 2 + parent_rect.position.x;
			break;

		case PRESET_TOP_RIGHT:
		case PRESET_BOTTOM_RIGHT:
		case PRESET_CENTER_RIGHT:
		case PRESET_TOP_WIDE:
		case PRESET_RIGHT_WIDE:
		case PRESET_BOTTOM_WIDE:
		case PRESET_HCENTER_WIDE:
		case PRESET_FULL_RECT:
			data.offset[2] = x * (1.0 - data.anchor[2]) - p_margin + parent_rect.position.x;
			break;
	}

	// Bottom
	switch (p_preset) {
		case PRESET_TOP_LEFT:
		case PRESET_TOP_RIGHT:
		case PRESET_CENTER_TOP:
		case PRESET_TOP_WIDE:
			data.offset[3] = parent_rect.size.y * (0.0 - data.anchor[3]) + new_size.y + p_margin + parent_rect.position.y;
			break;

		case PRESET_CENTER_LEFT:
		case PRESET_CENTER_RIGHT:
		case PRESET_CENTER:
		case PRESET_HCENTER_WIDE:
			data.offset[3] = parent_rect.size.y * (0.5 - data.anchor[3]) + new_size.y / 2 + parent_rect.position.y;
			break;

		case PRESET_BOTTOM_LEFT:
		case PRESET_BOTTOM_RIGHT:
		case PRESET_CENTER_BOTTOM:
		case PRESET_LEFT_WIDE:
		case PRESET_RIGHT_WIDE:
		case PRESET_BOTTOM_WIDE:
		case PRESET_VCENTER_WIDE:
		case PRESET_FULL_RECT:
			data.offset[3] = parent_rect.size.y * (1.0 - data.anchor[3]) - p_margin + parent_rect.position.y;
			break;
	}

	_size_changed();
}

void Control::set_anchors_and_offsets_preset(LayoutPreset p_preset, LayoutPresetMode p_resize_mode, int p_margin) {
	set_anchors_preset(p_preset);
	set_offsets_preset(p_preset, p_resize_mode, p_margin);
}

void Control::set_grow_direction_preset(LayoutPreset p_preset) {
	// Select correct horizontal grow direction.
	switch (p_preset) {
		case PRESET_TOP_LEFT:
		case PRESET_BOTTOM_LEFT:
		case PRESET_CENTER_LEFT:
		case PRESET_LEFT_WIDE:
			set_h_grow_direction(GrowDirection::GROW_DIRECTION_END);
			break;
		case PRESET_TOP_RIGHT:
		case PRESET_BOTTOM_RIGHT:
		case PRESET_CENTER_RIGHT:
		case PRESET_RIGHT_WIDE:
			set_h_grow_direction(GrowDirection::GROW_DIRECTION_BEGIN);
			break;
		case PRESET_CENTER_TOP:
		case PRESET_CENTER_BOTTOM:
		case PRESET_CENTER:
		case PRESET_TOP_WIDE:
		case PRESET_BOTTOM_WIDE:
		case PRESET_VCENTER_WIDE:
		case PRESET_HCENTER_WIDE:
		case PRESET_FULL_RECT:
			set_h_grow_direction(GrowDirection::GROW_DIRECTION_BOTH);
			break;
	}

	// Select correct vertical grow direction.
	switch (p_preset) {
		case PRESET_TOP_LEFT:
		case PRESET_TOP_RIGHT:
		case PRESET_CENTER_TOP:
		case PRESET_TOP_WIDE:
			set_v_grow_direction(GrowDirection::GROW_DIRECTION_END);
			break;

		case PRESET_BOTTOM_LEFT:
		case PRESET_BOTTOM_RIGHT:
		case PRESET_CENTER_BOTTOM:
		case PRESET_BOTTOM_WIDE:
			set_v_grow_direction(GrowDirection::GROW_DIRECTION_BEGIN);
			break;

		case PRESET_CENTER_LEFT:
		case PRESET_CENTER_RIGHT:
		case PRESET_CENTER:
		case PRESET_LEFT_WIDE:
		case PRESET_RIGHT_WIDE:
		case PRESET_VCENTER_WIDE:
		case PRESET_HCENTER_WIDE:
		case PRESET_FULL_RECT:
			set_v_grow_direction(GrowDirection::GROW_DIRECTION_BOTH);
			break;
	}
}

/// Manual positioning.

void Control::_set_position(const Size2 &p_point) {
	set_position(p_point);
}

void Control::set_position(const Size2 &p_point, bool p_keep_offsets) {
	if (p_keep_offsets) {
		_compute_anchors(Rect2(p_point, data.size_cache), data.offset, data.anchor);
	} else {
		_compute_offsets(Rect2(p_point, data.size_cache), data.anchor, data.offset);
	}
	_size_changed();
}

Size2 Control::get_position() const {
	return data.pos_cache;
}

void Control::_set_global_position(const Point2 &p_point) {
	set_global_position(p_point);
}

void Control::set_global_position(const Point2 &p_point, bool p_keep_offsets) {
	Transform2D inv;

	if (data.parent_canvas_item) {
		inv = data.parent_canvas_item->get_global_transform().affine_inverse();
	}

	set_position(inv.xform(p_point), p_keep_offsets);
}

Point2 Control::get_global_position() const {
	return get_global_transform().get_origin();
}

Point2 Control::get_screen_position() const {
	ERR_FAIL_COND_V(!is_inside_tree(), Point2());
	Point2 global_pos = get_global_transform_with_canvas().get_origin();
	Window *w = Object::cast_to<Window>(get_viewport());
	if (w && !w->is_embedding_subwindows()) {
		global_pos += w->get_position();
	}

	return global_pos;
}

void Control::_set_size(const Size2 &p_size) {
#ifdef DEBUG_ENABLED
	if (data.size_warning && (data.anchor[SIDE_LEFT] != data.anchor[SIDE_RIGHT] || data.anchor[SIDE_TOP] != data.anchor[SIDE_BOTTOM])) {
		WARN_PRINT("Nodes with non-equal opposite anchors will have their size overridden after _ready(). \nIf you want to set size, change the anchors or consider using set_deferred().");
	}
#endif
	set_size(p_size);
}

void Control::set_size(const Size2 &p_size, bool p_keep_offsets) {
	Size2 new_size = p_size;
	Size2 min = get_combined_minimum_size();
	if (new_size.x < min.x) {
		new_size.x = min.x;
	}
	if (new_size.y < min.y) {
		new_size.y = min.y;
	}

	if (p_keep_offsets) {
		_compute_anchors(Rect2(data.pos_cache, new_size), data.offset, data.anchor);
	} else {
		_compute_offsets(Rect2(data.pos_cache, new_size), data.anchor, data.offset);
	}
	_size_changed();
}

Size2 Control::get_size() const {
	return data.size_cache;
}

void Control::reset_size() {
	set_size(Size2());
}

void Control::set_rect(const Rect2 &p_rect) {
	for (int i = 0; i < 4; i++) {
		data.anchor[i] = ANCHOR_BEGIN;
	}

	_compute_offsets(p_rect, data.anchor, data.offset);
	if (is_inside_tree()) {
		_size_changed();
	}
}

Rect2 Control::get_rect() const {
	return Rect2(get_position(), get_size());
}

Rect2 Control::get_global_rect() const {
	return Rect2(get_global_position(), get_size());
}

Rect2 Control::get_screen_rect() const {
	ERR_FAIL_COND_V(!is_inside_tree(), Rect2());

	Rect2 r(get_global_position(), get_size());

	Window *w = Object::cast_to<Window>(get_viewport());
	if (w && !w->is_embedding_subwindows()) {
		r.position += w->get_position();
	}

	return r;
}

Rect2 Control::get_anchorable_rect() const {
	return Rect2(Point2(), get_size());
}

void Control::set_scale(const Vector2 &p_scale) {
	if (data.scale == p_scale) {
		return;
	}

	data.scale = p_scale;
	// Avoid having 0 scale values, can lead to errors in physics and rendering.
	if (data.scale.x == 0) {
		data.scale.x = CMP_EPSILON;
	}
	if (data.scale.y == 0) {
		data.scale.y = CMP_EPSILON;
	}
	queue_redraw();
	_notify_transform();
}

Vector2 Control::get_scale() const {
	return data.scale;
}

void Control::set_rotation(real_t p_radians) {
	if (data.rotation == p_radians) {
		return;
	}

	data.rotation = p_radians;
	queue_redraw();
	_notify_transform();
}

real_t Control::get_rotation() const {
	return data.rotation;
}

void Control::set_pivot_offset(const Vector2 &p_pivot) {
	if (data.pivot_offset == p_pivot) {
		return;
	}

	data.pivot_offset = p_pivot;
	queue_redraw();
	_notify_transform();
}

Vector2 Control::get_pivot_offset() const {
	return data.pivot_offset;
}

/// Sizes.

void Control::_update_minimum_size() {
	if (!is_inside_tree()) {
		return;
	}

	Size2 minsize = get_combined_minimum_size();
	data.updating_last_minimum_size = false;

	if (minsize != data.last_minimum_size) {
		data.last_minimum_size = minsize;
		_size_changed();
		emit_signal(SceneStringNames::get_singleton()->minimum_size_changed);
	}
}

void Control::update_minimum_size() {
	if (!is_inside_tree() || data.block_minimum_size_adjust) {
		return;
	}

	Control *invalidate = this;

	//invalidate cache upwards
	while (invalidate && invalidate->data.minimum_size_valid) {
		invalidate->data.minimum_size_valid = false;
		if (invalidate->is_set_as_top_level()) {
			break; // do not go further up
		}
		if (!invalidate->data.parent && get_parent()) {
			Window *parent_window = Object::cast_to<Window>(get_parent());
			if (parent_window && parent_window->is_wrapping_controls()) {
				parent_window->child_controls_changed();
			}
		}
		invalidate = invalidate->data.parent;
	}

	if (!is_visible_in_tree()) {
		return;
	}

	if (data.updating_last_minimum_size) {
		return;
	}

	data.updating_last_minimum_size = true;

	MessageQueue::get_singleton()->push_call(this, "_update_minimum_size");
}

void Control::set_block_minimum_size_adjust(bool p_block) {
	data.block_minimum_size_adjust = p_block;
}

bool Control::is_minimum_size_adjust_blocked() const {
	return data.block_minimum_size_adjust;
}

Size2 Control::get_minimum_size() const {
	Vector2 ms;
	GDVIRTUAL_CALL(_get_minimum_size, ms);
	return ms;
}

void Control::set_custom_minimum_size(const Size2 &p_custom) {
	if (p_custom == data.custom_minimum_size) {
		return;
	}
	data.custom_minimum_size = p_custom;
	update_minimum_size();
}

Size2 Control::get_custom_minimum_size() const {
	return data.custom_minimum_size;
}

void Control::_update_minimum_size_cache() {
	Size2 minsize = get_minimum_size();
	minsize.x = MAX(minsize.x, data.custom_minimum_size.x);
	minsize.y = MAX(minsize.y, data.custom_minimum_size.y);

	bool size_changed = false;
	if (data.minimum_size_cache != minsize) {
		size_changed = true;
	}

	data.minimum_size_cache = minsize;
	data.minimum_size_valid = true;

	if (size_changed) {
		update_minimum_size();
	}
}

Size2 Control::get_combined_minimum_size() const {
	if (!data.minimum_size_valid) {
		const_cast<Control *>(this)->_update_minimum_size_cache();
	}
	return data.minimum_size_cache;
}

void Control::_size_changed() {
	Rect2 parent_rect = get_parent_anchorable_rect();

	real_t edge_pos[4];

	for (int i = 0; i < 4; i++) {
		real_t area = parent_rect.size[i & 1];
		edge_pos[i] = data.offset[i] + (data.anchor[i] * area);
	}

	Point2 new_pos_cache = Point2(edge_pos[0], edge_pos[1]);
	Size2 new_size_cache = Point2(edge_pos[2], edge_pos[3]) - new_pos_cache;

	Size2 minimum_size = get_combined_minimum_size();

	if (minimum_size.width > new_size_cache.width) {
		if (data.h_grow == GROW_DIRECTION_BEGIN) {
			new_pos_cache.x += new_size_cache.width - minimum_size.width;
		} else if (data.h_grow == GROW_DIRECTION_BOTH) {
			new_pos_cache.x += 0.5 * (new_size_cache.width - minimum_size.width);
		}

		new_size_cache.width = minimum_size.width;
	}

	if (is_layout_rtl()) {
		new_pos_cache.x = parent_rect.size.x - new_pos_cache.x - new_size_cache.x;
	}

	if (minimum_size.height > new_size_cache.height) {
		if (data.v_grow == GROW_DIRECTION_BEGIN) {
			new_pos_cache.y += new_size_cache.height - minimum_size.height;
		} else if (data.v_grow == GROW_DIRECTION_BOTH) {
			new_pos_cache.y += 0.5 * (new_size_cache.height - minimum_size.height);
		}

		new_size_cache.height = minimum_size.height;
	}

	bool pos_changed = new_pos_cache != data.pos_cache;
	bool size_changed = new_size_cache != data.size_cache;

	data.pos_cache = new_pos_cache;
	data.size_cache = new_size_cache;

	if (is_inside_tree()) {
		if (size_changed) {
			notification(NOTIFICATION_RESIZED);
		}
		if (pos_changed || size_changed) {
			item_rect_changed(size_changed);
			_notify_transform();
		}

		if (pos_changed && !size_changed) {
			_update_canvas_item_transform(); //move because it won't be updated
		}
	}
}

void Control::_clear_size_warning() {
	data.size_warning = false;
}

// Container sizing.

void Control::set_h_size_flags(int p_flags) {
	if (data.h_size_flags == p_flags) {
		return;
	}
	data.h_size_flags = p_flags;
	emit_signal(SceneStringNames::get_singleton()->size_flags_changed);
}

int Control::get_h_size_flags() const {
	return data.h_size_flags;
}

void Control::set_v_size_flags(int p_flags) {
	if (data.v_size_flags == p_flags) {
		return;
	}
	data.v_size_flags = p_flags;
	emit_signal(SceneStringNames::get_singleton()->size_flags_changed);
}

int Control::get_v_size_flags() const {
	return data.v_size_flags;
}

void Control::set_stretch_ratio(real_t p_ratio) {
	if (data.expand == p_ratio) {
		return;
	}

	data.expand = p_ratio;
	emit_signal(SceneStringNames::get_singleton()->size_flags_changed);
}

real_t Control::get_stretch_ratio() const {
	return data.expand;
}

// Input events.

void Control::_call_gui_input(const Ref<InputEvent> &p_event) {
	emit_signal(SceneStringNames::get_singleton()->gui_input, p_event); //signal should be first, so it's possible to override an event (and then accept it)
	if (!is_inside_tree() || get_viewport()->is_input_handled()) {
		return; //input was handled, abort
	}
	GDVIRTUAL_CALL(_gui_input, p_event);
	if (!is_inside_tree() || get_viewport()->is_input_handled()) {
		return; //input was handled, abort
	}
	gui_input(p_event);
}

void Control::gui_input(const Ref<InputEvent> &p_event) {
}

void Control::accept_event() {
	if (is_inside_tree()) {
		get_viewport()->_gui_accept_event();
	}
}

bool Control::has_point(const Point2 &p_point) const {
	bool ret;
	if (GDVIRTUAL_CALL(_has_point, p_point, ret)) {
		return ret;
	}
	return Rect2(Point2(), get_size()).has_point(p_point);
}

void Control::set_mouse_filter(MouseFilter p_filter) {
	ERR_FAIL_INDEX(p_filter, 3);
	data.mouse_filter = p_filter;
	notify_property_list_changed();
	update_configuration_warnings();
}

Control::MouseFilter Control::get_mouse_filter() const {
	return data.mouse_filter;
}

void Control::set_force_pass_scroll_events(bool p_force_pass_scroll_events) {
	data.force_pass_scroll_events = p_force_pass_scroll_events;
}

bool Control::is_force_pass_scroll_events() const {
	return data.force_pass_scroll_events;
}

void Control::warp_mouse(const Point2 &p_position) {
	ERR_FAIL_COND(!is_inside_tree());
	get_viewport()->warp_mouse(get_global_transform_with_canvas().xform(p_position));
}

void Control::set_shortcut_context(const Node *p_node) {
	if (p_node != nullptr) {
		data.shortcut_context = p_node->get_instance_id();
	} else {
		data.shortcut_context = ObjectID();
	}
}

Node *Control::get_shortcut_context() const {
	Object *ctx_obj = ObjectDB::get_instance(data.shortcut_context);
	Node *ctx_node = Object::cast_to<Node>(ctx_obj);

	return ctx_node;
}

bool Control::is_focus_owner_in_shortcut_context() const {
	if (data.shortcut_context == ObjectID()) {
		// No context, therefore global - always "in" context.
		return true;
	}

	const Node *ctx_node = get_shortcut_context();
	const Control *vp_focus = get_viewport() ? get_viewport()->gui_get_focus_owner() : nullptr;

	// If the context is valid and the viewport focus is valid, check if the context is the focus or is a parent of it.
	return ctx_node && vp_focus && (ctx_node == vp_focus || ctx_node->is_ancestor_of(vp_focus));
}

// Drag and drop handling.

void Control::set_drag_forwarding(Object *p_target) {
	if (p_target) {
		data.drag_owner = p_target->get_instance_id();
	} else {
		data.drag_owner = ObjectID();
	}
}

Variant Control::get_drag_data(const Point2 &p_point) {
	if (data.drag_owner.is_valid()) {
		Object *obj = ObjectDB::get_instance(data.drag_owner);
		if (obj) {
			return obj->call("_get_drag_data_fw", p_point, this);
		}
	}

	Variant dd;
	GDVIRTUAL_CALL(_get_drag_data, p_point, dd);
	return dd;
}

bool Control::can_drop_data(const Point2 &p_point, const Variant &p_data) const {
	if (data.drag_owner.is_valid()) {
		Object *obj = ObjectDB::get_instance(data.drag_owner);
		if (obj) {
			return obj->call("_can_drop_data_fw", p_point, p_data, this);
		}
	}

	bool ret = false;
	GDVIRTUAL_CALL(_can_drop_data, p_point, p_data, ret);
	return ret;
}

void Control::drop_data(const Point2 &p_point, const Variant &p_data) {
	if (data.drag_owner.is_valid()) {
		Object *obj = ObjectDB::get_instance(data.drag_owner);
		if (obj) {
			obj->call("_drop_data_fw", p_point, p_data, this);
			return;
		}
	}

	GDVIRTUAL_CALL(_drop_data, p_point, p_data);
}

void Control::force_drag(const Variant &p_data, Control *p_control) {
	ERR_FAIL_COND(!is_inside_tree());
	ERR_FAIL_COND(p_data.get_type() == Variant::NIL);

	get_viewport()->_gui_force_drag(this, p_data, p_control);
}

void Control::set_drag_preview(Control *p_control) {
	ERR_FAIL_COND(!is_inside_tree());
	ERR_FAIL_COND(!get_viewport()->gui_is_dragging());
	get_viewport()->_gui_set_drag_preview(this, p_control);
}

bool Control::is_drag_successful() const {
	return is_inside_tree() && get_viewport()->gui_is_drag_successful();
}

// Focus.

void Control::set_focus_mode(FocusMode p_focus_mode) {
	ERR_FAIL_INDEX((int)p_focus_mode, 3);

	if (is_inside_tree() && p_focus_mode == FOCUS_NONE && data.focus_mode != FOCUS_NONE && has_focus()) {
		release_focus();
	}

	data.focus_mode = p_focus_mode;
}

Control::FocusMode Control::get_focus_mode() const {
	return data.focus_mode;
}

bool Control::has_focus() const {
	return is_inside_tree() && get_viewport()->_gui_control_has_focus(this);
}

void Control::grab_focus() {
	ERR_FAIL_COND(!is_inside_tree());

	if (data.focus_mode == FOCUS_NONE) {
		WARN_PRINT("This control can't grab focus. Use set_focus_mode() to allow a control to get focus.");
		return;
	}

	get_viewport()->_gui_control_grab_focus(this);
}

void Control::grab_click_focus() {
	ERR_FAIL_COND(!is_inside_tree());

	get_viewport()->_gui_grab_click_focus(this);
}

void Control::release_focus() {
	ERR_FAIL_COND(!is_inside_tree());

	if (!has_focus()) {
		return;
	}

	get_viewport()->gui_release_focus();
}

static Control *_next_control(Control *p_from) {
	if (p_from->is_set_as_top_level()) {
		return nullptr; // Can't go above.
	}

	Control *parent = Object::cast_to<Control>(p_from->get_parent());

	if (!parent) {
		return nullptr;
	}

	int next = p_from->get_index();
	ERR_FAIL_INDEX_V(next, parent->get_child_count(), nullptr);
	for (int i = (next + 1); i < parent->get_child_count(); i++) {
		Control *c = Object::cast_to<Control>(parent->get_child(i));
		if (!c || !c->is_visible_in_tree() || c->is_set_as_top_level()) {
			continue;
		}

		return c;
	}

	// No next in parent, try the same in parent.
	return _next_control(parent);
}

Control *Control::find_next_valid_focus() const {
	Control *from = const_cast<Control *>(this);

	while (true) {
		// If the focus property is manually overwritten, attempt to use it.

		if (!data.focus_next.is_empty()) {
			Node *n = get_node(data.focus_next);
			Control *c;
			if (n) {
				c = Object::cast_to<Control>(n);
				ERR_FAIL_COND_V_MSG(!c, nullptr, "Next focus node is not a control: " + n->get_name() + ".");
			} else {
				return nullptr;
			}
			if (c->is_visible() && c->get_focus_mode() != FOCUS_NONE) {
				return c;
			}
		}

		// Find next child.

		Control *next_child = nullptr;

		for (int i = 0; i < from->get_child_count(); i++) {
			Control *c = Object::cast_to<Control>(from->get_child(i));
			if (!c || !c->is_visible_in_tree() || c->is_set_as_top_level()) {
				continue;
			}

			next_child = c;
			break;
		}

		if (!next_child) {
			next_child = _next_control(from);
			if (!next_child) { // Nothing else. Go up and find either window or subwindow.
				next_child = const_cast<Control *>(this);
				while (next_child && !next_child->is_set_as_top_level()) {
					next_child = cast_to<Control>(next_child->get_parent());
				}

				if (!next_child) {
					next_child = const_cast<Control *>(this);
					while (next_child) {
						if (next_child->data.RI) {
							break;
						}
						next_child = next_child->get_parent_control();
					}
				}
			}
		}

		if (next_child == from || next_child == this) { // No next control.
			return (get_focus_mode() == FOCUS_ALL) ? next_child : nullptr;
		}
		if (next_child) {
			if (next_child->get_focus_mode() == FOCUS_ALL) {
				return next_child;
			}
			from = next_child;
		} else {
			break;
		}
	}

	return nullptr;
}

static Control *_prev_control(Control *p_from) {
	Control *child = nullptr;
	for (int i = p_from->get_child_count() - 1; i >= 0; i--) {
		Control *c = Object::cast_to<Control>(p_from->get_child(i));
		if (!c || !c->is_visible_in_tree() || c->is_set_as_top_level()) {
			continue;
		}

		child = c;
		break;
	}

	if (!child) {
		return p_from;
	}

	// No prev in parent, try the same in parent.
	return _prev_control(child);
}

Control *Control::find_prev_valid_focus() const {
	Control *from = const_cast<Control *>(this);

	while (true) {
		// If the focus property is manually overwritten, attempt to use it.

		if (!data.focus_prev.is_empty()) {
			Node *n = get_node(data.focus_prev);
			Control *c;
			if (n) {
				c = Object::cast_to<Control>(n);
				ERR_FAIL_COND_V_MSG(!c, nullptr, "Previous focus node is not a control: " + n->get_name() + ".");
			} else {
				return nullptr;
			}
			if (c->is_visible() && c->get_focus_mode() != FOCUS_NONE) {
				return c;
			}
		}

		// Find prev child.

		Control *prev_child = nullptr;

		if (from->is_set_as_top_level() || !Object::cast_to<Control>(from->get_parent())) {
			// Find last of the children.

			prev_child = _prev_control(from);

		} else {
			for (int i = (from->get_index() - 1); i >= 0; i--) {
				Control *c = Object::cast_to<Control>(from->get_parent()->get_child(i));

				if (!c || !c->is_visible_in_tree() || c->is_set_as_top_level()) {
					continue;
				}

				prev_child = c;
				break;
			}

			if (!prev_child) {
				prev_child = Object::cast_to<Control>(from->get_parent());
			} else {
				prev_child = _prev_control(prev_child);
			}
		}

		if (prev_child == from || prev_child == this) { // No prev control.
			return (get_focus_mode() == FOCUS_ALL) ? prev_child : nullptr;
		}

		if (prev_child->get_focus_mode() == FOCUS_ALL) {
			return prev_child;
		}

		from = prev_child;
	}

	return nullptr;
}

void Control::set_focus_neighbor(Side p_side, const NodePath &p_neighbor) {
	ERR_FAIL_INDEX((int)p_side, 4);
	data.focus_neighbor[p_side] = p_neighbor;
}

NodePath Control::get_focus_neighbor(Side p_side) const {
	ERR_FAIL_INDEX_V((int)p_side, 4, NodePath());
	return data.focus_neighbor[p_side];
}

void Control::set_focus_next(const NodePath &p_next) {
	data.focus_next = p_next;
}

NodePath Control::get_focus_next() const {
	return data.focus_next;
}

void Control::set_focus_previous(const NodePath &p_prev) {
	data.focus_prev = p_prev;
}

NodePath Control::get_focus_previous() const {
	return data.focus_prev;
}

#define MAX_NEIGHBOR_SEARCH_COUNT 512

Control *Control::_get_focus_neighbor(Side p_side, int p_count) {
	ERR_FAIL_INDEX_V((int)p_side, 4, nullptr);

	if (p_count >= MAX_NEIGHBOR_SEARCH_COUNT) {
		return nullptr;
	}
	if (!data.focus_neighbor[p_side].is_empty()) {
		Control *c = nullptr;
		Node *n = get_node(data.focus_neighbor[p_side]);
		if (n) {
			c = Object::cast_to<Control>(n);
			ERR_FAIL_COND_V_MSG(!c, nullptr, "Neighbor focus node is not a control: " + n->get_name() + ".");
		} else {
			return nullptr;
		}
		bool valid = true;
		if (!c->is_visible()) {
			valid = false;
		}
		if (c->get_focus_mode() == FOCUS_NONE) {
			valid = false;
		}
		if (valid) {
			return c;
		}

		c = c->_get_focus_neighbor(p_side, p_count + 1);
		return c;
	}

	real_t dist = 1e7;
	Control *result = nullptr;

	Point2 points[4];

	Transform2D xform = get_global_transform();

	points[0] = xform.xform(Point2());
	points[1] = xform.xform(Point2(get_size().x, 0));
	points[2] = xform.xform(get_size());
	points[3] = xform.xform(Point2(0, get_size().y));

	const Vector2 dir[4] = {
		Vector2(-1, 0),
		Vector2(0, -1),
		Vector2(1, 0),
		Vector2(0, 1)
	};

	Vector2 vdir = dir[p_side];

	real_t maxd = -1e7;

	for (int i = 0; i < 4; i++) {
		real_t d = vdir.dot(points[i]);
		if (d > maxd) {
			maxd = d;
		}
	}

	Node *base = this;

	while (base) {
		Control *c = Object::cast_to<Control>(base);
		if (c) {
			if (c->data.RI) {
				break;
			}
		}
		base = base->get_parent();
	}

	if (!base) {
		return nullptr;
	}

	_window_find_focus_neighbor(vdir, base, points, maxd, dist, &result);

	return result;
}

void Control::_window_find_focus_neighbor(const Vector2 &p_dir, Node *p_at, const Point2 *p_points, real_t p_min, real_t &r_closest_dist, Control **r_closest) {
	if (Object::cast_to<Viewport>(p_at)) {
		return; //bye
	}

	Control *c = Object::cast_to<Control>(p_at);

	if (c && c != this && c->get_focus_mode() == FOCUS_ALL && c->is_visible_in_tree()) {
		Point2 points[4];

		Transform2D xform = c->get_global_transform();

		points[0] = xform.xform(Point2());
		points[1] = xform.xform(Point2(c->get_size().x, 0));
		points[2] = xform.xform(c->get_size());
		points[3] = xform.xform(Point2(0, c->get_size().y));

		real_t min = 1e7;

		for (int i = 0; i < 4; i++) {
			real_t d = p_dir.dot(points[i]);
			if (d < min) {
				min = d;
			}
		}

		if (min > (p_min - CMP_EPSILON)) {
			for (int i = 0; i < 4; i++) {
				Vector2 la = p_points[i];
				Vector2 lb = p_points[(i + 1) % 4];

				for (int j = 0; j < 4; j++) {
					Vector2 fa = points[j];
					Vector2 fb = points[(j + 1) % 4];

					Vector2 pa, pb;
					real_t d = Geometry2D::get_closest_points_between_segments(la, lb, fa, fb, pa, pb);
					//real_t d = Geometry2D::get_closest_distance_between_segments(Vector3(la.x,la.y,0),Vector3(lb.x,lb.y,0),Vector3(fa.x,fa.y,0),Vector3(fb.x,fb.y,0));
					if (d < r_closest_dist) {
						r_closest_dist = d;
						*r_closest = c;
					}
				}
			}
		}
	}

	for (int i = 0; i < p_at->get_child_count(); i++) {
		Node *child = p_at->get_child(i);
		Control *childc = Object::cast_to<Control>(child);
		if (childc && childc->data.RI) {
			continue; //subwindow, ignore
		}
		_window_find_focus_neighbor(p_dir, p_at->get_child(i), p_points, p_min, r_closest_dist, r_closest);
	}
}

// Rendering.

void Control::set_default_cursor_shape(CursorShape p_shape) {
	ERR_FAIL_INDEX(int(p_shape), CURSOR_MAX);

	if (data.default_cursor == p_shape) {
		return;
	}
	data.default_cursor = p_shape;

	if (!is_inside_tree()) {
		return;
	}
	if (!get_global_rect().has_point(get_global_mouse_position())) {
		return;
	}

	get_viewport()->get_base_window()->update_mouse_cursor_shape();
}

Control::CursorShape Control::get_default_cursor_shape() const {
	return data.default_cursor;
}

Control::CursorShape Control::get_cursor_shape(const Point2 &p_pos) const {
	return data.default_cursor;
}

void Control::set_disable_visibility_clip(bool p_ignore) {
	if (data.disable_visibility_clip == p_ignore) {
		return;
	}
	data.disable_visibility_clip = p_ignore;
	queue_redraw();
}

bool Control::is_visibility_clip_disabled() const {
	return data.disable_visibility_clip;
}

void Control::set_clip_contents(bool p_clip) {
	if (data.clip_contents == p_clip) {
		return;
	}
	data.clip_contents = p_clip;
	queue_redraw();
}

bool Control::is_clipping_contents() {
	return data.clip_contents;
}

// Theming.

void Control::_theme_changed() {
	if (is_inside_tree()) {
		data.theme_owner->propagate_theme_changed(this, this, true, false);
	}
}

void Control::_notify_theme_override_changed() {
	if (!data.bulk_theme_override && is_inside_tree()) {
		notification(NOTIFICATION_THEME_CHANGED);
	}
}

void Control::_invalidate_theme_cache() {
	data.theme_icon_cache.clear();
	data.theme_style_cache.clear();
	data.theme_font_cache.clear();
	data.theme_font_size_cache.clear();
	data.theme_color_cache.clear();
	data.theme_constant_cache.clear();
}

void Control::_update_theme_item_cache() {
}

void Control::set_theme_owner_node(Node *p_node) {
	data.theme_owner->set_owner_node(p_node);
}

Node *Control::get_theme_owner_node() const {
	return data.theme_owner->get_owner_node();
}

bool Control::has_theme_owner_node() const {
	return data.theme_owner->has_owner_node();
}

void Control::set_theme(const Ref<Theme> &p_theme) {
	if (data.theme == p_theme) {
		return;
	}

	if (data.theme.is_valid()) {
		data.theme->disconnect("changed", callable_mp(this, &Control::_theme_changed));
	}

	data.theme = p_theme;
	if (data.theme.is_valid()) {
		data.theme_owner->propagate_theme_changed(this, this, is_inside_tree(), true);
		data.theme->connect("changed", callable_mp(this, &Control::_theme_changed), CONNECT_DEFERRED);
		return;
	}

	Control *parent_c = Object::cast_to<Control>(get_parent());
	if (parent_c && parent_c->has_theme_owner_node()) {
		data.theme_owner->propagate_theme_changed(this, parent_c->get_theme_owner_node(), is_inside_tree(), true);
		return;
	}

	Window *parent_w = cast_to<Window>(get_parent());
	if (parent_w && parent_w->has_theme_owner_node()) {
		data.theme_owner->propagate_theme_changed(this, parent_w->get_theme_owner_node(), is_inside_tree(), true);
		return;
	}

	data.theme_owner->propagate_theme_changed(this, nullptr, is_inside_tree(), true);
}

Ref<Theme> Control::get_theme() const {
	return data.theme;
}

void Control::set_theme_type_variation(const StringName &p_theme_type) {
	if (data.theme_type_variation == p_theme_type) {
		return;
	}
	data.theme_type_variation = p_theme_type;
	if (is_inside_tree()) {
		notification(NOTIFICATION_THEME_CHANGED);
	}
}

StringName Control::get_theme_type_variation() const {
	return data.theme_type_variation;
}

/// Theme property lookup.

Ref<Texture2D> Control::get_theme_icon(const StringName &p_name, const StringName &p_theme_type) const {
	if (p_theme_type == StringName() || p_theme_type == get_class_name() || p_theme_type == data.theme_type_variation) {
		const Ref<Texture2D> *tex = data.theme_icon_override.getptr(p_name);
		if (tex) {
			return *tex;
		}
	}

	if (data.theme_icon_cache.has(p_theme_type) && data.theme_icon_cache[p_theme_type].has(p_name)) {
		return data.theme_icon_cache[p_theme_type][p_name];
	}

	List<StringName> theme_types;
	data.theme_owner->get_theme_type_dependencies(this, p_theme_type, &theme_types);
	Ref<Texture2D> icon = data.theme_owner->get_theme_item_in_types(Theme::DATA_TYPE_ICON, p_name, theme_types);
	data.theme_icon_cache[p_theme_type][p_name] = icon;
	return icon;
}

Ref<StyleBox> Control::get_theme_stylebox(const StringName &p_name, const StringName &p_theme_type) const {
	if (p_theme_type == StringName() || p_theme_type == get_class_name() || p_theme_type == data.theme_type_variation) {
		const Ref<StyleBox> *style = data.theme_style_override.getptr(p_name);
		if (style) {
			return *style;
		}
	}

	if (data.theme_style_cache.has(p_theme_type) && data.theme_style_cache[p_theme_type].has(p_name)) {
		return data.theme_style_cache[p_theme_type][p_name];
	}

	List<StringName> theme_types;
	data.theme_owner->get_theme_type_dependencies(this, p_theme_type, &theme_types);
	Ref<StyleBox> style = data.theme_owner->get_theme_item_in_types(Theme::DATA_TYPE_STYLEBOX, p_name, theme_types);
	data.theme_style_cache[p_theme_type][p_name] = style;
	return style;
}

Ref<Font> Control::get_theme_font(const StringName &p_name, const StringName &p_theme_type) const {
	if (p_theme_type == StringName() || p_theme_type == get_class_name() || p_theme_type == data.theme_type_variation) {
		const Ref<Font> *font = data.theme_font_override.getptr(p_name);
		if (font) {
			return *font;
		}
	}

	if (data.theme_font_cache.has(p_theme_type) && data.theme_font_cache[p_theme_type].has(p_name)) {
		return data.theme_font_cache[p_theme_type][p_name];
	}

	List<StringName> theme_types;
	data.theme_owner->get_theme_type_dependencies(this, p_theme_type, &theme_types);
	Ref<Font> font = data.theme_owner->get_theme_item_in_types(Theme::DATA_TYPE_FONT, p_name, theme_types);
	data.theme_font_cache[p_theme_type][p_name] = font;
	return font;
}

int Control::get_theme_font_size(const StringName &p_name, const StringName &p_theme_type) const {
	if (p_theme_type == StringName() || p_theme_type == get_class_name() || p_theme_type == data.theme_type_variation) {
		const int *font_size = data.theme_font_size_override.getptr(p_name);
		if (font_size && (*font_size) > 0) {
			return *font_size;
		}
	}

	if (data.theme_font_size_cache.has(p_theme_type) && data.theme_font_size_cache[p_theme_type].has(p_name)) {
		return data.theme_font_size_cache[p_theme_type][p_name];
	}

	List<StringName> theme_types;
	data.theme_owner->get_theme_type_dependencies(this, p_theme_type, &theme_types);
	int font_size = data.theme_owner->get_theme_item_in_types(Theme::DATA_TYPE_FONT_SIZE, p_name, theme_types);
	data.theme_font_size_cache[p_theme_type][p_name] = font_size;
	return font_size;
}

Color Control::get_theme_color(const StringName &p_name, const StringName &p_theme_type) const {
	if (p_theme_type == StringName() || p_theme_type == get_class_name() || p_theme_type == data.theme_type_variation) {
		const Color *color = data.theme_color_override.getptr(p_name);
		if (color) {
			return *color;
		}
	}

	if (data.theme_color_cache.has(p_theme_type) && data.theme_color_cache[p_theme_type].has(p_name)) {
		return data.theme_color_cache[p_theme_type][p_name];
	}

	List<StringName> theme_types;
	data.theme_owner->get_theme_type_dependencies(this, p_theme_type, &theme_types);
	Color color = data.theme_owner->get_theme_item_in_types(Theme::DATA_TYPE_COLOR, p_name, theme_types);
	data.theme_color_cache[p_theme_type][p_name] = color;
	return color;
}

int Control::get_theme_constant(const StringName &p_name, const StringName &p_theme_type) const {
	if (p_theme_type == StringName() || p_theme_type == get_class_name() || p_theme_type == data.theme_type_variation) {
		const int *constant = data.theme_constant_override.getptr(p_name);
		if (constant) {
			return *constant;
		}
	}

	if (data.theme_constant_cache.has(p_theme_type) && data.theme_constant_cache[p_theme_type].has(p_name)) {
		return data.theme_constant_cache[p_theme_type][p_name];
	}

	List<StringName> theme_types;
	data.theme_owner->get_theme_type_dependencies(this, p_theme_type, &theme_types);
	int constant = data.theme_owner->get_theme_item_in_types(Theme::DATA_TYPE_CONSTANT, p_name, theme_types);
	data.theme_constant_cache[p_theme_type][p_name] = constant;
	return constant;
}

bool Control::has_theme_icon(const StringName &p_name, const StringName &p_theme_type) const {
	if (p_theme_type == StringName() || p_theme_type == get_class_name() || p_theme_type == data.theme_type_variation) {
		if (has_theme_icon_override(p_name)) {
			return true;
		}
	}

	List<StringName> theme_types;
	data.theme_owner->get_theme_type_dependencies(this, p_theme_type, &theme_types);
	return data.theme_owner->has_theme_item_in_types(Theme::DATA_TYPE_ICON, p_name, theme_types);
}

bool Control::has_theme_stylebox(const StringName &p_name, const StringName &p_theme_type) const {
	if (p_theme_type == StringName() || p_theme_type == get_class_name() || p_theme_type == data.theme_type_variation) {
		if (has_theme_stylebox_override(p_name)) {
			return true;
		}
	}

	List<StringName> theme_types;
	data.theme_owner->get_theme_type_dependencies(this, p_theme_type, &theme_types);
	return data.theme_owner->has_theme_item_in_types(Theme::DATA_TYPE_STYLEBOX, p_name, theme_types);
}

bool Control::has_theme_font(const StringName &p_name, const StringName &p_theme_type) const {
	if (p_theme_type == StringName() || p_theme_type == get_class_name() || p_theme_type == data.theme_type_variation) {
		if (has_theme_font_override(p_name)) {
			return true;
		}
	}

	List<StringName> theme_types;
	data.theme_owner->get_theme_type_dependencies(this, p_theme_type, &theme_types);
	return data.theme_owner->has_theme_item_in_types(Theme::DATA_TYPE_FONT, p_name, theme_types);
}

bool Control::has_theme_font_size(const StringName &p_name, const StringName &p_theme_type) const {
	if (p_theme_type == StringName() || p_theme_type == get_class_name() || p_theme_type == data.theme_type_variation) {
		if (has_theme_font_size_override(p_name)) {
			return true;
		}
	}

	List<StringName> theme_types;
	data.theme_owner->get_theme_type_dependencies(this, p_theme_type, &theme_types);
	return data.theme_owner->has_theme_item_in_types(Theme::DATA_TYPE_FONT_SIZE, p_name, theme_types);
}

bool Control::has_theme_color(const StringName &p_name, const StringName &p_theme_type) const {
	if (p_theme_type == StringName() || p_theme_type == get_class_name() || p_theme_type == data.theme_type_variation) {
		if (has_theme_color_override(p_name)) {
			return true;
		}
	}

	List<StringName> theme_types;
	data.theme_owner->get_theme_type_dependencies(this, p_theme_type, &theme_types);
	return data.theme_owner->has_theme_item_in_types(Theme::DATA_TYPE_COLOR, p_name, theme_types);
}

bool Control::has_theme_constant(const StringName &p_name, const StringName &p_theme_type) const {
	if (p_theme_type == StringName() || p_theme_type == get_class_name() || p_theme_type == data.theme_type_variation) {
		if (has_theme_constant_override(p_name)) {
			return true;
		}
	}

	List<StringName> theme_types;
	data.theme_owner->get_theme_type_dependencies(this, p_theme_type, &theme_types);
	return data.theme_owner->has_theme_item_in_types(Theme::DATA_TYPE_CONSTANT, p_name, theme_types);
}

/// Local property overrides.

void Control::add_theme_icon_override(const StringName &p_name, const Ref<Texture2D> &p_icon) {
	ERR_FAIL_COND(!p_icon.is_valid());

	if (data.theme_icon_override.has(p_name)) {
		data.theme_icon_override[p_name]->disconnect("changed", callable_mp(this, &Control::_notify_theme_override_changed));
	}

	data.theme_icon_override[p_name] = p_icon;
	data.theme_icon_override[p_name]->connect("changed", callable_mp(this, &Control::_notify_theme_override_changed), CONNECT_REFERENCE_COUNTED);
	_notify_theme_override_changed();
}

void Control::add_theme_style_override(const StringName &p_name, const Ref<StyleBox> &p_style) {
	ERR_FAIL_COND(!p_style.is_valid());

	if (data.theme_style_override.has(p_name)) {
		data.theme_style_override[p_name]->disconnect("changed", callable_mp(this, &Control::_notify_theme_override_changed));
	}

	data.theme_style_override[p_name] = p_style;
	data.theme_style_override[p_name]->connect("changed", callable_mp(this, &Control::_notify_theme_override_changed), CONNECT_REFERENCE_COUNTED);
	_notify_theme_override_changed();
}

void Control::add_theme_font_override(const StringName &p_name, const Ref<Font> &p_font) {
	ERR_FAIL_COND(!p_font.is_valid());

	if (data.theme_font_override.has(p_name)) {
		data.theme_font_override[p_name]->disconnect("changed", callable_mp(this, &Control::_notify_theme_override_changed));
	}

	data.theme_font_override[p_name] = p_font;
	data.theme_font_override[p_name]->connect("changed", callable_mp(this, &Control::_notify_theme_override_changed), CONNECT_REFERENCE_COUNTED);
	_notify_theme_override_changed();
}

void Control::add_theme_font_size_override(const StringName &p_name, int p_font_size) {
	data.theme_font_size_override[p_name] = p_font_size;
	_notify_theme_override_changed();
}

void Control::add_theme_color_override(const StringName &p_name, const Color &p_color) {
	data.theme_color_override[p_name] = p_color;
	_notify_theme_override_changed();
}

void Control::add_theme_constant_override(const StringName &p_name, int p_constant) {
	data.theme_constant_override[p_name] = p_constant;
	_notify_theme_override_changed();
}

void Control::remove_theme_icon_override(const StringName &p_name) {
	if (data.theme_icon_override.has(p_name)) {
		data.theme_icon_override[p_name]->disconnect("changed", callable_mp(this, &Control::_notify_theme_override_changed));
	}

	data.theme_icon_override.erase(p_name);
	_notify_theme_override_changed();
}

void Control::remove_theme_style_override(const StringName &p_name) {
	if (data.theme_style_override.has(p_name)) {
		data.theme_style_override[p_name]->disconnect("changed", callable_mp(this, &Control::_notify_theme_override_changed));
	}

	data.theme_style_override.erase(p_name);
	_notify_theme_override_changed();
}

void Control::remove_theme_font_override(const StringName &p_name) {
	if (data.theme_font_override.has(p_name)) {
		data.theme_font_override[p_name]->disconnect("changed", callable_mp(this, &Control::_notify_theme_override_changed));
	}

	data.theme_font_override.erase(p_name);
	_notify_theme_override_changed();
}

void Control::remove_theme_font_size_override(const StringName &p_name) {
	data.theme_font_size_override.erase(p_name);
	_notify_theme_override_changed();
}

void Control::remove_theme_color_override(const StringName &p_name) {
	data.theme_color_override.erase(p_name);
	_notify_theme_override_changed();
}

void Control::remove_theme_constant_override(const StringName &p_name) {
	data.theme_constant_override.erase(p_name);
	_notify_theme_override_changed();
}

bool Control::has_theme_icon_override(const StringName &p_name) const {
	const Ref<Texture2D> *tex = data.theme_icon_override.getptr(p_name);
	return tex != nullptr;
}

bool Control::has_theme_stylebox_override(const StringName &p_name) const {
	const Ref<StyleBox> *style = data.theme_style_override.getptr(p_name);
	return style != nullptr;
}

bool Control::has_theme_font_override(const StringName &p_name) const {
	const Ref<Font> *font = data.theme_font_override.getptr(p_name);
	return font != nullptr;
}

bool Control::has_theme_font_size_override(const StringName &p_name) const {
	const int *font_size = data.theme_font_size_override.getptr(p_name);
	return font_size != nullptr;
}

bool Control::has_theme_color_override(const StringName &p_name) const {
	const Color *color = data.theme_color_override.getptr(p_name);
	return color != nullptr;
}

bool Control::has_theme_constant_override(const StringName &p_name) const {
	const int *constant = data.theme_constant_override.getptr(p_name);
	return constant != nullptr;
}

/// Default theme properties.

float Control::get_theme_default_base_scale() const {
	return data.theme_owner->get_theme_default_base_scale();
}

Ref<Font> Control::get_theme_default_font() const {
	return data.theme_owner->get_theme_default_font();
}

int Control::get_theme_default_font_size() const {
	return data.theme_owner->get_theme_default_font_size();
}

/// Bulk actions.

void Control::begin_bulk_theme_override() {
	data.bulk_theme_override = true;
}

void Control::end_bulk_theme_override() {
	ERR_FAIL_COND(!data.bulk_theme_override);

	data.bulk_theme_override = false;
	_notify_theme_override_changed();
}

// Internationalization.

TypedArray<Vector2i> Control::structured_text_parser(TextServer::StructuredTextParser p_parser_type, const Array &p_args, const String &p_text) const {
	if (p_parser_type == TextServer::STRUCTURED_TEXT_CUSTOM) {
		TypedArray<Vector2i> ret;
		GDVIRTUAL_CALL(_structured_text_parser, p_args, p_text, ret);
		return ret;
	} else {
		return TS->parse_structured_text(p_parser_type, p_args, p_text);
	}
}

void Control::set_layout_direction(Control::LayoutDirection p_direction) {
	if (data.layout_dir == p_direction) {
		return;
	}
	ERR_FAIL_INDEX((int)p_direction, 4);

	data.layout_dir = p_direction;
	data.is_rtl_dirty = true;

	propagate_notification(NOTIFICATION_LAYOUT_DIRECTION_CHANGED);
}

Control::LayoutDirection Control::get_layout_direction() const {
	return data.layout_dir;
}

bool Control::is_layout_rtl() const {
	if (data.is_rtl_dirty) {
		const_cast<Control *>(this)->data.is_rtl_dirty = false;
		if (data.layout_dir == LAYOUT_DIRECTION_INHERITED) {
			Window *parent_window = get_parent_window();
			Control *parent_control = get_parent_control();
			if (parent_control) {
				const_cast<Control *>(this)->data.is_rtl = parent_control->is_layout_rtl();
			} else if (parent_window) {
				const_cast<Control *>(this)->data.is_rtl = parent_window->is_layout_rtl();
			} else {
				if (GLOBAL_GET(SNAME("internationalization/rendering/force_right_to_left_layout_direction"))) {
					const_cast<Control *>(this)->data.is_rtl = true;
				} else {
					String locale = TranslationServer::get_singleton()->get_tool_locale();
					const_cast<Control *>(this)->data.is_rtl = TS->is_locale_right_to_left(locale);
				}
			}
		} else if (data.layout_dir == LAYOUT_DIRECTION_LOCALE) {
			if (GLOBAL_GET(SNAME("internationalization/rendering/force_right_to_left_layout_direction"))) {
				const_cast<Control *>(this)->data.is_rtl = true;
			} else {
				String locale = TranslationServer::get_singleton()->get_tool_locale();
				const_cast<Control *>(this)->data.is_rtl = TS->is_locale_right_to_left(locale);
			}
		} else {
			const_cast<Control *>(this)->data.is_rtl = (data.layout_dir == LAYOUT_DIRECTION_RTL);
		}
	}
	return data.is_rtl;
}

void Control::set_localize_numeral_system(bool p_enable) {
	if (p_enable == data.localize_numeral_system) {
		return;
	}

	data.localize_numeral_system = p_enable;

	notification(MainLoop::NOTIFICATION_TRANSLATION_CHANGED);
}

bool Control::is_localizing_numeral_system() const {
	return data.localize_numeral_system;
}

void Control::set_auto_translate(bool p_enable) {
	if (p_enable == data.auto_translate) {
		return;
	}

	data.auto_translate = p_enable;

	notification(MainLoop::NOTIFICATION_TRANSLATION_CHANGED);
}

bool Control::is_auto_translating() const {
	return data.auto_translate;
}

// Extra properties.

void Control::set_tooltip_text(const String &p_hint) {
	data.tooltip = p_hint;
	update_configuration_warnings();
}

String Control::get_tooltip_text() const {
	return data.tooltip;
}

String Control::get_tooltip(const Point2 &p_pos) const {
	return data.tooltip;
}

Control *Control::make_custom_tooltip(const String &p_text) const {
	Object *ret = nullptr;
	GDVIRTUAL_CALL(_make_custom_tooltip, p_text, ret);
	return Object::cast_to<Control>(ret);
}

// Base object overrides.

void Control::_notification(int p_notification) {
	switch (p_notification) {
		case NOTIFICATION_POSTINITIALIZE: {
			_invalidate_theme_cache();
			_update_theme_item_cache();
		} break;

		case NOTIFICATION_PARENTED: {
			data.theme_owner->assign_theme_on_parented(this);
		} break;

		case NOTIFICATION_UNPARENTED: {
			data.theme_owner->clear_theme_on_unparented(this);
		} break;

		case NOTIFICATION_ENTER_TREE: {
			notification(NOTIFICATION_THEME_CHANGED);
		} break;

		case NOTIFICATION_POST_ENTER_TREE: {
			data.minimum_size_valid = false;
			data.is_rtl_dirty = true;
			_size_changed();
		} break;

		case NOTIFICATION_EXIT_TREE: {
			release_focus();
			get_viewport()->_gui_remove_control(this);
		} break;

		case NOTIFICATION_READY: {
#ifdef DEBUG_ENABLED
			connect("ready", callable_mp(this, &Control::_clear_size_warning), CONNECT_DEFERRED | CONNECT_ONE_SHOT);
#endif
		} break;

		case NOTIFICATION_ENTER_CANVAS: {
			data.parent = Object::cast_to<Control>(get_parent());
			data.parent_window = Object::cast_to<Window>(get_parent());
			data.is_rtl_dirty = true;

			CanvasItem *node = this;
			bool has_parent_control = false;

			while (!node->is_set_as_top_level()) {
				CanvasItem *parent = Object::cast_to<CanvasItem>(node->get_parent());
				if (!parent) {
					break;
				}

				Control *parent_control = Object::cast_to<Control>(parent);
				if (parent_control) {
					has_parent_control = true;
					break;
				}

				node = parent;
			}

			if (has_parent_control) {
				// Do nothing, has a parent control.
			} else {
				// Is a regular root control or top_level.
				Viewport *viewport = get_viewport();
				ERR_FAIL_COND(!viewport);
				data.RI = viewport->_gui_add_root_control(this);
			}

			data.parent_canvas_item = get_parent_item();

			if (data.parent_canvas_item) {
				data.parent_canvas_item->connect("item_rect_changed", callable_mp(this, &Control::_size_changed));
			} else {
				// Connect viewport.
				Viewport *viewport = get_viewport();
				ERR_FAIL_COND(!viewport);
				viewport->connect("size_changed", callable_mp(this, &Control::_size_changed));
			}
		} break;

		case NOTIFICATION_EXIT_CANVAS: {
			if (data.parent_canvas_item) {
				data.parent_canvas_item->disconnect("item_rect_changed", callable_mp(this, &Control::_size_changed));
				data.parent_canvas_item = nullptr;
			} else {
				// Disconnect viewport.
				Viewport *viewport = get_viewport();
				ERR_FAIL_COND(!viewport);
				viewport->disconnect("size_changed", callable_mp(this, &Control::_size_changed));
			}

			if (data.RI) {
				get_viewport()->_gui_remove_root_control(data.RI);
				data.RI = nullptr;
			}

			data.parent = nullptr;
			data.parent_canvas_item = nullptr;
			data.parent_window = nullptr;
			data.is_rtl_dirty = true;
		} break;

		case NOTIFICATION_MOVED_IN_PARENT: {
			// some parents need to know the order of the children to draw (like TabContainer)
			// update if necessary
			if (data.parent) {
				data.parent->queue_redraw();
			}
			queue_redraw();

			if (data.RI) {
				get_viewport()->gui_set_root_order_dirty();
			}
		} break;

		case NOTIFICATION_RESIZED: {
			emit_signal(SceneStringNames::get_singleton()->resized);
		} break;

		case NOTIFICATION_DRAW: {
			_update_canvas_item_transform();
			RenderingServer::get_singleton()->canvas_item_set_custom_rect(get_canvas_item(), !data.disable_visibility_clip, Rect2(Point2(), get_size()));
			RenderingServer::get_singleton()->canvas_item_set_clip(get_canvas_item(), data.clip_contents);
		} break;

		case NOTIFICATION_MOUSE_ENTER: {
			emit_signal(SceneStringNames::get_singleton()->mouse_entered);
		} break;

		case NOTIFICATION_MOUSE_EXIT: {
			emit_signal(SceneStringNames::get_singleton()->mouse_exited);
		} break;

		case NOTIFICATION_FOCUS_ENTER: {
			emit_signal(SceneStringNames::get_singleton()->focus_entered);
			queue_redraw();
		} break;

		case NOTIFICATION_FOCUS_EXIT: {
			emit_signal(SceneStringNames::get_singleton()->focus_exited);
			queue_redraw();
		} break;

		case NOTIFICATION_THEME_CHANGED: {
			emit_signal(SceneStringNames::get_singleton()->theme_changed);
			_invalidate_theme_cache();
			_update_theme_item_cache();
			update_minimum_size();
			queue_redraw();
		} break;

		case NOTIFICATION_VISIBILITY_CHANGED: {
			if (!is_visible_in_tree()) {
				if (get_viewport() != nullptr) {
					get_viewport()->_gui_hide_control(this);
				}
			} else {
				data.minimum_size_valid = false;
				_update_minimum_size();
				_size_changed();
			}
		} break;

		case NOTIFICATION_TRANSLATION_CHANGED:
		case NOTIFICATION_LAYOUT_DIRECTION_CHANGED: {
			if (is_inside_tree()) {
				data.is_rtl_dirty = true;
				_invalidate_theme_cache();
				_update_theme_item_cache();
				_size_changed();
			}
		} break;
	}
}

void Control::_bind_methods() {
	ClassDB::bind_method(D_METHOD("_update_minimum_size"), &Control::_update_minimum_size);

	ClassDB::bind_method(D_METHOD("accept_event"), &Control::accept_event);
	ClassDB::bind_method(D_METHOD("get_minimum_size"), &Control::get_minimum_size);
	ClassDB::bind_method(D_METHOD("get_combined_minimum_size"), &Control::get_combined_minimum_size);

	ClassDB::bind_method(D_METHOD("_set_layout_mode", "mode"), &Control::_set_layout_mode);
	ClassDB::bind_method(D_METHOD("_get_layout_mode"), &Control::_get_layout_mode);
	ClassDB::bind_method(D_METHOD("_set_anchors_layout_preset", "preset"), &Control::_set_anchors_layout_preset);
	ClassDB::bind_method(D_METHOD("_get_anchors_layout_preset"), &Control::_get_anchors_layout_preset);
	ClassDB::bind_method(D_METHOD("set_anchors_preset", "preset", "keep_offsets"), &Control::set_anchors_preset, DEFVAL(false));
	ClassDB::bind_method(D_METHOD("set_offsets_preset", "preset", "resize_mode", "margin"), &Control::set_offsets_preset, DEFVAL(PRESET_MODE_MINSIZE), DEFVAL(0));
	ClassDB::bind_method(D_METHOD("set_anchors_and_offsets_preset", "preset", "resize_mode", "margin"), &Control::set_anchors_and_offsets_preset, DEFVAL(PRESET_MODE_MINSIZE), DEFVAL(0));

	ClassDB::bind_method(D_METHOD("_set_anchor", "side", "anchor"), &Control::_set_anchor);
	ClassDB::bind_method(D_METHOD("set_anchor", "side", "anchor", "keep_offset", "push_opposite_anchor"), &Control::set_anchor, DEFVAL(false), DEFVAL(true));
	ClassDB::bind_method(D_METHOD("get_anchor", "side"), &Control::get_anchor);
	ClassDB::bind_method(D_METHOD("set_offset", "side", "offset"), &Control::set_offset);
	ClassDB::bind_method(D_METHOD("get_offset", "offset"), &Control::get_offset);
	ClassDB::bind_method(D_METHOD("set_anchor_and_offset", "side", "anchor", "offset", "push_opposite_anchor"), &Control::set_anchor_and_offset, DEFVAL(false));

	ClassDB::bind_method(D_METHOD("set_begin", "position"), &Control::set_begin);
	ClassDB::bind_method(D_METHOD("set_end", "position"), &Control::set_end);
	ClassDB::bind_method(D_METHOD("set_position", "position", "keep_offsets"), &Control::set_position, DEFVAL(false));
	ClassDB::bind_method(D_METHOD("_set_position", "position"), &Control::_set_position);
	ClassDB::bind_method(D_METHOD("set_size", "size", "keep_offsets"), &Control::set_size, DEFVAL(false));
	ClassDB::bind_method(D_METHOD("reset_size"), &Control::reset_size);
	ClassDB::bind_method(D_METHOD("_set_size", "size"), &Control::_set_size);
	ClassDB::bind_method(D_METHOD("set_custom_minimum_size", "size"), &Control::set_custom_minimum_size);
	ClassDB::bind_method(D_METHOD("set_global_position", "position", "keep_offsets"), &Control::set_global_position, DEFVAL(false));
	ClassDB::bind_method(D_METHOD("_set_global_position", "position"), &Control::_set_global_position);
	ClassDB::bind_method(D_METHOD("set_rotation", "radians"), &Control::set_rotation);
	ClassDB::bind_method(D_METHOD("set_scale", "scale"), &Control::set_scale);
	ClassDB::bind_method(D_METHOD("set_pivot_offset", "pivot_offset"), &Control::set_pivot_offset);
	ClassDB::bind_method(D_METHOD("get_begin"), &Control::get_begin);
	ClassDB::bind_method(D_METHOD("get_end"), &Control::get_end);
	ClassDB::bind_method(D_METHOD("get_position"), &Control::get_position);
	ClassDB::bind_method(D_METHOD("get_size"), &Control::get_size);
	ClassDB::bind_method(D_METHOD("get_rotation"), &Control::get_rotation);
	ClassDB::bind_method(D_METHOD("get_scale"), &Control::get_scale);
	ClassDB::bind_method(D_METHOD("get_pivot_offset"), &Control::get_pivot_offset);
	ClassDB::bind_method(D_METHOD("get_custom_minimum_size"), &Control::get_custom_minimum_size);
	ClassDB::bind_method(D_METHOD("get_parent_area_size"), &Control::get_parent_area_size);
	ClassDB::bind_method(D_METHOD("get_global_position"), &Control::get_global_position);
	ClassDB::bind_method(D_METHOD("get_screen_position"), &Control::get_screen_position);
	ClassDB::bind_method(D_METHOD("get_rect"), &Control::get_rect);
	ClassDB::bind_method(D_METHOD("get_global_rect"), &Control::get_global_rect);
	ClassDB::bind_method(D_METHOD("set_focus_mode", "mode"), &Control::set_focus_mode);
	ClassDB::bind_method(D_METHOD("get_focus_mode"), &Control::get_focus_mode);
	ClassDB::bind_method(D_METHOD("has_focus"), &Control::has_focus);
	ClassDB::bind_method(D_METHOD("grab_focus"), &Control::grab_focus);
	ClassDB::bind_method(D_METHOD("release_focus"), &Control::release_focus);
	ClassDB::bind_method(D_METHOD("find_prev_valid_focus"), &Control::find_prev_valid_focus);
	ClassDB::bind_method(D_METHOD("find_next_valid_focus"), &Control::find_next_valid_focus);

	ClassDB::bind_method(D_METHOD("set_h_size_flags", "flags"), &Control::set_h_size_flags);
	ClassDB::bind_method(D_METHOD("get_h_size_flags"), &Control::get_h_size_flags);

	ClassDB::bind_method(D_METHOD("set_stretch_ratio", "ratio"), &Control::set_stretch_ratio);
	ClassDB::bind_method(D_METHOD("get_stretch_ratio"), &Control::get_stretch_ratio);

	ClassDB::bind_method(D_METHOD("set_v_size_flags", "flags"), &Control::set_v_size_flags);
	ClassDB::bind_method(D_METHOD("get_v_size_flags"), &Control::get_v_size_flags);

	ClassDB::bind_method(D_METHOD("set_theme", "theme"), &Control::set_theme);
	ClassDB::bind_method(D_METHOD("get_theme"), &Control::get_theme);

	ClassDB::bind_method(D_METHOD("set_theme_type_variation", "theme_type"), &Control::set_theme_type_variation);
	ClassDB::bind_method(D_METHOD("get_theme_type_variation"), &Control::get_theme_type_variation);

	ClassDB::bind_method(D_METHOD("begin_bulk_theme_override"), &Control::begin_bulk_theme_override);
	ClassDB::bind_method(D_METHOD("end_bulk_theme_override"), &Control::end_bulk_theme_override);

	ClassDB::bind_method(D_METHOD("add_theme_icon_override", "name", "texture"), &Control::add_theme_icon_override);
	ClassDB::bind_method(D_METHOD("add_theme_stylebox_override", "name", "stylebox"), &Control::add_theme_style_override);
	ClassDB::bind_method(D_METHOD("add_theme_font_override", "name", "font"), &Control::add_theme_font_override);
	ClassDB::bind_method(D_METHOD("add_theme_font_size_override", "name", "font_size"), &Control::add_theme_font_size_override);
	ClassDB::bind_method(D_METHOD("add_theme_color_override", "name", "color"), &Control::add_theme_color_override);
	ClassDB::bind_method(D_METHOD("add_theme_constant_override", "name", "constant"), &Control::add_theme_constant_override);

	ClassDB::bind_method(D_METHOD("remove_theme_icon_override", "name"), &Control::remove_theme_icon_override);
	ClassDB::bind_method(D_METHOD("remove_theme_stylebox_override", "name"), &Control::remove_theme_style_override);
	ClassDB::bind_method(D_METHOD("remove_theme_font_override", "name"), &Control::remove_theme_font_override);
	ClassDB::bind_method(D_METHOD("remove_theme_font_size_override", "name"), &Control::remove_theme_font_size_override);
	ClassDB::bind_method(D_METHOD("remove_theme_color_override", "name"), &Control::remove_theme_color_override);
	ClassDB::bind_method(D_METHOD("remove_theme_constant_override", "name"), &Control::remove_theme_constant_override);

	ClassDB::bind_method(D_METHOD("get_theme_icon", "name", "theme_type"), &Control::get_theme_icon, DEFVAL(""));
	ClassDB::bind_method(D_METHOD("get_theme_stylebox", "name", "theme_type"), &Control::get_theme_stylebox, DEFVAL(""));
	ClassDB::bind_method(D_METHOD("get_theme_font", "name", "theme_type"), &Control::get_theme_font, DEFVAL(""));
	ClassDB::bind_method(D_METHOD("get_theme_font_size", "name", "theme_type"), &Control::get_theme_font_size, DEFVAL(""));
	ClassDB::bind_method(D_METHOD("get_theme_color", "name", "theme_type"), &Control::get_theme_color, DEFVAL(""));
	ClassDB::bind_method(D_METHOD("get_theme_constant", "name", "theme_type"), &Control::get_theme_constant, DEFVAL(""));

	ClassDB::bind_method(D_METHOD("has_theme_icon_override", "name"), &Control::has_theme_icon_override);
	ClassDB::bind_method(D_METHOD("has_theme_stylebox_override", "name"), &Control::has_theme_stylebox_override);
	ClassDB::bind_method(D_METHOD("has_theme_font_override", "name"), &Control::has_theme_font_override);
	ClassDB::bind_method(D_METHOD("has_theme_font_size_override", "name"), &Control::has_theme_font_size_override);
	ClassDB::bind_method(D_METHOD("has_theme_color_override", "name"), &Control::has_theme_color_override);
	ClassDB::bind_method(D_METHOD("has_theme_constant_override", "name"), &Control::has_theme_constant_override);

	ClassDB::bind_method(D_METHOD("has_theme_icon", "name", "theme_type"), &Control::has_theme_icon, DEFVAL(""));
	ClassDB::bind_method(D_METHOD("has_theme_stylebox", "name", "theme_type"), &Control::has_theme_stylebox, DEFVAL(""));
	ClassDB::bind_method(D_METHOD("has_theme_font", "name", "theme_type"), &Control::has_theme_font, DEFVAL(""));
	ClassDB::bind_method(D_METHOD("has_theme_font_size", "name", "theme_type"), &Control::has_theme_font_size, DEFVAL(""));
	ClassDB::bind_method(D_METHOD("has_theme_color", "name", "theme_type"), &Control::has_theme_color, DEFVAL(""));
	ClassDB::bind_method(D_METHOD("has_theme_constant", "name", "theme_type"), &Control::has_theme_constant, DEFVAL(""));

	ClassDB::bind_method(D_METHOD("get_theme_default_base_scale"), &Control::get_theme_default_base_scale);
	ClassDB::bind_method(D_METHOD("get_theme_default_font"), &Control::get_theme_default_font);
	ClassDB::bind_method(D_METHOD("get_theme_default_font_size"), &Control::get_theme_default_font_size);

	ClassDB::bind_method(D_METHOD("get_parent_control"), &Control::get_parent_control);

	ClassDB::bind_method(D_METHOD("set_h_grow_direction", "direction"), &Control::set_h_grow_direction);
	ClassDB::bind_method(D_METHOD("get_h_grow_direction"), &Control::get_h_grow_direction);

	ClassDB::bind_method(D_METHOD("set_v_grow_direction", "direction"), &Control::set_v_grow_direction);
	ClassDB::bind_method(D_METHOD("get_v_grow_direction"), &Control::get_v_grow_direction);

	ClassDB::bind_method(D_METHOD("set_tooltip_text", "hint"), &Control::set_tooltip_text);
	ClassDB::bind_method(D_METHOD("get_tooltip_text"), &Control::get_tooltip_text);
	ClassDB::bind_method(D_METHOD("get_tooltip", "at_position"), &Control::get_tooltip, DEFVAL(Point2()));

	ClassDB::bind_method(D_METHOD("set_default_cursor_shape", "shape"), &Control::set_default_cursor_shape);
	ClassDB::bind_method(D_METHOD("get_default_cursor_shape"), &Control::get_default_cursor_shape);
	ClassDB::bind_method(D_METHOD("get_cursor_shape", "position"), &Control::get_cursor_shape, DEFVAL(Point2()));

	ClassDB::bind_method(D_METHOD("set_focus_neighbor", "side", "neighbor"), &Control::set_focus_neighbor);
	ClassDB::bind_method(D_METHOD("get_focus_neighbor", "side"), &Control::get_focus_neighbor);

	ClassDB::bind_method(D_METHOD("set_focus_next", "next"), &Control::set_focus_next);
	ClassDB::bind_method(D_METHOD("get_focus_next"), &Control::get_focus_next);

	ClassDB::bind_method(D_METHOD("set_focus_previous", "previous"), &Control::set_focus_previous);
	ClassDB::bind_method(D_METHOD("get_focus_previous"), &Control::get_focus_previous);

	ClassDB::bind_method(D_METHOD("force_drag", "data", "preview"), &Control::force_drag);

	ClassDB::bind_method(D_METHOD("set_mouse_filter", "filter"), &Control::set_mouse_filter);
	ClassDB::bind_method(D_METHOD("get_mouse_filter"), &Control::get_mouse_filter);

	ClassDB::bind_method(D_METHOD("set_force_pass_scroll_events", "force_pass_scroll_events"), &Control::set_force_pass_scroll_events);
	ClassDB::bind_method(D_METHOD("is_force_pass_scroll_events"), &Control::is_force_pass_scroll_events);

	ClassDB::bind_method(D_METHOD("set_clip_contents", "enable"), &Control::set_clip_contents);
	ClassDB::bind_method(D_METHOD("is_clipping_contents"), &Control::is_clipping_contents);

	ClassDB::bind_method(D_METHOD("grab_click_focus"), &Control::grab_click_focus);

	ClassDB::bind_method(D_METHOD("set_drag_forwarding", "target"), &Control::set_drag_forwarding);
	ClassDB::bind_method(D_METHOD("set_drag_preview", "control"), &Control::set_drag_preview);
	ClassDB::bind_method(D_METHOD("is_drag_successful"), &Control::is_drag_successful);

	ClassDB::bind_method(D_METHOD("warp_mouse", "position"), &Control::warp_mouse);

	ClassDB::bind_method(D_METHOD("set_shortcut_context", "node"), &Control::set_shortcut_context);
	ClassDB::bind_method(D_METHOD("get_shortcut_context"), &Control::get_shortcut_context);

	ClassDB::bind_method(D_METHOD("update_minimum_size"), &Control::update_minimum_size);

	ClassDB::bind_method(D_METHOD("set_layout_direction", "direction"), &Control::set_layout_direction);
	ClassDB::bind_method(D_METHOD("get_layout_direction"), &Control::get_layout_direction);
	ClassDB::bind_method(D_METHOD("is_layout_rtl"), &Control::is_layout_rtl);

	ClassDB::bind_method(D_METHOD("set_auto_translate", "enable"), &Control::set_auto_translate);
	ClassDB::bind_method(D_METHOD("is_auto_translating"), &Control::is_auto_translating);

	ClassDB::bind_method(D_METHOD("set_localize_numeral_system", "enable"), &Control::set_localize_numeral_system);
	ClassDB::bind_method(D_METHOD("is_localizing_numeral_system"), &Control::is_localizing_numeral_system);

	ADD_GROUP("Layout", "");
	ADD_PROPERTY(PropertyInfo(Variant::BOOL, "clip_contents"), "set_clip_contents", "is_clipping_contents");
	ADD_PROPERTY(PropertyInfo(Variant::VECTOR2, "custom_minimum_size", PROPERTY_HINT_NONE, "suffix:px"), "set_custom_minimum_size", "get_custom_minimum_size");
	ADD_PROPERTY(PropertyInfo(Variant::INT, "layout_direction", PROPERTY_HINT_ENUM, "Inherited,Locale,Left-to-Right,Right-to-Left"), "set_layout_direction", "get_layout_direction");
	ADD_PROPERTY(PropertyInfo(Variant::INT, "layout_mode", PROPERTY_HINT_ENUM, "Position,Anchors,Container,Uncontrolled", PROPERTY_USAGE_DEFAULT | PROPERTY_USAGE_INTERNAL), "_set_layout_mode", "_get_layout_mode");
	ADD_PROPERTY_DEFAULT("layout_mode", LayoutMode::LAYOUT_MODE_POSITION);

	const String anchors_presets_options = "Custom:-1,PresetFullRect:15,"
										   "PresetTopLeft:0,PresetTopRight:1,PresetBottomRight:3,PresetBottomLeft:2,"
										   "PresetCenterLeft:4,PresetCenterTop:5,PresetCenterRight:6,PresetCenterBottom:7,PresetCenter:8,"
										   "PresetLeftWide:9,PresetTopWide:10,PresetRightWide:11,PresetBottomWide:12,PresetVCenterWide:13,PresetHCenterWide:14";

	ADD_PROPERTY(PropertyInfo(Variant::INT, "anchors_preset", PROPERTY_HINT_ENUM, anchors_presets_options, PROPERTY_USAGE_DEFAULT | PROPERTY_USAGE_INTERNAL), "_set_anchors_layout_preset", "_get_anchors_layout_preset");
	ADD_PROPERTY_DEFAULT("anchors_preset", -1);

	ADD_SUBGROUP_INDENT("Anchor Points", "anchor_", 1);
	ADD_PROPERTYI(PropertyInfo(Variant::FLOAT, "anchor_left", PROPERTY_HINT_RANGE, "0,1,0.001,or_less,or_greater"), "_set_anchor", "get_anchor", SIDE_LEFT);
	ADD_PROPERTYI(PropertyInfo(Variant::FLOAT, "anchor_top", PROPERTY_HINT_RANGE, "0,1,0.001,or_less,or_greater"), "_set_anchor", "get_anchor", SIDE_TOP);
	ADD_PROPERTYI(PropertyInfo(Variant::FLOAT, "anchor_right", PROPERTY_HINT_RANGE, "0,1,0.001,or_less,or_greater"), "_set_anchor", "get_anchor", SIDE_RIGHT);
	ADD_PROPERTYI(PropertyInfo(Variant::FLOAT, "anchor_bottom", PROPERTY_HINT_RANGE, "0,1,0.001,or_less,or_greater"), "_set_anchor", "get_anchor", SIDE_BOTTOM);

	ADD_SUBGROUP_INDENT("Anchor Offsets", "offset_", 1);
	ADD_PROPERTYI(PropertyInfo(Variant::INT, "offset_left", PROPERTY_HINT_RANGE, "-4096,4096,suffix:px"), "set_offset", "get_offset", SIDE_LEFT);
	ADD_PROPERTYI(PropertyInfo(Variant::INT, "offset_top", PROPERTY_HINT_RANGE, "-4096,4096,suffix:px"), "set_offset", "get_offset", SIDE_TOP);
	ADD_PROPERTYI(PropertyInfo(Variant::INT, "offset_right", PROPERTY_HINT_RANGE, "-4096,4096,suffix:px"), "set_offset", "get_offset", SIDE_RIGHT);
	ADD_PROPERTYI(PropertyInfo(Variant::INT, "offset_bottom", PROPERTY_HINT_RANGE, "-4096,4096,suffix:px"), "set_offset", "get_offset", SIDE_BOTTOM);

	ADD_SUBGROUP_INDENT("Grow Direction", "grow_", 1);
	ADD_PROPERTY(PropertyInfo(Variant::INT, "grow_horizontal", PROPERTY_HINT_ENUM, "Left,Right,Both"), "set_h_grow_direction", "get_h_grow_direction");
	ADD_PROPERTY(PropertyInfo(Variant::INT, "grow_vertical", PROPERTY_HINT_ENUM, "Top,Bottom,Both"), "set_v_grow_direction", "get_v_grow_direction");

	ADD_SUBGROUP("Transform", "");
	ADD_PROPERTY(PropertyInfo(Variant::VECTOR2, "size", PROPERTY_HINT_NONE, "suffix:px", PROPERTY_USAGE_EDITOR), "_set_size", "get_size");
	ADD_PROPERTY(PropertyInfo(Variant::VECTOR2, "position", PROPERTY_HINT_NONE, "suffix:px", PROPERTY_USAGE_EDITOR), "_set_position", "get_position");
	ADD_PROPERTY(PropertyInfo(Variant::VECTOR2, "global_position", PROPERTY_HINT_NONE, "suffix:px", PROPERTY_USAGE_NONE), "_set_global_position", "get_global_position");
	ADD_PROPERTY(PropertyInfo(Variant::FLOAT, "rotation", PROPERTY_HINT_RANGE, "-360,360,0.1,or_less,or_greater,radians"), "set_rotation", "get_rotation");
	ADD_PROPERTY(PropertyInfo(Variant::VECTOR2, "scale"), "set_scale", "get_scale");
	ADD_PROPERTY(PropertyInfo(Variant::VECTOR2, "pivot_offset", PROPERTY_HINT_NONE, "suffix:px"), "set_pivot_offset", "get_pivot_offset");

	ADD_SUBGROUP("Container Sizing", "size_flags_");
	ADD_PROPERTY(PropertyInfo(Variant::INT, "size_flags_horizontal", PROPERTY_HINT_FLAGS, "Fill:1,Expand:2,Shrink Center:4,Shrink End:8"), "set_h_size_flags", "get_h_size_flags");
	ADD_PROPERTY(PropertyInfo(Variant::INT, "size_flags_vertical", PROPERTY_HINT_FLAGS, "Fill:1,Expand:2,Shrink Center:4,Shrink End:8"), "set_v_size_flags", "get_v_size_flags");
	ADD_PROPERTY(PropertyInfo(Variant::FLOAT, "size_flags_stretch_ratio", PROPERTY_HINT_RANGE, "0,20,0.01,or_greater"), "set_stretch_ratio", "get_stretch_ratio");

	ADD_GROUP("Localization", "");
	ADD_PROPERTY(PropertyInfo(Variant::BOOL, "auto_translate"), "set_auto_translate", "is_auto_translating");
	ADD_PROPERTY(PropertyInfo(Variant::BOOL, "localize_numeral_system"), "set_localize_numeral_system", "is_localizing_numeral_system");

	ADD_GROUP("Tooltip", "tooltip_");
	ADD_PROPERTY(PropertyInfo(Variant::STRING, "tooltip_text", PROPERTY_HINT_MULTILINE_TEXT), "set_tooltip_text", "get_tooltip_text");

	ADD_GROUP("Focus", "focus_");
	ADD_PROPERTYI(PropertyInfo(Variant::NODE_PATH, "focus_neighbor_left", PROPERTY_HINT_NODE_PATH_VALID_TYPES, "Control"), "set_focus_neighbor", "get_focus_neighbor", SIDE_LEFT);
	ADD_PROPERTYI(PropertyInfo(Variant::NODE_PATH, "focus_neighbor_top", PROPERTY_HINT_NODE_PATH_VALID_TYPES, "Control"), "set_focus_neighbor", "get_focus_neighbor", SIDE_TOP);
	ADD_PROPERTYI(PropertyInfo(Variant::NODE_PATH, "focus_neighbor_right", PROPERTY_HINT_NODE_PATH_VALID_TYPES, "Control"), "set_focus_neighbor", "get_focus_neighbor", SIDE_RIGHT);
	ADD_PROPERTYI(PropertyInfo(Variant::NODE_PATH, "focus_neighbor_bottom", PROPERTY_HINT_NODE_PATH_VALID_TYPES, "Control"), "set_focus_neighbor", "get_focus_neighbor", SIDE_BOTTOM);
	ADD_PROPERTY(PropertyInfo(Variant::NODE_PATH, "focus_next", PROPERTY_HINT_NODE_PATH_VALID_TYPES, "Control"), "set_focus_next", "get_focus_next");
	ADD_PROPERTY(PropertyInfo(Variant::NODE_PATH, "focus_previous", PROPERTY_HINT_NODE_PATH_VALID_TYPES, "Control"), "set_focus_previous", "get_focus_previous");
	ADD_PROPERTY(PropertyInfo(Variant::INT, "focus_mode", PROPERTY_HINT_ENUM, "None,Click,All"), "set_focus_mode", "get_focus_mode");

	ADD_GROUP("Mouse", "mouse_");
	ADD_PROPERTY(PropertyInfo(Variant::INT, "mouse_filter", PROPERTY_HINT_ENUM, "Stop,Pass,Ignore"), "set_mouse_filter", "get_mouse_filter");
	ADD_PROPERTY(PropertyInfo(Variant::BOOL, "mouse_force_pass_scroll_events"), "set_force_pass_scroll_events", "is_force_pass_scroll_events");
	ADD_PROPERTY(PropertyInfo(Variant::INT, "mouse_default_cursor_shape", PROPERTY_HINT_ENUM, "Arrow,I-Beam,Pointing Hand,Cross,Wait,Busy,Drag,Can Drop,Forbidden,Vertical Resize,Horizontal Resize,Secondary Diagonal Resize,Main Diagonal Resize,Move,Vertical Split,Horizontal Split,Help"), "set_default_cursor_shape", "get_default_cursor_shape");

	ADD_GROUP("Input", "");
	ADD_PROPERTY(PropertyInfo(Variant::OBJECT, "shortcut_context", PROPERTY_HINT_NODE_TYPE, "Node"), "set_shortcut_context", "get_shortcut_context");

	ADD_GROUP("Theme", "theme_");
	ADD_PROPERTY(PropertyInfo(Variant::OBJECT, "theme", PROPERTY_HINT_RESOURCE_TYPE, "Theme"), "set_theme", "get_theme");
	ADD_PROPERTY(PropertyInfo(Variant::STRING, "theme_type_variation", PROPERTY_HINT_ENUM_SUGGESTION), "set_theme_type_variation", "get_theme_type_variation");

	BIND_ENUM_CONSTANT(FOCUS_NONE);
	BIND_ENUM_CONSTANT(FOCUS_CLICK);
	BIND_ENUM_CONSTANT(FOCUS_ALL);

	BIND_CONSTANT(NOTIFICATION_RESIZED);
	BIND_CONSTANT(NOTIFICATION_MOUSE_ENTER);
	BIND_CONSTANT(NOTIFICATION_MOUSE_EXIT);
	BIND_CONSTANT(NOTIFICATION_FOCUS_ENTER);
	BIND_CONSTANT(NOTIFICATION_FOCUS_EXIT);
	BIND_CONSTANT(NOTIFICATION_THEME_CHANGED);
	BIND_CONSTANT(NOTIFICATION_SCROLL_BEGIN);
	BIND_CONSTANT(NOTIFICATION_SCROLL_END);
	BIND_CONSTANT(NOTIFICATION_LAYOUT_DIRECTION_CHANGED);

	BIND_ENUM_CONSTANT(CURSOR_ARROW);
	BIND_ENUM_CONSTANT(CURSOR_IBEAM);
	BIND_ENUM_CONSTANT(CURSOR_POINTING_HAND);
	BIND_ENUM_CONSTANT(CURSOR_CROSS);
	BIND_ENUM_CONSTANT(CURSOR_WAIT);
	BIND_ENUM_CONSTANT(CURSOR_BUSY);
	BIND_ENUM_CONSTANT(CURSOR_DRAG);
	BIND_ENUM_CONSTANT(CURSOR_CAN_DROP);
	BIND_ENUM_CONSTANT(CURSOR_FORBIDDEN);
	BIND_ENUM_CONSTANT(CURSOR_VSIZE);
	BIND_ENUM_CONSTANT(CURSOR_HSIZE);
	BIND_ENUM_CONSTANT(CURSOR_BDIAGSIZE);
	BIND_ENUM_CONSTANT(CURSOR_FDIAGSIZE);
	BIND_ENUM_CONSTANT(CURSOR_MOVE);
	BIND_ENUM_CONSTANT(CURSOR_VSPLIT);
	BIND_ENUM_CONSTANT(CURSOR_HSPLIT);
	BIND_ENUM_CONSTANT(CURSOR_HELP);

	BIND_ENUM_CONSTANT(PRESET_TOP_LEFT);
	BIND_ENUM_CONSTANT(PRESET_TOP_RIGHT);
	BIND_ENUM_CONSTANT(PRESET_BOTTOM_LEFT);
	BIND_ENUM_CONSTANT(PRESET_BOTTOM_RIGHT);
	BIND_ENUM_CONSTANT(PRESET_CENTER_LEFT);
	BIND_ENUM_CONSTANT(PRESET_CENTER_TOP);
	BIND_ENUM_CONSTANT(PRESET_CENTER_RIGHT);
	BIND_ENUM_CONSTANT(PRESET_CENTER_BOTTOM);
	BIND_ENUM_CONSTANT(PRESET_CENTER);
	BIND_ENUM_CONSTANT(PRESET_LEFT_WIDE);
	BIND_ENUM_CONSTANT(PRESET_TOP_WIDE);
	BIND_ENUM_CONSTANT(PRESET_RIGHT_WIDE);
	BIND_ENUM_CONSTANT(PRESET_BOTTOM_WIDE);
	BIND_ENUM_CONSTANT(PRESET_VCENTER_WIDE);
	BIND_ENUM_CONSTANT(PRESET_HCENTER_WIDE);
	BIND_ENUM_CONSTANT(PRESET_FULL_RECT);

	BIND_ENUM_CONSTANT(PRESET_MODE_MINSIZE);
	BIND_ENUM_CONSTANT(PRESET_MODE_KEEP_WIDTH);
	BIND_ENUM_CONSTANT(PRESET_MODE_KEEP_HEIGHT);
	BIND_ENUM_CONSTANT(PRESET_MODE_KEEP_SIZE);

	BIND_ENUM_CONSTANT(SIZE_SHRINK_BEGIN);
	BIND_ENUM_CONSTANT(SIZE_FILL);
	BIND_ENUM_CONSTANT(SIZE_EXPAND);
	BIND_ENUM_CONSTANT(SIZE_EXPAND_FILL);
	BIND_ENUM_CONSTANT(SIZE_SHRINK_CENTER);
	BIND_ENUM_CONSTANT(SIZE_SHRINK_END);

	BIND_ENUM_CONSTANT(MOUSE_FILTER_STOP);
	BIND_ENUM_CONSTANT(MOUSE_FILTER_PASS);
	BIND_ENUM_CONSTANT(MOUSE_FILTER_IGNORE);

	BIND_ENUM_CONSTANT(GROW_DIRECTION_BEGIN);
	BIND_ENUM_CONSTANT(GROW_DIRECTION_END);
	BIND_ENUM_CONSTANT(GROW_DIRECTION_BOTH);

	BIND_ENUM_CONSTANT(ANCHOR_BEGIN);
	BIND_ENUM_CONSTANT(ANCHOR_END);

	BIND_ENUM_CONSTANT(LAYOUT_DIRECTION_INHERITED);
	BIND_ENUM_CONSTANT(LAYOUT_DIRECTION_LOCALE);
	BIND_ENUM_CONSTANT(LAYOUT_DIRECTION_LTR);
	BIND_ENUM_CONSTANT(LAYOUT_DIRECTION_RTL);

	BIND_ENUM_CONSTANT(TEXT_DIRECTION_INHERITED);
	BIND_ENUM_CONSTANT(TEXT_DIRECTION_AUTO);
	BIND_ENUM_CONSTANT(TEXT_DIRECTION_LTR);
	BIND_ENUM_CONSTANT(TEXT_DIRECTION_RTL);

	ADD_SIGNAL(MethodInfo("resized"));
	ADD_SIGNAL(MethodInfo("gui_input", PropertyInfo(Variant::OBJECT, "event", PROPERTY_HINT_RESOURCE_TYPE, "InputEvent")));
	ADD_SIGNAL(MethodInfo("mouse_entered"));
	ADD_SIGNAL(MethodInfo("mouse_exited"));
	ADD_SIGNAL(MethodInfo("focus_entered"));
	ADD_SIGNAL(MethodInfo("focus_exited"));
	ADD_SIGNAL(MethodInfo("size_flags_changed"));
	ADD_SIGNAL(MethodInfo("minimum_size_changed"));
	ADD_SIGNAL(MethodInfo("theme_changed"));

	GDVIRTUAL_BIND(_has_point, "position");
	GDVIRTUAL_BIND(_structured_text_parser, "args", "text");
	GDVIRTUAL_BIND(_get_minimum_size);

	GDVIRTUAL_BIND(_get_drag_data, "at_position");
	GDVIRTUAL_BIND(_can_drop_data, "at_position", "data");
	GDVIRTUAL_BIND(_drop_data, "at_position", "data");
	GDVIRTUAL_BIND(_make_custom_tooltip, "for_text");

	GDVIRTUAL_BIND(_gui_input, "event");
}

Control::Control() {
	data.theme_owner = memnew(ThemeOwner);
}

Control::~Control() {
	memdelete(data.theme_owner);

	// Resources need to be disconnected.
	for (KeyValue<StringName, Ref<Texture2D>> &E : data.theme_icon_override) {
		E.value->disconnect("changed", callable_mp(this, &Control::_notify_theme_override_changed));
	}
	for (KeyValue<StringName, Ref<StyleBox>> &E : data.theme_style_override) {
		E.value->disconnect("changed", callable_mp(this, &Control::_notify_theme_override_changed));
	}
	for (KeyValue<StringName, Ref<Font>> &E : data.theme_font_override) {
		E.value->disconnect("changed", callable_mp(this, &Control::_notify_theme_override_changed));
	}

	// Then override maps can be simply cleared.
	data.theme_icon_override.clear();
	data.theme_style_override.clear();
	data.theme_font_override.clear();
	data.theme_font_size_override.clear();
	data.theme_color_override.clear();
	data.theme_constant_override.clear();
}<|MERGE_RESOLUTION|>--- conflicted
+++ resolved
@@ -191,7 +191,6 @@
 void Control::get_argument_options(const StringName &p_function, int p_idx, List<String> *r_options) const {
 	Node::get_argument_options(p_function, p_idx, r_options);
 
-<<<<<<< HEAD
 	if (p_idx == 0) {
 		List<StringName> sn;
 		String pf = p_function;
@@ -206,21 +205,6 @@
 		} else if (pf == "add_theme_constant_override" || pf == "has_theme_constant" || pf == "has_theme_constant_override" || pf == "get_theme_constant") {
 			ThemeDB::get_singleton()->get_default_theme()->get_constant_list(get_class(), &sn);
 		}
-=======
-void Control::set_custom_minimum_size(const Size2 &p_custom) {
-	if (p_custom == data.custom_minimum_size) {
-		return;
-	}
-
-	if (isnan(p_custom.x) || isnan(p_custom.y)) {
-		// Prevent infinite loop.
-		return;
-	}
-
-	data.custom_minimum_size = p_custom;
-	update_minimum_size();
-}
->>>>>>> 08e804b3
 
 		sn.sort_custom<StringName::AlphCompare>();
 		for (const StringName &name : sn) {
@@ -1579,6 +1563,12 @@
 	if (p_custom == data.custom_minimum_size) {
 		return;
 	}
+
+	if (isnan(p_custom.x) || isnan(p_custom.y)) {
+		// Prevent infinite loop.
+		return;
+	}
+
 	data.custom_minimum_size = p_custom;
 	update_minimum_size();
 }
