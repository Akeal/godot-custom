/**************************************************************************/
/*  parallax_2d.cpp                                                       */
/**************************************************************************/
/*                         This file is part of:                          */
/*                             GODOT ENGINE                               */
/*                        https://godotengine.org                         */
/**************************************************************************/
/* Copyright (c) 2014-present Godot Engine contributors (see AUTHORS.md). */
/* Copyright (c) 2007-2014 Juan Linietsky, Ariel Manzur.                  */
/*                                                                        */
/* Permission is hereby granted, free of charge, to any person obtaining  */
/* a copy of this software and associated documentation files (the        */
/* "Software"), to deal in the Software without restriction, including    */
/* without limitation the rights to use, copy, modify, merge, publish,    */
/* distribute, sublicense, and/or sell copies of the Software, and to     */
/* permit persons to whom the Software is furnished to do so, subject to  */
/* the following conditions:                                              */
/*                                                                        */
/* The above copyright notice and this permission notice shall be         */
/* included in all copies or substantial portions of the Software.        */
/*                                                                        */
/* THE SOFTWARE IS PROVIDED "AS IS", WITHOUT WARRANTY OF ANY KIND,        */
/* EXPRESS OR IMPLIED, INCLUDING BUT NOT LIMITED TO THE WARRANTIES OF     */
/* MERCHANTABILITY, FITNESS FOR A PARTICULAR PURPOSE AND NONINFRINGEMENT. */
/* IN NO EVENT SHALL THE AUTHORS OR COPYRIGHT HOLDERS BE LIABLE FOR ANY   */
/* CLAIM, DAMAGES OR OTHER LIABILITY, WHETHER IN AN ACTION OF CONTRACT,   */
/* TORT OR OTHERWISE, ARISING FROM, OUT OF OR IN CONNECTION WITH THE      */
/* SOFTWARE OR THE USE OR OTHER DEALINGS IN THE SOFTWARE.                 */
/**************************************************************************/

#include "parallax_2d.h"

#include "core/config/project_settings.h"
#include "scene/main/viewport.h"

void Parallax2D::_notification(int p_what) {
	switch (p_what) {
		case NOTIFICATION_ENTER_TREE: {
			group_name = "__cameras_" + itos(get_viewport_rid().get_id());
			add_to_group(group_name);
			_update_repeat();
			_update_scroll();
		} break;

		case NOTIFICATION_READY: {
			_update_process();
		} break;

		case NOTIFICATION_INTERNAL_PROCESS: {
			Point2 offset = scroll_offset;
			offset += autoscroll * get_process_delta_time();

			if (repeat_size.x) {
				offset.x = Math::fposmod(offset.x, repeat_size.x);
			}

			if (repeat_size.y) {
				offset.y = Math::fposmod(offset.y, repeat_size.y);
			}

			scroll_offset = offset;
			_update_scroll();
		} break;

		case NOTIFICATION_EXIT_TREE: {
			remove_from_group(group_name);
		} break;
	}
}

#ifdef TOOLS_ENABLED
void Parallax2D::_edit_set_position(const Point2 &p_position) {
	set_scroll_offset(p_position);
}
#endif // TOOLS_ENABLED

void Parallax2D::_validate_property(PropertyInfo &p_property) const {
	if (p_property.name == "position") {
		p_property.usage = PROPERTY_USAGE_NONE;
	}
}

void Parallax2D::_camera_moved(const Transform2D &p_transform, const Point2 &p_screen_offset, const Point2 &p_adj_screen_pos) {
	if (!ignore_camera_scroll) {
		if (get_viewport() && get_viewport()->is_snap_2d_transforms_to_pixel_enabled()) {
<<<<<<< HEAD
			set_screen_offset((p_adj_screen_pos + Vector2(0.5, 0.5)).floor());
=======
			Size2 vps = get_viewport_rect().size;
			Vector2 offset;
			offset.x = ((int)vps.width % 2) ? 0.0 : 0.5;
			offset.y = ((int)vps.height % 2) ? 0.0 : 0.5;
			set_screen_offset((p_adj_screen_pos + offset).floor());
>>>>>>> dc5f1b7a
		} else {
			set_screen_offset(p_adj_screen_pos);
		}
	}
}

void Parallax2D::_update_process() {
	set_process_internal(!Engine::get_singleton()->is_editor_hint() && (repeat_size.x || repeat_size.y) && (autoscroll.x || autoscroll.y));
}

void Parallax2D::_update_scroll() {
	if (!is_inside_tree()) {
		return;
	}

	Point2 scroll_ofs = screen_offset;

	if (!Engine::get_singleton()->is_editor_hint()) {
		Size2 vps = get_viewport_rect().size;

		if (limit_begin.x <= limit_end.x - vps.x) {
			scroll_ofs.x = CLAMP(scroll_ofs.x, limit_begin.x, limit_end.x - vps.x);
		}
		if (limit_begin.y <= limit_end.y - vps.y) {
			scroll_ofs.y = CLAMP(scroll_ofs.y, limit_begin.y, limit_end.y - vps.y);
		}
	}

	scroll_ofs *= scroll_scale;

	if (repeat_size.x) {
		real_t mod = Math::fposmod(scroll_ofs.x - scroll_offset.x, repeat_size.x * get_scale().x);
		scroll_ofs.x = screen_offset.x - mod;
	} else {
		scroll_ofs.x = screen_offset.x + scroll_offset.x - scroll_ofs.x;
	}

	if (repeat_size.y) {
		real_t mod = Math::fposmod(scroll_ofs.y - scroll_offset.y, repeat_size.y * get_scale().y);
		scroll_ofs.y = screen_offset.y - mod;
	} else {
		scroll_ofs.y = screen_offset.y + scroll_offset.y - scroll_ofs.y;
	}

	if (!follow_viewport) {
		scroll_ofs -= screen_offset;
	}

	set_position(scroll_ofs);
}

void Parallax2D::_update_repeat() {
	if (!is_inside_tree()) {
		return;
	}

	RenderingServer::get_singleton()->canvas_set_item_repeat(get_canvas_item(), repeat_size, repeat_times);
	RenderingServer::get_singleton()->canvas_item_set_interpolated(get_canvas_item(), false);
}

void Parallax2D::set_scroll_scale(const Size2 &p_scale) {
	scroll_scale = p_scale;
}

Size2 Parallax2D::get_scroll_scale() const {
	return scroll_scale;
}

void Parallax2D::set_repeat_size(const Size2 &p_repeat_size) {
	if (p_repeat_size == repeat_size) {
		return;
	}

	repeat_size = p_repeat_size.maxf(0);

	_update_process();
	_update_repeat();
	_update_scroll();
}

Size2 Parallax2D::get_repeat_size() const {
	return repeat_size;
}

void Parallax2D::set_repeat_times(int p_repeat_times) {
	if (p_repeat_times == repeat_times) {
		return;
	}

	repeat_times = MAX(p_repeat_times, 1);

	_update_repeat();
}

int Parallax2D::get_repeat_times() const {
	return repeat_times;
}

void Parallax2D::set_scroll_offset(const Point2 &p_offset) {
	if (p_offset == scroll_offset) {
		return;
	}

	scroll_offset = p_offset;

	_update_scroll();
}

Point2 Parallax2D::get_scroll_offset() const {
	return scroll_offset;
}

void Parallax2D::set_autoscroll(const Point2 &p_autoscroll) {
	if (p_autoscroll == autoscroll) {
		return;
	}

	autoscroll = p_autoscroll;

	_update_process();
	_update_scroll();
}

Point2 Parallax2D::get_autoscroll() const {
	return autoscroll;
}

void Parallax2D::set_screen_offset(const Point2 &p_offset) {
	if (p_offset == screen_offset) {
		return;
	}

	screen_offset = p_offset;

	_update_scroll();
}

Point2 Parallax2D::get_screen_offset() const {
	return screen_offset;
}

void Parallax2D::set_limit_begin(const Point2 &p_offset) {
	limit_begin = p_offset;
}

Point2 Parallax2D::get_limit_begin() const {
	return limit_begin;
}

void Parallax2D::set_limit_end(const Point2 &p_offset) {
	limit_end = p_offset;
}

Point2 Parallax2D::get_limit_end() const {
	return limit_end;
}

void Parallax2D::set_follow_viewport(bool p_follow) {
	follow_viewport = p_follow;
}

bool Parallax2D::get_follow_viewport() {
	return follow_viewport;
}

void Parallax2D::set_ignore_camera_scroll(bool p_ignore) {
	ignore_camera_scroll = p_ignore;
}

bool Parallax2D::is_ignore_camera_scroll() {
	return ignore_camera_scroll;
}

void Parallax2D::_bind_methods() {
	ClassDB::bind_method(D_METHOD("_camera_moved", "transform", "screen_offset", "adj_screen_offset"), &Parallax2D::_camera_moved);
	ClassDB::bind_method(D_METHOD("set_scroll_scale", "scale"), &Parallax2D::set_scroll_scale);
	ClassDB::bind_method(D_METHOD("get_scroll_scale"), &Parallax2D::get_scroll_scale);
	ClassDB::bind_method(D_METHOD("set_repeat_size", "repeat_size"), &Parallax2D::set_repeat_size);
	ClassDB::bind_method(D_METHOD("get_repeat_size"), &Parallax2D::get_repeat_size);
	ClassDB::bind_method(D_METHOD("set_repeat_times", "repeat_times"), &Parallax2D::set_repeat_times);
	ClassDB::bind_method(D_METHOD("get_repeat_times"), &Parallax2D::get_repeat_times);
	ClassDB::bind_method(D_METHOD("set_autoscroll", "autoscroll"), &Parallax2D::set_autoscroll);
	ClassDB::bind_method(D_METHOD("get_autoscroll"), &Parallax2D::get_autoscroll);
	ClassDB::bind_method(D_METHOD("set_scroll_offset", "offset"), &Parallax2D::set_scroll_offset);
	ClassDB::bind_method(D_METHOD("get_scroll_offset"), &Parallax2D::get_scroll_offset);
	ClassDB::bind_method(D_METHOD("set_screen_offset", "offset"), &Parallax2D::set_screen_offset);
	ClassDB::bind_method(D_METHOD("get_screen_offset"), &Parallax2D::get_screen_offset);
	ClassDB::bind_method(D_METHOD("set_limit_begin", "offset"), &Parallax2D::set_limit_begin);
	ClassDB::bind_method(D_METHOD("get_limit_begin"), &Parallax2D::get_limit_begin);
	ClassDB::bind_method(D_METHOD("set_limit_end", "offset"), &Parallax2D::set_limit_end);
	ClassDB::bind_method(D_METHOD("get_limit_end"), &Parallax2D::get_limit_end);
	ClassDB::bind_method(D_METHOD("set_follow_viewport", "follow"), &Parallax2D::set_follow_viewport);
	ClassDB::bind_method(D_METHOD("get_follow_viewport"), &Parallax2D::get_follow_viewport);
	ClassDB::bind_method(D_METHOD("set_ignore_camera_scroll", "ignore"), &Parallax2D::set_ignore_camera_scroll);
	ClassDB::bind_method(D_METHOD("is_ignore_camera_scroll"), &Parallax2D::is_ignore_camera_scroll);

	ADD_PROPERTY(PropertyInfo(Variant::VECTOR2, "scroll_scale", PROPERTY_HINT_LINK), "set_scroll_scale", "get_scroll_scale");
	ADD_PROPERTY(PropertyInfo(Variant::VECTOR2, "scroll_offset", PROPERTY_HINT_NONE, "suffix:px"), "set_scroll_offset", "get_scroll_offset");

	ADD_GROUP("Repeat", "");
	ADD_PROPERTY(PropertyInfo(Variant::VECTOR2, "repeat_size"), "set_repeat_size", "get_repeat_size");
	ADD_PROPERTY(PropertyInfo(Variant::VECTOR2, "autoscroll", PROPERTY_HINT_NONE, "suffix:px/s"), "set_autoscroll", "get_autoscroll");
	ADD_PROPERTY(PropertyInfo(Variant::INT, "repeat_times"), "set_repeat_times", "get_repeat_times");

	ADD_GROUP("Limit", "limit_");
	ADD_PROPERTY(PropertyInfo(Variant::VECTOR2, "limit_begin", PROPERTY_HINT_NONE, "suffix:px"), "set_limit_begin", "get_limit_begin");
	ADD_PROPERTY(PropertyInfo(Variant::VECTOR2, "limit_end", PROPERTY_HINT_NONE, "suffix:px"), "set_limit_end", "get_limit_end");

	ADD_GROUP("Override", "");
	ADD_PROPERTY(PropertyInfo(Variant::BOOL, "follow_viewport"), "set_follow_viewport", "get_follow_viewport");
	ADD_PROPERTY(PropertyInfo(Variant::BOOL, "ignore_camera_scroll"), "set_ignore_camera_scroll", "is_ignore_camera_scroll");
	ADD_PROPERTY(PropertyInfo(Variant::VECTOR2, "screen_offset", PROPERTY_HINT_NONE, "suffix:px"), "set_screen_offset", "get_screen_offset");
}

Parallax2D::Parallax2D() {
	// Parallax2D is always updated every frame so there is no need to interpolate.
	set_physics_interpolation_mode(Node::PHYSICS_INTERPOLATION_MODE_OFF);
}<|MERGE_RESOLUTION|>--- conflicted
+++ resolved
@@ -83,15 +83,11 @@
 void Parallax2D::_camera_moved(const Transform2D &p_transform, const Point2 &p_screen_offset, const Point2 &p_adj_screen_pos) {
 	if (!ignore_camera_scroll) {
 		if (get_viewport() && get_viewport()->is_snap_2d_transforms_to_pixel_enabled()) {
-<<<<<<< HEAD
-			set_screen_offset((p_adj_screen_pos + Vector2(0.5, 0.5)).floor());
-=======
 			Size2 vps = get_viewport_rect().size;
 			Vector2 offset;
 			offset.x = ((int)vps.width % 2) ? 0.0 : 0.5;
 			offset.y = ((int)vps.height % 2) ? 0.0 : 0.5;
 			set_screen_offset((p_adj_screen_pos + offset).floor());
->>>>>>> dc5f1b7a
 		} else {
 			set_screen_offset(p_adj_screen_pos);
 		}
