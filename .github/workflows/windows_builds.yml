--- conflicted
+++ resolved
@@ -46,10 +46,6 @@
             cache-name: windows-template
             target: template_release
             tests: true
-<<<<<<< HEAD
-            sconsflags: debug_symbols=no tests=yes
-            bin: "./bin/godot.windows.template_release.x86_64.console.exe"
-=======
             sconsflags: debug_symbols=no
             bin: ./bin/godot.windows.template_release.x86_64.console.exe
             compiler: msvc
@@ -64,7 +60,6 @@
             bin: ./bin/godot.windows.template_release.x86_64.console.exe
             compiler: gcc
             cache-limit: 1
->>>>>>> dc5f1b7a
 
     steps:
       - name: Checkout
